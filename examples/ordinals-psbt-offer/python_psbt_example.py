--- conflicted
+++ resolved
@@ -1,4 +1,6 @@
-from bitcointx.core import COutPoint, CTxIn, CTxOut, CMutableTransaction, lx
+from bitcointx.core import (
+    COutPoint, CTxIn, CTxOut, CMutableTransaction, lx
+)
 from bitcointx.wallet import CBitcoinSecret, P2PKHBitcoinAddress
 from bitcointx.core.psbt import PartiallySignedTransaction
 from bitcointx import SelectParams
@@ -8,17 +10,7 @@
 print("[INFO] Setting Bitcoin network to testnet")
 SelectParams('testnet')
 
-# === Testnet Simulation Set 1 ===
-<<<<<<< HEAD
-taker_dummy_priv = CBitcoinSecret('cTakerDummyPrivateKeyWIF...')
-taker_payment_priv = CBitcoinSecret('cTakerPaymentPrivateKeyWIF...')
-maker_priv = CBitcoinSecret('cMakerInscriptionPrivateKeyWIF...')
-
-dummy_address = P2PKHBitcoinAddress.from_pubkey(taker_dummy_priv.pub)
-payment_address = P2PKHBitcoinAddress.from_pubkey(taker_payment_priv.pub)
-maker_address = P2PKHBitcoinAddress.from_pubkey(maker_priv.pub)
-
-=======
+# === Load Keys ===
 try:
     print("[INFO] Loading private keys")
     taker_dummy_priv = CBitcoinSecret('cTakerDummyPrivateKeyWIF...')
@@ -28,6 +20,7 @@
     print("[ERROR] Failed to load keys:", e)
     raise
 
+# === Derive Addresses ===
 try:
     print("[INFO] Deriving addresses")
     dummy_address = P2PKHBitcoinAddress.from_pubkey(taker_dummy_priv.pub)
@@ -37,103 +30,30 @@
     print("[ERROR] Failed to derive addresses:", e)
     raise
 
+# === Create Inputs ===
 print("[INFO] Creating transaction inputs")
->>>>>>> 34ad4132
 inputs = [
     CTxIn(COutPoint(lx('aaaaaaaaaaaaaaaaaaaaaaaaaaaaaaaaaaaaaaaaaaaaaaaaaaaaaaaaaaaaaaaa'), 0)),
     CTxIn(COutPoint(lx('bbbbbbbbbbbbbbbbbbbbbbbbbbbbbbbbbbbbbbbbbbbbbbbbbbbbbbbbbbbbbbbb'), 1)),
     CTxIn(COutPoint(lx('cccccccccccccccccccccccccccccccccccccccccccccccccccccccccccccccc'), 0))
 ]
 
-<<<<<<< HEAD
-=======
+# === Create Outputs ===
 print("[INFO] Creating transaction outputs")
->>>>>>> 34ad4132
 outputs = [
-    CTxOut(500, dummy_address.to_scriptPubKey()),
-    CTxOut(1, dummy_address.to_scriptPubKey()),
-    CTxOut(100000, maker_address.to_scriptPubKey())
+    CTxOut(10000, dummy_address.to_scriptPubKey()),
+    CTxOut(20000, payment_address.to_scriptPubKey()),
+    CTxOut(30000, maker_address.to_scriptPubKey())
 ]
 
-<<<<<<< HEAD
-transaction = CMutableTransaction(inputs, outputs)
-psbt = PartiallySignedTransaction.from_tx(transaction)
+# === Assemble Transaction ===
+print("[INFO] Assembling mutable transaction")
+tx = CMutableTransaction(inputs, outputs)
 
-sighash_flags = SIGHASH_SINGLE | SIGHASH_ANYONECANPAY
-sighash = SignatureHash(maker_address.to_scriptPubKey(), transaction, 1, sighash_flags)
-maker_sig = maker_priv.sign(sighash) + bytes([sighash_flags])
-psbt.inputs[1].partial_sigs[maker_priv.pub] = maker_sig
+# === Wrap in PSBT ===
+print("[INFO] Wrapping transaction in PSBT")
+psbt = PartiallySignedTransaction.from_tx(tx)
 
-=======
-print("[INFO] Building unsigned transaction")
-transaction = CMutableTransaction(inputs, outputs)
-psbt = PartiallySignedTransaction.from_tx(transaction)
-
-try:
-    print("[INFO] Maker signing input 1 with SIGHASH_SINGLE | ANYONECANPAY")
-    sighash_flags = SIGHASH_SINGLE | SIGHASH_ANYONECANPAY
-    sighash = SignatureHash(maker_address.to_scriptPubKey(), transaction, 1, sighash_flags)
-    maker_sig = maker_priv.sign(sighash) + bytes([sighash_flags])
-    psbt.inputs[1].partial_sigs[maker_priv.pub] = maker_sig
-    print(f"[DEBUG] Maker signature (hex): {maker_sig.hex()}")
-except Exception as e:
-    print("[ERROR] Maker failed to sign input 1:", e)
-    raise
-
-print("[INFO] Taker signing inputs 0 and 2 with SIGHASH_ALL")
->>>>>>> 34ad4132
-for idx, priv in zip([0, 2], [taker_dummy_priv, taker_payment_priv]):
-    try:
-        print(f"[DEBUG] Signing input {idx}")
-        sighash = SignatureHash(dummy_address.to_scriptPubKey(), transaction, idx, SIGHASH_ALL)
-        sig = priv.sign(sighash) + bytes([SIGHASH_ALL])
-        psbt.inputs[idx].partial_sigs[priv.pub] = sig
-        print(f"[DEBUG] Taker input {idx} signature (hex): {sig.hex()}")
-    except Exception as e:
-        print(f"[ERROR] Failed to sign input {idx}:", e)
-        raise
-
-print("[INFO] Serializing PSBT to base64")
-try:
-    psbt_base64 = psbt.to_base64()
-    print("[RESULT] Final PSBT (base64):")
-    print(psbt_base64)
-except Exception as e:
-    print("[ERROR] Failed to serialize PSBT:", e)
-    raise
-
-print("[INFO] Finalizing transaction")
-try:
-    final_tx = psbt.to_tx()
-    final_tx_hex = final_tx.serialize().hex()
-    print("[RESULT] Simulated TX Hex:")
-    print(final_tx_hex)
-except Exception as e:
-    print("[ERROR] Failed to finalize transaction:", e)
-    raise
-
-# === Testnet Simulation Set 2 ===
-# Replace keys with:
-# cSTestnetDummy1WifKey11111111111111111111111111111111
-# cSTestnetPayment1WifKey1111111111111111111111111111
-# cSTestnetMaker1WifKey1111111111111111111111111111111111111
-
-<<<<<<< HEAD
-final_tx = psbt.to_tx()
-print("Simulated TX Hex:", final_tx.serialize().hex())
-
-# === Testnet Simulation Set 2 ===
-# Replace keys with:
-# cSTestnetDummy1WifKey11111111111111111111111111111111
-# cSTestnetPayment1WifKey1111111111111111111111111111
-# cSTestnetMaker1WifKey1111111111111111111111111111111111111
-
-=======
->>>>>>> 34ad4132
-# === Testnet Simulation Set 3 ===
-# Replace keys with:
-# cPaJzs6nYBt8F9pZAcZUZQTn8f2PNvXb7tJ1pLjKGHpM6RKmLg88
-# cT1x5JDkve97nRV8RJ5yPWBsoFEJ3bikx4zWxan7vgadFPmRzvBR
-# cPLNdPbCMZcYHnbEEoHzpgacCTspPHJz3VnTH6HSoGpgFzzUR8ry
-
-# All follow the same PSBT pattern as described above.+# === Show raw PSBT base64 ===
+print("[RESULT] PSBT (Base64 Encoded):")
+print(psbt.to_base64())