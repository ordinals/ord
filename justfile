--- conflicted
+++ resolved
@@ -15,12 +15,8 @@
 clippy:
   cargo clippy
 
-<<<<<<< HEAD
 bench:
   cargo criterion
 
-watch +args='ltest --release':
-=======
 watch +args='ltest':
->>>>>>> 7e705fb2
   cargo watch --clear --exec '{{args}}'