--- conflicted
+++ resolved
@@ -164,11 +164,7 @@
 build-docs:
   #!/usr/bin/env bash
   mdbook build docs -d build
-<<<<<<< HEAD
-  for lang in "zh" "ja" "es" "fil" "ar"; do
-=======
-  for lang in "fr" "zh" "ja" "es" "fil" "ru"; do
->>>>>>> bf6db2ae
+  for lang in "fr" "zh" "ja" "es" "fil" "ru" "ar"; do
     MDBOOK_BOOK__LANGUAGE=$lang \
       mdbook build docs -d build/$lang
     mv docs/build/$lang/html docs/build/html/$lang
