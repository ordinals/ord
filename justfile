set positional-arguments

watch +args='test':
  cargo watch --clear --exec '{{args}}'

ci: clippy forbid
  cargo fmt -- --check
  cargo test --all
  cargo test --all -- --ignored

forbid:
  ./bin/forbid

fmt:
  cargo fmt --all

clippy:
  cargo clippy --all --all-targets -- --deny warnings

install-git-hooks:
  #!/usr/bin/env bash
  set -euo pipefail
  for hook in hooks/*; do
      name=$(basename "$hook")
      if [ ! -e ".git/hooks/$name" ]; then
          ln -s "$PWD/$hook" ".git/hooks/$name"
      fi
  done

deploy branch remote chain domain:
  ssh root@{{domain}} '\
    export DEBIAN_FRONTEND=noninteractive \
    && mkdir -p deploy \
    && apt-get update --yes \
    && apt-get upgrade --yes \
    && apt-get install --yes git rsync'
  rsync -avz deploy/checkout root@{{domain}}:deploy/checkout
  ssh root@{{domain}} 'cd deploy && ./checkout {{branch}} {{remote}} {{chain}} {{domain}}'

deploy-mainnet-alpha branch='master' remote='ordinals/ord': \
  (deploy branch remote 'main' 'alpha.ordinals.net')
<<<<<<< HEAD

deploy-mainnet-bravo branch='master' remote='ordinals/ord': \
  (deploy branch remote 'main' 'bravo.ordinals.net')

deploy-mainnet-charlie branch='master' remote='ordinals/ord': \
  (deploy branch remote 'main' 'charlie.ordinals.net')

deploy-regtest branch='master' remote='ordinals/ord': \
  (deploy branch remote 'regtest' 'regtest.ordinals.net')

deploy-signet branch='master' remote='ordinals/ord': \
  (deploy branch remote 'signet' 'signet.ordinals.net')

deploy-testnet branch='master' remote='ordinals/ord': \
  (deploy branch remote 'test' 'testnet.ordinals.net')

=======

deploy-mainnet-bravo branch='master' remote='ordinals/ord': \
  (deploy branch remote 'main' 'bravo.ordinals.net')

deploy-mainnet-charlie branch='master' remote='ordinals/ord': \
  (deploy branch remote 'main' 'charlie.ordinals.net')

deploy-regtest branch='master' remote='ordinals/ord': \
  (deploy branch remote 'regtest' 'regtest.ordinals.net')

deploy-signet branch='master' remote='ordinals/ord': \
  (deploy branch remote 'signet' 'signet.ordinals.net')

deploy-testnet branch='master' remote='ordinals/ord': \
  (deploy branch remote 'test' 'testnet.ordinals.net')

>>>>>>> 78889aed
deploy-all: \
  deploy-regtest \
  deploy-testnet \
  deploy-signet \
  deploy-mainnet-alpha \
  deploy-mainnet-bravo \
  deploy-mainnet-charlie
<<<<<<< HEAD
=======

delete-indices: \
  (delete-index "regtest.ordinals.net") \
  (delete-index "signet.ordinals.net") \
  (delete-index "testnet.ordinals.net")

delete-index domain:
  ssh root@{{domain}} 'systemctl stop ord && rm -f /var/lib/ord/*/index.redb'
>>>>>>> 78889aed

servers := 'alpha bravo charlie regtest signet testnet'

initialize-server-keys:
  #!/usr/bin/env bash
  set -euxo pipefail
  rm -rf tmp/ssh
  mkdir -p tmp/ssh
  ssh-keygen -C ordinals -f tmp/ssh/id_ed25519 -t ed25519 -N ''
  for server in {{ servers }}; do
    ssh-copy-id -i tmp/ssh/id_ed25519.pub root@$server.ordinals.net
    scp tmp/ssh/* root@$server.ordinals.net:.ssh
  done
  rm -rf tmp/ssh

install-personal-key key='~/.ssh/id_ed25519.pub':
  #!/usr/bin/env bash
  set -euxo pipefail
  for server in {{ servers }}; do
    ssh-copy-id -i {{ key }} root@$server.ordinals.net
  done

server-keys:
  #!/usr/bin/env bash
  set -euxo pipefail
  for server in {{ servers }}; do
    ssh root@$server.ordinals.net cat .ssh/authorized_keys
  done

log unit='ord' domain='alpha.ordinals.net':
  ssh root@{{domain}} 'journalctl -fu {{unit}}'

fuzz:
  #!/usr/bin/env bash
  set -euxo pipefail
  cd fuzz
  while true; do
    cargo +nightly fuzz run runestone-decipher -- -max_total_time=60
    cargo +nightly fuzz run varint-decode -- -max_total_time=60
    cargo +nightly fuzz run varint-encode -- -max_total_time=60
    cargo +nightly fuzz run transaction-builder -- -max_total_time=60
  done

open:
  open http://localhost

doc:
  cargo doc --workspace --exclude audit-content-security-policy --exclude audit-cache --open

prepare-release revision='master':
  #!/usr/bin/env bash
  set -euxo pipefail
  git checkout {{ revision }}
  git pull origin {{ revision }}
  echo >> CHANGELOG.md
  git log --pretty='format:- %s' >> CHANGELOG.md
  $EDITOR CHANGELOG.md
  $EDITOR Cargo.toml
  version=`sed -En 's/version[[:space:]]*=[[:space:]]*"([^"]+)"/\1/p' Cargo.toml | head -1`
  cargo check
  git checkout -b release-$version
  git add -u
  git commit -m "Release $version"
  gh pr create --web

publish-release revision='master':
  #!/usr/bin/env bash
  set -euxo pipefail
  rm -rf tmp/release
  git clone https://github.com/ordinals/ord.git tmp/release
  cd tmp/release
  git checkout {{ revision }}
  cargo publish
  cd ../..
  rm -rf tmp/release

publish-tag-and-crate revision='master':
  #!/usr/bin/env bash
  set -euxo pipefail
  rm -rf tmp/release
  git clone git@github.com:ordinals/ord.git tmp/release
  cd tmp/release
  git checkout {{revision}}
  version=`sed -En 's/version[[:space:]]*=[[:space:]]*"([^"]+)"/\1/p' Cargo.toml | head -1`
  git tag -a $version -m "Release $version"
  git push git@github.com:ordinals/ord.git $version
  cargo publish
  cd ../..
  rm -rf tmp/release

list-outdated-dependencies:
  cargo outdated -R
  cd test-bitcoincore-rpc && cargo outdated -R

update-modern-normalize:
  curl \
    https://raw.githubusercontent.com/sindresorhus/modern-normalize/main/modern-normalize.css \
    > static/modern-normalize.css

download-log unit='ord' host='alpha.ordinals.net':
  ssh root@{{host}} 'mkdir -p tmp && journalctl -u {{unit}} > tmp/{{unit}}.log'
  mkdir -p tmp/{{unit}}
  rsync --progress --compress root@{{host}}:tmp/{{unit}}.log tmp/{{unit}}.log

graph log:
  ./bin/graph $1

flamegraph dir=`git branch --show-current`:
  ./bin/flamegraph $1

serve-docs: build-docs
  python3 -m http.server --directory docs/build/html --bind 127.0.0.1 8080

open-docs:
  open http://127.0.0.1:8080

build-docs:
  #!/usr/bin/env bash
  mdbook build docs -d build
  for language in ar de es fil fr hi it ja ko pt ru zh; do
    MDBOOK_BOOK__LANGUAGE=$language mdbook build docs -d build/$language
    mv docs/build/$language/html docs/build/html/$language
  done

update-changelog:
  echo >> CHANGELOG.md
  git log --pretty='format:- %s' >> CHANGELOG.md

convert-logo-to-favicon:
  convert -background none -resize 256x256 logo.svg static/favicon.png

update-mdbook-theme:
  curl \
    https://raw.githubusercontent.com/rust-lang/mdBook/v0.4.35/src/theme/index.hbs \
    > docs/theme/index.hbs

audit-cache:
  cargo run --package audit-cache

audit-content-security-policy:
  cargo run --package audit-content-security-policy

coverage:
  cargo llvm-cov

benchmark-server:
  cargo bench --bench server

update-contributors:
  cargo run --release --package update-contributors<|MERGE_RESOLUTION|>--- conflicted
+++ resolved
@@ -39,7 +39,6 @@
 
 deploy-mainnet-alpha branch='master' remote='ordinals/ord': \
   (deploy branch remote 'main' 'alpha.ordinals.net')
-<<<<<<< HEAD
 
 deploy-mainnet-bravo branch='master' remote='ordinals/ord': \
   (deploy branch remote 'main' 'bravo.ordinals.net')
@@ -56,24 +55,6 @@
 deploy-testnet branch='master' remote='ordinals/ord': \
   (deploy branch remote 'test' 'testnet.ordinals.net')
 
-=======
-
-deploy-mainnet-bravo branch='master' remote='ordinals/ord': \
-  (deploy branch remote 'main' 'bravo.ordinals.net')
-
-deploy-mainnet-charlie branch='master' remote='ordinals/ord': \
-  (deploy branch remote 'main' 'charlie.ordinals.net')
-
-deploy-regtest branch='master' remote='ordinals/ord': \
-  (deploy branch remote 'regtest' 'regtest.ordinals.net')
-
-deploy-signet branch='master' remote='ordinals/ord': \
-  (deploy branch remote 'signet' 'signet.ordinals.net')
-
-deploy-testnet branch='master' remote='ordinals/ord': \
-  (deploy branch remote 'test' 'testnet.ordinals.net')
-
->>>>>>> 78889aed
 deploy-all: \
   deploy-regtest \
   deploy-testnet \
@@ -81,8 +62,6 @@
   deploy-mainnet-alpha \
   deploy-mainnet-bravo \
   deploy-mainnet-charlie
-<<<<<<< HEAD
-=======
 
 delete-indices: \
   (delete-index "regtest.ordinals.net") \
@@ -91,7 +70,6 @@
 
 delete-index domain:
   ssh root@{{domain}} 'systemctl stop ord && rm -f /var/lib/ord/*/index.redb'
->>>>>>> 78889aed
 
 servers := 'alpha bravo charlie regtest signet testnet'
 
