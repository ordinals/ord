--- conflicted
+++ resolved
@@ -28,13 +28,9 @@
   rsync -avz deploy/checkout root@{{domain}}:deploy/checkout
   ssh root@{{domain}} 'cd deploy && ./checkout {{branch}} {{chain}} {{domain}}'
 
-<<<<<<< HEAD
-deploy-mainnet branch="master": (deploy branch "main" "ordinals.com")
-=======
 deploy-all: deploy-testnet deploy-signet deploy-mainnet
 
-deploy-mainnet: (deploy "master" "main" "ordinals.com")
->>>>>>> 6fabfc61
+deploy-mainnet branch="master": (deploy branch "main" "ordinals.com")
 
 deploy-signet branch="master": (deploy branch "signet" "signet.ordinals.com")
 
