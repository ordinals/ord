--- conflicted
+++ resolved
@@ -6,17 +6,12 @@
 pub struct Rune(pub u128);
 
 impl Rune {
-<<<<<<< HEAD
   pub const RESERVED: u128 = 6402364363415443603228541259936211926;
-  const INTERVAL: u32 = SUBSIDY_HALVING_INTERVAL / 12;
-=======
-  const RESERVED: u128 = 6402364363415443603228541259936211926;
 
   const UNLOCKED: usize = 12;
 
   const UNLOCK_INTERVAL: u32 = SUBSIDY_HALVING_INTERVAL / 12;
 
->>>>>>> 2115bf26
   const STEPS: &'static [u128] = &[
     0,
     26,
@@ -30,8 +25,7 @@
     5646683826134,
     146813779479510,
     3817158266467286,
-    99246114928149462, //AAAAAAAAAA
-    //
+    99246114928149462,
     2580398988131886038,
     67090373691429037014,
     1744349715977154962390,
@@ -45,7 +39,6 @@
     364267430781488598271992561443798,
     9470953200318703555071806597538774,
     246244783208286292431866971536008150,
-    // reserved
     6402364363415443603228541259936211926,
     166461473448801533683942072758341510102,
   ];
@@ -68,11 +61,7 @@
   pub fn minimum_at_height(network: Network, height: Height) -> Self {
     let offset = height.0.saturating_add(1);
 
-<<<<<<< HEAD
-    let start = Self::first_rune_height(chain);
-=======
     let start = Self::first_rune_height(network);
->>>>>>> 2115bf26
 
     let end = start + SUBSIDY_HALVING_INTERVAL;
 
@@ -86,95 +75,24 @@
 
     let progress = offset.saturating_sub(start);
 
-<<<<<<< HEAD
-    let length = 12u32.saturating_sub(progress / Self::INTERVAL);
-=======
     let length = u32::try_from(Self::UNLOCKED)
       .unwrap()
       .saturating_sub(progress / Self::UNLOCK_INTERVAL);
->>>>>>> 2115bf26
 
     let end = Self::STEPS[usize::try_from(length - 1).unwrap()];
 
     let start = Self::STEPS[usize::try_from(length).unwrap()];
 
-<<<<<<< HEAD
-    let remainder = u128::from(progress % Self::INTERVAL);
-
-    Rune(start - ((start - end) * remainder / u128::from(Self::INTERVAL)))
-  }
-
-  pub fn unlock_height(&self, chain: Network) -> Option<u32> {
-=======
     let remainder = u128::from(progress % Self::UNLOCK_INTERVAL);
 
     Rune(start - ((start - end) * remainder / u128::from(Self::UNLOCK_INTERVAL)))
   }
 
   pub fn unlock_height(self, network: Network) -> Option<Height> {
->>>>>>> 2115bf26
     if self.is_reserved() {
       return None;
     }
 
-<<<<<<< HEAD
-    let mut min = 0;
-    let mut max = 26;
-    let mut step: usize = 12; // 0,1,2,3,4,5,6,7,8,9,10,11 (12 steps)
-
-    for (i, val) in Self::STEPS.windows(2).enumerate() {
-      if self.n() == 0 {
-        break;
-      }
-
-      step = step.saturating_sub(i);
-
-      if self.n() <= val[1] && self.n() > val[0] {
-        min = val[0];
-        max = val[1];
-        break;
-      }
-    }
-
-    let first_rune = min;
-    let last_rune = max;
-    let rune_count = last_rune - first_rune;
-
-    let start_block =
-      Self::first_rune_height(chain) + Self::INTERVAL * u32::try_from(step).unwrap();
-    let end_block =
-      Self::first_rune_height(chain) + Self::INTERVAL * u32::try_from(step + 1).unwrap();
-
-    dbg!(self.n());
-    dbg!(step);
-    dbg!(start_block);
-    dbg!(end_block);
-
-    assert!(
-      *self < dbg!(Self::minimum_at_height(chain, Height(start_block))),
-      "estimated block too low"
-    );
-
-    assert!(
-      *self >= dbg!(Self::minimum_at_height(chain, Height(end_block))),
-      "estimated block too high"
-    );
-
-    // let unlocked_runes_count = last_rune - self.0;
-
-    // let remainingLockedRuneCount = self.0 - firstRune;
-    // let blockProgress = (unlockedRuneCount * Self::INTERVAL - 1n) / runeCount;
-    // let block_progress = (unlocked_runes_count * Self::INTERVAL as u128 - 1) / rune_count;
-
-    let step_height =
-      Self::first_rune_height(chain) + (u32::try_from(step).unwrap() * Self::INTERVAL);
-
-    let step_progress = (max - self.n()) as f64 / (max - min) as f64;
-
-    let height = step_height + (step_progress * Self::INTERVAL as f64) as u32;
-
-    Some(height)
-=======
     if self.0 >= Self::STEPS[Self::UNLOCKED] {
       return Some(Height(0));
     }
@@ -192,71 +110,7 @@
       + u32::try_from((progress * u128::from(Self::UNLOCK_INTERVAL) - 1) / interval).unwrap();
 
     Some(Height(height))
->>>>>>> 2115bf26
-  }
-
-  //  pub fn unlock_height_foo(&self, chain: Network) -> Option<u32> {
-  //    if self.is_reserved() {
-  //      return None;
-  //    }
-  //
-  //    let mut left = 0;
-  //    let mut right = 12;
-  //    for (index, step) in Self::STEPS.iter().enumerate() {
-  //      if step > &self.0 {
-  //        right = index;
-  //        break;
-  //      }
-  //
-  //      left = index;
-  //
-  //      if step == &self.0 {
-  //        right = index;
-  //        break;
-  //      }
-  //    }
-  //
-  //    if left == right {
-  //      let remaining_steps = 12 - dbg!(left);
-  //      return Some(Self::first_rune_height(chain) + Self::INTERVAL * remaining_steps as u32);
-  //    }
-  //
-  //    let first_rune = Self::STEPS[left];
-  //    let last_rune = Self::STEPS[right];
-  //    let rune_count = last_rune - first_rune;
-  //
-  //    let start_block = Self::first_rune_height(chain) + Self::INTERVAL * (12 - right as u32);
-  //    // let endingBlock = Self::first_rune_height(chain) + Self::INTERVAL * (12 - left as u32);
-  //
-  //    let unlocked_runes_count = last_rune - self.0;
-  //
-  //    // let remainingLockedRuneCount = self.0 - firstRune;
-  //    // let blockProgress = (unlockedRuneCount * Self::INTERVAL - 1n) / runeCount;
-  //    let block_progress = (unlocked_runes_count * Self::INTERVAL as u128 - 1) / rune_count;
-  //
-  //    let block_height = start_block as u128 + block_progress;
-  //
-  //    assert!(
-  //      *self <= Self::minimum_at_height(chain, Height(block_height as u32)),
-  //      "estimated block too low"
-  //    );
-  //
-  //    assert!(
-  //      *self > Self::minimum_at_height(chain, Height(block_height as u32 - 1)),
-  //      "estimated block too high"
-  //    );
-  //
-  //    // let step_height =
-  //    // Self::first_rune_height(chain) + (u32::try_from(step).unwrap() * Self::INTERVAL);
-  //
-  //    // let step_progress = (max - self.n()) as f64 / (max - min) as f64;
-  //
-  //    // let height = step_height + (step_progress * Self::INTERVAL as f64) as u32;
-  //
-  //    // Some(height)
-  //
-  //    Some(block_height as u32)
-  //  }
+  }
 
   pub fn is_reserved(self) -> bool {
     self.0 >= Self::RESERVED
@@ -612,42 +466,6 @@
   }
 
   #[test]
-<<<<<<< HEAD
-  #[allow(clippy::identity_op)]
-  #[allow(clippy::erasing_op)]
-  #[allow(clippy::zero_prefixed_literal)]
-  fn unlock_height() {
-    #[track_caller]
-    fn case(rune: &str, height: u32) {
-      assert_eq!(
-        rune
-          .parse::<Rune>()
-          .unwrap()
-          .unlock_height(Network::Bitcoin),
-        Some(height)
-      );
-    }
-    const START: u32 = SUBSIDY_HALVING_INTERVAL * 4;
-    const END: u32 = START + SUBSIDY_HALVING_INTERVAL;
-    const INTERVAL: u32 = SUBSIDY_HALVING_INTERVAL / 12;
-
-    case("ZZYZXBRKWXVA", START);
-    case("ZZZZZZZZZZZZ", START);
-    case("AAAAAAAAAAAAA", START);
-    case("ZZXZUDIVTVQA", START + 1);
-
-    case("A", END - 0 * INTERVAL - 0 * (INTERVAL / 26));
-    case("B", END - 0 * INTERVAL - 1 * (INTERVAL / 26) - 1);
-    case("C", END - 0 * INTERVAL - 2 * (INTERVAL / 26) - 1);
-    case("D", END - 0 * INTERVAL - 3 * (INTERVAL / 26) - 1);
-
-    case("AA", END - 1 * INTERVAL - 0 * (INTERVAL / 26));
-    case("BA", END - 1 * INTERVAL - 1 * (INTERVAL / 26) - 1);
-    case("CA", END - 1 * INTERVAL - 2 * (INTERVAL / 26) - 1);
-    case("DA", END - 1 * INTERVAL - 3 * (INTERVAL / 26) - 1);
-
-    case("AAA", END - 2 * INTERVAL - 0 * (INTERVAL / 26));
-=======
   fn steps_are_sorted_and_unique() {
     let mut steps = Rune::STEPS.to_vec();
     steps.sort();
@@ -735,6 +553,5 @@
         assert!(rune < Rune::minimum_at_height(Network::Bitcoin, Height(unlock_height.0 - 1)));
       }
     }
->>>>>>> 2115bf26
   }
 }