html {
<<<<<<< HEAD
  height: 100%;
}

body {
  margin: 0;
}

canvas {
  height: 100%;
  width: 100%;
}

pre {
  color: white;
=======
  background-color: #131516;
  color: white;
}

body {
  margin: 0;
>>>>>>> 18ac40d9
}<|MERGE_RESOLUTION|>--- conflicted
+++ resolved
@@ -1,25 +1,19 @@
 html {
-<<<<<<< HEAD
   height: 100%;
-}
-
-body {
-  margin: 0;
-}
-
-canvas {
-  height: 100%;
-  width: 100%;
-}
-
-pre {
-  color: white;
-=======
   background-color: #131516;
   color: white;
 }
 
 body {
+  height: 100%;
+  display: flex;
+  justify-content: center;
+  align-items: center;
+}
+
+pre {
   margin: 0;
->>>>>>> 18ac40d9
+  flex-shrink: 0;
+  opacity: 0;
+  display: inline-block;
 }