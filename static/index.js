--- conflicted
+++ resolved
@@ -6,21 +6,6 @@
     return;
   }
 
-<<<<<<< HEAD
-let previous = document.querySelector("a.previous");
-
-if (previous) {
-  window.addEventListener("keydown", e => {
-    if (e.key == "ArrowLeft") {
-      window.location = previous.href;
-    }
-  });
-}
-
-for (let time of document.body.getElementsByTagName("time")) {
-  time.setAttribute('title', new Date(time.textContent));
-}
-=======
   switch (e.key) {
     case 'ArrowRight':
       if (next) {
@@ -34,4 +19,7 @@
       return;
   }
 });
->>>>>>> 0ae0712d
+
+for (let time of document.body.getElementsByTagName('time')) {
+  time.setAttribute('title', new Date(time.textContent));
+}