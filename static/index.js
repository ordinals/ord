--- conflicted
+++ resolved
@@ -1,30 +1,9 @@
-<<<<<<< HEAD
-let next = document.querySelector('a.next');
-
-if (next) {
-  window.addEventListener('keydown', e => {
-    if (e.key == 'ArrowRight') {
-      window.location = next.href;
-    }
-  });
-}
-
-let prev = document.querySelector('a.prev');
-
-if (prev) {
-  window.addEventListener('keydown', e => {
-    if (e.key == 'ArrowLeft') {
-      window.location = prev.href;
-    }
-  });
-}
-=======
 for (let time of document.body.getElementsByTagName('time')) {
   time.setAttribute('title', new Date(time.textContent));
 }
 
 let next = document.querySelector('a.next');
-let previous = document.querySelector('a.previous');
+let prev = document.querySelector('a.prev');
 
 window.addEventListener('keydown', e => {
   if (document.activeElement.tagName == 'INPUT') {
@@ -38,10 +17,9 @@
       }
       return;
     case 'ArrowLeft':
-      if (previous) {
-        window.location = previous.href;
+      if (prev) {
+        window.location = prev.href;
       }
       return;
   }
-});
->>>>>>> f1ad7810
+});