use {super::*, ord::subcommand::wallet::create::Output};

#[test]
fn create() {
  let core = mockcore::spawn();

  assert!(!core.wallets().contains("ord"));

  CommandBuilder::new("wallet create")
<<<<<<< HEAD
    .bitcoin_rpc_server(&rpc_server)
=======
    .core(&core)
>>>>>>> 78889aed
    .run_and_deserialize_output::<Output>();

  assert!(core.wallets().contains("ord"));
}

#[test]
fn seed_phrases_are_twelve_words_long() {
  let Output { mnemonic, .. } = CommandBuilder::new("wallet create")
<<<<<<< HEAD
    .bitcoin_rpc_server(&test_bitcoincore_rpc::spawn())
=======
    .core(&mockcore::spawn())
>>>>>>> 78889aed
    .run_and_deserialize_output();

  assert_eq!(mnemonic.word_count(), 12);
}

#[test]
fn wallet_creates_correct_mainnet_taproot_descriptor() {
  let core = mockcore::spawn();

  CommandBuilder::new("wallet create")
<<<<<<< HEAD
    .bitcoin_rpc_server(&rpc_server)
=======
    .core(&core)
>>>>>>> 78889aed
    .run_and_deserialize_output::<Output>();

  assert_eq!(core.descriptors().len(), 2);
  assert_regex_match!(
    &core.descriptors()[0],
    r"tr\(\[[[:xdigit:]]{8}/86'/0'/0'\]xprv[[:alnum:]]*/0/\*\)#[[:alnum:]]{8}"
  );
  assert_regex_match!(
    &core.descriptors()[1],
    r"tr\(\[[[:xdigit:]]{8}/86'/0'/0'\]xprv[[:alnum:]]*/1/\*\)#[[:alnum:]]{8}"
  );
}

#[test]
fn wallet_creates_correct_test_network_taproot_descriptor() {
  let core = mockcore::builder().network(Network::Signet).build();

  CommandBuilder::new("--chain signet wallet create")
<<<<<<< HEAD
    .bitcoin_rpc_server(&rpc_server)
=======
    .core(&core)
>>>>>>> 78889aed
    .run_and_deserialize_output::<Output>();

  assert_eq!(core.descriptors().len(), 2);
  assert_regex_match!(
    &core.descriptors()[0],
    r"tr\(\[[[:xdigit:]]{8}/86'/1'/0'\]tprv[[:alnum:]]*/0/\*\)#[[:alnum:]]{8}"
  );
  assert_regex_match!(
    &core.descriptors()[1],
    r"tr\(\[[[:xdigit:]]{8}/86'/1'/0'\]tprv[[:alnum:]]*/1/\*\)#[[:alnum:]]{8}"
  );
}

#[test]
fn detect_wrong_descriptors() {
  let core = mockcore::spawn();

  CommandBuilder::new("wallet create")
<<<<<<< HEAD
    .bitcoin_rpc_server(&rpc_server)
=======
    .core(&core)
>>>>>>> 78889aed
    .run_and_deserialize_output::<Output>();

  core.import_descriptor("wpkh([aslfjk])#a23ad2l".to_string());

  CommandBuilder::new("wallet transactions")
<<<<<<< HEAD
    .bitcoin_rpc_server(&rpc_server)
=======
    .core(&core)
>>>>>>> 78889aed
    .stderr_regex(
      r#"error: wallet "ord" contains unexpected output descriptors, and does not appear to be an `ord` wallet, create a new wallet with `ord wallet create`\n"#,
    )
    .expected_exit_code(1)
    .run_and_extract_stdout();
}

#[test]
fn create_with_different_name() {
  let core = mockcore::spawn();

  assert!(!core.wallets().contains("inscription-wallet"));

  CommandBuilder::new("wallet --name inscription-wallet create")
<<<<<<< HEAD
    .bitcoin_rpc_server(&rpc_server)
=======
    .core(&core)
>>>>>>> 78889aed
    .run_and_deserialize_output::<Output>();

  assert!(core.wallets().contains("inscription-wallet"));
}<|MERGE_RESOLUTION|>--- conflicted
+++ resolved
@@ -7,11 +7,7 @@
   assert!(!core.wallets().contains("ord"));
 
   CommandBuilder::new("wallet create")
-<<<<<<< HEAD
-    .bitcoin_rpc_server(&rpc_server)
-=======
     .core(&core)
->>>>>>> 78889aed
     .run_and_deserialize_output::<Output>();
 
   assert!(core.wallets().contains("ord"));
@@ -20,11 +16,7 @@
 #[test]
 fn seed_phrases_are_twelve_words_long() {
   let Output { mnemonic, .. } = CommandBuilder::new("wallet create")
-<<<<<<< HEAD
-    .bitcoin_rpc_server(&test_bitcoincore_rpc::spawn())
-=======
     .core(&mockcore::spawn())
->>>>>>> 78889aed
     .run_and_deserialize_output();
 
   assert_eq!(mnemonic.word_count(), 12);
@@ -35,11 +27,7 @@
   let core = mockcore::spawn();
 
   CommandBuilder::new("wallet create")
-<<<<<<< HEAD
-    .bitcoin_rpc_server(&rpc_server)
-=======
     .core(&core)
->>>>>>> 78889aed
     .run_and_deserialize_output::<Output>();
 
   assert_eq!(core.descriptors().len(), 2);
@@ -58,11 +46,7 @@
   let core = mockcore::builder().network(Network::Signet).build();
 
   CommandBuilder::new("--chain signet wallet create")
-<<<<<<< HEAD
-    .bitcoin_rpc_server(&rpc_server)
-=======
     .core(&core)
->>>>>>> 78889aed
     .run_and_deserialize_output::<Output>();
 
   assert_eq!(core.descriptors().len(), 2);
@@ -81,21 +65,13 @@
   let core = mockcore::spawn();
 
   CommandBuilder::new("wallet create")
-<<<<<<< HEAD
-    .bitcoin_rpc_server(&rpc_server)
-=======
     .core(&core)
->>>>>>> 78889aed
     .run_and_deserialize_output::<Output>();
 
   core.import_descriptor("wpkh([aslfjk])#a23ad2l".to_string());
 
   CommandBuilder::new("wallet transactions")
-<<<<<<< HEAD
-    .bitcoin_rpc_server(&rpc_server)
-=======
     .core(&core)
->>>>>>> 78889aed
     .stderr_regex(
       r#"error: wallet "ord" contains unexpected output descriptors, and does not appear to be an `ord` wallet, create a new wallet with `ord wallet create`\n"#,
     )
@@ -110,11 +86,7 @@
   assert!(!core.wallets().contains("inscription-wallet"));
 
   CommandBuilder::new("wallet --name inscription-wallet create")
-<<<<<<< HEAD
-    .bitcoin_rpc_server(&rpc_server)
-=======
     .core(&core)
->>>>>>> 78889aed
     .run_and_deserialize_output::<Output>();
 
   assert!(core.wallets().contains("inscription-wallet"));
