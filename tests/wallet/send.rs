use {super::*, ord::subcommand::wallet::send::Output, std::collections::BTreeMap};

#[test]
fn inscriptions_can_be_sent() {
  let rpc_server = test_bitcoincore_rpc::spawn();
  create_wallet(&rpc_server);
  rpc_server.mine_blocks(1);

  let (inscription, _) = inscribe(&rpc_server);

  rpc_server.mine_blocks(1);

  let output = CommandBuilder::new(format!(
    "wallet send --fee-rate 1 bc1qw508d6qejxtdg4y5r3zarvary0c5xw7kv8f3t4 {inscription}",
  ))
  .rpc_server(&rpc_server)
  .stdout_regex(r".*")
  .run_and_deserialize_output::<Output>();

  let txid = rpc_server.mempool()[0].txid();
  assert_eq!(txid, output.transaction);

  rpc_server.mine_blocks(1);

  let send_txid = output.transaction;

  let ord_server = TestServer::spawn_with_args(&rpc_server, &[]);
  ord_server.assert_response_regex(
    format!("/inscription/{inscription}"),
    format!(
      ".*<h1>Inscription 0</h1>.*<dl>.*
  <dt>content length</dt>
  <dd>3 bytes</dd>
  <dt>content type</dt>
  <dd>text/plain;charset=utf-8</dd>
  .*
  <dt>location</dt>
  <dd class=monospace>{send_txid}:0:0</dd>
  .*
</dl>
.*",
    ),
  );
}

#[test]
fn send_unknown_inscription() {
  let rpc_server = test_bitcoincore_rpc::spawn();
  create_wallet(&rpc_server);

  let txid = rpc_server.mine_blocks(1)[0].txdata[0].txid();

  CommandBuilder::new(format!(
    "wallet send --fee-rate 1 bc1qcqgs2pps4u4yedfyl5pysdjjncs8et5utseepv {txid}i0"
  ))
  .rpc_server(&rpc_server)
  .expected_stderr(format!("error: inscription {txid}i0 not found\n"))
  .expected_exit_code(1)
  .run_and_extract_stdout();
}

#[test]
fn send_inscribed_sat() {
  let rpc_server = test_bitcoincore_rpc::spawn();
  create_wallet(&rpc_server);
  rpc_server.mine_blocks(1);

  let (inscription, _) = inscribe(&rpc_server);

  rpc_server.mine_blocks(1);

  let output = CommandBuilder::new(format!(
    "wallet send --fee-rate 1 bc1qcqgs2pps4u4yedfyl5pysdjjncs8et5utseepv {inscription}",
  ))
  .rpc_server(&rpc_server)
  .run_and_deserialize_output::<Output>();

  rpc_server.mine_blocks(1);

  let send_txid = output.transaction;

  let ord_server = TestServer::spawn_with_args(&rpc_server, &[]);
  ord_server.assert_response_regex(
    format!("/inscription/{inscription}"),
    format!(
      ".*<h1>Inscription 0</h1>.*<dt>location</dt>.*<dd class=monospace>{send_txid}:0:0</dd>.*",
    ),
  );
}

#[test]
fn send_on_mainnnet_works_with_wallet_named_foo() {
  let rpc_server = test_bitcoincore_rpc::spawn();
  let txid = rpc_server.mine_blocks(1)[0].txdata[0].txid();

  CommandBuilder::new("wallet --name foo create")
    .rpc_server(&rpc_server)
    .run_and_deserialize_output::<ord::subcommand::wallet::create::Output>();

  CommandBuilder::new(format!(
    "wallet --name foo send --fee-rate 1 bc1qw508d6qejxtdg4y5r3zarvary0c5xw7kv8f3t4 {txid}:0:0"
  ))
  .rpc_server(&rpc_server)
  .run_and_deserialize_output::<Output>();
}

#[test]
fn send_addresses_must_be_valid_for_network() {
  let rpc_server = test_bitcoincore_rpc::builder().build();
  let txid = rpc_server.mine_blocks_with_subsidy(1, 1_000)[0].txdata[0].txid();
  create_wallet(&rpc_server);

  CommandBuilder::new(format!(
    "wallet send --fee-rate 1 tb1q6en7qjxgw4ev8xwx94pzdry6a6ky7wlfeqzunz {txid}:0:0"
  ))
  .rpc_server(&rpc_server)
  .expected_stderr(
    "error: address tb1q6en7qjxgw4ev8xwx94pzdry6a6ky7wlfeqzunz belongs to network testnet which is different from required bitcoin\n",
  )
  .expected_exit_code(1)
  .run_and_extract_stdout();
}

#[test]
fn send_on_mainnnet_works_with_wallet_named_ord() {
  let rpc_server = test_bitcoincore_rpc::builder().build();
  let txid = rpc_server.mine_blocks_with_subsidy(1, 1_000_000)[0].txdata[0].txid();
  create_wallet(&rpc_server);

  let output = CommandBuilder::new(format!(
    "wallet send --fee-rate 1 bc1qw508d6qejxtdg4y5r3zarvary0c5xw7kv8f3t4 {txid}:0:0"
  ))
  .rpc_server(&rpc_server)
  .run_and_deserialize_output::<Output>();

  assert_eq!(rpc_server.mempool()[0].txid(), output.transaction);
}

#[test]
fn send_does_not_use_inscribed_sats_as_cardinal_utxos() {
  let rpc_server = test_bitcoincore_rpc::spawn();
  create_wallet(&rpc_server);

  let txid = rpc_server.mine_blocks_with_subsidy(1, 10_000)[0].txdata[0].txid();
  CommandBuilder::new(format!(
    "wallet inscribe --satpoint {txid}:0:0 --file degenerate.png --fee-rate 0"
  ))
  .write("degenerate.png", [1; 100])
  .rpc_server(&rpc_server)
  .run_and_deserialize_output::<Inscribe>();

  let txid = rpc_server.mine_blocks_with_subsidy(1, 100)[0].txdata[0].txid();
  CommandBuilder::new(format!(
    "wallet send --fee-rate 1 bc1qw508d6qejxtdg4y5r3zarvary0c5xw7kv8f3t4 {txid}:0:0"
  ))
  .rpc_server(&rpc_server)
  .expected_exit_code(1)
  .expected_stderr("error: wallet does not contain enough cardinal UTXOs, please add additional funds to wallet.\n")
  .run_and_extract_stdout();
}

#[test]
fn do_not_send_within_dust_limit_of_an_inscription() {
  let rpc_server = test_bitcoincore_rpc::spawn();
  create_wallet(&rpc_server);

  let (inscription, reveal) = inscribe(&rpc_server);

  rpc_server.mine_blocks(1);

  let output = OutPoint {
    txid: reveal,
    vout: 0,
  };

  CommandBuilder::new(format!(
    "wallet send --fee-rate 1 bc1qw508d6qejxtdg4y5r3zarvary0c5xw7kv8f3t4 {output}:329"
  ))
  .rpc_server(&rpc_server)
  .expected_exit_code(1)
  .expected_stderr(format!(
    "error: cannot send {output}:329 without also sending inscription {inscription} at {output}:0\n"
  ))
  .run_and_extract_stdout();
}

#[test]
fn can_send_after_dust_limit_from_an_inscription() {
  let rpc_server = test_bitcoincore_rpc::spawn();
  create_wallet(&rpc_server);

  let (_, reveal) = inscribe(&rpc_server);

  rpc_server.mine_blocks(1);

  let output = OutPoint {
    txid: reveal,
    vout: 0,
  };

  CommandBuilder::new(format!(
    "wallet send --fee-rate 1 bc1qw508d6qejxtdg4y5r3zarvary0c5xw7kv8f3t4 {output}:330"
  ))
  .rpc_server(&rpc_server)
  .run_and_deserialize_output::<Output>();
}

#[test]
fn splitting_merged_inscriptions_is_possible() {
  let rpc_server = test_bitcoincore_rpc::spawn();
  create_wallet(&rpc_server);
  rpc_server.mine_blocks(3);

  let inscription = envelope(&[b"ord", &[1], b"text/plain;charset=utf-8", &[], b"bar"]);

  // merging 3 inscriptions into one utxo
  let reveal_txid = rpc_server.broadcast_tx(TransactionTemplate {
    inputs: &[
      (1, 0, 0, inscription.clone()),
      (2, 0, 0, inscription.clone()),
      (3, 0, 0, inscription.clone()),
    ],
    outputs: 1,
    ..Default::default()
  });

  rpc_server.mine_blocks(1);

  let server =
    TestServer::spawn_with_server_args(&rpc_server, &["--index-sats"], &["--enable-json-api"]);

  let response = server.json_request(format!("/output/{}:0", reveal_txid));
  assert_eq!(response.status(), StatusCode::OK);

  let output_json: OutputJson = serde_json::from_str(&response.text().unwrap()).unwrap();

  pretty_assert_eq!(
    output_json,
    OutputJson {
      value: 3 * 50 * COIN_VALUE,
      script_pubkey: "".to_string(),
      address: None,
      transaction: reveal_txid.to_string(),
      sat_ranges: Some(vec![
        (5000000000, 10000000000,),
        (10000000000, 15000000000,),
        (15000000000, 20000000000,),
      ],),
      inscriptions: vec![
        InscriptionId {
          txid: reveal_txid,
          index: 0
        },
        InscriptionId {
          txid: reveal_txid,
          index: 1
        },
        InscriptionId {
          txid: reveal_txid,
          index: 2
        },
      ],
<<<<<<< HEAD
      in_index: true,
      runes: Vec::new(),
=======
      indexed: true,
      runes: BTreeMap::new(),
>>>>>>> 331dbb12
    }
  );

  // try and fail to send first
  CommandBuilder::new(format!(
    "wallet send --fee-rate 1 bc1qw508d6qejxtdg4y5r3zarvary0c5xw7kv8f3t4 {}i0",
    reveal_txid,
  ))
  .rpc_server(&rpc_server)
  .expected_exit_code(1)
  .expected_stderr(format!(
    "error: cannot send {reveal_txid}:0:0 without also sending inscription {reveal_txid}i2 at {reveal_txid}:0:{}\n", 100 * COIN_VALUE
  ))
  .run_and_extract_stdout();

  // splitting out last
  CommandBuilder::new(format!(
    "wallet send --fee-rate 1 bc1qw508d6qejxtdg4y5r3zarvary0c5xw7kv8f3t4 {}i2",
    reveal_txid,
  ))
  .rpc_server(&rpc_server)
  .run_and_deserialize_output::<Output>();

  rpc_server.mine_blocks(1);

  // splitting second to last
  CommandBuilder::new(format!(
    "wallet send --fee-rate 1 bc1qw508d6qejxtdg4y5r3zarvary0c5xw7kv8f3t4 {}i1",
    reveal_txid,
  ))
  .rpc_server(&rpc_server)
  .run_and_deserialize_output::<Output>();

  rpc_server.mine_blocks(1);

  // splitting send first
  CommandBuilder::new(format!(
    "wallet send --fee-rate 1 bc1qw508d6qejxtdg4y5r3zarvary0c5xw7kv8f3t4 {}i0",
    reveal_txid,
  ))
  .rpc_server(&rpc_server)
  .run_and_deserialize_output::<Output>();
}

#[test]
fn inscriptions_cannot_be_sent_by_satpoint() {
  let rpc_server = test_bitcoincore_rpc::spawn();
  create_wallet(&rpc_server);

  let (_, reveal) = inscribe(&rpc_server);

  rpc_server.mine_blocks(1);

  CommandBuilder::new(format!(
    "wallet send --fee-rate 1 bc1qw508d6qejxtdg4y5r3zarvary0c5xw7kv8f3t4 {reveal}:0:0"
  ))
  .rpc_server(&rpc_server)
  .expected_stderr("error: inscriptions must be sent by inscription ID\n")
  .expected_exit_code(1)
  .run_and_extract_stdout();
}

#[test]
fn send_btc_with_fee_rate() {
  let rpc_server = test_bitcoincore_rpc::spawn();
  create_wallet(&rpc_server);

  rpc_server.mine_blocks(1);

  CommandBuilder::new(
    "wallet send --fee-rate 13.3 bc1qw508d6qejxtdg4y5r3zarvary0c5xw7kv8f3t4 1btc",
  )
  .rpc_server(&rpc_server)
  .run_and_deserialize_output::<Output>();

  let tx = &rpc_server.mempool()[0];
  let mut fee = 0;
  for input in &tx.input {
    fee += rpc_server
      .get_utxo_amount(&input.previous_output)
      .unwrap()
      .to_sat();
  }
  for output in &tx.output {
    fee -= output.value;
  }

  let fee_rate = fee as f64 / tx.vsize() as f64;

  assert!(f64::abs(fee_rate - 13.3) < 0.1);

  assert_eq!(
    rpc_server.sent(),
    &[Sent {
      amount: 1.0,
      address: "bc1qw508d6qejxtdg4y5r3zarvary0c5xw7kv8f3t4"
        .parse::<Address<NetworkUnchecked>>()
        .unwrap()
        .assume_checked(),
      locked: Vec::new(),
    }]
  );
}

#[test]
fn send_btc_locks_inscriptions() {
  let rpc_server = test_bitcoincore_rpc::spawn();
  create_wallet(&rpc_server);

  rpc_server.mine_blocks(1);

  let (_, reveal) = inscribe(&rpc_server);

  CommandBuilder::new("wallet send --fee-rate 1 bc1qw508d6qejxtdg4y5r3zarvary0c5xw7kv8f3t4 1btc")
    .rpc_server(&rpc_server)
    .run_and_deserialize_output::<Output>();

  assert_eq!(
    rpc_server.sent(),
    &[Sent {
      amount: 1.0,
      address: "bc1qw508d6qejxtdg4y5r3zarvary0c5xw7kv8f3t4"
        .parse::<Address<NetworkUnchecked>>()
        .unwrap()
        .assume_checked(),
      locked: vec![OutPoint {
        txid: reveal,
        vout: 0,
      }]
    }]
  )
}

#[test]
fn send_btc_fails_if_lock_unspent_fails() {
  let rpc_server = test_bitcoincore_rpc::builder()
    .fail_lock_unspent(true)
    .build();
  create_wallet(&rpc_server);

  rpc_server.mine_blocks(1);

  CommandBuilder::new("wallet send --fee-rate 1 bc1qw508d6qejxtdg4y5r3zarvary0c5xw7kv8f3t4 1btc")
    .rpc_server(&rpc_server)
    .expected_stderr("error: failed to lock UTXOs\n")
    .expected_exit_code(1)
    .run_and_extract_stdout();
}

#[test]
fn wallet_send_with_fee_rate() {
  let rpc_server = test_bitcoincore_rpc::spawn();
  create_wallet(&rpc_server);
  rpc_server.mine_blocks(1);

  let (inscription, _) = inscribe(&rpc_server);

  CommandBuilder::new(format!(
    "wallet send bc1qw508d6qejxtdg4y5r3zarvary0c5xw7kv8f3t4 {inscription} --fee-rate 2.0"
  ))
  .rpc_server(&rpc_server)
  .run_and_deserialize_output::<Output>();

  let tx = &rpc_server.mempool()[0];
  let mut fee = 0;
  for input in &tx.input {
    fee += rpc_server
      .get_utxo_amount(&input.previous_output)
      .unwrap()
      .to_sat();
  }
  for output in &tx.output {
    fee -= output.value;
  }

  let fee_rate = fee as f64 / tx.vsize() as f64;

  pretty_assert_eq!(fee_rate, 2.0);
}

#[test]
fn user_must_provide_fee_rate_to_send() {
  let rpc_server = test_bitcoincore_rpc::spawn();
  create_wallet(&rpc_server);
  rpc_server.mine_blocks(1);

  let (inscription, _) = inscribe(&rpc_server);

  CommandBuilder::new(format!(
    "wallet send bc1qw508d6qejxtdg4y5r3zarvary0c5xw7kv8f3t4 {inscription}"
  ))
  .rpc_server(&rpc_server)
  .expected_exit_code(2)
  .stderr_regex(
    ".*error: the following required arguments were not provided:
.*--fee-rate <FEE_RATE>.*",
  )
  .run_and_extract_stdout();
}

#[test]
fn wallet_send_with_fee_rate_and_target_postage() {
  let rpc_server = test_bitcoincore_rpc::spawn();
  create_wallet(&rpc_server);
  rpc_server.mine_blocks(1);

  let (inscription, _) = inscribe(&rpc_server);

  CommandBuilder::new(format!(
    "wallet send bc1qw508d6qejxtdg4y5r3zarvary0c5xw7kv8f3t4 {inscription} --fee-rate 2.0 --postage 77000sat"
  ))
  .rpc_server(&rpc_server)
  .run_and_deserialize_output::<Output>();

  let tx = &rpc_server.mempool()[0];
  let mut fee = 0;
  for input in &tx.input {
    fee += rpc_server
      .get_utxo_amount(&input.previous_output)
      .unwrap()
      .to_sat();
  }
  for output in &tx.output {
    fee -= output.value;
  }

  let fee_rate = fee as f64 / tx.vsize() as f64;

  pretty_assert_eq!(fee_rate, 2.0);
  pretty_assert_eq!(tx.output[0].value, 77_000);
}

#[test]
fn send_btc_does_not_send_locked_utxos() {
  let rpc_server = test_bitcoincore_rpc::spawn();
  create_wallet(&rpc_server);

  let coinbase_tx = &rpc_server.mine_blocks(1)[0].txdata[0];
  let outpoint = OutPoint::new(coinbase_tx.txid(), 0);

  rpc_server.lock(outpoint);

  CommandBuilder::new("wallet send --fee-rate 1 bc1qw508d6qejxtdg4y5r3zarvary0c5xw7kv8f3t4 1btc")
    .rpc_server(&rpc_server)
    .expected_exit_code(1)
    .stderr_regex("error:.*")
    .run_and_extract_stdout();
}

#[test]
fn sending_rune_that_has_not_been_etched_is_an_error() {
  let rpc_server = test_bitcoincore_rpc::builder()
    .network(Network::Regtest)
    .build();

  create_wallet(&rpc_server);

  let coinbase_tx = &rpc_server.mine_blocks(1)[0].txdata[0];
  let outpoint = OutPoint::new(coinbase_tx.txid(), 0);

  rpc_server.lock(outpoint);

  CommandBuilder::new("--chain regtest --index-runes wallet send --fee-rate 1 bcrt1qs758ursh4q9z627kt3pp5yysm78ddny6txaqgw 1FOO")
    .rpc_server(&rpc_server)
    .expected_exit_code(1)
    .expected_stderr("error: rune `FOO` has not been etched\n")
    .run_and_extract_stdout();
}

#[test]
fn sending_rune_with_excessive_precision_is_an_error() {
  let rpc_server = test_bitcoincore_rpc::builder()
    .network(Network::Regtest)
    .build();

  create_wallet(&rpc_server);

  etch(&rpc_server, Rune(RUNE));

  CommandBuilder::new(format!(
    "--chain regtest --index-runes wallet send --fee-rate 1 bcrt1qs758ursh4q9z627kt3pp5yysm78ddny6txaqgw 1.1{}",
    Rune(RUNE)
  ))
  .rpc_server(&rpc_server)
  .expected_exit_code(1)
  .expected_stderr("error: excessive precision\n")
  .run_and_extract_stdout();
}

#[test]
fn sending_rune_with_insufficient_balance_is_an_error() {
  let rpc_server = test_bitcoincore_rpc::builder()
    .network(Network::Regtest)
    .build();

  create_wallet(&rpc_server);

  etch(&rpc_server, Rune(RUNE));

  CommandBuilder::new(format!(
    "--chain regtest --index-runes wallet send --fee-rate 1 bcrt1qs758ursh4q9z627kt3pp5yysm78ddny6txaqgw 1001{}",
    Rune(RUNE)
  ))
  .rpc_server(&rpc_server)
  .expected_exit_code(1)
  .expected_stderr("error: insufficient `AAAAAAAAAAAAA` balance, only 1000\u{00A0}¢ in wallet\n")
  .run_and_extract_stdout();
}

#[test]
fn sending_rune_works() {
  let rpc_server = test_bitcoincore_rpc::builder()
    .network(Network::Regtest)
    .build();

  create_wallet(&rpc_server);

  etch(&rpc_server, Rune(RUNE));

  let output = CommandBuilder::new(format!(
    "--chain regtest --index-runes wallet send --fee-rate 1 bcrt1qs758ursh4q9z627kt3pp5yysm78ddny6txaqgw 1000{}",
    Rune(RUNE)
  ))
  .rpc_server(&rpc_server)
  .run_and_deserialize_output::<Output>();

  rpc_server.mine_blocks(1);

  let balances = CommandBuilder::new("--regtest --index-runes balances")
    .rpc_server(&rpc_server)
    .run_and_deserialize_output::<ord::subcommand::balances::Output>();

  assert_eq!(
    balances,
    ord::subcommand::balances::Output {
      runes: vec![(
        Rune(RUNE),
        vec![(
          OutPoint {
            txid: output.transaction,
            vout: 2
          },
          1000
        )]
        .into_iter()
        .collect()
      ),]
      .into_iter()
      .collect(),
    }
  );
}

#[test]
fn sending_spaced_rune_works() {
  let rpc_server = test_bitcoincore_rpc::builder()
    .network(Network::Regtest)
    .build();

  create_wallet(&rpc_server);

  etch(&rpc_server, Rune(RUNE));

  let output = CommandBuilder::new(
    "--chain regtest --index-runes wallet send --fee-rate 1 bcrt1qs758ursh4q9z627kt3pp5yysm78ddny6txaqgw 1000A•AAAAAAAAAAAA",
  )
  .rpc_server(&rpc_server)
  .run_and_deserialize_output::<Output>();

  rpc_server.mine_blocks(1);

  let balances = CommandBuilder::new("--regtest --index-runes balances")
    .rpc_server(&rpc_server)
    .run_and_deserialize_output::<ord::subcommand::balances::Output>();

  assert_eq!(
    balances,
    ord::subcommand::balances::Output {
      runes: vec![(
        Rune(RUNE),
        vec![(
          OutPoint {
            txid: output.transaction,
            vout: 2
          },
          1000
        )]
        .into_iter()
        .collect()
      ),]
      .into_iter()
      .collect(),
    }
  );
}

#[test]
fn sending_rune_with_divisibility_works() {
  let rpc_server = test_bitcoincore_rpc::builder()
    .network(Network::Regtest)
    .build();

  create_wallet(&rpc_server);

  rpc_server.mine_blocks(1);

  let rune = Rune(RUNE);

  CommandBuilder::new(
    format!(
    "--index-runes --regtest wallet etch --rune {} --divisibility 1 --fee-rate 0 --supply 100 --symbol ¢",
    rune,
    )
  )
  .rpc_server(&rpc_server)
  .run_and_deserialize_output::<Etch>();

  rpc_server.mine_blocks(1);

  let output = CommandBuilder::new(format!(
    "--chain regtest --index-runes wallet send --fee-rate 1 bcrt1qs758ursh4q9z627kt3pp5yysm78ddny6txaqgw 10.1{}",
    rune
  ))
  .rpc_server(&rpc_server)
  .run_and_deserialize_output::<Output>();

  rpc_server.mine_blocks(1);

  let balances = CommandBuilder::new("--regtest --index-runes balances")
    .rpc_server(&rpc_server)
    .run_and_deserialize_output::<ord::subcommand::balances::Output>();

  assert_eq!(
    balances,
    ord::subcommand::balances::Output {
      runes: vec![(
        Rune(RUNE),
        vec![
          (
            OutPoint {
              txid: output.transaction,
              vout: 1
            },
            899
          ),
          (
            OutPoint {
              txid: output.transaction,
              vout: 2
            },
            101
          )
        ]
        .into_iter()
        .collect()
      ),]
      .into_iter()
      .collect(),
    }
  );
}

#[test]
fn sending_rune_leaves_unspent_runes_in_wallet() {
  let rpc_server = test_bitcoincore_rpc::builder()
    .network(Network::Regtest)
    .build();

  create_wallet(&rpc_server);

  etch(&rpc_server, Rune(RUNE));

  let output = CommandBuilder::new(format!(
    "--chain regtest --index-runes wallet send --fee-rate 1 bcrt1qs758ursh4q9z627kt3pp5yysm78ddny6txaqgw 750{}",
    Rune(RUNE)
  ))
  .rpc_server(&rpc_server)
  .run_and_deserialize_output::<Output>();

  rpc_server.mine_blocks(1);

  let balances = CommandBuilder::new("--regtest --index-runes balances")
    .rpc_server(&rpc_server)
    .run_and_deserialize_output::<ord::subcommand::balances::Output>();

  assert_eq!(
    balances,
    ord::subcommand::balances::Output {
      runes: vec![(
        Rune(RUNE),
        vec![
          (
            OutPoint {
              txid: output.transaction,
              vout: 1
            },
            250
          ),
          (
            OutPoint {
              txid: output.transaction,
              vout: 2
            },
            750
          )
        ]
        .into_iter()
        .collect()
      ),]
      .into_iter()
      .collect(),
    }
  );

  let tx = rpc_server.tx(3, 1);

  assert_eq!(tx.txid(), output.transaction);

  let address = Address::from_script(&tx.output[1].script_pubkey, Network::Regtest).unwrap();

  assert!(rpc_server
    .change_addresses()
    .iter()
    .any(|change_address| change_address == &address));
}

#[test]
fn sending_rune_creates_transaction_with_expected_runestone() {
  let rpc_server = test_bitcoincore_rpc::builder()
    .network(Network::Regtest)
    .build();

  create_wallet(&rpc_server);

  let rune = Rune(RUNE);

  etch(&rpc_server, rune);

  let output = CommandBuilder::new(format!(
    "--chain regtest --index-runes wallet send --fee-rate 1 bcrt1qs758ursh4q9z627kt3pp5yysm78ddny6txaqgw 750{}",
    rune,
  ))
  .rpc_server(&rpc_server)
  .run_and_deserialize_output::<Output>();

  rpc_server.mine_blocks(1);

  let balances = CommandBuilder::new("--regtest --index-runes balances")
    .rpc_server(&rpc_server)
    .run_and_deserialize_output::<ord::subcommand::balances::Output>();

  assert_eq!(
    balances,
    ord::subcommand::balances::Output {
      runes: vec![(
        rune,
        vec![
          (
            OutPoint {
              txid: output.transaction,
              vout: 1
            },
            250
          ),
          (
            OutPoint {
              txid: output.transaction,
              vout: 2
            },
            750
          )
        ]
        .into_iter()
        .collect()
      ),]
      .into_iter()
      .collect(),
    }
  );

  let tx = rpc_server.tx(3, 1);

  assert_eq!(tx.txid(), output.transaction);

  assert_eq!(
    Runestone::from_transaction(&tx).unwrap(),
    Runestone {
      default_output: None,
      etching: None,
      edicts: vec![Edict {
        id: RuneId {
          height: 2,
          index: 1
        }
        .into(),
        amount: 750,
        output: 2
      }],
      burn: false,
    },
  );
}

#[test]
fn error_messages_use_spaced_runes() {
  let rpc_server = test_bitcoincore_rpc::builder()
    .network(Network::Regtest)
    .build();

  create_wallet(&rpc_server);

  etch(&rpc_server, Rune(RUNE));

  CommandBuilder::new(
    "--chain regtest --index-runes wallet send --fee-rate 1 bcrt1qs758ursh4q9z627kt3pp5yysm78ddny6txaqgw 1001A•AAAAAAAAAAAA",
  )
  .rpc_server(&rpc_server)
  .expected_exit_code(1)
  .expected_stderr("error: insufficient `A•AAAAAAAAAAAA` balance, only 1000\u{00A0}¢ in wallet\n")
  .run_and_extract_stdout();

  CommandBuilder::new("--chain regtest --index-runes wallet send --fee-rate 1 bcrt1qs758ursh4q9z627kt3pp5yysm78ddny6txaqgw 1F•OO")
    .rpc_server(&rpc_server)
    .expected_exit_code(1)
    .expected_stderr("error: rune `FOO` has not been etched\n")
    .run_and_extract_stdout();
}

#[test]
fn sending_rune_does_not_send_inscription() {
  let rpc_server = test_bitcoincore_rpc::builder()
    .network(Network::Regtest)
    .build();

  create_wallet(&rpc_server);

  rpc_server.mine_blocks_with_subsidy(1, 10000);

  let rune = Rune(RUNE);

  CommandBuilder::new("--chain regtest --index-runes wallet inscribe --fee-rate 0 --file foo.txt")
    .write("foo.txt", "FOO")
    .rpc_server(&rpc_server)
    .run_and_deserialize_output::<Inscribe>();

  rpc_server.mine_blocks_with_subsidy(1, 10000);

  assert_eq!(
    CommandBuilder::new("--regtest --index-runes wallet balance")
      .rpc_server(&rpc_server)
      .run_and_deserialize_output::<ord::subcommand::wallet::balance::Output>(),
    ord::subcommand::wallet::balance::Output {
      cardinal: 10000,
      ordinal: 10000,
      runic: Some(0),
      runes: Some(BTreeMap::new()),
      total: 20000,
    }
  );

  CommandBuilder::new(
    format!(
    "--index-runes --regtest wallet etch --rune {} --divisibility 0 --fee-rate 0 --supply 1000 --symbol ¢",
    rune
    )
  )
  .rpc_server(&rpc_server)
  .run_and_deserialize_output::<Etch>();

  rpc_server.mine_blocks_with_subsidy(1, 0);

  assert_eq!(
    CommandBuilder::new("--regtest --index-runes wallet balance")
      .rpc_server(&rpc_server)
      .run_and_deserialize_output::<ord::subcommand::wallet::balance::Output>(),
    ord::subcommand::wallet::balance::Output {
      cardinal: 0,
      ordinal: 10000,
      runic: Some(10000),
      runes: Some(vec![(rune, 1000)].into_iter().collect()),
      total: 20000,
    }
  );

  CommandBuilder::new(format!(
    "--chain regtest --index-runes wallet send --fee-rate 0 bcrt1qs758ursh4q9z627kt3pp5yysm78ddny6txaqgw 1000{}",
    rune
  ))
  .rpc_server(&rpc_server)
  .expected_exit_code(1)
  .stderr_regex("error:.*")
  .run_and_extract_stdout();
}<|MERGE_RESOLUTION|>--- conflicted
+++ resolved
@@ -260,13 +260,8 @@
           index: 2
         },
       ],
-<<<<<<< HEAD
-      in_index: true,
+      indexed: true,
       runes: Vec::new(),
-=======
-      indexed: true,
-      runes: BTreeMap::new(),
->>>>>>> 331dbb12
     }
   );
 
