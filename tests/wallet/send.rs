--- conflicted
+++ resolved
@@ -6,28 +6,12 @@
   create_wallet(&rpc_server);
   rpc_server.mine_blocks(1);
 
-<<<<<<< HEAD
   let inscription_id = create_inscription(&rpc_server, "foo.txt");
-=======
-  rpc_server.mine_blocks(1);
-
-  let stdout = CommandBuilder::new("--index-sats wallet inscribe degenerate.png")
-    .write("degenerate.png", [1; 520])
-    .rpc_server(&rpc_server)
-    .stdout_regex("commit\t[[:xdigit:]]{64}\nreveal\t[[:xdigit:]]{64}\n")
-    .run();
-
-  let reveal_txid = reveal_txid_from_inscribe_stdout(&stdout);
->>>>>>> 2e108f9f
-
-  rpc_server.mine_blocks(1);
-
-  let stdout = CommandBuilder::new(format!(
-<<<<<<< HEAD
-    "wallet send ord1qcqgs2pps4u4yedfyl5pysdjjncs8et5u8gcumw {inscription_id}"
-=======
-    "wallet send bc1qw508d6qejxtdg4y5r3zarvary0c5xw7kv8f3t4 {reveal_txid}"
->>>>>>> 2e108f9f
+
+  rpc_server.mine_blocks(1);
+
+  let stdout = CommandBuilder::new(format!(
+    "wallet send bc1qw508d6qejxtdg4y5r3zarvary0c5xw7kv8f3t4 {inscription_id}"
   ))
   .rpc_server(&rpc_server)
   .stdout_regex(r".*")
@@ -67,11 +51,7 @@
   let txid = rpc_server.mine_blocks(1)[0].txdata[0].txid();
 
   CommandBuilder::new(format!(
-<<<<<<< HEAD
-    "wallet send ord1qcqgs2pps4u4yedfyl5pysdjjncs8et5u8gcumw {txid}i0"
-=======
-    "wallet send bc1qcqgs2pps4u4yedfyl5pysdjjncs8et5utseepv {txid}"
->>>>>>> 2e108f9f
+    "wallet send bc1qcqgs2pps4u4yedfyl5pysdjjncs8et5utseepv {txid}i0"
   ))
   .rpc_server(&rpc_server)
   .expected_stderr(format!("error: Inscription {txid}i0 not found\n"))
@@ -85,26 +65,12 @@
   create_wallet(&rpc_server);
   rpc_server.mine_blocks(1);
 
-<<<<<<< HEAD
   let inscription_id = create_inscription(&rpc_server, "foo.txt");
-=======
-  let stdout = CommandBuilder::new(format!(
-    "--index-sats wallet inscribe --satpoint {txid}:0:0 degenerate.png"
-  ))
-  .write("degenerate.png", [1; 520])
-  .rpc_server(&rpc_server)
-  .stdout_regex("commit\t[[:xdigit:]]{64}\nreveal\t[[:xdigit:]]{64}\n")
-  .run();
->>>>>>> 2e108f9f
-
-  rpc_server.mine_blocks(1);
-
-  let stdout = CommandBuilder::new(format!(
-<<<<<<< HEAD
-    "wallet send ord1qcqgs2pps4u4yedfyl5pysdjjncs8et5u8gcumw {inscription_id}"
-=======
-    "wallet send bc1qcqgs2pps4u4yedfyl5pysdjjncs8et5utseepv {reveal_txid}"
->>>>>>> 2e108f9f
+
+  rpc_server.mine_blocks(1);
+
+  let stdout = CommandBuilder::new(format!(
+    "wallet send bc1qcqgs2pps4u4yedfyl5pysdjjncs8et5utseepv  {inscription_id}"
   ))
   .rpc_server(&rpc_server)
   .stdout_regex("[[:xdigit:]]{64}\n")
@@ -368,7 +334,7 @@
   let reveal_txid = reveal_txid_from_inscribe_stdout(&stdout);
 
   CommandBuilder::new(format!(
-    "wallet send bc1qw508d6qejxtdg4y5r3zarvary0c5xw7kv8f3t4 {reveal_txid} --fee-rate 2.0"
+    "wallet send bc1qw508d6qejxtdg4y5r3zarvary0c5xw7kv8f3t4 {reveal_txid}i0 --fee-rate 2.0"
   ))
   .rpc_server(&rpc_server)
   .stdout_regex("[[:xdigit:]]{64}\n")
