use {super::*, ord::subcommand::wallet::send::Output, std::collections::BTreeMap};

#[test]
fn inscriptions_can_be_sent() {
  let rpc_server = test_bitcoincore_rpc::spawn();
  create_wallet(&rpc_server);
  rpc_server.mine_blocks(1);

  let (inscription, _) = inscribe(&rpc_server);

  rpc_server.mine_blocks(1);

  let output = CommandBuilder::new(format!(
    "wallet send --fee-rate 1 bc1qw508d6qejxtdg4y5r3zarvary0c5xw7kv8f3t4 {inscription}",
  ))
  .rpc_server(&rpc_server)
  .stdout_regex(r".*")
  .run_and_deserialize_output::<Output>();

  let txid = rpc_server.mempool()[0].txid();
  assert_eq!(txid, output.transaction);

  rpc_server.mine_blocks(1);

  let send_txid = output.transaction;

  let ord_server = TestServer::spawn_with_args(&rpc_server, &[]);
  ord_server.assert_response_regex(
    format!("/inscription/{inscription}"),
    format!(
      ".*<h1>Inscription 0</h1>.*<dl>.*
  <dt>content length</dt>
  <dd>3 bytes</dd>
  <dt>content type</dt>
  <dd>text/plain;charset=utf-8</dd>
  .*
  <dt>location</dt>
  <dd class=monospace>{send_txid}:0:0</dd>
  .*
</dl>
.*",
    ),
  );
}

#[test]
fn send_unknown_inscription() {
  let rpc_server = test_bitcoincore_rpc::spawn();
  create_wallet(&rpc_server);

  let txid = rpc_server.mine_blocks(1)[0].txdata[0].txid();

  CommandBuilder::new(format!(
    "wallet send --fee-rate 1 bc1qcqgs2pps4u4yedfyl5pysdjjncs8et5utseepv {txid}i0"
  ))
  .rpc_server(&rpc_server)
  .expected_stderr(format!("error: inscription {txid}i0 not found\n"))
  .expected_exit_code(1)
  .run_and_extract_stdout();
}

#[test]
fn send_inscribed_sat() {
  let rpc_server = test_bitcoincore_rpc::spawn();
  create_wallet(&rpc_server);
  rpc_server.mine_blocks(1);

  let (inscription, _) = inscribe(&rpc_server);

  rpc_server.mine_blocks(1);

  let output = CommandBuilder::new(format!(
    "wallet send --fee-rate 1 bc1qcqgs2pps4u4yedfyl5pysdjjncs8et5utseepv {inscription}",
  ))
  .rpc_server(&rpc_server)
  .run_and_deserialize_output::<Output>();

  rpc_server.mine_blocks(1);

  let send_txid = output.transaction;

  let ord_server = TestServer::spawn_with_args(&rpc_server, &[]);
  ord_server.assert_response_regex(
    format!("/inscription/{inscription}"),
    format!(
      ".*<h1>Inscription 0</h1>.*<dt>location</dt>.*<dd class=monospace>{send_txid}:0:0</dd>.*",
    ),
  );
}

#[test]
fn send_on_mainnnet_works_with_wallet_named_foo() {
  let rpc_server = test_bitcoincore_rpc::spawn();
  let txid = rpc_server.mine_blocks(1)[0].txdata[0].txid();

  CommandBuilder::new("wallet --name foo create")
    .rpc_server(&rpc_server)
    .run_and_deserialize_output::<ord::subcommand::wallet::create::Output>();

  CommandBuilder::new(format!(
    "wallet --name foo send --fee-rate 1 bc1qw508d6qejxtdg4y5r3zarvary0c5xw7kv8f3t4 {txid}:0:0"
  ))
  .rpc_server(&rpc_server)
  .run_and_deserialize_output::<Output>();
}

#[test]
fn send_addresses_must_be_valid_for_network() {
  let rpc_server = test_bitcoincore_rpc::builder().build();
  let txid = rpc_server.mine_blocks_with_subsidy(1, 1_000)[0].txdata[0].txid();
  create_wallet(&rpc_server);

  CommandBuilder::new(format!(
    "wallet send --fee-rate 1 tb1q6en7qjxgw4ev8xwx94pzdry6a6ky7wlfeqzunz {txid}:0:0"
  ))
  .rpc_server(&rpc_server)
  .expected_stderr(
    "error: address tb1q6en7qjxgw4ev8xwx94pzdry6a6ky7wlfeqzunz belongs to network testnet which is different from required bitcoin\n",
  )
  .expected_exit_code(1)
  .run_and_extract_stdout();
}

#[test]
fn send_on_mainnnet_works_with_wallet_named_ord() {
  let rpc_server = test_bitcoincore_rpc::builder().build();
  let txid = rpc_server.mine_blocks_with_subsidy(1, 1_000_000)[0].txdata[0].txid();
  create_wallet(&rpc_server);

  let output = CommandBuilder::new(format!(
    "wallet send --fee-rate 1 bc1qw508d6qejxtdg4y5r3zarvary0c5xw7kv8f3t4 {txid}:0:0"
  ))
  .rpc_server(&rpc_server)
  .run_and_deserialize_output::<Output>();

  assert_eq!(rpc_server.mempool()[0].txid(), output.transaction);
}

#[test]
fn send_does_not_use_inscribed_sats_as_cardinal_utxos() {
  let rpc_server = test_bitcoincore_rpc::spawn();
  create_wallet(&rpc_server);

  let txid = rpc_server.mine_blocks_with_subsidy(1, 10_000)[0].txdata[0].txid();
  CommandBuilder::new(format!(
    "wallet inscribe --satpoint {txid}:0:0 --file degenerate.png --fee-rate 0"
  ))
  .write("degenerate.png", [1; 100])
  .rpc_server(&rpc_server)
  .run_and_deserialize_output::<Inscribe>();

  let txid = rpc_server.mine_blocks_with_subsidy(1, 100)[0].txdata[0].txid();
  CommandBuilder::new(format!(
    "wallet send --fee-rate 1 bc1qw508d6qejxtdg4y5r3zarvary0c5xw7kv8f3t4 {txid}:0:0"
  ))
  .rpc_server(&rpc_server)
  .expected_exit_code(1)
  .expected_stderr("error: wallet does not contain enough cardinal UTXOs, please add additional funds to wallet.\n")
  .run_and_extract_stdout();
}

#[test]
fn do_not_send_within_dust_limit_of_an_inscription() {
  let rpc_server = test_bitcoincore_rpc::spawn();
  create_wallet(&rpc_server);

  let (inscription, reveal) = inscribe(&rpc_server);

  rpc_server.mine_blocks(1);

  let output = OutPoint {
    txid: reveal,
    vout: 0,
  };

  CommandBuilder::new(format!(
    "wallet send --fee-rate 1 bc1qw508d6qejxtdg4y5r3zarvary0c5xw7kv8f3t4 {output}:329"
  ))
  .rpc_server(&rpc_server)
  .expected_exit_code(1)
  .expected_stderr(format!(
    "error: cannot send {output}:329 without also sending inscription {inscription} at {output}:0\n"
  ))
  .run_and_extract_stdout();
}

#[test]
fn can_send_after_dust_limit_from_an_inscription() {
  let rpc_server = test_bitcoincore_rpc::spawn();
  create_wallet(&rpc_server);

  let (_, reveal) = inscribe(&rpc_server);

  rpc_server.mine_blocks(1);

  let output = OutPoint {
    txid: reveal,
    vout: 0,
  };

  CommandBuilder::new(format!(
    "wallet send --fee-rate 1 bc1qw508d6qejxtdg4y5r3zarvary0c5xw7kv8f3t4 {output}:330"
  ))
  .rpc_server(&rpc_server)
  .run_and_deserialize_output::<Output>();
}

#[test]
fn splitting_merged_inscriptions_is_possible() {
  let rpc_server = test_bitcoincore_rpc::spawn();
  create_wallet(&rpc_server);
  rpc_server.mine_blocks(3);

  let inscription = envelope(&[b"ord", &[1], b"text/plain;charset=utf-8", &[], b"bar"]);

  // merging 3 inscriptions into one utxo
  let reveal_txid = rpc_server.broadcast_tx(TransactionTemplate {
    inputs: &[
      (1, 0, 0, inscription.clone()),
      (2, 0, 0, inscription.clone()),
      (3, 0, 0, inscription.clone()),
    ],
    outputs: 1,
    ..Default::default()
  });

  rpc_server.mine_blocks(1);

  let server =
    TestServer::spawn_with_server_args(&rpc_server, &["--index-sats"], &["--enable-json-api"]);

  let response = server.json_request(format!("/output/{}:0", reveal_txid));
  assert_eq!(response.status(), StatusCode::OK);

  let output_json: OutputJson = serde_json::from_str(&response.text().unwrap()).unwrap();

  pretty_assert_eq!(
    output_json,
    OutputJson {
      value: 3 * 50 * COIN_VALUE,
      script_pubkey: "".to_string(),
      address: None,
      transaction: reveal_txid.to_string(),
      sat_ranges: Some(vec![
        (5000000000, 10000000000,),
        (10000000000, 15000000000,),
        (15000000000, 20000000000,),
      ],),
      inscriptions: vec![
        InscriptionId {
          txid: reveal_txid,
          index: 0
        },
        InscriptionId {
          txid: reveal_txid,
          index: 1
        },
        InscriptionId {
          txid: reveal_txid,
          index: 2
        },
      ],
<<<<<<< HEAD
      runes: Vec::new(),
=======
      in_index: true,
      runes: BTreeMap::new(),
>>>>>>> c6c1abe5
    }
  );

  // try and fail to send first
  CommandBuilder::new(format!(
    "wallet send --fee-rate 1 bc1qw508d6qejxtdg4y5r3zarvary0c5xw7kv8f3t4 {}i0",
    reveal_txid,
  ))
  .rpc_server(&rpc_server)
  .expected_exit_code(1)
  .expected_stderr(format!(
    "error: cannot send {reveal_txid}:0:0 without also sending inscription {reveal_txid}i2 at {reveal_txid}:0:{}\n", 100 * COIN_VALUE
  ))
  .run_and_extract_stdout();

  // splitting out last
  CommandBuilder::new(format!(
    "wallet send --fee-rate 1 bc1qw508d6qejxtdg4y5r3zarvary0c5xw7kv8f3t4 {}i2",
    reveal_txid,
  ))
  .rpc_server(&rpc_server)
  .run_and_deserialize_output::<Output>();

  rpc_server.mine_blocks(1);

  // splitting second to last
  CommandBuilder::new(format!(
    "wallet send --fee-rate 1 bc1qw508d6qejxtdg4y5r3zarvary0c5xw7kv8f3t4 {}i1",
    reveal_txid,
  ))
  .rpc_server(&rpc_server)
  .run_and_deserialize_output::<Output>();

  rpc_server.mine_blocks(1);

  // splitting send first
  CommandBuilder::new(format!(
    "wallet send --fee-rate 1 bc1qw508d6qejxtdg4y5r3zarvary0c5xw7kv8f3t4 {}i0",
    reveal_txid,
  ))
  .rpc_server(&rpc_server)
  .run_and_deserialize_output::<Output>();
}

#[test]
fn inscriptions_cannot_be_sent_by_satpoint() {
  let rpc_server = test_bitcoincore_rpc::spawn();
  create_wallet(&rpc_server);

  let (_, reveal) = inscribe(&rpc_server);

  rpc_server.mine_blocks(1);

  CommandBuilder::new(format!(
    "wallet send --fee-rate 1 bc1qw508d6qejxtdg4y5r3zarvary0c5xw7kv8f3t4 {reveal}:0:0"
  ))
  .rpc_server(&rpc_server)
  .expected_stderr("error: inscriptions must be sent by inscription ID\n")
  .expected_exit_code(1)
  .run_and_extract_stdout();
}

#[test]
fn send_btc_with_fee_rate() {
  let rpc_server = test_bitcoincore_rpc::spawn();
  create_wallet(&rpc_server);

  rpc_server.mine_blocks(1);

  CommandBuilder::new(
    "wallet send --fee-rate 13.3 bc1qw508d6qejxtdg4y5r3zarvary0c5xw7kv8f3t4 1btc",
  )
  .rpc_server(&rpc_server)
  .run_and_deserialize_output::<Output>();

  let tx = &rpc_server.mempool()[0];
  let mut fee = 0;
  for input in &tx.input {
    fee += rpc_server
      .get_utxo_amount(&input.previous_output)
      .unwrap()
      .to_sat();
  }
  for output in &tx.output {
    fee -= output.value;
  }

  let fee_rate = fee as f64 / tx.vsize() as f64;

  assert!(f64::abs(fee_rate - 13.3) < 0.1);

  assert_eq!(
    rpc_server.sent(),
    &[Sent {
      amount: 1.0,
      address: "bc1qw508d6qejxtdg4y5r3zarvary0c5xw7kv8f3t4"
        .parse::<Address<NetworkUnchecked>>()
        .unwrap()
        .assume_checked(),
      locked: Vec::new(),
    }]
  );
}

#[test]
fn send_btc_locks_inscriptions() {
  let rpc_server = test_bitcoincore_rpc::spawn();
  create_wallet(&rpc_server);

  rpc_server.mine_blocks(1);

  let (_, reveal) = inscribe(&rpc_server);

  CommandBuilder::new("wallet send --fee-rate 1 bc1qw508d6qejxtdg4y5r3zarvary0c5xw7kv8f3t4 1btc")
    .rpc_server(&rpc_server)
    .run_and_deserialize_output::<Output>();

  assert_eq!(
    rpc_server.sent(),
    &[Sent {
      amount: 1.0,
      address: "bc1qw508d6qejxtdg4y5r3zarvary0c5xw7kv8f3t4"
        .parse::<Address<NetworkUnchecked>>()
        .unwrap()
        .assume_checked(),
      locked: vec![OutPoint {
        txid: reveal,
        vout: 0,
      }]
    }]
  )
}

#[test]
fn send_btc_fails_if_lock_unspent_fails() {
  let rpc_server = test_bitcoincore_rpc::builder()
    .fail_lock_unspent(true)
    .build();
  create_wallet(&rpc_server);

  rpc_server.mine_blocks(1);

  CommandBuilder::new("wallet send --fee-rate 1 bc1qw508d6qejxtdg4y5r3zarvary0c5xw7kv8f3t4 1btc")
    .rpc_server(&rpc_server)
    .expected_stderr("error: failed to lock UTXOs\n")
    .expected_exit_code(1)
    .run_and_extract_stdout();
}

#[test]
fn wallet_send_with_fee_rate() {
  let rpc_server = test_bitcoincore_rpc::spawn();
  create_wallet(&rpc_server);
  rpc_server.mine_blocks(1);

  let (inscription, _) = inscribe(&rpc_server);

  CommandBuilder::new(format!(
    "wallet send bc1qw508d6qejxtdg4y5r3zarvary0c5xw7kv8f3t4 {inscription} --fee-rate 2.0"
  ))
  .rpc_server(&rpc_server)
  .run_and_deserialize_output::<Output>();

  let tx = &rpc_server.mempool()[0];
  let mut fee = 0;
  for input in &tx.input {
    fee += rpc_server
      .get_utxo_amount(&input.previous_output)
      .unwrap()
      .to_sat();
  }
  for output in &tx.output {
    fee -= output.value;
  }

  let fee_rate = fee as f64 / tx.vsize() as f64;

  pretty_assert_eq!(fee_rate, 2.0);
}

#[test]
fn user_must_provide_fee_rate_to_send() {
  let rpc_server = test_bitcoincore_rpc::spawn();
  create_wallet(&rpc_server);
  rpc_server.mine_blocks(1);

  let (inscription, _) = inscribe(&rpc_server);

  CommandBuilder::new(format!(
    "wallet send bc1qw508d6qejxtdg4y5r3zarvary0c5xw7kv8f3t4 {inscription}"
  ))
  .rpc_server(&rpc_server)
  .expected_exit_code(2)
  .stderr_regex(
    ".*error: the following required arguments were not provided:
.*--fee-rate <FEE_RATE>.*",
  )
  .run_and_extract_stdout();
}

#[test]
fn wallet_send_with_fee_rate_and_target_postage() {
  let rpc_server = test_bitcoincore_rpc::spawn();
  create_wallet(&rpc_server);
  rpc_server.mine_blocks(1);

  let (inscription, _) = inscribe(&rpc_server);

  CommandBuilder::new(format!(
    "wallet send bc1qw508d6qejxtdg4y5r3zarvary0c5xw7kv8f3t4 {inscription} --fee-rate 2.0 --postage 77000sat"
  ))
  .rpc_server(&rpc_server)
  .run_and_deserialize_output::<Output>();

  let tx = &rpc_server.mempool()[0];
  let mut fee = 0;
  for input in &tx.input {
    fee += rpc_server
      .get_utxo_amount(&input.previous_output)
      .unwrap()
      .to_sat();
  }
  for output in &tx.output {
    fee -= output.value;
  }

  let fee_rate = fee as f64 / tx.vsize() as f64;

  pretty_assert_eq!(fee_rate, 2.0);
  pretty_assert_eq!(tx.output[0].value, 77_000);
}

#[test]
fn send_btc_does_not_send_locked_utxos() {
  let rpc_server = test_bitcoincore_rpc::spawn();
  create_wallet(&rpc_server);

  let coinbase_tx = &rpc_server.mine_blocks(1)[0].txdata[0];
  let outpoint = OutPoint::new(coinbase_tx.txid(), 0);

  rpc_server.lock(outpoint);

  CommandBuilder::new("wallet send --fee-rate 1 bc1qw508d6qejxtdg4y5r3zarvary0c5xw7kv8f3t4 1btc")
    .rpc_server(&rpc_server)
    .expected_exit_code(1)
    .stderr_regex("error:.*")
    .run_and_extract_stdout();
}

#[test]
fn sending_rune_that_has_not_been_etched_is_an_error() {
  let rpc_server = test_bitcoincore_rpc::builder()
    .network(Network::Regtest)
    .build();

  create_wallet(&rpc_server);

  let coinbase_tx = &rpc_server.mine_blocks(1)[0].txdata[0];
  let outpoint = OutPoint::new(coinbase_tx.txid(), 0);

  rpc_server.lock(outpoint);

  CommandBuilder::new("--chain regtest --index-runes wallet send --fee-rate 1 bcrt1qs758ursh4q9z627kt3pp5yysm78ddny6txaqgw 1FOO")
    .rpc_server(&rpc_server)
    .expected_exit_code(1)
    .expected_stderr("error: rune `FOO` has not been etched\n")
    .run_and_extract_stdout();
}

#[test]
fn sending_rune_with_excessive_precision_is_an_error() {
  let rpc_server = test_bitcoincore_rpc::builder()
    .network(Network::Regtest)
    .build();

  create_wallet(&rpc_server);

  etch(&rpc_server, Rune(RUNE));

  CommandBuilder::new(format!(
    "--chain regtest --index-runes wallet send --fee-rate 1 bcrt1qs758ursh4q9z627kt3pp5yysm78ddny6txaqgw 1.1{}",
    Rune(RUNE)
  ))
  .rpc_server(&rpc_server)
  .expected_exit_code(1)
  .expected_stderr("error: excessive precision\n")
  .run_and_extract_stdout();
}

#[test]
fn sending_rune_with_insufficient_balance_is_an_error() {
  let rpc_server = test_bitcoincore_rpc::builder()
    .network(Network::Regtest)
    .build();

  create_wallet(&rpc_server);

  etch(&rpc_server, Rune(RUNE));

  CommandBuilder::new(format!(
    "--chain regtest --index-runes wallet send --fee-rate 1 bcrt1qs758ursh4q9z627kt3pp5yysm78ddny6txaqgw 1001{}",
    Rune(RUNE)
  ))
  .rpc_server(&rpc_server)
  .expected_exit_code(1)
  .expected_stderr("error: insufficient `AAAAAAAAAAAAA` balance, only 1000\u{00A0}¢ in wallet\n")
  .run_and_extract_stdout();
}

#[test]
fn sending_rune_works() {
  let rpc_server = test_bitcoincore_rpc::builder()
    .network(Network::Regtest)
    .build();

  create_wallet(&rpc_server);

  etch(&rpc_server, Rune(RUNE));

  let output = CommandBuilder::new(format!(
    "--chain regtest --index-runes wallet send --fee-rate 1 bcrt1qs758ursh4q9z627kt3pp5yysm78ddny6txaqgw 1000{}",
    Rune(RUNE)
  ))
  .rpc_server(&rpc_server)
  .run_and_deserialize_output::<Output>();

  rpc_server.mine_blocks(1);

  let balances = CommandBuilder::new("--regtest --index-runes balances")
    .rpc_server(&rpc_server)
    .run_and_deserialize_output::<ord::subcommand::balances::Output>();

  assert_eq!(
    balances,
    ord::subcommand::balances::Output {
      runes: vec![(
        Rune(RUNE),
        vec![(
          OutPoint {
            txid: output.transaction,
            vout: 2
          },
          1000
        )]
        .into_iter()
        .collect()
      ),]
      .into_iter()
      .collect(),
    }
  );
}

#[test]
fn sending_spaced_rune_works() {
  let rpc_server = test_bitcoincore_rpc::builder()
    .network(Network::Regtest)
    .build();

  create_wallet(&rpc_server);

  etch(&rpc_server, Rune(RUNE));

  let output = CommandBuilder::new(
    "--chain regtest --index-runes wallet send --fee-rate 1 bcrt1qs758ursh4q9z627kt3pp5yysm78ddny6txaqgw 1000A•AAAAAAAAAAAA",
  )
  .rpc_server(&rpc_server)
  .run_and_deserialize_output::<Output>();

  rpc_server.mine_blocks(1);

  let balances = CommandBuilder::new("--regtest --index-runes balances")
    .rpc_server(&rpc_server)
    .run_and_deserialize_output::<ord::subcommand::balances::Output>();

  assert_eq!(
    balances,
    ord::subcommand::balances::Output {
      runes: vec![(
        Rune(RUNE),
        vec![(
          OutPoint {
            txid: output.transaction,
            vout: 2
          },
          1000
        )]
        .into_iter()
        .collect()
      ),]
      .into_iter()
      .collect(),
    }
  );
}

#[test]
fn sending_rune_with_divisibility_works() {
  let rpc_server = test_bitcoincore_rpc::builder()
    .network(Network::Regtest)
    .build();

  create_wallet(&rpc_server);

  rpc_server.mine_blocks(1);

  let rune = Rune(RUNE);

  CommandBuilder::new(
    format!(
    "--index-runes --regtest wallet etch --rune {} --divisibility 1 --fee-rate 0 --supply 100 --symbol ¢",
    rune,
    )
  )
  .rpc_server(&rpc_server)
  .run_and_deserialize_output::<Etch>();

  rpc_server.mine_blocks(1);

  let output = CommandBuilder::new(format!(
    "--chain regtest --index-runes wallet send --fee-rate 1 bcrt1qs758ursh4q9z627kt3pp5yysm78ddny6txaqgw 10.1{}",
    rune
  ))
  .rpc_server(&rpc_server)
  .run_and_deserialize_output::<Output>();

  rpc_server.mine_blocks(1);

  let balances = CommandBuilder::new("--regtest --index-runes balances")
    .rpc_server(&rpc_server)
    .run_and_deserialize_output::<ord::subcommand::balances::Output>();

  assert_eq!(
    balances,
    ord::subcommand::balances::Output {
      runes: vec![(
        Rune(RUNE),
        vec![
          (
            OutPoint {
              txid: output.transaction,
              vout: 1
            },
            899
          ),
          (
            OutPoint {
              txid: output.transaction,
              vout: 2
            },
            101
          )
        ]
        .into_iter()
        .collect()
      ),]
      .into_iter()
      .collect(),
    }
  );
}

#[test]
fn sending_rune_leaves_unspent_runes_in_wallet() {
  let rpc_server = test_bitcoincore_rpc::builder()
    .network(Network::Regtest)
    .build();

  create_wallet(&rpc_server);

  etch(&rpc_server, Rune(RUNE));

  let output = CommandBuilder::new(format!(
    "--chain regtest --index-runes wallet send --fee-rate 1 bcrt1qs758ursh4q9z627kt3pp5yysm78ddny6txaqgw 750{}",
    Rune(RUNE)
  ))
  .rpc_server(&rpc_server)
  .run_and_deserialize_output::<Output>();

  rpc_server.mine_blocks(1);

  let balances = CommandBuilder::new("--regtest --index-runes balances")
    .rpc_server(&rpc_server)
    .run_and_deserialize_output::<ord::subcommand::balances::Output>();

  assert_eq!(
    balances,
    ord::subcommand::balances::Output {
      runes: vec![(
        Rune(RUNE),
        vec![
          (
            OutPoint {
              txid: output.transaction,
              vout: 1
            },
            250
          ),
          (
            OutPoint {
              txid: output.transaction,
              vout: 2
            },
            750
          )
        ]
        .into_iter()
        .collect()
      ),]
      .into_iter()
      .collect(),
    }
  );

  let tx = rpc_server.tx(3, 1);

  assert_eq!(tx.txid(), output.transaction);

  let address = Address::from_script(&tx.output[1].script_pubkey, Network::Regtest).unwrap();

  assert!(rpc_server
    .change_addresses()
    .iter()
    .any(|change_address| change_address == &address));
}

#[test]
fn sending_rune_creates_transaction_with_expected_runestone() {
  let rpc_server = test_bitcoincore_rpc::builder()
    .network(Network::Regtest)
    .build();

  create_wallet(&rpc_server);

  let rune = Rune(RUNE);

  etch(&rpc_server, rune);

  let output = CommandBuilder::new(format!(
    "--chain regtest --index-runes wallet send --fee-rate 1 bcrt1qs758ursh4q9z627kt3pp5yysm78ddny6txaqgw 750{}",
    rune,
  ))
  .rpc_server(&rpc_server)
  .run_and_deserialize_output::<Output>();

  rpc_server.mine_blocks(1);

  let balances = CommandBuilder::new("--regtest --index-runes balances")
    .rpc_server(&rpc_server)
    .run_and_deserialize_output::<ord::subcommand::balances::Output>();

  assert_eq!(
    balances,
    ord::subcommand::balances::Output {
      runes: vec![(
        rune,
        vec![
          (
            OutPoint {
              txid: output.transaction,
              vout: 1
            },
            250
          ),
          (
            OutPoint {
              txid: output.transaction,
              vout: 2
            },
            750
          )
        ]
        .into_iter()
        .collect()
      ),]
      .into_iter()
      .collect(),
    }
  );

  let tx = rpc_server.tx(3, 1);

  assert_eq!(tx.txid(), output.transaction);

  assert_eq!(
    Runestone::from_transaction(&tx).unwrap(),
    Runestone {
      default_output: None,
      etching: None,
      edicts: vec![Edict {
        id: RuneId {
          height: 2,
          index: 1
        }
        .into(),
        amount: 750,
        output: 2
      }],
      burn: false,
    },
  );
}

#[test]
fn error_messages_use_spaced_runes() {
  let rpc_server = test_bitcoincore_rpc::builder()
    .network(Network::Regtest)
    .build();

  create_wallet(&rpc_server);

  etch(&rpc_server, Rune(RUNE));

  CommandBuilder::new(
    "--chain regtest --index-runes wallet send --fee-rate 1 bcrt1qs758ursh4q9z627kt3pp5yysm78ddny6txaqgw 1001A•AAAAAAAAAAAA",
  )
  .rpc_server(&rpc_server)
  .expected_exit_code(1)
  .expected_stderr("error: insufficient `A•AAAAAAAAAAAA` balance, only 1000\u{00A0}¢ in wallet\n")
  .run_and_extract_stdout();

  CommandBuilder::new("--chain regtest --index-runes wallet send --fee-rate 1 bcrt1qs758ursh4q9z627kt3pp5yysm78ddny6txaqgw 1F•OO")
    .rpc_server(&rpc_server)
    .expected_exit_code(1)
    .expected_stderr("error: rune `FOO` has not been etched\n")
    .run_and_extract_stdout();
}

#[test]
fn sending_rune_does_not_send_inscription() {
  let rpc_server = test_bitcoincore_rpc::builder()
    .network(Network::Regtest)
    .build();

  create_wallet(&rpc_server);

  rpc_server.mine_blocks_with_subsidy(1, 10000);

  let rune = Rune(RUNE);

  CommandBuilder::new("--chain regtest --index-runes wallet inscribe --fee-rate 0 --file foo.txt")
    .write("foo.txt", "FOO")
    .rpc_server(&rpc_server)
    .run_and_deserialize_output::<Inscribe>();

  rpc_server.mine_blocks_with_subsidy(1, 10000);

  assert_eq!(
    CommandBuilder::new("--regtest --index-runes wallet balance")
      .rpc_server(&rpc_server)
      .run_and_deserialize_output::<ord::subcommand::wallet::balance::Output>(),
    ord::subcommand::wallet::balance::Output {
      cardinal: 10000,
      ordinal: 10000,
      runic: Some(0),
      runes: Some(BTreeMap::new()),
      total: 20000,
    }
  );

  CommandBuilder::new(
    format!(
    "--index-runes --regtest wallet etch --rune {} --divisibility 0 --fee-rate 0 --supply 1000 --symbol ¢",
    rune
    )
  )
  .rpc_server(&rpc_server)
  .run_and_deserialize_output::<Etch>();

  rpc_server.mine_blocks_with_subsidy(1, 0);

  assert_eq!(
    CommandBuilder::new("--regtest --index-runes wallet balance")
      .rpc_server(&rpc_server)
      .run_and_deserialize_output::<ord::subcommand::wallet::balance::Output>(),
    ord::subcommand::wallet::balance::Output {
      cardinal: 0,
      ordinal: 10000,
      runic: Some(10000),
      runes: Some(vec![(rune, 1000)].into_iter().collect()),
      total: 20000,
    }
  );

  CommandBuilder::new(format!(
    "--chain regtest --index-runes wallet send --fee-rate 0 bcrt1qs758ursh4q9z627kt3pp5yysm78ddny6txaqgw 1000{}",
    rune
  ))
  .rpc_server(&rpc_server)
  .expected_exit_code(1)
  .stderr_regex("error:.*")
  .run_and_extract_stdout();
}<|MERGE_RESOLUTION|>--- conflicted
+++ resolved
@@ -260,12 +260,8 @@
           index: 2
         },
       ],
-<<<<<<< HEAD
+      in_index: true,
       runes: Vec::new(),
-=======
-      in_index: true,
-      runes: BTreeMap::new(),
->>>>>>> c6c1abe5
     }
   );
 
