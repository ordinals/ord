use super::*;

#[test]
fn inscriptions_can_be_sent() {
  let rpc_server = test_bitcoincore_rpc::spawn();
  create_wallet(&rpc_server);

  rpc_server.mine_blocks(1);

  let stdout = CommandBuilder::new("--index-sats wallet inscribe degenerate.png")
    .write("degenerate.png", [1; 520])
    .rpc_server(&rpc_server)
    .stdout_regex("commit\t[[:xdigit:]]{64}\nreveal\t[[:xdigit:]]{64}\n")
    .run();

  let reveal_txid = reveal_txid_from_inscribe_stdout(&stdout);

  rpc_server.mine_blocks(1);

  let stdout = CommandBuilder::new(format!(
    "wallet send bc1qw508d6qejxtdg4y5r3zarvary0c5xw7kv8f3t4 {reveal_txid}"
  ))
  .rpc_server(&rpc_server)
  .stdout_regex(r".*")
  .run();

  let txid = rpc_server.mempool()[0].txid();
  assert_eq!(format!("{}\n", txid), stdout);

  rpc_server.mine_blocks(1);

  let send_txid = stdout.trim();

  let ord_server = TestServer::spawn_with_args(&rpc_server, &[]);
  ord_server.assert_response_regex(
    format!("/inscription/{reveal_txid}"),
    format!(
      ".*<h1>Inscription 0</h1>.*<dl>.*
  <dt>content size</dt>
  <dd>520 bytes</dd>
  <dt>content type</dt>
  <dd>image/png</dd>
  .*
  <dt>location</dt>
  <dd class=monospace>{send_txid}:0:0</dd>
  .*
</dl>
.*",
    ),
  );
}

#[test]
fn send_unknown_inscription() {
  let rpc_server = test_bitcoincore_rpc::spawn();
  create_wallet(&rpc_server);

  let txid = rpc_server.mine_blocks(1)[0].txdata[0].txid();

  CommandBuilder::new(format!(
    "wallet send bc1qcqgs2pps4u4yedfyl5pysdjjncs8et5utseepv {txid}"
  ))
  .rpc_server(&rpc_server)
  .expected_stderr(format!("error: No inscription found for {txid}\n"))
  .expected_exit_code(1)
  .run();
}

#[test]
fn send_inscribed_sat() {
  let rpc_server = test_bitcoincore_rpc::spawn();
  create_wallet(&rpc_server);
  let txid = rpc_server.mine_blocks(1)[0].txdata[0].txid();

  let stdout = CommandBuilder::new(format!(
    "--index-sats wallet inscribe --satpoint {txid}:0:0 degenerate.png"
  ))
  .write("degenerate.png", [1; 520])
  .rpc_server(&rpc_server)
  .stdout_regex("commit\t[[:xdigit:]]{64}\nreveal\t[[:xdigit:]]{64}\n")
  .run();

  rpc_server.mine_blocks(1);

  let reveal_txid = reveal_txid_from_inscribe_stdout(&stdout);

  let stdout = CommandBuilder::new(format!(
    "wallet send bc1qcqgs2pps4u4yedfyl5pysdjjncs8et5utseepv {reveal_txid}"
  ))
  .rpc_server(&rpc_server)
  .stdout_regex("[[:xdigit:]]{64}\n")
  .run();

  rpc_server.mine_blocks(1);

  let send_txid = stdout.trim();

  let ord_server = TestServer::spawn_with_args(&rpc_server, &[]);
  ord_server.assert_response_regex(
    format!("/inscription/{reveal_txid}"),
    format!(
      ".*<h1>Inscription 0</h1>.*<dt>location</dt>.*<dd class=monospace>{send_txid}:0:0</dd>.*",
    ),
  );
}

#[test]
fn send_on_mainnnet_refuses_to_work_with_wallet_name_foo() {
  let rpc_server = test_bitcoincore_rpc::builder().wallet_name("foo").build();
  let txid = rpc_server.mine_blocks(1)[0].txdata[0].txid();

  CommandBuilder::new(
    format!("wallet send bc1qw508d6qejxtdg4y5r3zarvary0c5xw7kv8f3t4 {txid}:0:0")
  )
  .rpc_server(&rpc_server)
  .expected_stderr("error: wallet commands may only be used on mainnet with a wallet named `ord` or whose name starts with `ord-`\n")
  .expected_exit_code(1)
  .run();
}

#[test]
fn send_addresses_must_be_valid_for_network() {
  let rpc_server = test_bitcoincore_rpc::builder().build();
  let txid = rpc_server.mine_blocks_with_subsidy(1, 1_000)[0].txdata[0].txid();
  create_wallet(&rpc_server);

  CommandBuilder::new(format!(
    "wallet send tb1q6en7qjxgw4ev8xwx94pzdry6a6ky7wlfeqzunz {txid}:0:0"
  ))
  .rpc_server(&rpc_server)
  .expected_stderr(
    "error: Address `tb1q6en7qjxgw4ev8xwx94pzdry6a6ky7wlfeqzunz` is not valid for mainnet\n",
  )
  .expected_exit_code(1)
  .run();
}

#[test]
fn send_on_mainnnet_works_with_wallet_named_ord() {
  let rpc_server = test_bitcoincore_rpc::builder().build();
  let txid = rpc_server.mine_blocks_with_subsidy(1, 1_000_000)[0].txdata[0].txid();
  create_wallet(&rpc_server);

  let stdout = CommandBuilder::new(format!(
    "wallet send bc1qw508d6qejxtdg4y5r3zarvary0c5xw7kv8f3t4 {txid}:0:0"
  ))
  .rpc_server(&rpc_server)
  .stdout_regex(r".*")
  .run();

  let txid = rpc_server.mempool()[0].txid();
  assert_eq!(format!("{}\n", txid), stdout);
}

#[test]
fn send_on_mainnnet_works_with_wallet_whose_name_starts_with_ord() {
  let rpc_server = test_bitcoincore_rpc::builder()
    .wallet_name("ord-foo")
    .build();
  create_wallet(&rpc_server);
  let txid = rpc_server.mine_blocks_with_subsidy(1, 1_000_000)[0].txdata[0].txid();

  let stdout = CommandBuilder::new(format!(
    "wallet send bc1qw508d6qejxtdg4y5r3zarvary0c5xw7kv8f3t4 {txid}:0:0"
  ))
  .rpc_server(&rpc_server)
  .stdout_regex(r".*")
  .run();

  let txid = rpc_server.mempool()[0].txid();
  assert_eq!(format!("{}\n", txid), stdout);
}

#[test]
fn send_does_not_use_inscribed_sats_as_cardinal_utxos() {
  let rpc_server = test_bitcoincore_rpc::spawn();
  create_wallet(&rpc_server);
  let txid = rpc_server.mine_blocks_with_subsidy(1, 800)[0].txdata[0].txid();
  CommandBuilder::new(format!(
    "wallet inscribe --satpoint {txid}:0:0 degenerate.png"
  ))
  .write("degenerate.png", [1; 100])
  .rpc_server(&rpc_server)
  .stdout_regex("commit\t[[:xdigit:]]{64}\nreveal\t[[:xdigit:]]{64}\n")
  .run();

  let txid = rpc_server.mine_blocks_with_subsidy(1, 100)[0].txdata[0].txid();

  CommandBuilder::new(format!(
    "wallet send bc1qw508d6qejxtdg4y5r3zarvary0c5xw7kv8f3t4 {txid}:0:0"
  ))
  .rpc_server(&rpc_server)
  .expected_exit_code(1)
  .expected_stderr("error: wallet does not contain enough cardinal UTXOs, please add additional funds to wallet.\n")
  .run();
}

#[test]
fn do_not_accidentally_send_an_inscription() {
  let rpc_server = test_bitcoincore_rpc::spawn();
  create_wallet(&rpc_server);

  let txid = rpc_server.mine_blocks(1)[0].txdata[0].txid();
  let stdout = CommandBuilder::new(format!(
    "wallet inscribe --satpoint {txid}:0:0 degenerate.png"
  ))
  .write("degenerate.png", [1; 100])
  .rpc_server(&rpc_server)
  .stdout_regex("commit\t[[:xdigit:]]{64}\nreveal\t[[:xdigit:]]{64}\n")
  .run();

  let inscription_id = reveal_txid_from_inscribe_stdout(&stdout);

  rpc_server.mine_blocks(1);

  let inscription_utxo = OutPoint {
    txid: reveal_txid_from_inscribe_stdout(&stdout),
    vout: 0,
  };

  CommandBuilder::new(format!(
    "wallet send bc1qw508d6qejxtdg4y5r3zarvary0c5xw7kv8f3t4  {inscription_utxo}:55"
  ))
  .rpc_server(&rpc_server)
  .expected_exit_code(1)
  .expected_stderr(format!(
    "error: cannot send {inscription_utxo}:55 without also sending inscription {inscription_id} at {inscription_utxo}:0\n"
  ))
  .run();
}

#[test]
fn inscriptions_cannot_be_sent_by_satpoint() {
  let rpc_server = test_bitcoincore_rpc::spawn();
  create_wallet(&rpc_server);
  let txid = rpc_server.mine_blocks(1)[0].txdata[0].txid();

  let stdout = CommandBuilder::new(format!("wallet inscribe --satpoint {txid}:0:0 hello.txt"))
    .write("hello.txt", "HELLOWORLD")
    .rpc_server(&rpc_server)
    .stdout_regex("commit\t[[:xdigit:]]{64}\nreveal\t[[:xdigit:]]{64}\n")
    .run();

  let reveal_txid = reveal_txid_from_inscribe_stdout(&stdout);

  rpc_server.mine_blocks(1);

  CommandBuilder::new(format!(
    "wallet send bc1qw508d6qejxtdg4y5r3zarvary0c5xw7kv8f3t4   {reveal_txid}:0:0"
  ))
  .write("hello.txt", "HELLOWORLD")
  .rpc_server(&rpc_server)
  .expected_stderr("error: inscriptions must be sent by inscription ID\n")
  .expected_exit_code(1)
  .run();
}

#[test]
fn send_btc() {
  let rpc_server = test_bitcoincore_rpc::spawn();
  create_wallet(&rpc_server);

  rpc_server.mine_blocks(1);

  CommandBuilder::new("wallet send bc1qw508d6qejxtdg4y5r3zarvary0c5xw7kv8f3t4 1btc")
    .rpc_server(&rpc_server)
    .expected_stdout("0000000000000000000000000000000000000000000000000000000000000000\n")
    .run();

  assert_eq!(
    rpc_server.sent(),
    &[Sent {
      amount: 1.0,
      address: "bc1qw508d6qejxtdg4y5r3zarvary0c5xw7kv8f3t4"
        .parse()
        .unwrap(),
      locked: Vec::new(),
    }]
  )
}

#[test]
fn send_btc_locks_inscriptions() {
  let rpc_server = test_bitcoincore_rpc::spawn();
  create_wallet(&rpc_server);

  rpc_server.mine_blocks(1);

  let stdout = CommandBuilder::new("wallet inscribe hello.txt")
    .write("hello.txt", "HELLOWORLD")
    .rpc_server(&rpc_server)
    .stdout_regex("commit\t[[:xdigit:]]{64}\nreveal\t[[:xdigit:]]{64}\n")
    .run();

  let inscription_id = reveal_txid_from_inscribe_stdout(&stdout);

  rpc_server.mine_blocks(1);

  CommandBuilder::new("wallet send bc1qw508d6qejxtdg4y5r3zarvary0c5xw7kv8f3t4 1btc")
    .rpc_server(&rpc_server)
    .expected_stdout("0000000000000000000000000000000000000000000000000000000000000000\n")
    .run();

  assert_eq!(
    rpc_server.sent(),
    &[Sent {
      amount: 1.0,
      address: "bc1qw508d6qejxtdg4y5r3zarvary0c5xw7kv8f3t4"
        .parse()
        .unwrap(),
      locked: vec![OutPoint {
        txid: inscription_id,
        vout: 0,
      }]
    }]
  )
}

#[test]
fn send_btc_fails_if_lock_unspent_fails() {
  let rpc_server = test_bitcoincore_rpc::builder()
    .fail_lock_unspent(true)
    .build();
  create_wallet(&rpc_server);

  rpc_server.mine_blocks(1);

  CommandBuilder::new("wallet send bc1qw508d6qejxtdg4y5r3zarvary0c5xw7kv8f3t4 1btc")
    .rpc_server(&rpc_server)
    .expected_stderr("error: failed to lock ordinal UTXOs\n")
    .expected_exit_code(1)
    .run();
<<<<<<< HEAD
}

#[test]
fn refuse_to_send_to_cardinal_address_without_cardinal_flag() {
  let rpc_server = test_bitcoincore_rpc::spawn();
  create_wallet(&rpc_server);

  rpc_server.mine_blocks(1);

  CommandBuilder::new(
    "wallet send bc1qcqgs2pps4u4yedfyl5pysdjjncs8et5utseepv 1btc",
  )
  .rpc_server(&rpc_server)
  .expected_stderr("error: refusing to send to cardinal adddress, which may be from wallet without sat control; the `--cardinal` flag bypasses this check\n")
  .expected_exit_code(1)
  .run();
}

#[test]
fn allow_send_to_cardinal_address_with_cardinal_flag() {
  let rpc_server = test_bitcoincore_rpc::spawn();
  create_wallet(&rpc_server);

  rpc_server.mine_blocks(1);

  CommandBuilder::new("wallet send --cardinal ord1qcqgs2pps4u4yedfyl5pysdjjncs8et5u8gcumw 1btc")
    .rpc_server(&rpc_server)
    .expected_stdout("0000000000000000000000000000000000000000000000000000000000000000\n")
    .run();

  assert_eq!(
    rpc_server.sent(),
    &[Sent {
      amount: 1.0,
      address: "bc1qcqgs2pps4u4yedfyl5pysdjjncs8et5utseepv"
        .parse()
        .unwrap(),
      locked: Vec::new(),
    }]
  )
}

#[test]
fn wallet_send_with_fee_rate() {
  let rpc_server = test_bitcoincore_rpc::spawn();
  create_wallet(&rpc_server);
  rpc_server.mine_blocks(1);

  let stdout = CommandBuilder::new("--index-sats wallet inscribe degenerate.png")
    .write("degenerate.png", [1; 520])
    .rpc_server(&rpc_server)
    .stdout_regex("commit\t[[:xdigit:]]{64}\nreveal\t[[:xdigit:]]{64}\n")
    .run();

  rpc_server.mine_blocks(1);

  let reveal_txid = reveal_txid_from_inscribe_stdout(&stdout);

  CommandBuilder::new(format!(
    "wallet send ord1qcqgs2pps4u4yedfyl5pysdjjncs8et5u8gcumw {reveal_txid} --fee-rate 2.0"
  ))
  .rpc_server(&rpc_server)
  .stdout_regex("[[:xdigit:]]{64}\n")
  .run();

  let tx = &rpc_server.mempool()[0];
  let mut fee = 0;
  for input in &tx.input {
    fee += rpc_server
      .get_utxo_amount(&input.previous_output)
      .unwrap()
      .to_sat();
  }
  for output in &tx.output {
    fee -= output.value;
  }

  let fee_rate = fee as f64 / tx.vsize() as f64;

  pretty_assert_eq!(fee_rate, 2.0);
=======
>>>>>>> f4e9aff9
}<|MERGE_RESOLUTION|>--- conflicted
+++ resolved
@@ -330,47 +330,6 @@
     .expected_stderr("error: failed to lock ordinal UTXOs\n")
     .expected_exit_code(1)
     .run();
-<<<<<<< HEAD
-}
-
-#[test]
-fn refuse_to_send_to_cardinal_address_without_cardinal_flag() {
-  let rpc_server = test_bitcoincore_rpc::spawn();
-  create_wallet(&rpc_server);
-
-  rpc_server.mine_blocks(1);
-
-  CommandBuilder::new(
-    "wallet send bc1qcqgs2pps4u4yedfyl5pysdjjncs8et5utseepv 1btc",
-  )
-  .rpc_server(&rpc_server)
-  .expected_stderr("error: refusing to send to cardinal adddress, which may be from wallet without sat control; the `--cardinal` flag bypasses this check\n")
-  .expected_exit_code(1)
-  .run();
-}
-
-#[test]
-fn allow_send_to_cardinal_address_with_cardinal_flag() {
-  let rpc_server = test_bitcoincore_rpc::spawn();
-  create_wallet(&rpc_server);
-
-  rpc_server.mine_blocks(1);
-
-  CommandBuilder::new("wallet send --cardinal ord1qcqgs2pps4u4yedfyl5pysdjjncs8et5u8gcumw 1btc")
-    .rpc_server(&rpc_server)
-    .expected_stdout("0000000000000000000000000000000000000000000000000000000000000000\n")
-    .run();
-
-  assert_eq!(
-    rpc_server.sent(),
-    &[Sent {
-      amount: 1.0,
-      address: "bc1qcqgs2pps4u4yedfyl5pysdjjncs8et5utseepv"
-        .parse()
-        .unwrap(),
-      locked: Vec::new(),
-    }]
-  )
 }
 
 #[test]
@@ -390,7 +349,7 @@
   let reveal_txid = reveal_txid_from_inscribe_stdout(&stdout);
 
   CommandBuilder::new(format!(
-    "wallet send ord1qcqgs2pps4u4yedfyl5pysdjjncs8et5u8gcumw {reveal_txid} --fee-rate 2.0"
+    "wallet send bc1qw508d6qejxtdg4y5r3zarvary0c5xw7kv8f3t4 {reveal_txid} --fee-rate 2.0"
   ))
   .rpc_server(&rpc_server)
   .stdout_regex("[[:xdigit:]]{64}\n")
@@ -411,6 +370,4 @@
   let fee_rate = fee as f64 / tx.vsize() as f64;
 
   pretty_assert_eq!(fee_rate, 2.0);
-=======
->>>>>>> f4e9aff9
 }