use {
  super::*,
  ord::subcommand::wallet::{inscriptions, receive, send},
};

#[test]
fn inscriptions() {
  let rpc_server = test_bitcoincore_rpc::spawn();
  create_wallet(&rpc_server);
  rpc_server.mine_blocks(1);

<<<<<<< HEAD
  let Inscribe {
    reveal,
    inscription,
    ..
  } = inscribe(&rpc_server, "foo.txt");
=======
  let (inscription, reveal) = inscribe(&rpc_server);
>>>>>>> 19db94a8

  let output = CommandBuilder::new("wallet inscriptions")
    .rpc_server(&rpc_server)
    .run_and_deserialize_output::<Vec<inscriptions::Output>>();

  assert_eq!(output.len(), 1);
  assert_eq!(output[0].inscription, inscription);
  assert_eq!(output[0].location, format!("{reveal}:0:0").parse().unwrap());
  assert_eq!(
    output[0].explorer,
    format!("https://ordinals.com/inscription/{inscription}")
  );

  let address = CommandBuilder::new("wallet receive")
    .rpc_server(&rpc_server)
    .run_and_deserialize_output::<receive::Output>()
    .address;

  let txid = CommandBuilder::new(format!(
    "wallet send --fee-rate 1 {} {inscription}",
    address.assume_checked()
  ))
  .rpc_server(&rpc_server)
  .expected_exit_code(0)
  .stdout_regex(".*")
  .run_and_deserialize_output::<send::Output>()
  .transaction;

  rpc_server.mine_blocks(1);

  let output = CommandBuilder::new("wallet inscriptions")
    .rpc_server(&rpc_server)
    .run_and_deserialize_output::<Vec<inscriptions::Output>>();

  assert_eq!(output.len(), 1);
  assert_eq!(output[0].inscription, inscription);
  assert_eq!(output[0].location, format!("{txid}:0:0").parse().unwrap());
}

#[test]
fn inscriptions_includes_locked_utxos() {
  let rpc_server = test_bitcoincore_rpc::spawn();
  create_wallet(&rpc_server);

  rpc_server.mine_blocks(1);

<<<<<<< HEAD
  let Inscribe {
    inscription,
    reveal,
    ..
  } = inscribe(&rpc_server, "foo.txt");
=======
  let (inscription, reveal) = inscribe(&rpc_server);
>>>>>>> 19db94a8

  rpc_server.mine_blocks(1);

  rpc_server.lock(OutPoint {
    txid: reveal,
    vout: 0,
  });

  let output = CommandBuilder::new("wallet inscriptions")
    .rpc_server(&rpc_server)
    .run_and_deserialize_output::<Vec<inscriptions::Output>>();

  assert_eq!(output.len(), 1);
  assert_eq!(output[0].inscription, inscription);
  assert_eq!(output[0].location, format!("{reveal}:0:0").parse().unwrap());
}

#[test]
fn inscriptions_with_postage() {
  let rpc_server = test_bitcoincore_rpc::spawn();
  create_wallet(&rpc_server);
  rpc_server.mine_blocks(1);

  let (inscription, _) = inscribe(&rpc_server);

  let output = CommandBuilder::new("wallet inscriptions")
    .rpc_server(&rpc_server)
    .run_and_deserialize_output::<Vec<inscriptions::Output>>();

  assert_eq!(output[0].postage, 10000);

  let address = CommandBuilder::new("wallet receive")
    .rpc_server(&rpc_server)
    .run_and_deserialize_output::<receive::Output>()
    .address;

  CommandBuilder::new(format!(
    "wallet send --fee-rate 1 {} {inscription}",
    address.assume_checked()
  ))
  .rpc_server(&rpc_server)
  .expected_exit_code(0)
  .stdout_regex(".*")
  .run_and_extract_stdout();

  rpc_server.mine_blocks(1);

  let output = CommandBuilder::new("wallet inscriptions")
    .rpc_server(&rpc_server)
    .run_and_deserialize_output::<Vec<inscriptions::Output>>();

  assert_eq!(output[0].postage, 9889);
}<|MERGE_RESOLUTION|>--- conflicted
+++ resolved
@@ -9,15 +9,7 @@
   create_wallet(&rpc_server);
   rpc_server.mine_blocks(1);
 
-<<<<<<< HEAD
-  let Inscribe {
-    reveal,
-    inscription,
-    ..
-  } = inscribe(&rpc_server, "foo.txt");
-=======
   let (inscription, reveal) = inscribe(&rpc_server);
->>>>>>> 19db94a8
 
   let output = CommandBuilder::new("wallet inscriptions")
     .rpc_server(&rpc_server)
@@ -64,15 +56,7 @@
 
   rpc_server.mine_blocks(1);
 
-<<<<<<< HEAD
-  let Inscribe {
-    inscription,
-    reveal,
-    ..
-  } = inscribe(&rpc_server, "foo.txt");
-=======
   let (inscription, reveal) = inscribe(&rpc_server);
->>>>>>> 19db94a8
 
   rpc_server.mine_blocks(1);
 
