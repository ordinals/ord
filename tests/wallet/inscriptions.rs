use {
  super::*,
  ord::subcommand::wallet::{inscriptions, receive, send},
};

#[test]
fn inscriptions() {
<<<<<<< HEAD
  let bitcoin_rpc_server = test_bitcoincore_rpc::spawn();

  let ord_rpc_server = TestServer::spawn_with_server_args(&bitcoin_rpc_server, &[], &[]);

  create_wallet(&bitcoin_rpc_server, &ord_rpc_server);

  bitcoin_rpc_server.mine_blocks(1);

  let (inscription, reveal) = inscribe(&bitcoin_rpc_server, &ord_rpc_server);

  let output = CommandBuilder::new("wallet inscriptions")
    .bitcoin_rpc_server(&bitcoin_rpc_server)
    .ord_rpc_server(&ord_rpc_server)
=======
  let core = mockcore::spawn();

  let ord = TestServer::spawn_with_server_args(&core, &[], &[]);

  create_wallet(&core, &ord);

  core.mine_blocks(1);

  let (inscription, reveal) = inscribe(&core, &ord);

  let output = CommandBuilder::new("wallet inscriptions")
    .core(&core)
    .ord(&ord)
>>>>>>> 78889aed
    .run_and_deserialize_output::<Vec<inscriptions::Output>>();

  assert_eq!(output.len(), 1);
  assert_eq!(output[0].inscription, inscription);
  assert_eq!(output[0].location, format!("{reveal}:0:0").parse().unwrap());
  assert_eq!(
    output[0].explorer,
    format!("https://ordinals.com/inscription/{inscription}")
  );

<<<<<<< HEAD
  let address = CommandBuilder::new("wallet receive")
    .bitcoin_rpc_server(&bitcoin_rpc_server)
    .ord_rpc_server(&ord_rpc_server)
=======
  let addresses = CommandBuilder::new("wallet receive")
    .core(&core)
    .ord(&ord)
>>>>>>> 78889aed
    .run_and_deserialize_output::<receive::Output>()
    .addresses;

  let destination = addresses.first().unwrap();

  let txid = CommandBuilder::new(format!(
    "wallet send --fee-rate 1 {} {inscription}",
    destination.clone().assume_checked()
  ))
<<<<<<< HEAD
  .bitcoin_rpc_server(&bitcoin_rpc_server)
  .ord_rpc_server(&ord_rpc_server)
=======
  .core(&core)
  .ord(&ord)
>>>>>>> 78889aed
  .expected_exit_code(0)
  .stdout_regex(".*")
  .run_and_deserialize_output::<send::Output>()
  .txid;

<<<<<<< HEAD
  bitcoin_rpc_server.mine_blocks(1);

  let output = CommandBuilder::new("wallet inscriptions")
    .bitcoin_rpc_server(&bitcoin_rpc_server)
    .ord_rpc_server(&ord_rpc_server)
=======
  core.mine_blocks(1);

  let output = CommandBuilder::new("wallet inscriptions")
    .core(&core)
    .ord(&ord)
>>>>>>> 78889aed
    .run_and_deserialize_output::<Vec<inscriptions::Output>>();

  assert_eq!(output.len(), 1);
  assert_eq!(output[0].inscription, inscription);
  assert_eq!(output[0].location, format!("{txid}:0:0").parse().unwrap());
}

#[test]
fn inscriptions_includes_locked_utxos() {
<<<<<<< HEAD
  let bitcoin_rpc_server = test_bitcoincore_rpc::spawn();

  let ord_rpc_server = TestServer::spawn_with_server_args(&bitcoin_rpc_server, &[], &[]);

  create_wallet(&bitcoin_rpc_server, &ord_rpc_server);

  bitcoin_rpc_server.mine_blocks(1);

  let (inscription, reveal) = inscribe(&bitcoin_rpc_server, &ord_rpc_server);

  bitcoin_rpc_server.mine_blocks(1);

  bitcoin_rpc_server.lock(OutPoint {
=======
  let core = mockcore::spawn();

  let ord = TestServer::spawn_with_server_args(&core, &[], &[]);

  create_wallet(&core, &ord);

  core.mine_blocks(1);

  let (inscription, reveal) = inscribe(&core, &ord);

  core.mine_blocks(1);

  core.lock(OutPoint {
>>>>>>> 78889aed
    txid: reveal,
    vout: 0,
  });

  let output = CommandBuilder::new("wallet inscriptions")
<<<<<<< HEAD
    .bitcoin_rpc_server(&bitcoin_rpc_server)
    .ord_rpc_server(&ord_rpc_server)
=======
    .core(&core)
    .ord(&ord)
>>>>>>> 78889aed
    .run_and_deserialize_output::<Vec<inscriptions::Output>>();

  assert_eq!(output.len(), 1);
  assert_eq!(output[0].inscription, inscription);
  assert_eq!(output[0].location, format!("{reveal}:0:0").parse().unwrap());
}

#[test]
fn inscriptions_with_postage() {
<<<<<<< HEAD
  let bitcoin_rpc_server = test_bitcoincore_rpc::spawn();

  let ord_rpc_server = TestServer::spawn_with_server_args(&bitcoin_rpc_server, &[], &[]);

  create_wallet(&bitcoin_rpc_server, &ord_rpc_server);

  bitcoin_rpc_server.mine_blocks(1);

  let (inscription, _) = inscribe(&bitcoin_rpc_server, &ord_rpc_server);

  let output = CommandBuilder::new("wallet inscriptions")
    .bitcoin_rpc_server(&bitcoin_rpc_server)
    .ord_rpc_server(&ord_rpc_server)
=======
  let core = mockcore::spawn();

  let ord = TestServer::spawn_with_server_args(&core, &[], &[]);

  create_wallet(&core, &ord);

  core.mine_blocks(1);

  let (inscription, _) = inscribe(&core, &ord);

  let output = CommandBuilder::new("wallet inscriptions")
    .core(&core)
    .ord(&ord)
>>>>>>> 78889aed
    .run_and_deserialize_output::<Vec<inscriptions::Output>>();

  assert_eq!(output[0].postage, 10000);

<<<<<<< HEAD
  let address = CommandBuilder::new("wallet receive")
    .bitcoin_rpc_server(&bitcoin_rpc_server)
    .ord_rpc_server(&ord_rpc_server)
=======
  let addresses = CommandBuilder::new("wallet receive")
    .core(&core)
    .ord(&ord)
>>>>>>> 78889aed
    .run_and_deserialize_output::<receive::Output>()
    .addresses;

  let destination = addresses.first().unwrap();

  CommandBuilder::new(format!(
    "wallet send --fee-rate 1 {} {inscription}",
    destination.clone().assume_checked()
  ))
<<<<<<< HEAD
  .bitcoin_rpc_server(&bitcoin_rpc_server)
  .ord_rpc_server(&ord_rpc_server)
=======
  .core(&core)
  .ord(&ord)
>>>>>>> 78889aed
  .expected_exit_code(0)
  .stdout_regex(".*")
  .run_and_extract_stdout();

<<<<<<< HEAD
  bitcoin_rpc_server.mine_blocks(1);

  let output = CommandBuilder::new("wallet inscriptions")
    .bitcoin_rpc_server(&bitcoin_rpc_server)
    .ord_rpc_server(&ord_rpc_server)
=======
  core.mine_blocks(1);

  let output = CommandBuilder::new("wallet inscriptions")
    .core(&core)
    .ord(&ord)
>>>>>>> 78889aed
    .run_and_deserialize_output::<Vec<inscriptions::Output>>();

  assert_eq!(output[0].postage, 9889);
}<|MERGE_RESOLUTION|>--- conflicted
+++ resolved
@@ -5,21 +5,6 @@
 
 #[test]
 fn inscriptions() {
-<<<<<<< HEAD
-  let bitcoin_rpc_server = test_bitcoincore_rpc::spawn();
-
-  let ord_rpc_server = TestServer::spawn_with_server_args(&bitcoin_rpc_server, &[], &[]);
-
-  create_wallet(&bitcoin_rpc_server, &ord_rpc_server);
-
-  bitcoin_rpc_server.mine_blocks(1);
-
-  let (inscription, reveal) = inscribe(&bitcoin_rpc_server, &ord_rpc_server);
-
-  let output = CommandBuilder::new("wallet inscriptions")
-    .bitcoin_rpc_server(&bitcoin_rpc_server)
-    .ord_rpc_server(&ord_rpc_server)
-=======
   let core = mockcore::spawn();
 
   let ord = TestServer::spawn_with_server_args(&core, &[], &[]);
@@ -33,7 +18,6 @@
   let output = CommandBuilder::new("wallet inscriptions")
     .core(&core)
     .ord(&ord)
->>>>>>> 78889aed
     .run_and_deserialize_output::<Vec<inscriptions::Output>>();
 
   assert_eq!(output.len(), 1);
@@ -44,15 +28,9 @@
     format!("https://ordinals.com/inscription/{inscription}")
   );
 
-<<<<<<< HEAD
-  let address = CommandBuilder::new("wallet receive")
-    .bitcoin_rpc_server(&bitcoin_rpc_server)
-    .ord_rpc_server(&ord_rpc_server)
-=======
   let addresses = CommandBuilder::new("wallet receive")
     .core(&core)
     .ord(&ord)
->>>>>>> 78889aed
     .run_and_deserialize_output::<receive::Output>()
     .addresses;
 
@@ -62,31 +40,18 @@
     "wallet send --fee-rate 1 {} {inscription}",
     destination.clone().assume_checked()
   ))
-<<<<<<< HEAD
-  .bitcoin_rpc_server(&bitcoin_rpc_server)
-  .ord_rpc_server(&ord_rpc_server)
-=======
   .core(&core)
   .ord(&ord)
->>>>>>> 78889aed
   .expected_exit_code(0)
   .stdout_regex(".*")
   .run_and_deserialize_output::<send::Output>()
   .txid;
 
-<<<<<<< HEAD
-  bitcoin_rpc_server.mine_blocks(1);
-
-  let output = CommandBuilder::new("wallet inscriptions")
-    .bitcoin_rpc_server(&bitcoin_rpc_server)
-    .ord_rpc_server(&ord_rpc_server)
-=======
   core.mine_blocks(1);
 
   let output = CommandBuilder::new("wallet inscriptions")
     .core(&core)
     .ord(&ord)
->>>>>>> 78889aed
     .run_and_deserialize_output::<Vec<inscriptions::Output>>();
 
   assert_eq!(output.len(), 1);
@@ -96,21 +61,6 @@
 
 #[test]
 fn inscriptions_includes_locked_utxos() {
-<<<<<<< HEAD
-  let bitcoin_rpc_server = test_bitcoincore_rpc::spawn();
-
-  let ord_rpc_server = TestServer::spawn_with_server_args(&bitcoin_rpc_server, &[], &[]);
-
-  create_wallet(&bitcoin_rpc_server, &ord_rpc_server);
-
-  bitcoin_rpc_server.mine_blocks(1);
-
-  let (inscription, reveal) = inscribe(&bitcoin_rpc_server, &ord_rpc_server);
-
-  bitcoin_rpc_server.mine_blocks(1);
-
-  bitcoin_rpc_server.lock(OutPoint {
-=======
   let core = mockcore::spawn();
 
   let ord = TestServer::spawn_with_server_args(&core, &[], &[]);
@@ -124,19 +74,13 @@
   core.mine_blocks(1);
 
   core.lock(OutPoint {
->>>>>>> 78889aed
     txid: reveal,
     vout: 0,
   });
 
   let output = CommandBuilder::new("wallet inscriptions")
-<<<<<<< HEAD
-    .bitcoin_rpc_server(&bitcoin_rpc_server)
-    .ord_rpc_server(&ord_rpc_server)
-=======
     .core(&core)
     .ord(&ord)
->>>>>>> 78889aed
     .run_and_deserialize_output::<Vec<inscriptions::Output>>();
 
   assert_eq!(output.len(), 1);
@@ -146,21 +90,6 @@
 
 #[test]
 fn inscriptions_with_postage() {
-<<<<<<< HEAD
-  let bitcoin_rpc_server = test_bitcoincore_rpc::spawn();
-
-  let ord_rpc_server = TestServer::spawn_with_server_args(&bitcoin_rpc_server, &[], &[]);
-
-  create_wallet(&bitcoin_rpc_server, &ord_rpc_server);
-
-  bitcoin_rpc_server.mine_blocks(1);
-
-  let (inscription, _) = inscribe(&bitcoin_rpc_server, &ord_rpc_server);
-
-  let output = CommandBuilder::new("wallet inscriptions")
-    .bitcoin_rpc_server(&bitcoin_rpc_server)
-    .ord_rpc_server(&ord_rpc_server)
-=======
   let core = mockcore::spawn();
 
   let ord = TestServer::spawn_with_server_args(&core, &[], &[]);
@@ -174,20 +103,13 @@
   let output = CommandBuilder::new("wallet inscriptions")
     .core(&core)
     .ord(&ord)
->>>>>>> 78889aed
     .run_and_deserialize_output::<Vec<inscriptions::Output>>();
 
   assert_eq!(output[0].postage, 10000);
 
-<<<<<<< HEAD
-  let address = CommandBuilder::new("wallet receive")
-    .bitcoin_rpc_server(&bitcoin_rpc_server)
-    .ord_rpc_server(&ord_rpc_server)
-=======
   let addresses = CommandBuilder::new("wallet receive")
     .core(&core)
     .ord(&ord)
->>>>>>> 78889aed
     .run_and_deserialize_output::<receive::Output>()
     .addresses;
 
@@ -197,30 +119,17 @@
     "wallet send --fee-rate 1 {} {inscription}",
     destination.clone().assume_checked()
   ))
-<<<<<<< HEAD
-  .bitcoin_rpc_server(&bitcoin_rpc_server)
-  .ord_rpc_server(&ord_rpc_server)
-=======
   .core(&core)
   .ord(&ord)
->>>>>>> 78889aed
   .expected_exit_code(0)
   .stdout_regex(".*")
   .run_and_extract_stdout();
 
-<<<<<<< HEAD
-  bitcoin_rpc_server.mine_blocks(1);
-
-  let output = CommandBuilder::new("wallet inscriptions")
-    .bitcoin_rpc_server(&bitcoin_rpc_server)
-    .ord_rpc_server(&ord_rpc_server)
-=======
   core.mine_blocks(1);
 
   let output = CommandBuilder::new("wallet inscriptions")
     .core(&core)
     .ord(&ord)
->>>>>>> 78889aed
     .run_and_deserialize_output::<Vec<inscriptions::Output>>();
 
   assert_eq!(output[0].postage, 9889);
