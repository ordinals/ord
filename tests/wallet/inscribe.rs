--- conflicted
+++ resolved
@@ -658,76 +658,6 @@
     format!("/inscription/{}", child_output.inscriptions[0].id),
     format!(
       ".*<dt>parents</dt>.*<a href=/inscription/{}>.*",
-<<<<<<< HEAD
-      child_output.parent.unwrap()
-    ),
-  );
-}
-
-#[test]
-fn inscribe_with_multiple_parents() {
-  let bitcoin_rpc_server = test_bitcoincore_rpc::spawn();
-  let ord_rpc_server = TestServer::spawn(&bitcoin_rpc_server);
-
-  create_wallet(&bitcoin_rpc_server, &ord_rpc_server);
-
-  bitcoin_rpc_server.mine_blocks(1);
-
-  let parent_1 = CommandBuilder::new("wallet inscribe --fee-rate 1.3 --file parent.png")
-    .write("parent.png", [1; 520])
-    .bitcoin_rpc_server(&bitcoin_rpc_server)
-    .ord_rpc_server(&ord_rpc_server)
-    .run_and_deserialize_output::<Inscribe>()
-    .inscriptions[0]
-    .id;
-
-  let parent_2 = CommandBuilder::new("wallet inscribe --fee-rate 1.3 --file parent.png")
-    .write("parent.png", [1; 520])
-    .bitcoin_rpc_server(&bitcoin_rpc_server)
-    .ord_rpc_server(&ord_rpc_server)
-    .run_and_deserialize_output::<Inscribe>()
-    .inscriptions[0]
-    .id;
-
-  let parent_3 = CommandBuilder::new("wallet inscribe --fee-rate 1.3 --file parent.png")
-    .write("parent.png", [1; 520])
-    .bitcoin_rpc_server(&bitcoin_rpc_server)
-    .ord_rpc_server(&ord_rpc_server)
-    .run_and_deserialize_output::<Inscribe>()
-    .inscriptions[0]
-    .id;
-
-  bitcoin_rpc_server.mine_blocks(1);
-
-  let child_output = CommandBuilder::new(format!(
-    "wallet inscribe --fee-rate 2.1 --parent {parent_1} --parent {parent_2} --parent {parent_3} --file child.png"
-  ))
-  .write("child.png", [1; 520])
-  .bitcoin_rpc_server(&bitcoin_rpc_server)
-  .ord_rpc_server(&ord_rpc_server)
-  .run_and_deserialize_output::<Inscribe>();
-
-  assert_eq!(parent_id, child_output.parent.unwrap());
-
-  let commit_tx = &bitcoin_rpc_server.mempool()[0];
-  let reveal_tx = &bitcoin_rpc_server.mempool()[1];
-
-  bitcoin_rpc_server.mine_blocks(1);
-
-  ord_rpc_server.assert_response_regex(
-    format!("/inscription/{}", child_output.parent.unwrap()),
-    format!(
-      ".*<dt>children</dt>.*<a href=/inscription/{}>.*",
-      child_output.inscriptions[0].id
-    ),
-  );
-
-  ord_rpc_server.assert_response_regex(
-    format!("/inscription/{}", child_output.inscriptions[0].id),
-    format!(
-      ".*<dt>parent</dt>.*<a href=/inscription/{}>.*",
-=======
->>>>>>> 6864023f
       child_output.parent.unwrap()
     ),
   );
@@ -1352,11 +1282,7 @@
   ord_rpc_server.assert_response_regex(
     format!("/inscription/{}", output.inscriptions[0].id),
     format!(
-<<<<<<< HEAD
-      r".*<dt>parents</dt>\s*<dd>.*{parent_id}.*</dd>.*<dt>output value</dt>.*<dd>10000</dd>.*.*<dt>location</dt>.*<dd class=monospace>{}:0</dd>.*",
-=======
       r".*<dt>parents</dt>\s*<dd>.*{parent_id}.*</dd>.*<dt>value</dt>.*<dd>10000</dd>.*.*<dt>location</dt>.*<dd class=monospace>{}:0</dd>.*",
->>>>>>> 6864023f
       output_1
     ),
   );
@@ -1364,11 +1290,7 @@
   ord_rpc_server.assert_response_regex(
     format!("/inscription/{}", output.inscriptions[1].id),
     format!(
-<<<<<<< HEAD
-      r".*<dt>parents</dt>\s*<dd>.*{parent_id}.*</dd>.*<dt>output value</dt>.*<dd>10000</dd>.*.*<dt>location</dt>.*<dd class=monospace>{}:0</dd>.*",
-=======
       r".*<dt>parents</dt>\s*<dd>.*{parent_id}.*</dd>.*<dt>value</dt>.*<dd>10000</dd>.*.*<dt>location</dt>.*<dd class=monospace>{}:0</dd>.*",
->>>>>>> 6864023f
       output_2
     ),
   );
@@ -1376,11 +1298,7 @@
   ord_rpc_server.assert_response_regex(
     format!("/inscription/{}", output.inscriptions[2].id),
     format!(
-<<<<<<< HEAD
-      r".*<dt>parents</dt>\s*<dd>.*{parent_id}.*</dd>.*<dt>output value</dt>.*<dd>10000</dd>.*.*<dt>location</dt>.*<dd class=monospace>{}:0</dd>.*",
-=======
       r".*<dt>parents</dt>\s*<dd>.*{parent_id}.*</dd>.*<dt>value</dt>.*<dd>10000</dd>.*.*<dt>location</dt>.*<dd class=monospace>{}:0</dd>.*",
->>>>>>> 6864023f
       output_3
     ),
   );
@@ -1442,11 +1360,7 @@
   ord_rpc_server.assert_response_regex(
     format!("/inscription/{}", output.inscriptions[0].id),
     format!(
-<<<<<<< HEAD
-      r".*<dt>parents</dt>\s*<dd>.*{parent_id}.*</dd>.*<dt>output value</dt>.*<dd>777</dd>.*.*<dt>location</dt>.*<dd class=monospace>{}:0</dd>.*",
-=======
       r".*<dt>parents</dt>\s*<dd>.*{parent_id}.*</dd>.*<dt>value</dt>.*<dd>777</dd>.*.*<dt>location</dt>.*<dd class=monospace>{}:0</dd>.*",
->>>>>>> 6864023f
       output_1
     ),
   );
@@ -1454,11 +1368,7 @@
   ord_rpc_server.assert_response_regex(
     format!("/inscription/{}", output.inscriptions[1].id),
     format!(
-<<<<<<< HEAD
-      r".*<dt>parents</dt>\s*<dd>.*{parent_id}.*</dd>.*<dt>output value</dt>.*<dd>777</dd>.*.*<dt>location</dt>.*<dd class=monospace>{}:0</dd>.*",
-=======
       r".*<dt>parents</dt>\s*<dd>.*{parent_id}.*</dd>.*<dt>value</dt>.*<dd>777</dd>.*.*<dt>location</dt>.*<dd class=monospace>{}:0</dd>.*",
->>>>>>> 6864023f
       output_2
     ),
   );
@@ -1466,11 +1376,7 @@
   ord_rpc_server.assert_response_regex(
     format!("/inscription/{}", output.inscriptions[2].id),
     format!(
-<<<<<<< HEAD
-      r".*<dt>parents</dt>\s*<dd>.*{parent_id}.*</dd>.*<dt>output value</dt>.*<dd>777</dd>.*.*<dt>location</dt>.*<dd class=monospace>{}:0</dd>.*",
-=======
       r".*<dt>parents</dt>\s*<dd>.*{parent_id}.*</dd>.*<dt>value</dt>.*<dd>777</dd>.*.*<dt>location</dt>.*<dd class=monospace>{}:0</dd>.*",
->>>>>>> 6864023f
       output_3
     ),
   );
@@ -2501,11 +2407,7 @@
 
   ord_rpc_server.assert_response_regex(
     format!("/inscription/{}", inscription_1.id),
-<<<<<<< HEAD
-    format!(r".*<dt>parents</dt>\s*<dd>.*{parent_id}.*</dd>.*<dt>output value</dt>.*<dd>{}</dd>.*<dt>sat</dt>.*<dd>.*{}.*</dd>.*<dt>location</dt>.*<dd class=monospace>{}</dd>.*",
-=======
     format!(r".*<dt>parents</dt>\s*<dd>.*{parent_id}.*</dd>.*<dt>value</dt>.*<dd>{}</dd>.*<dt>sat</dt>.*<dd>.*{}.*</dd>.*<dt>location</dt>.*<dd class=monospace>{}</dd>.*",
->>>>>>> 6864023f
       50 * COIN_VALUE,
       sat_1,
       inscription_1.location,
@@ -2514,11 +2416,7 @@
 
   ord_rpc_server.assert_response_regex(
       format!("/inscription/{}", inscription_2.id),
-<<<<<<< HEAD
-      format!(r".*<dt>parents</dt>\s*<dd>.*{parent_id}.*</dd>.*<dt>output value</dt>.*<dd>{}</dd>.*<dt>sat</dt>.*<dd>.*{}.*</dd>.*<dt>location</dt>.*<dd class=monospace>{}</dd>.*",
-=======
       format!(r".*<dt>parents</dt>\s*<dd>.*{parent_id}.*</dd>.*<dt>value</dt>.*<dd>{}</dd>.*<dt>sat</dt>.*<dd>.*{}.*</dd>.*<dt>location</dt>.*<dd class=monospace>{}</dd>.*",
->>>>>>> 6864023f
          50 * COIN_VALUE,
          sat_2,
          inscription_2.location
@@ -2527,11 +2425,7 @@
 
   ord_rpc_server.assert_response_regex(
       format!("/inscription/{}", inscription_3.id),
-<<<<<<< HEAD
-      format!(r".*<dt>parents</dt>\s*<dd>.*{parent_id}.*</dd>.*<dt>output value</dt>.*<dd>{}</dd>.*<dt>sat</dt>.*<dd>.*{}.*</dd>.*<dt>location</dt>.*<dd class=monospace>{}</dd>.*",
-=======
       format!(r".*<dt>parents</dt>\s*<dd>.*{parent_id}.*</dd>.*<dt>value</dt>.*<dd>{}</dd>.*<dt>sat</dt>.*<dd>.*{}.*</dd>.*<dt>location</dt>.*<dd class=monospace>{}</dd>.*",
->>>>>>> 6864023f
         50 * COIN_VALUE,
         sat_3,
         inscription_3.location
