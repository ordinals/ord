use {super::*, ord::subcommand::wallet::create};

#[test]
fn restore_generates_same_descriptors() {
  let (mnemonic, descriptors) = {
    let core = mockcore::spawn();

    let create::Output { mnemonic, .. } = CommandBuilder::new("wallet create")
<<<<<<< HEAD
      .bitcoin_rpc_server(&rpc_server)
=======
      .core(&core)
>>>>>>> 78889aed
      .run_and_deserialize_output();

    (mnemonic, core.descriptors())
  };

  let core = mockcore::spawn();

  CommandBuilder::new(["wallet", "restore", "--from", "mnemonic"])
    .stdin(mnemonic.to_string().into())
<<<<<<< HEAD
    .bitcoin_rpc_server(&rpc_server)
=======
    .core(&core)
>>>>>>> 78889aed
    .run_and_extract_stdout();

  assert_eq!(core.descriptors(), descriptors);
}

#[test]
fn restore_generates_same_descriptors_with_passphrase() {
  let passphrase = "foo";
  let (mnemonic, descriptors) = {
    let core = mockcore::spawn();

    let create::Output { mnemonic, .. } =
      CommandBuilder::new(["wallet", "create", "--passphrase", passphrase])
<<<<<<< HEAD
        .bitcoin_rpc_server(&rpc_server)
=======
        .core(&core)
>>>>>>> 78889aed
        .run_and_deserialize_output();

    (mnemonic, core.descriptors())
  };

  let core = mockcore::spawn();

  CommandBuilder::new([
    "wallet",
    "restore",
    "--passphrase",
    passphrase,
    "--from",
    "mnemonic",
  ])
  .stdin(mnemonic.to_string().into())
<<<<<<< HEAD
  .bitcoin_rpc_server(&rpc_server)
  .run_and_extract_stdout();

  assert_eq!(rpc_server.descriptors(), descriptors);
=======
  .core(&core)
  .run_and_extract_stdout();

  assert_eq!(core.descriptors(), descriptors);
>>>>>>> 78889aed
}

#[test]
fn restore_to_existing_wallet_fails() {
<<<<<<< HEAD
  let bitcoin_rpc_server = test_bitcoincore_rpc::spawn();
  let ord_rpc_server = TestServer::spawn(&bitcoin_rpc_server);

  create_wallet(&bitcoin_rpc_server, &ord_rpc_server);

  let descriptors = bitcoin_rpc_server.descriptors();

  let output = CommandBuilder::new("wallet dump")
    .bitcoin_rpc_server(&bitcoin_rpc_server)
    .ord_rpc_server(&ord_rpc_server)
=======
  let core = mockcore::spawn();
  let ord = TestServer::spawn(&core);

  create_wallet(&core, &ord);

  let descriptors = core.descriptors();

  let output = CommandBuilder::new("wallet dump")
    .core(&core)
    .ord(&ord)
>>>>>>> 78889aed
    .stderr_regex(".*")
    .run_and_deserialize_output::<ListDescriptorsResult>();

  CommandBuilder::new("wallet restore --from descriptor")
    .stdin(serde_json::to_string(&output).unwrap().as_bytes().to_vec())
<<<<<<< HEAD
    .bitcoin_rpc_server(&bitcoin_rpc_server)
    .ord_rpc_server(&ord_rpc_server)
=======
    .core(&core)
    .ord(&ord)
>>>>>>> 78889aed
    .expected_exit_code(1)
    .expected_stderr("error: wallet `ord` already exists\n")
    .run_and_extract_stdout();

  assert_eq!(
    descriptors,
    output
      .descriptors
      .into_iter()
      .map(|descriptor| descriptor.desc)
      .collect::<Vec<String>>()
  );
}

#[test]
fn restore_with_wrong_descriptors_fails() {
<<<<<<< HEAD
  let bitcoin_rpc_server = test_bitcoincore_rpc::spawn();
=======
  let core = mockcore::spawn();
>>>>>>> 78889aed

  CommandBuilder::new("wallet --name foo restore --from descriptor")
      .stdin(r#"
{
  "wallet_name": "bar",
  "descriptors": [
    {
      "desc": "rawtr(cVMYXp8uf1yFU9AAY6NJu1twA2uT94mHQBGkfgqCCzp6RqiTWCvP)#tah5crv7",
      "timestamp": 1706047934,
      "active": false,
      "internal": null,
      "range": null,
      "next": null
    },
    {
      "desc": "rawtr(cVdVu6VRwYXsTPMiptqVYLcp7EtQi5sjxLzbPTSNwW6CkCxBbEFs)#5afaht8d",
      "timestamp": 1706047934,
      "active": false,
      "internal": null,
      "range": null,
      "next": null
    },
    {
      "desc": "wpkh([c0b9536d/86'/1'/0']tprv8fXhtVjj3vb7kgxKuiWXzcUsur44gbLbbtwxL4HKmpzkBNoMrYqbQhMe7MWhrZjLFc9RBpTRYZZkrS8HH1Q3SmD5DkfpjKqtd97q1JWfqzr/0/*)#dweuu0ww",
      "timestamp": 1706047839,
      "active": true,
      "internal": false,
      "range": [
        0,
        1000
      ],
      "next": 1
    },
    {
      "desc": "tr([c0b9536d/86'/1'/0']tprv8fXhtVjj3vb7kgxKuiWXzcUsur44gbLbbtwxL4HKmpzkBNoMrYqbQhMe7MWhrZjLFc9RBpTRYZZkrS8HH1Q3SmD5DkfpjKqtd97q1JWfqzr/1/*)#u6uap67k",
      "timestamp": 1706047839,
      "active": true,
      "internal": true,
      "range": [
        0,
        1013
      ],
      "next": 14
    }
  ]
}"#.into())
<<<<<<< HEAD
    .bitcoin_rpc_server(&bitcoin_rpc_server)
=======
    .core(&core)
>>>>>>> 78889aed
    .expected_exit_code(1)
    .expected_stderr("error: wallet \"foo\" contains unexpected output descriptors, and does not appear to be an `ord` wallet, create a new wallet with `ord wallet create`\n")
    .run_and_extract_stdout();
}

#[test]
fn restore_with_compact_works() {
<<<<<<< HEAD
  let bitcoin_rpc_server = test_bitcoincore_rpc::spawn();

  CommandBuilder::new("wallet restore --from descriptor")
    .stdin(r#"{"wallet_name":"foo","descriptors":[{"desc":"rawtr(cVMYXp8uf1yFU9AAY6NJu1twA2uT94mHQBGkfgqCCzp6RqiTWCvP)#tah5crv7","timestamp":1706047934,"active":false,"internal":null,"range":null,"next":null},{"desc":"rawtr(cVdVu6VRwYXsTPMiptqVYLcp7EtQi5sjxLzbPTSNwW6CkCxBbEFs)#5afaht8d","timestamp":1706047934,"active":false,"internal":null,"range":null,"next":null},{"desc":"tr([c0b9536d/86'/1'/0']tprv8fXhtVjj3vb7kgxKuiWXzcUsur44gbLbbtwxL4HKmpzkBNoMrYqbQhMe7MWhrZjLFc9RBpTRYZZkrS8HH1Q3SmD5DkfpjKqtd97q1JWfqzr/0/*)#dweuu0ww","timestamp":1706047839,"active":true,"internal":false,"range":[0,1000],"next":1},{"desc":"tr([c0b9536d/86'/1'/0']tprv8fXhtVjj3vb7kgxKuiWXzcUsur44gbLbbtwxL4HKmpzkBNoMrYqbQhMe7MWhrZjLFc9RBpTRYZZkrS8HH1Q3SmD5DkfpjKqtd97q1JWfqzr/1/*)#u6uap67k","timestamp":1706047839,"active":true,"internal":true,"range":[0,1013],"next":14}]}"#.into())
    .bitcoin_rpc_server(&bitcoin_rpc_server)
=======
  let core = mockcore::spawn();

  CommandBuilder::new("wallet restore --from descriptor")
    .stdin(r#"{"wallet_name":"foo","descriptors":[{"desc":"rawtr(cVMYXp8uf1yFU9AAY6NJu1twA2uT94mHQBGkfgqCCzp6RqiTWCvP)#tah5crv7","timestamp":1706047934,"active":false,"internal":null,"range":null,"next":null},{"desc":"rawtr(cVdVu6VRwYXsTPMiptqVYLcp7EtQi5sjxLzbPTSNwW6CkCxBbEFs)#5afaht8d","timestamp":1706047934,"active":false,"internal":null,"range":null,"next":null},{"desc":"tr([c0b9536d/86'/1'/0']tprv8fXhtVjj3vb7kgxKuiWXzcUsur44gbLbbtwxL4HKmpzkBNoMrYqbQhMe7MWhrZjLFc9RBpTRYZZkrS8HH1Q3SmD5DkfpjKqtd97q1JWfqzr/0/*)#dweuu0ww","timestamp":1706047839,"active":true,"internal":false,"range":[0,1000],"next":1},{"desc":"tr([c0b9536d/86'/1'/0']tprv8fXhtVjj3vb7kgxKuiWXzcUsur44gbLbbtwxL4HKmpzkBNoMrYqbQhMe7MWhrZjLFc9RBpTRYZZkrS8HH1Q3SmD5DkfpjKqtd97q1JWfqzr/1/*)#u6uap67k","timestamp":1706047839,"active":true,"internal":true,"range":[0,1013],"next":14}]}"#.into())
    .core(&core)
>>>>>>> 78889aed
    .expected_exit_code(0)
    .run_and_extract_stdout();
}

#[test]
fn restore_with_blank_mnemonic_generates_same_descriptors() {
  let (mnemonic, descriptors) = {
<<<<<<< HEAD
    let rpc_server = test_bitcoincore_rpc::spawn();

    let create::Output { mnemonic, .. } = CommandBuilder::new("wallet create")
      .bitcoin_rpc_server(&rpc_server)
      .run_and_deserialize_output();

    (mnemonic, rpc_server.descriptors())
  };

  let rpc_server = test_bitcoincore_rpc::spawn();

  CommandBuilder::new(["wallet", "restore", "--from", "mnemonic"])
    .stdin(mnemonic.to_string().into())
    .bitcoin_rpc_server(&rpc_server)
    .run_and_extract_stdout();

  assert_eq!(rpc_server.descriptors(), descriptors);
=======
    let core = mockcore::spawn();

    let create::Output { mnemonic, .. } = CommandBuilder::new("wallet create")
      .core(&core)
      .run_and_deserialize_output();

    (mnemonic, core.descriptors())
  };

  let core = mockcore::spawn();

  CommandBuilder::new(["wallet", "restore", "--from", "mnemonic"])
    .stdin(mnemonic.to_string().into())
    .core(&core)
    .run_and_extract_stdout();

  assert_eq!(core.descriptors(), descriptors);
>>>>>>> 78889aed
}

#[test]
fn passphrase_conflicts_with_descriptor() {
<<<<<<< HEAD
  let bitcoin_rpc_server = test_bitcoincore_rpc::spawn();
  let ord_rpc_server = TestServer::spawn(&bitcoin_rpc_server);
=======
  let core = mockcore::spawn();
  let ord = TestServer::spawn(&core);
>>>>>>> 78889aed

  CommandBuilder::new([
    "wallet",
    "restore",
    "--from",
    "descriptor",
    "--passphrase",
    "supersecurepassword",
  ])
  .stdin("".into())
<<<<<<< HEAD
  .bitcoin_rpc_server(&bitcoin_rpc_server)
  .ord_rpc_server(&ord_rpc_server)
=======
  .core(&core)
  .ord(&ord)
>>>>>>> 78889aed
  .expected_exit_code(1)
  .expected_stderr("error: descriptor does not take a passphrase\n")
  .run_and_extract_stdout();
}<|MERGE_RESOLUTION|>--- conflicted
+++ resolved
@@ -6,11 +6,7 @@
     let core = mockcore::spawn();
 
     let create::Output { mnemonic, .. } = CommandBuilder::new("wallet create")
-<<<<<<< HEAD
-      .bitcoin_rpc_server(&rpc_server)
-=======
       .core(&core)
->>>>>>> 78889aed
       .run_and_deserialize_output();
 
     (mnemonic, core.descriptors())
@@ -20,11 +16,7 @@
 
   CommandBuilder::new(["wallet", "restore", "--from", "mnemonic"])
     .stdin(mnemonic.to_string().into())
-<<<<<<< HEAD
-    .bitcoin_rpc_server(&rpc_server)
-=======
     .core(&core)
->>>>>>> 78889aed
     .run_and_extract_stdout();
 
   assert_eq!(core.descriptors(), descriptors);
@@ -38,11 +30,7 @@
 
     let create::Output { mnemonic, .. } =
       CommandBuilder::new(["wallet", "create", "--passphrase", passphrase])
-<<<<<<< HEAD
-        .bitcoin_rpc_server(&rpc_server)
-=======
         .core(&core)
->>>>>>> 78889aed
         .run_and_deserialize_output();
 
     (mnemonic, core.descriptors())
@@ -59,33 +47,14 @@
     "mnemonic",
   ])
   .stdin(mnemonic.to_string().into())
-<<<<<<< HEAD
-  .bitcoin_rpc_server(&rpc_server)
-  .run_and_extract_stdout();
-
-  assert_eq!(rpc_server.descriptors(), descriptors);
-=======
   .core(&core)
   .run_and_extract_stdout();
 
   assert_eq!(core.descriptors(), descriptors);
->>>>>>> 78889aed
 }
 
 #[test]
 fn restore_to_existing_wallet_fails() {
-<<<<<<< HEAD
-  let bitcoin_rpc_server = test_bitcoincore_rpc::spawn();
-  let ord_rpc_server = TestServer::spawn(&bitcoin_rpc_server);
-
-  create_wallet(&bitcoin_rpc_server, &ord_rpc_server);
-
-  let descriptors = bitcoin_rpc_server.descriptors();
-
-  let output = CommandBuilder::new("wallet dump")
-    .bitcoin_rpc_server(&bitcoin_rpc_server)
-    .ord_rpc_server(&ord_rpc_server)
-=======
   let core = mockcore::spawn();
   let ord = TestServer::spawn(&core);
 
@@ -96,19 +65,13 @@
   let output = CommandBuilder::new("wallet dump")
     .core(&core)
     .ord(&ord)
->>>>>>> 78889aed
     .stderr_regex(".*")
     .run_and_deserialize_output::<ListDescriptorsResult>();
 
   CommandBuilder::new("wallet restore --from descriptor")
     .stdin(serde_json::to_string(&output).unwrap().as_bytes().to_vec())
-<<<<<<< HEAD
-    .bitcoin_rpc_server(&bitcoin_rpc_server)
-    .ord_rpc_server(&ord_rpc_server)
-=======
     .core(&core)
     .ord(&ord)
->>>>>>> 78889aed
     .expected_exit_code(1)
     .expected_stderr("error: wallet `ord` already exists\n")
     .run_and_extract_stdout();
@@ -125,11 +88,7 @@
 
 #[test]
 fn restore_with_wrong_descriptors_fails() {
-<<<<<<< HEAD
-  let bitcoin_rpc_server = test_bitcoincore_rpc::spawn();
-=======
   let core = mockcore::spawn();
->>>>>>> 78889aed
 
   CommandBuilder::new("wallet --name foo restore --from descriptor")
       .stdin(r#"
@@ -176,11 +135,7 @@
     }
   ]
 }"#.into())
-<<<<<<< HEAD
-    .bitcoin_rpc_server(&bitcoin_rpc_server)
-=======
     .core(&core)
->>>>>>> 78889aed
     .expected_exit_code(1)
     .expected_stderr("error: wallet \"foo\" contains unexpected output descriptors, and does not appear to be an `ord` wallet, create a new wallet with `ord wallet create`\n")
     .run_and_extract_stdout();
@@ -188,19 +143,11 @@
 
 #[test]
 fn restore_with_compact_works() {
-<<<<<<< HEAD
-  let bitcoin_rpc_server = test_bitcoincore_rpc::spawn();
-
-  CommandBuilder::new("wallet restore --from descriptor")
-    .stdin(r#"{"wallet_name":"foo","descriptors":[{"desc":"rawtr(cVMYXp8uf1yFU9AAY6NJu1twA2uT94mHQBGkfgqCCzp6RqiTWCvP)#tah5crv7","timestamp":1706047934,"active":false,"internal":null,"range":null,"next":null},{"desc":"rawtr(cVdVu6VRwYXsTPMiptqVYLcp7EtQi5sjxLzbPTSNwW6CkCxBbEFs)#5afaht8d","timestamp":1706047934,"active":false,"internal":null,"range":null,"next":null},{"desc":"tr([c0b9536d/86'/1'/0']tprv8fXhtVjj3vb7kgxKuiWXzcUsur44gbLbbtwxL4HKmpzkBNoMrYqbQhMe7MWhrZjLFc9RBpTRYZZkrS8HH1Q3SmD5DkfpjKqtd97q1JWfqzr/0/*)#dweuu0ww","timestamp":1706047839,"active":true,"internal":false,"range":[0,1000],"next":1},{"desc":"tr([c0b9536d/86'/1'/0']tprv8fXhtVjj3vb7kgxKuiWXzcUsur44gbLbbtwxL4HKmpzkBNoMrYqbQhMe7MWhrZjLFc9RBpTRYZZkrS8HH1Q3SmD5DkfpjKqtd97q1JWfqzr/1/*)#u6uap67k","timestamp":1706047839,"active":true,"internal":true,"range":[0,1013],"next":14}]}"#.into())
-    .bitcoin_rpc_server(&bitcoin_rpc_server)
-=======
   let core = mockcore::spawn();
 
   CommandBuilder::new("wallet restore --from descriptor")
     .stdin(r#"{"wallet_name":"foo","descriptors":[{"desc":"rawtr(cVMYXp8uf1yFU9AAY6NJu1twA2uT94mHQBGkfgqCCzp6RqiTWCvP)#tah5crv7","timestamp":1706047934,"active":false,"internal":null,"range":null,"next":null},{"desc":"rawtr(cVdVu6VRwYXsTPMiptqVYLcp7EtQi5sjxLzbPTSNwW6CkCxBbEFs)#5afaht8d","timestamp":1706047934,"active":false,"internal":null,"range":null,"next":null},{"desc":"tr([c0b9536d/86'/1'/0']tprv8fXhtVjj3vb7kgxKuiWXzcUsur44gbLbbtwxL4HKmpzkBNoMrYqbQhMe7MWhrZjLFc9RBpTRYZZkrS8HH1Q3SmD5DkfpjKqtd97q1JWfqzr/0/*)#dweuu0ww","timestamp":1706047839,"active":true,"internal":false,"range":[0,1000],"next":1},{"desc":"tr([c0b9536d/86'/1'/0']tprv8fXhtVjj3vb7kgxKuiWXzcUsur44gbLbbtwxL4HKmpzkBNoMrYqbQhMe7MWhrZjLFc9RBpTRYZZkrS8HH1Q3SmD5DkfpjKqtd97q1JWfqzr/1/*)#u6uap67k","timestamp":1706047839,"active":true,"internal":true,"range":[0,1013],"next":14}]}"#.into())
     .core(&core)
->>>>>>> 78889aed
     .expected_exit_code(0)
     .run_and_extract_stdout();
 }
@@ -208,25 +155,6 @@
 #[test]
 fn restore_with_blank_mnemonic_generates_same_descriptors() {
   let (mnemonic, descriptors) = {
-<<<<<<< HEAD
-    let rpc_server = test_bitcoincore_rpc::spawn();
-
-    let create::Output { mnemonic, .. } = CommandBuilder::new("wallet create")
-      .bitcoin_rpc_server(&rpc_server)
-      .run_and_deserialize_output();
-
-    (mnemonic, rpc_server.descriptors())
-  };
-
-  let rpc_server = test_bitcoincore_rpc::spawn();
-
-  CommandBuilder::new(["wallet", "restore", "--from", "mnemonic"])
-    .stdin(mnemonic.to_string().into())
-    .bitcoin_rpc_server(&rpc_server)
-    .run_and_extract_stdout();
-
-  assert_eq!(rpc_server.descriptors(), descriptors);
-=======
     let core = mockcore::spawn();
 
     let create::Output { mnemonic, .. } = CommandBuilder::new("wallet create")
@@ -244,18 +172,12 @@
     .run_and_extract_stdout();
 
   assert_eq!(core.descriptors(), descriptors);
->>>>>>> 78889aed
 }
 
 #[test]
 fn passphrase_conflicts_with_descriptor() {
-<<<<<<< HEAD
-  let bitcoin_rpc_server = test_bitcoincore_rpc::spawn();
-  let ord_rpc_server = TestServer::spawn(&bitcoin_rpc_server);
-=======
   let core = mockcore::spawn();
   let ord = TestServer::spawn(&core);
->>>>>>> 78889aed
 
   CommandBuilder::new([
     "wallet",
@@ -266,13 +188,8 @@
     "supersecurepassword",
   ])
   .stdin("".into())
-<<<<<<< HEAD
-  .bitcoin_rpc_server(&bitcoin_rpc_server)
-  .ord_rpc_server(&ord_rpc_server)
-=======
   .core(&core)
   .ord(&ord)
->>>>>>> 78889aed
   .expected_exit_code(1)
   .expected_stderr("error: descriptor does not take a passphrase\n")
   .run_and_extract_stdout();
