--- conflicted
+++ resolved
@@ -17,11 +17,8 @@
 mod list;
 mod name;
 mod range;
-<<<<<<< HEAD
+mod rpc_server;
 mod stats;
-=======
-mod rpc_server;
->>>>>>> 99931bdb
 mod supply;
 mod traits;
 
@@ -66,7 +63,6 @@
   expected_status: i32,
   expected_stderr: String,
   expected_stdout: Expected,
-  ignore_stdout: bool,
   tempdir: TempDir,
 }
 
@@ -81,16 +77,9 @@
       blocks: Vec::new(),
       expected_status: 0,
       expected_stderr: String::new(),
-      expected_stdout: String::new(),
-      ignore_stdout: false,
-<<<<<<< HEAD
+      expected_stdout: Expected::String(String::new()),
       tempdir,
-      reverse_blockfiles: false,
-    }
-=======
-      tempdir: TempDir::new()?,
-    })
->>>>>>> 99931bdb
+    }
   }
 
   fn command(self, args: &str) -> Self {
@@ -113,7 +102,16 @@
 
   fn expected_stdout(self, expected_stdout: impl AsRef<str>) -> Self {
     Self {
-      expected_stdout: expected_stdout.as_ref().to_owned(),
+      expected_stdout: Expected::String(expected_stdout.as_ref().to_owned()),
+      ..self
+    }
+  }
+
+  fn stdout_regex(self, expected_stdout: impl AsRef<str>) -> Self {
+    Self {
+      expected_stdout: Expected::Regex(
+        Regex::new(&format!("^{}$", expected_stdout.as_ref())).unwrap(),
+      ),
       ..self
     }
   }
@@ -134,7 +132,7 @@
 
   fn ignore_stdout(self) -> Self {
     Self {
-      ignore_stdout: true,
+      expected_stdout: Expected::Ignore,
       ..self
     }
   }
@@ -170,8 +168,14 @@
 
     let stdout = str::from_utf8(&output.stdout)?;
 
-    if !self.ignore_stdout {
-      assert_eq!(stdout, self.expected_stdout);
+    match self.expected_stdout {
+      Expected::String(expected_stdout) => assert_eq!(stdout, expected_stdout),
+      Expected::Regex(expected_stdout) => assert!(
+        expected_stdout.is_match(stdout),
+        "stdout did not match regex: {}",
+        stdout
+      ),
+      Expected::Ignore => {}
     }
 
     Ok(Output {
@@ -275,53 +279,4 @@
 
     self
   }
-<<<<<<< HEAD
-
-  fn blockfile(mut self) -> Self {
-    self.blockfiles.push(self.blocks.len());
-    self
-  }
-
-  fn create_blockfiles(&self) -> io::Result<()> {
-    let blocksdir = self.tempdir.path().join("blocks");
-    fs::create_dir_all(&blocksdir)?;
-
-    let mut start = 0;
-
-    for (i, end) in self
-      .blockfiles
-      .iter()
-      .copied()
-      .chain(iter::once(self.blocks.len()))
-      .enumerate()
-    {
-      let mut blockfile = File::create(blocksdir.join(format!("blk{:05}.dat", i)))?;
-
-      let blocks = self.blocks[start..end].iter().enumerate();
-
-      let blocks: Box<dyn std::iter::Iterator<Item = (usize, &Block)>> = if self.reverse_blockfiles
-      {
-        Box::new(blocks.rev())
-      } else {
-        Box::new(blocks)
-      };
-
-      for (bi, block) in blocks {
-        let mut encoded = Vec::new();
-        block.consensus_encode(&mut encoded)?;
-        blockfile.write_all(&Network::Bitcoin.magic().to_le_bytes())?;
-        blockfile.write_all(&(encoded.len() as u32).to_le_bytes())?;
-        blockfile.write_all(&encoded)?;
-        for (ti, tx) in block.txdata.iter().enumerate() {
-          eprintln!("{bi}.{ti}: {}", tx.txid());
-        }
-      }
-
-      start = end;
-    }
-
-    Ok(())
-  }
-=======
->>>>>>> 99931bdb
 }