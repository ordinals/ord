use super::*;

#[test]
fn run() {
  let rpc_server = test_bitcoincore_rpc::spawn();

  let port = TcpListener::bind("127.0.0.1:0")
    .unwrap()
    .local_addr()
    .unwrap()
    .port();

  let builder = CommandBuilder::new(format!("server --http-port {}", port)).rpc_server(&rpc_server);

  let mut command = builder.command();

  let mut child = command.spawn().unwrap();

  for attempt in 0.. {
    if let Ok(response) = reqwest::blocking::get(format!("http://localhost:{port}/status")) {
      if response.status() == 200 {
        assert_eq!(response.text().unwrap(), "OK");
        break;
      }
    }

    if attempt == 100 {
      panic!("Server did not respond to status check",);
    }

    thread::sleep(Duration::from_millis(50));
  }

  child.kill().unwrap();
}

#[test]
fn inscription_page() {
  let rpc_server = test_bitcoincore_rpc::spawn_with(Network::Regtest, "ord");
  rpc_server.mine_blocks(1);

<<<<<<< HEAD
  let stdout =
    CommandBuilder::new("--chain regtest wallet inscribe --ordinal 5000000000 --file hello.txt")
      .write("hello.txt", "HELLOWORLD")
      .rpc_server(&rpc_server)
      .stdout_regex("commit\t[[:xdigit:]]{64}\nreveal\t[[:xdigit:]]{64}\n")
      .run();
=======
  let output = CommandBuilder::new(
    "--chain regtest --index-ordinals wallet inscribe --ordinal 5000000000 --file hello.txt",
  )
  .write("hello.txt", "HELLOWORLD")
  .rpc_server(&rpc_server)
  .stdout_regex("commit\t[[:xdigit:]]{64}\nreveal\t[[:xdigit:]]{64}\n")
  .run();
>>>>>>> cb4f5293

  let reveal_tx = stdout.split("reveal\t").collect::<Vec<&str>>()[1];

  rpc_server.mine_blocks(1);

  let ord_server = TestServer::spawn_with_args(&rpc_server, &["--index-ordinals"]);

  ord_server.assert_response_regex(
    &format!("/inscription/{}", reveal_tx),
    ".*<h1>Inscription</h1>
HELLOWORLD.*",
  )
}<|MERGE_RESOLUTION|>--- conflicted
+++ resolved
@@ -39,22 +39,13 @@
   let rpc_server = test_bitcoincore_rpc::spawn_with(Network::Regtest, "ord");
   rpc_server.mine_blocks(1);
 
-<<<<<<< HEAD
-  let stdout =
-    CommandBuilder::new("--chain regtest wallet inscribe --ordinal 5000000000 --file hello.txt")
-      .write("hello.txt", "HELLOWORLD")
-      .rpc_server(&rpc_server)
-      .stdout_regex("commit\t[[:xdigit:]]{64}\nreveal\t[[:xdigit:]]{64}\n")
-      .run();
-=======
-  let output = CommandBuilder::new(
+  let stdout = CommandBuilder::new(
     "--chain regtest --index-ordinals wallet inscribe --ordinal 5000000000 --file hello.txt",
   )
   .write("hello.txt", "HELLOWORLD")
   .rpc_server(&rpc_server)
   .stdout_regex("commit\t[[:xdigit:]]{64}\nreveal\t[[:xdigit:]]{64}\n")
   .run();
->>>>>>> cb4f5293
 
   let reveal_tx = stdout.split("reveal\t").collect::<Vec<&str>>()[1];
 
