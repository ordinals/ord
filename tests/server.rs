use super::*;

#[test]
fn list() {
  let mut state = State::new();

  state.blocks(1);

  sleep(Duration::from_secs(1));

  state.request(
    "api/list/4a5e1e4baab89f3a32518a88c31bc87f618f76673e2cc77ab2127b7afdeda33b:0",
    200,
    "[[0,5000000000]]",
  );
}

#[test]
fn status() {
  State::new().request("status", 200, "OK");
}

#[test]
fn height() {
  let mut state = State::new();

  state.request("height", 200, "0");

  state.blocks(1);

  sleep(Duration::from_secs(1));

  state.request("height", 200, "1");
}

#[test]
fn range_end_before_range_start_returns_400() {
  State::new().request("range/1/0", 400, "Range Start Greater Than Range End");
}

#[test]
fn invalid_range_start_returns_400() {
  State::new().request(
    "range/=/0",
    400,
    "Invalid URL: invalid digit found in string",
  );
}

#[test]
fn invalid_range_end_returns_400() {
  State::new().request(
    "range/0/=",
    400,
    "Invalid URL: invalid digit found in string",
  );
}

#[test]
fn empty_range_returns_400() {
  State::new().request("range/0/0", 400, "Empty Range");
}

#[test]
fn range_links_to_first() {
  State::new().request("range/0/1", 200, "<a href='/ordinal/0'>first</a>");
}

#[test]
fn ordinal_number() {
  State::new().request_regex("ordinal/0", 200, ".*<h1>Ordinal 0</h1>.*");
}

#[test]
fn ordinal_decimal() {
  State::new().request_regex("ordinal/0.0", 200, ".*<h1>Ordinal 0</h1>.*");
}

#[test]
fn ordinal_degree() {
  State::new().request_regex("ordinal/0°0′0″0‴", 200, ".*<h1>Ordinal 0</h1>.*");
}

#[test]
fn ordinal_name() {
  State::new().request_regex("ordinal/nvtdijuwxlp", 200, ".*<h1>Ordinal 0</h1>.*");
}

#[test]
fn ordinal_out_of_range() {
  State::new().request(
    "ordinal/2099999997690000",
    400,
    "Invalid URL: Invalid ordinal",
  );
}

#[test]
fn invalid_outpoint_hash_returns_400() {
  State::new().request(
    "output/foo:0",
    400,
    "Invalid URL: error parsing TXID: odd hex string length 3",
  );
}

#[test]
fn outpoint_returns_ordinal_ranges() {
  let mut state = State::new();

  state.blocks(1);

  sleep(Duration::from_secs(1));

  state.request_regex(
    "output/4a5e1e4baab89f3a32518a88c31bc87f618f76673e2cc77ab2127b7afdeda33b:0",
    200,
    ".*<ul><li><a href='/range/0/5000000000'>\\[0,5000000000\\)</a></li></ul>.*",
  );
}

#[test]
fn invalid_vout_returns_404() {
  let mut state = State::new();

  state.blocks(1);

  state.request(
    "output/0396bc915f141f7de025f72ae9b6bb8dcdb5f444fc245d8fac486ba67a38eef8:0",
    404,
    "Output unknown, invalid, or spent.",
  );
}

#[test]
fn root() {
  let mut state = State::new();

  state.blocks(1);

  state.request_regex(
    "/",
    200,
    ".*<h1>Recent Blocks</h1>
<ul>
  <li>1 - <a href=/block/[[:xdigit:]]{64}>[[:xdigit:]]{64}</a></li>
  <li>0 - <a href=/block/0f9188f13cb7b2c71f2a335e3a4fc328bf5beb436012afca590b1a11466e2206>0f9188f13cb7b2c71f2a335e3a4fc328bf5beb436012afca590b1a11466e2206</a></li>
</ul>.*",
  );
}

#[test]
<<<<<<< HEAD
fn root_block_limit() {
  let mut state = State::new();

  state.blocks(200);

  state.request_regex(
    "/",
    200,
    ".*<ul>\n(  <li>[[:digit:]]{3} - <a href='/block/[[:xdigit:]]{64}'>[[:xdigit:]]{64}</a></li>\n){101}</ul>.*"
  );
}

#[test]
fn transactions() {
=======
fn block() {
>>>>>>> 7381b13a
  let mut state = State::new();

  state.blocks(101);

  sleep(Duration::from_secs(1));

  state.transaction(TransactionOptions {
    slots: &[(1, 0, 0)],
    output_count: 1,
    fee: 0,
  });

  let blocks = state.blocks(1);

  state.request_regex(
    &format!("block/{}", blocks[0]),
    200,
    ".*<h1>Block [[:xdigit:]]{64}</h1>
<h2>Transactions</h2>
<ul>
  <li><a href=/tx/[[:xdigit:]]{64}>[[:xdigit:]]{64}</a></li>
  <li><a href=/tx/[[:xdigit:]]{64}>[[:xdigit:]]{64}</a></li>
</ul>.*",
  );
}

#[test]
fn block_not_found() {
  State::new().request(
    "block/467a86f0642b1d284376d13a98ef58310caa49502b0f9a560ee222e0a122fe16",
    404,
    "Not Found",
  );
}

#[test]
fn outputs() {
  let mut state = State::new();

  state.blocks(101);

  state.transaction(TransactionOptions {
    slots: &[(1, 0, 0)],
    output_count: 1,
    fee: 0,
  });

  state.blocks(1);

  state.request(
    "tx/30b037a346d31902f146a53d9ac8fa90541f43ca4a5e321914e86acdbf28394c",
    200,
    "<ul>
  <li><a href='/output/30b037a346d31902f146a53d9ac8fa90541f43ca4a5e321914e86acdbf28394c:0'>30b037a346d31902f146a53d9ac8fa90541f43ca4a5e321914e86acdbf28394c:0</a></li>
</ul>"
  );
}

#[test]
fn unmined_ordinal() {
  let mut state = State::new();
  state.request_regex(
    "ordinal/0",
    200,
    ".*<dt>block time</dt><dd>2011-02-02 23:16:42</dd>.*",
  );
}

#[test]
fn mined_ordinal() {
  let mut state = State::new();
  state.request_regex(
    "ordinal/5000000000",
    200,
    ".*<dt>block time</dt><dd>.* \\(expected\\)</dd>.*",
  );
}<|MERGE_RESOLUTION|>--- conflicted
+++ resolved
@@ -150,7 +150,6 @@
 }
 
 #[test]
-<<<<<<< HEAD
 fn root_block_limit() {
   let mut state = State::new();
 
@@ -165,9 +164,6 @@
 
 #[test]
 fn transactions() {
-=======
-fn block() {
->>>>>>> 7381b13a
   let mut state = State::new();
 
   state.blocks(101);
