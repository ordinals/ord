use {super::*, crate::command_builder::ToArgs, ord::subcommand::wallet::send::Output};

#[test]
fn run() {
  let rpc_server = test_bitcoincore_rpc::spawn();

  let port = TcpListener::bind("127.0.0.1:0")
    .unwrap()
    .local_addr()
    .unwrap()
    .port();

  let builder = CommandBuilder::new(format!("server --address 127.0.0.1 --http-port {port}"))
    .rpc_server(&rpc_server);

  let mut command = builder.command();

  let mut child = command.spawn().unwrap();

  for attempt in 0.. {
    if let Ok(response) = reqwest::blocking::get(format!("http://localhost:{port}/status")) {
      if response.status() == 200 {
        assert_eq!(response.text().unwrap(), "OK");
        break;
      }
    }

    if attempt == 100 {
      panic!("Server did not respond to status check",);
    }

    thread::sleep(Duration::from_millis(50));
  }

  child.kill().unwrap();
}

#[test]
fn inscription_page() {
  let rpc_server = test_bitcoincore_rpc::spawn();
  create_wallet(&rpc_server);

  let (inscription, reveal) = inscribe(&rpc_server);

  let ethereum_teleburn_address = CommandBuilder::new(format!("teleburn {inscription}"))
    .rpc_server(&rpc_server)
    .run_and_deserialize_output::<ord::subcommand::teleburn::Output>()
    .ethereum;

  TestServer::spawn_with_args(&rpc_server, &[]).assert_response_regex(
    format!("/inscription/{inscription}"),
    format!(
      ".*<meta property=og:title content='Inscription 0'>.*
.*<meta property=og:image content='https://.*/favicon.png'>.*
.*<meta property=twitter:card content=summary>.*
<h1>Inscription 0</h1>
.*<iframe .* src=/preview/{inscription}></iframe>.*
<dl>
  <dt>id</dt>
  <dd class=monospace>{inscription}</dd>
  <dt>address</dt>
  <dd class=monospace>bc1.*</dd>
  <dt>output value</dt>
  <dd>10000</dd>
  <dt>preview</dt>
  <dd><a href=/preview/{inscription}>link</a></dd>
  <dt>content</dt>
  <dd><a href=/content/{inscription}>link</a></dd>
  <dt>content length</dt>
  <dd>3 bytes</dd>
  <dt>content type</dt>
  <dd>text/plain;charset=utf-8</dd>
  <dt>timestamp</dt>
  <dd><time>1970-01-01 00:00:02 UTC</time></dd>
  <dt>genesis height</dt>
  <dd><a href=/block/2>2</a></dd>
  <dt>genesis fee</dt>
  <dd>138</dd>
  <dt>genesis transaction</dt>
  <dd><a class=monospace href=/tx/{reveal}>{reveal}</a></dd>
  <dt>location</dt>
  <dd class=monospace>{reveal}:0:0</dd>
  <dt>output</dt>
  <dd><a class=monospace href=/output/{reveal}:0>{reveal}:0</a></dd>
  <dt>offset</dt>
  <dd>0</dd>
  <dt>ethereum teleburn address</dt>
  <dd>{ethereum_teleburn_address}</dd>
</dl>.*",
    ),
  );
}

#[test]
fn inscription_appears_on_reveal_transaction_page() {
  let rpc_server = test_bitcoincore_rpc::spawn();
  create_wallet(&rpc_server);

  let (_, reveal) = inscribe(&rpc_server);

  rpc_server.mine_blocks(1);

  TestServer::spawn_with_args(&rpc_server, &[]).assert_response_regex(
    format!("/tx/{reveal}"),
    format!(".*<h1>Transaction .*</h1>.*<a href=/inscription/{reveal}.*"),
  );
}

#[test]
fn inscription_appears_on_output_page() {
  let rpc_server = test_bitcoincore_rpc::spawn();
  create_wallet(&rpc_server);

  let (inscription, reveal) = inscribe(&rpc_server);

  rpc_server.mine_blocks(1);

  TestServer::spawn_with_args(&rpc_server, &[]).assert_response_regex(
    format!("/output/{reveal}:0"),
    format!(".*<h1>Output <span class=monospace>{reveal}:0</span></h1>.*<a href=/inscription/{inscription}.*"),
  );
}

#[test]
fn inscription_page_after_send() {
  let rpc_server = test_bitcoincore_rpc::spawn();
  create_wallet(&rpc_server);

  let (inscription, reveal) = inscribe(&rpc_server);

  rpc_server.mine_blocks(1);

  let ord_server = TestServer::spawn_with_args(&rpc_server, &[]);
  ord_server.assert_response_regex(
    format!("/inscription/{inscription}"),
    format!(
      r".*<h1>Inscription 0</h1>.*<dt>location</dt>\s*<dd class=monospace>{reveal}:0:0</dd>.*",
    ),
  );

  let txid = CommandBuilder::new(format!(
    "wallet send --fee-rate 1 bc1qcqgs2pps4u4yedfyl5pysdjjncs8et5utseepv {inscription}"
  ))
  .rpc_server(&rpc_server)
  .stdout_regex(".*")
  .run_and_deserialize_output::<Output>()
  .transaction;

  rpc_server.mine_blocks(1);

  let ord_server = TestServer::spawn_with_args(&rpc_server, &[]);
  ord_server.assert_response_regex(
    format!("/inscription/{inscription}"),
    format!(
      r".*<h1>Inscription 0</h1>.*<dt>address</dt>\s*<dd class=monospace>bc1qcqgs2pps4u4yedfyl5pysdjjncs8et5utseepv</dd>.*<dt>location</dt>\s*<dd class=monospace>{txid}:0:0</dd>.*",
    ),
  )
}

#[test]
fn inscription_content() {
  let rpc_server = test_bitcoincore_rpc::spawn();
  create_wallet(&rpc_server);

  rpc_server.mine_blocks(1);

  let (inscription, _) = inscribe(&rpc_server);

  rpc_server.mine_blocks(1);

  let response =
    TestServer::spawn_with_args(&rpc_server, &[]).request(format!("/content/{inscription}"));

  assert_eq!(response.status(), StatusCode::OK);
  assert_eq!(
    response.headers().get("content-type").unwrap(),
    "text/plain;charset=utf-8"
  );
  assert_eq!(
    response
      .headers()
      .get_all("content-security-policy")
      .into_iter()
      .collect::<Vec<&http::HeaderValue>>(),
    &[
      "default-src 'self' 'unsafe-eval' 'unsafe-inline' data: blob:",
<<<<<<< HEAD
      "default-src *:*/-/ *:*/content/ *:*/blockheight *:*/blockhash *:*/blockhash/ *:*/blocktime 'unsafe-eval' 'unsafe-inline' data: blob:",
=======
      "default-src *:*/content/ *:*/blockheight *:*/blockhash *:*/blockhash/ *:*/blocktime *:*/r/ 'unsafe-eval' 'unsafe-inline' data: blob:",
>>>>>>> 8cdcca77
    ]
  );
  assert_eq!(response.bytes().unwrap(), "FOO");
}

#[test]
fn inscriptions_page() {
  let rpc_server = test_bitcoincore_rpc::spawn();
  create_wallet(&rpc_server);

  let (inscription, _) = inscribe(&rpc_server);

  TestServer::spawn_with_args(&rpc_server, &[]).assert_response_regex(
    "/inscriptions",
    format!(
      ".*<h1>Inscriptions</h1>
<div class=thumbnails>
  <a href=/inscription/{inscription}>.*</a>
</div>
.*",
    ),
  );
}

#[test]
fn inscriptions_page_is_sorted() {
  let rpc_server = test_bitcoincore_rpc::spawn();
  create_wallet(&rpc_server);

  let mut regex = String::new();

  for _ in 0..8 {
    let (inscription, _) = inscribe(&rpc_server);
    regex.insert_str(0, &format!(".*<a href=/inscription/{inscription}>.*"));
  }

  TestServer::spawn_with_args(&rpc_server, &[]).assert_response_regex("/inscriptions", &regex);
}

#[test]
fn inscriptions_page_has_next_and_previous() {
  let rpc_server = test_bitcoincore_rpc::spawn();
  create_wallet(&rpc_server);

  let (a, _) = inscribe(&rpc_server);
  let (b, _) = inscribe(&rpc_server);
  let (c, _) = inscribe(&rpc_server);

  TestServer::spawn_with_args(&rpc_server, &[]).assert_response_regex(
    format!("/inscription/{b}"),
    format!(
      ".*<h1>Inscription 1</h1>.*
<div class=inscription>
<a class=prev href=/inscription/{a}>❮</a>
<iframe .* src=/preview/{b}></iframe>
<a class=next href=/inscription/{c}>❯</a>
</div>.*",
    ),
  );
}

#[test]
fn expected_sat_time_is_rounded() {
  let rpc_server = test_bitcoincore_rpc::spawn();

  TestServer::spawn_with_args(&rpc_server, &[]).assert_response_regex(
    "/sat/2099999997689999",
    r".*<dt>timestamp</dt><dd><time>.* \d+:\d+:\d+ UTC</time> \(expected\)</dd>.*",
  );
}

#[test]
fn server_runs_with_rpc_user_and_pass_as_env_vars() {
  let rpc_server = test_bitcoincore_rpc::spawn();
  rpc_server.mine_blocks(1);

  let tempdir = TempDir::new().unwrap();
  let port = TcpListener::bind("127.0.0.1:0")
    .unwrap()
    .local_addr()
    .unwrap()
    .port();

  let mut child = Command::new(executable_path("ord"))
    .args(format!(
      "--rpc-url {} --bitcoin-data-dir {} --data-dir {} server --http-port {port} --address 127.0.0.1",
      rpc_server.url(),
      tempdir.path().display(),
      tempdir.path().display()).to_args()
      )
      .env("ORD_BITCOIN_RPC_PASS", "bar")
      .env("ORD_BITCOIN_RPC_USER", "foo")
      .env("ORD_INTEGRATION_TEST", "1")
      .current_dir(&tempdir)
      .spawn().unwrap();

  for i in 0.. {
    match reqwest::blocking::get(format!("http://127.0.0.1:{port}/status")) {
      Ok(_) => break,
      Err(err) => {
        if i == 400 {
          panic!("Server failed to start: {err}");
        }
      }
    }

    thread::sleep(Duration::from_millis(25));
  }

  rpc_server.mine_blocks(1);

  for i in 0.. {
    let response = reqwest::blocking::get(format!("http://127.0.0.1:{port}/blockcount")).unwrap();
    assert_eq!(response.status(), StatusCode::OK);
    if response.text().unwrap() == "2" {
      break;
    }

    if i == 400 {
      panic!("server failed to sync");
    }

    thread::sleep(Duration::from_millis(25));
  }

  child.kill().unwrap();
}

#[test]
fn missing_credentials() {
  let rpc_server = test_bitcoincore_rpc::spawn();

  CommandBuilder::new("--bitcoin-rpc-user foo server")
    .rpc_server(&rpc_server)
    .expected_exit_code(1)
    .expected_stderr("error: no bitcoind rpc password specified\n")
    .run_and_extract_stdout();

  CommandBuilder::new("--bitcoin-rpc-pass bar server")
    .rpc_server(&rpc_server)
    .expected_exit_code(1)
    .expected_stderr("error: no bitcoind rpc user specified\n")
    .run_and_extract_stdout();
}

#[test]
fn all_endpoints_in_recursive_directory_return_json() {
  let rpc_server = test_bitcoincore_rpc::spawn();
  create_wallet(&rpc_server);

  rpc_server.mine_blocks(2);

  let server = TestServer::spawn_with_args(&rpc_server, &[]);

  assert_eq!(server.request("/r/blockheight").json::<u64>().unwrap(), 2);

  assert_eq!(server.request("/r/blocktime").json::<u64>().unwrap(), 2);

  assert_eq!(
    server.request("/r/blockhash").json::<String>().unwrap(),
    "70a93647a8d559c7e7ff2df9bd875f5b726a2ff8ca3562003d257df5a4c47ae2"
  );

  assert_eq!(
    server.request("/r/blockhash/0").json::<String>().unwrap(),
    "000000000019d6689c085ae165831e934ff763ae46a2a6c172b3f1b60a8ce26f"
  );

  assert!(server.request("/blockhash").json::<String>().is_err());

  assert!(server.request("/blockhash/2").json::<String>().is_err());
}<|MERGE_RESOLUTION|>--- conflicted
+++ resolved
@@ -184,11 +184,7 @@
       .collect::<Vec<&http::HeaderValue>>(),
     &[
       "default-src 'self' 'unsafe-eval' 'unsafe-inline' data: blob:",
-<<<<<<< HEAD
-      "default-src *:*/-/ *:*/content/ *:*/blockheight *:*/blockhash *:*/blockhash/ *:*/blocktime 'unsafe-eval' 'unsafe-inline' data: blob:",
-=======
       "default-src *:*/content/ *:*/blockheight *:*/blockhash *:*/blockhash/ *:*/blocktime *:*/r/ 'unsafe-eval' 'unsafe-inline' data: blob:",
->>>>>>> 8cdcca77
     ]
   );
   assert_eq!(response.bytes().unwrap(), "FOO");
