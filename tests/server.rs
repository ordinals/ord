use super::*;

#[test]
fn list() -> Result {
  let port = free_port()?;

  log::info!("port: {}", port);

  Test::new()?
<<<<<<< HEAD
    .command(&format!("server --address 127.0.0.1 --port {port}"))
=======
    .command(&format!("server --address 127.0.0.1 --http-port {port}"))
    .block()
>>>>>>> 09e0f21d
    .request(
      "list/4a5e1e4baab89f3a32518a88c31bc87f618f76673e2cc77ab2127b7afdeda33b:0",
      200,
      "[[0,5000000000]]",
    )
    .run_server(port)
}

#[test]
fn status() -> Result {
  let port = free_port()?;

  Test::new()?
    .command(&format!("server --address 127.0.0.1 --http-port {port}"))
    .request("status", 200, "")
    .run_server(port)
}

#[test]
fn continuously_index_ranges() -> Result {
  let port = free_port()?;

  Test::new()?
    .command(&format!("server --address 127.0.0.1 --http-port {port}"))
    .request(
      "list/150ba822b458a19615e70a604d8dd9d3482fc165fa4e9cc150d74e11916ce8ae:0",
      404,
      "null",
    )
    .block()
    .request(
      "list/150ba822b458a19615e70a604d8dd9d3482fc165fa4e9cc150d74e11916ce8ae:0",
      200,
      "[[5000000000,10000000000]]",
    )
    .run_server(port)
}

#[test]
fn http_or_https_port_is_required() -> Result {
  Test::new()?
    .command("server --address 127.0.0.1")
    .stderr_regex("error: The following required arguments were not provided:\n    <--http-port <HTTP_PORT>\\|--https-port <HTTPS_PORT>>\n.*")
    .expected_status(2)
    .run()
}

#[test]
fn http_and_https_port_conflict() -> Result {
  Test::new()?
    .command("server --address 127.0.0.1 --http-port 0 --https-port 0")
    .stderr_regex("error: The argument '--http-port <HTTP_PORT>' cannot be used with '--https-port <HTTPS_PORT>'\n.*")
    .expected_status(2)
    .run()
}

#[test]
fn http_port_requires_acme_flags() -> Result {
  let port = free_port()?;

  Test::new()?
    .command("server --address 127.0.0.1 --https-port 0")
    .stderr_regex("error: The following required arguments were not provided:\n    --acme-cache <ACME_CACHE>\n    --acme-domain <ACME_DOMAIN>\n    --acme-contact <ACME_CONTACT>\n.*")
    .expected_status(2)
    .run_server(port)
}

#[test]
fn acme_contact_accepts_multiple_values() -> Result {
  let port = free_port()?;

  Test::new()?
    .command("server --address 127.0.0.1 --http-port 0 --acme-contact foo --acme-contact bar")
    .run_server(port)
}

#[test]
fn acme_domain_accepts_multiple_values() -> Result {
  let port = free_port()?;

  Test::new()?
    .command("server --address 127.0.0.1 --http-port 0 --acme-domain foo --acme-domain bar")
    .run_server(port)
}

#[test]
fn creates_acme_cache() {
  let port = free_port().unwrap();

  let output = Test::new().unwrap()
    .command("server --address 127.0.0.1 --https-port 0 --acme-domain foo --acme-cache bar --acme-contact mailto:foo@bar.com")
    .run_server_output(port);

  assert!(output.tempdir.path().join("bar").is_dir());
}<|MERGE_RESOLUTION|>--- conflicted
+++ resolved
@@ -7,12 +7,8 @@
   log::info!("port: {}", port);
 
   Test::new()?
-<<<<<<< HEAD
-    .command(&format!("server --address 127.0.0.1 --port {port}"))
-=======
     .command(&format!("server --address 127.0.0.1 --http-port {port}"))
     .block()
->>>>>>> 09e0f21d
     .request(
       "list/4a5e1e4baab89f3a32518a88c31bc87f618f76673e2cc77ab2127b7afdeda33b:0",
       200,
