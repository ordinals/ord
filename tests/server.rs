use super::*;

#[test]
fn list() {
  let mut state = State::new();

  state.blocks(1);

  state.request(
    "api/list/4a5e1e4baab89f3a32518a88c31bc87f618f76673e2cc77ab2127b7afdeda33b:0",
    200,
    "[[0,5000000000]]",
  );
}

#[test]
fn status() {
  State::new().request("status", 200, "OK");
}

#[test]
fn height() {
  let mut state = State::new();

  state.request("height", 200, "0");

  state.blocks(1);

  state.request("height", 200, "1");
}

#[test]
fn range_end_before_range_start_returns_400() {
  State::new().request("range/1/0", 400, "Range Start Greater Than Range End");
}

#[test]
fn invalid_range_start_returns_400() {
  State::new().request(
    "range/=/0",
    400,
    "Invalid URL: invalid digit found in string",
  );
}

#[test]
fn invalid_range_end_returns_400() {
  State::new().request(
    "range/0/=",
    400,
    "Invalid URL: invalid digit found in string",
  );
}

#[test]
fn empty_range_returns_400() {
  State::new().request("range/0/0", 400, "Empty Range");
}

#[test]
fn range() {
  State::new().request_regex(
    "range/0/1",
    200,
    r".*<title>Ordinal range \[0,1\)</title>.*<h1>Ordinal range \[0,1\)</h1>
<dl>
  <dt>size</dt><dd>1</dd>
  <dt>first</dt><dd><a href=/ordinal/0>0</a></dd>
</dl>.*",
  );
}

#[test]
fn ordinal_number() {
  State::new().request_regex("ordinal/0", 200, ".*<h1>Ordinal 0</h1>.*");
}

#[test]
fn ordinal_decimal() {
  State::new().request_regex("ordinal/0.0", 200, ".*<h1>Ordinal 0</h1>.*");
}

#[test]
fn ordinal_degree() {
  State::new().request_regex("ordinal/0°0′0″0‴", 200, ".*<h1>Ordinal 0</h1>.*");
}

#[test]
fn ordinal_name() {
  State::new().request_regex("ordinal/nvtdijuwxlp", 200, ".*<h1>Ordinal 0</h1>.*");
}

#[test]
fn ordinal() {
  State::new().request_regex(
    "ordinal/0",
    200,
    ".*<title>0°0′0″0‴</title>.*<h1>Ordinal 0</h1>.*",
  );
}

#[test]
fn ordinal_out_of_range() {
  State::new().request(
    "ordinal/2099999997690000",
    400,
    "Invalid URL: Invalid ordinal",
  );
}

#[test]
fn invalid_outpoint_hash_returns_400() {
  State::new().request(
    "output/foo:0",
    400,
    "Invalid URL: error parsing TXID: odd hex string length 3",
  );
}

#[test]
fn output() {
  let mut state = State::new();

  state.blocks(1);

  state.request_regex(
    "output/4a5e1e4baab89f3a32518a88c31bc87f618f76673e2cc77ab2127b7afdeda33b:0",
    200,
    ".*<title>Output 4a5e1e4baab89f3a32518a88c31bc87f618f76673e2cc77ab2127b7afdeda33b:0</title>.*<h1>Output 4a5e1e4baab89f3a32518a88c31bc87f618f76673e2cc77ab2127b7afdeda33b:0</h1>
<h2>Ordinal Ranges</h2>
<ul>
  <li><a href=/range/0/5000000000>\\[0,5000000000\\)</a></li>
</ul>.*",
  );
}

#[test]
fn unknown_output_returns_404() {
  let mut state = State::new();

  state.blocks(1);

  state.request(
    "output/0000000000000000000000000000000000000000000000000000000000000000:0",
    404,
    "Output unknown.",
  );
}

#[test]
<<<<<<< HEAD
fn spent_output_returns_200() {
  let mut state = State::new();

  state.blocks(101);

  let transaction = state.transaction(TransactionOptions {
    slots: &[(1, 0, 0)],
    output_count: 1,
    fee: 0,
  });

  let txid = transaction.txid();

  state.blocks(1);

  state.request_regex(
    &format!("output/{txid}:0"),
    200,
    &format!(
      ".*<title>Output {txid}:0</title>.*<h1>Output {txid}:0</h1>
<h2>Ordinal Ranges</h2>
<ul>
  <li><a href=/range/5000000000/10000000000>\\[5000000000,10000000000\\)</a></li>
</ul>.*"
    ),
  );

  let transaction = state.transaction(TransactionOptions {
    slots: &[(102, 1, 0)],
    output_count: 1,
    fee: 0,
  });

  state.blocks(1);

  state.request_regex(
    &format!("output/{txid}:0"),
    200,
    &format!("Output spent in transaction {}.", transaction.txid()),
  );
}

#[test]
fn invalid_output_returns_400() {
  let mut state = State::new();

  state.request_regex(&format!("output/foo:0"), 400, "bruh");
}

#[test]
fn root() {
=======
fn home() {
>>>>>>> 1558046d
  let mut state = State::new();

  state.blocks(1);

  state.request_regex(
    "/",
    200,
    ".*<title>Ordinals</title>.*<h1>Ordinals</h1>
<nav>.*</nav>
<h2>Recent Blocks</h2>
<ol start=1 reversed>
  <li><a href=/block/[[:xdigit:]]{64}>[[:xdigit:]]{64}</a></li>
  <li><a href=/block/0f9188f13cb7b2c71f2a335e3a4fc328bf5beb436012afca590b1a11466e2206>0f9188f13cb7b2c71f2a335e3a4fc328bf5beb436012afca590b1a11466e2206</a></li>
</ol>.*",
  );
}

#[test]
fn home_block_limit() {
  let mut state = State::new();

  state.blocks(200);

  state.request_regex(
    "/",
    200,
    ".*<ol start=200 reversed>\n(  <li><a href=/block/[[:xdigit:]]{64}>[[:xdigit:]]{64}</a></li>\n){100}</ol>.*"
  );
}

#[test]
fn block() {
  let mut state = State::new();

  state.blocks(101);

  state.transaction(TransactionOptions {
    slots: &[(1, 0, 0)],
    output_count: 1,
    fee: 0,
  });

  let blocks = state.blocks(1);

  state.request_regex(
    &format!("block/{}", blocks[0]),
    200,
    ".*<h1>Block [[:xdigit:]]{64}</h1>
<h2>Transactions</h2>
<ul>
  <li><a href=/tx/[[:xdigit:]]{64}>[[:xdigit:]]{64}</a></li>
  <li><a href=/tx/[[:xdigit:]]{64}>[[:xdigit:]]{64}</a></li>
</ul>.*",
  );
}

#[test]
fn block_not_found() {
  State::new().request(
    "block/467a86f0642b1d284376d13a98ef58310caa49502b0f9a560ee222e0a122fe16",
    404,
    "Not Found",
  );
}

#[test]
fn transaction() {
  let mut state = State::new();

  state.blocks(101);

  state.transaction(TransactionOptions {
    slots: &[(1, 0, 0)],
    output_count: 1,
    fee: 0,
  });

  state.blocks(1);

  state.request_regex(
    "tx/30b037a346d31902f146a53d9ac8fa90541f43ca4a5e321914e86acdbf28394c",
    200,
    ".*<title>Transaction 30b037a346d31902f146a53d9ac8fa90541f43ca4a5e321914e86acdbf28394c</title>.*<h1>Transaction 30b037a346d31902f146a53d9ac8fa90541f43ca4a5e321914e86acdbf28394c</h1>
<h2>Outputs</h2>
<ul>
  <li><a href=/output/30b037a346d31902f146a53d9ac8fa90541f43ca4a5e321914e86acdbf28394c:0>30b037a346d31902f146a53d9ac8fa90541f43ca4a5e321914e86acdbf28394c:0</a></li>
</ul>.*"
  );
}

#[test]
fn unmined_ordinal() {
  let mut state = State::new();
  state.request_regex(
    "ordinal/0",
    200,
    ".*<dt>block time</dt><dd>2011-02-02 23:16:42</dd>.*",
  );
}

#[test]
fn mined_ordinal() {
  let mut state = State::new();
  state.request_regex(
    "ordinal/5000000000",
    200,
    ".*<dt>block time</dt><dd>.* \\(expected\\)</dd>.*",
  );
}

#[test]
fn static_asset() {
  let mut state = State::new();
  state.request_regex(
    "static/index.css",
    200,
    r".*\.rare \{
  background-color: cornflowerblue;
}.*",
  );
}

#[test]
fn faq() {
  let mut state = State::new();
  state.request_regex(
    "faq",
    200,
    r".*<title>Ordinal FAQ</title>.*<h1>Ordinal FAQ</h1>.*",
  );
}

#[test]
fn bounties() {
  let mut state = State::new();
  state.request_regex(
    "bounties",
    200,
    r".*<title>Ordinal Bounties</title>.*<h1>Ordinal Bounties</h1>.*",
  );
}<|MERGE_RESOLUTION|>--- conflicted
+++ resolved
@@ -148,7 +148,6 @@
 }
 
 #[test]
-<<<<<<< HEAD
 fn spent_output_returns_200() {
   let mut state = State::new();
 
@@ -199,10 +198,7 @@
 }
 
 #[test]
-fn root() {
-=======
 fn home() {
->>>>>>> 1558046d
   let mut state = State::new();
 
   state.blocks(1);
