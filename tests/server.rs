use super::*;

#[test]
fn run() {
  let rpc_server = test_bitcoincore_rpc::spawn();

  let port = TcpListener::bind("127.0.0.1:0")
    .unwrap()
    .local_addr()
    .unwrap()
    .port();

  let builder = CommandBuilder::new(format!("server --http-port {}", port)).rpc_server(&rpc_server);

  let mut command = builder.command();

  let mut child = command.spawn().unwrap();

  for attempt in 0.. {
    if let Ok(response) = reqwest::blocking::get(format!("http://localhost:{port}/status")) {
      if response.status() == 200 {
        assert_eq!(response.text().unwrap(), "OK");
        break;
      }
    }

    if attempt == 100 {
      panic!("Server did not respond to status check",);
    }

    thread::sleep(Duration::from_millis(50));
  }

  child.kill().unwrap();
}

#[test]
fn inscription_page() {
  let rpc_server = test_bitcoincore_rpc::spawn();
  create_wallet(&rpc_server);
  let txid = rpc_server.mine_blocks(1)[0].txdata[0].txid();

  let stdout = CommandBuilder::new(format!("wallet inscribe --satpoint {txid}:0:0 hello.txt"))
    .write("hello.txt", "HELLOWORLD")
    .rpc_server(&rpc_server)
    .stdout_regex("commit\t[[:xdigit:]]{64}\nreveal\t[[:xdigit:]]{64}\n")
    .run();

  let reveal_tx = reveal_txid_from_inscribe_stdout(&stdout);

  rpc_server.mine_blocks(1);

  TestServer::spawn_with_args(&rpc_server, &[]).assert_response_regex(
    format!("/inscription/{reveal_tx}"),
    format!(
      ".*<meta property=og:image content='/content/{reveal_tx}'>.*
<h1>Inscription {reveal_tx}</h1>
.*<a href=/preview/{reveal_tx}><iframe .* src=/preview/{reveal_tx}></iframe></a>.*
<dl>
  <dt>address</dt>
  <dd class=monospace>bcrt1.*</dd>
  <dt>content</dt>
  <dd><a href=/content/{reveal_tx}>link</a></dd>
  <dt>content size</dt>
  <dd>10 bytes</dd>
  <dt>content type</dt>
  <dd>text/plain;charset=utf-8</dd>
  <dt>genesis height</dt>
  <dd>2</dd>
  <dt>genesis transaction</dt>
  <dd><a class=monospace href=/tx/{reveal_tx}>{reveal_tx}</a></dd>
  <dt>location</dt>
  <dd class=monospace>{reveal_tx}:0:0</dd>
  <dt>output</dt>
  <dd><a class=monospace href=/output/{reveal_tx}:0>{reveal_tx}:0</a></dd>
  <dt>offset</dt>
  <dd>0</dd>
</dl>.*",
    ),
  );
}

#[test]
fn inscription_appears_on_reveal_transaction_page() {
  let rpc_server = test_bitcoincore_rpc::spawn();
  create_wallet(&rpc_server);
  let txid = rpc_server.mine_blocks(1)[0].txdata[0].txid();

  let stdout = CommandBuilder::new(format!("wallet inscribe --satpoint {txid}:0:0 hello.txt"))
    .write("hello.txt", "HELLOWORLD")
    .rpc_server(&rpc_server)
    .stdout_regex("commit\t[[:xdigit:]]{64}\nreveal\t[[:xdigit:]]{64}\n")
    .run();

  let reveal_tx = reveal_txid_from_inscribe_stdout(&stdout);

  rpc_server.mine_blocks(1);

  TestServer::spawn_with_args(&rpc_server, &[]).assert_response_regex(
    format!("/tx/{reveal_tx}"),
    format!(".*<h1>Transaction .*</h1>.*<a href=/inscription/{reveal_tx}.*"),
  );
}

#[test]
fn inscription_appears_on_output_page() {
  let rpc_server = test_bitcoincore_rpc::spawn();
  create_wallet(&rpc_server);
  let txid = rpc_server.mine_blocks(1)[0].txdata[0].txid();

  let stdout = CommandBuilder::new(format!("wallet inscribe --satpoint {txid}:0:0 hello.txt"))
    .write("hello.txt", "HELLOWORLD")
    .rpc_server(&rpc_server)
    .stdout_regex("commit\t[[:xdigit:]]{64}\nreveal\t[[:xdigit:]]{64}\n")
    .run();

  let reveal_tx = reveal_txid_from_inscribe_stdout(&stdout);

  rpc_server.mine_blocks(1);

  TestServer::spawn_with_args(&rpc_server, &[]).assert_response_regex(
    format!("/output/{reveal_tx}:0"),
    format!(".*<h1>Output <span class=monospace>{reveal_tx}:0</span></h1>.*<a href=/inscription/{reveal_tx}.*"),
  );
}

#[test]
fn inscription_page_after_send() {
  let rpc_server = test_bitcoincore_rpc::spawn();
  create_wallet(&rpc_server);

  let txid = rpc_server.mine_blocks(1)[0].txdata[0].txid();

  let stdout = CommandBuilder::new(format!("wallet inscribe --satpoint {txid}:0:0 hello.txt"))
    .write("hello.txt", "HELLOWORLD")
    .rpc_server(&rpc_server)
    .stdout_regex("commit\t[[:xdigit:]]{64}\nreveal\t[[:xdigit:]]{64}\n")
    .run();

  let reveal_txid = reveal_txid_from_inscribe_stdout(&stdout);

  rpc_server.mine_blocks(1);

  let ord_server = TestServer::spawn_with_args(&rpc_server, &[]);
  ord_server.assert_response_regex(
    format!("/inscription/{reveal_txid}"),
    format!(
      r".*<h1>Inscription {reveal_txid}</h1>.*<dt>location</dt>\s*<dd class=monospace>{reveal_txid}:0:0</dd>.*",
    ),
  );

  let txid = CommandBuilder::new(format!(
<<<<<<< HEAD
    "--chain regtest wallet send --cardinal bcrt1qs758ursh4q9z627kt3pp5yysm78ddny6txaqgw {reveal_txid}"
=======
    "wallet send ord1qcqgs2pps4u4yedfyl5pysdjjncs8et5u8gcumw {reveal_txid}"
>>>>>>> 92fe2a9f
  ))
  .write("hello.txt", "HELLOWORLD")
  .rpc_server(&rpc_server)
  .stdout_regex(".*")
  .run();

  rpc_server.mine_blocks(1);

  let send_txid = txid.trim();

  let ord_server = TestServer::spawn_with_args(&rpc_server, &[]);
  ord_server.assert_response_regex(
    format!("/inscription/{reveal_txid}"),
    format!(
      r".*<h1>Inscription {reveal_txid}</h1>.*<dt>address</dt>\s*<dd class=monospace>bcrt1qs758ursh4q9z627kt3pp5yysm78ddny6txaqgw</dd>.*<dt>location</dt>\s*<dd class=monospace>{send_txid}:0:0</dd>.*",
    ),
  )
}

#[test]
fn inscription_content() {
  let rpc_server = test_bitcoincore_rpc::spawn();
  create_wallet(&rpc_server);

  let txid = rpc_server.mine_blocks(1)[0].txdata[0].txid();

  let stdout = CommandBuilder::new(format!("wallet inscribe --satpoint {txid}:0:0 hello.txt"))
    .write("hello.txt", "HELLOWORLD")
    .rpc_server(&rpc_server)
    .stdout_regex("commit\t[[:xdigit:]]{64}\nreveal\t[[:xdigit:]]{64}\n")
    .run();

  let reveal_tx = reveal_txid_from_inscribe_stdout(&stdout);

  rpc_server.mine_blocks(1);

  let response =
    TestServer::spawn_with_args(&rpc_server, &[]).request(&format!("/content/{reveal_tx}"));

  assert_eq!(response.status(), StatusCode::OK);
  assert_eq!(
    response.headers().get("content-type").unwrap(),
    "text/plain;charset=utf-8"
  );
  assert_eq!(
    response.headers().get("content-security-policy").unwrap(),
    "default-src 'unsafe-eval' 'unsafe-inline'"
  );
  assert_eq!(response.bytes().unwrap(), "HELLOWORLD");
}

#[test]
fn home_page_includes_latest_inscriptions() {
  let rpc_server = test_bitcoincore_rpc::spawn();
  create_wallet(&rpc_server);

  let inscription_id = create_inscription(&rpc_server, "foo.png");

  TestServer::spawn_with_args(&rpc_server, &[]).assert_response_regex(
    "/",
    format!(
      ".*<h2>Latest Inscriptions</h2>
<div class=inscriptions>
  <a href=/inscription/{inscription_id}><iframe .*></a>
</div>.*"
    ),
  );
}

#[test]
fn home_page_inscriptions_are_sorted() {
  let rpc_server = test_bitcoincore_rpc::spawn();
  create_wallet(&rpc_server);

  let mut inscriptions = String::new();

  for i in 0..8 {
    let id = create_inscription(&rpc_server, &format!("{i}.png"));
    inscriptions.insert_str(0, &format!("\n  <a href=/inscription/{id}><iframe .*></a>"));
  }

  TestServer::spawn_with_args(&rpc_server, &[]).assert_response_regex(
    "/",
    format!(
      ".*<h2>Latest Inscriptions</h2>
<div class=inscriptions>{inscriptions}
</div>.*"
    ),
  );
}

#[test]
fn inscriptions_page() {
  let rpc_server = test_bitcoincore_rpc::spawn();
  create_wallet(&rpc_server);

  let txid = rpc_server.mine_blocks(1)[0].txdata[0].txid();

  let stdout = CommandBuilder::new(format!("wallet inscribe --satpoint {txid}:0:0 hello.txt"))
    .write("hello.txt", "HELLOWORLD")
    .rpc_server(&rpc_server)
    .stdout_regex("commit\t[[:xdigit:]]{64}\nreveal\t[[:xdigit:]]{64}\n")
    .run();

  let reveal_tx = reveal_txid_from_inscribe_stdout(&stdout);

  rpc_server.mine_blocks(1);

  TestServer::spawn_with_args(&rpc_server, &[]).assert_response_regex(
    "/inscriptions",
    format!(
      ".*<h1>Inscriptions</h1>
<div class=inscriptions>
  <a href=/inscription/{reveal_tx}>.*</a>
</div>
.*",
    ),
  );
}

#[test]
fn inscriptions_page_is_sorted() {
  let rpc_server = test_bitcoincore_rpc::spawn();
  create_wallet(&rpc_server);

  let mut inscriptions = String::new();

  for i in 0..8 {
    let id = create_inscription(&rpc_server, &format!("{i}.png"));
    inscriptions.insert_str(0, &format!(".*<a href=/inscription/{id}>.*"));
  }

  TestServer::spawn_with_args(&rpc_server, &[])
    .assert_response_regex("/inscriptions", &inscriptions);
}<|MERGE_RESOLUTION|>--- conflicted
+++ resolved
@@ -150,11 +150,7 @@
   );
 
   let txid = CommandBuilder::new(format!(
-<<<<<<< HEAD
-    "--chain regtest wallet send --cardinal bcrt1qs758ursh4q9z627kt3pp5yysm78ddny6txaqgw {reveal_txid}"
-=======
-    "wallet send ord1qcqgs2pps4u4yedfyl5pysdjjncs8et5u8gcumw {reveal_txid}"
->>>>>>> 92fe2a9f
+    "wallet send --cardinal bc1qcqgs2pps4u4yedfyl5pysdjjncs8et5utseepv {reveal_txid}"
   ))
   .write("hello.txt", "HELLOWORLD")
   .rpc_server(&rpc_server)
@@ -169,7 +165,7 @@
   ord_server.assert_response_regex(
     format!("/inscription/{reveal_txid}"),
     format!(
-      r".*<h1>Inscription {reveal_txid}</h1>.*<dt>address</dt>\s*<dd class=monospace>bcrt1qs758ursh4q9z627kt3pp5yysm78ddny6txaqgw</dd>.*<dt>location</dt>\s*<dd class=monospace>{send_txid}:0:0</dd>.*",
+      r".*<h1>Inscription {reveal_txid}</h1>.*<dt>address</dt>\s*<dd class=monospace>bc1qcqgs2pps4u4yedfyl5pysdjjncs8et5utseepv</dd>.*<dt>location</dt>\s*<dd class=monospace>{send_txid}:0:0</dd>.*",
     ),
   )
 }
