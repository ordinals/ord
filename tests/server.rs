--- conflicted
+++ resolved
@@ -277,13 +277,8 @@
     format!(
       ".*<h1>Inscription 1</h1>.*
 <div class=inscription>
-<<<<<<< HEAD
 <a class=prev href=/inscription/{a}>❮</a>
-<a href=/preview/{b}>.*</a>
-=======
-<a class=previous href=/inscription/{a}>❮</a>
 <iframe .* src=/preview/{b}></iframe>
->>>>>>> f1ad7810
 <a class=next href=/inscription/{c}>❯</a>
 </div>.*",
     ),
