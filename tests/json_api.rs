--- conflicted
+++ resolved
@@ -162,11 +162,7 @@
       id: inscription_id,
       number: 0,
       next: None,
-<<<<<<< HEAD
-      output_value: Some(10000),
-=======
       value: Some(10000),
->>>>>>> 6864023f
       parents: Vec::new(),
       previous: None,
       rune: None,
