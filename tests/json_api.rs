--- conflicted
+++ resolved
@@ -162,13 +162,8 @@
       id: inscription_id,
       number: 0,
       next: None,
-<<<<<<< HEAD
-      output_value: Some(10000),
+      value: Some(10000),
       parents: Vec::new(),
-=======
-      value: Some(10000),
-      parent: None,
->>>>>>> fd152425
       previous: None,
       rune: None,
       sat: Some(Sat(50 * COIN_VALUE)),
