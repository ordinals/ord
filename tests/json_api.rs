--- conflicted
+++ resolved
@@ -323,12 +323,8 @@
         InscriptionId { txid, index: 1 },
         InscriptionId { txid, index: 2 },
       ],
-<<<<<<< HEAD
+      in_index: true,
       runes: Vec::new(),
-=======
-      in_index: true,
-      runes: BTreeMap::new(),
->>>>>>> c6c1abe5
     }
   );
 }
