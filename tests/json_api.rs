--- conflicted
+++ resolved
@@ -153,10 +153,7 @@
     inscription_json,
     InscriptionJson {
       parent: None,
-<<<<<<< HEAD
-=======
       children: Vec::new(),
->>>>>>> e6ceb970
       inscription_id,
       number: 0,
       genesis_height: 2,
