use {super::*, bitcoin::BlockHash};

#[test]
fn get_sat_without_sat_index() {
<<<<<<< HEAD
  let bitcoin_rpc_server = test_bitcoincore_rpc::spawn();

  let response = TestServer::spawn_with_server_args(&bitcoin_rpc_server, &[], &[])
    .json_request("/sat/2099999997689999");
=======
  let core = mockcore::spawn();

  let response =
    TestServer::spawn_with_server_args(&core, &[], &[]).json_request("/sat/2099999997689999");
>>>>>>> 78889aed

  assert_eq!(response.status(), StatusCode::OK);

  let mut sat_json: api::Sat = serde_json::from_str(&response.text().unwrap()).unwrap();

  // this is a hack to ignore the timestamp, since it changes for every request
  sat_json.timestamp = 0;

  pretty_assert_eq!(
    sat_json,
    api::Sat {
      number: 2099999997689999,
      decimal: "6929999.0".into(),
      degree: "5°209999′1007″0‴".into(),
      name: "a".into(),
      block: 6929999,
      cycle: 5,
      epoch: 32,
      period: 3437,
      offset: 0,
      rarity: Rarity::Uncommon,
      percentile: "100%".into(),
      satpoint: None,
      timestamp: 0,
      inscriptions: Vec::new(),
      charms: vec![Charm::Uncommon],
    }
  )
}

#[test]
fn get_sat_with_inscription_and_sat_index() {
<<<<<<< HEAD
  let bitcoin_rpc_server = test_bitcoincore_rpc::spawn();

  let ord_rpc_server =
    TestServer::spawn_with_server_args(&bitcoin_rpc_server, &["--index-sats"], &[]);

  create_wallet(&bitcoin_rpc_server, &ord_rpc_server);

  let (inscription_id, reveal) = inscribe(&bitcoin_rpc_server, &ord_rpc_server);

  let response = ord_rpc_server.json_request(format!("/sat/{}", 50 * COIN_VALUE));
=======
  let core = mockcore::spawn();

  let ord = TestServer::spawn_with_server_args(&core, &["--index-sats"], &[]);

  create_wallet(&core, &ord);

  let (inscription_id, reveal) = inscribe(&core, &ord);

  let response = ord.json_request(format!("/sat/{}", 50 * COIN_VALUE));
>>>>>>> 78889aed

  assert_eq!(response.status(), StatusCode::OK);

  let sat_json: api::Sat = serde_json::from_str(&response.text().unwrap()).unwrap();

  pretty_assert_eq!(
    sat_json,
    api::Sat {
      number: 50 * COIN_VALUE,
      decimal: "1.0".into(),
      degree: "0°1′1″0‴".into(),
      name: "nvtcsezkbth".into(),
      block: 1,
      cycle: 0,
      epoch: 0,
      period: 0,
      offset: 0,
      rarity: Rarity::Uncommon,
      percentile: "0.00023809523835714296%".into(),
      satpoint: Some(SatPoint::from_str(&format!("{}:{}:{}", reveal, 0, 0)).unwrap()),
      timestamp: 1,
      inscriptions: vec![inscription_id],
      charms: vec![Charm::Coin, Charm::Uncommon],
    }
  )
}

#[test]
fn get_sat_with_inscription_on_common_sat_and_more_inscriptions() {
<<<<<<< HEAD
  let bitcoin_rpc_server = test_bitcoincore_rpc::spawn();

  let ord_rpc_server =
    TestServer::spawn_with_server_args(&bitcoin_rpc_server, &["--index-sats"], &[]);

  create_wallet(&bitcoin_rpc_server, &ord_rpc_server);

  inscribe(&bitcoin_rpc_server, &ord_rpc_server);

  let txid = bitcoin_rpc_server.mine_blocks(1)[0].txdata[0].txid();
=======
  let core = mockcore::spawn();

  let ord = TestServer::spawn_with_server_args(&core, &["--index-sats"], &[]);

  create_wallet(&core, &ord);

  inscribe(&core, &ord);

  let txid = core.mine_blocks(1)[0].txdata[0].txid();
>>>>>>> 78889aed

  let Batch { reveal, .. } = CommandBuilder::new(format!(
    "wallet inscribe --satpoint {}:0:1 --fee-rate 1 --file foo.txt",
    txid
  ))
  .write("foo.txt", "FOO")
<<<<<<< HEAD
  .bitcoin_rpc_server(&bitcoin_rpc_server)
  .ord_rpc_server(&ord_rpc_server)
  .run_and_deserialize_output();

  bitcoin_rpc_server.mine_blocks(1);
=======
  .core(&core)
  .ord(&ord)
  .run_and_deserialize_output();

  core.mine_blocks(1);
>>>>>>> 78889aed

  let inscription_id = InscriptionId {
    txid: reveal,
    index: 0,
  };

<<<<<<< HEAD
  let response = ord_rpc_server.json_request(format!("/sat/{}", 3 * 50 * COIN_VALUE + 1));
=======
  let response = ord.json_request(format!("/sat/{}", 3 * 50 * COIN_VALUE + 1));
>>>>>>> 78889aed

  assert_eq!(response.status(), StatusCode::OK);

  let sat_json: api::Sat = serde_json::from_str(&response.text().unwrap()).unwrap();

  pretty_assert_eq!(
    sat_json,
    api::Sat {
      number: 3 * 50 * COIN_VALUE + 1,
      decimal: "3.1".into(),
      degree: "0°3′3″1‴".into(),
      name: "nvtblvikkiq".into(),
      block: 3,
      cycle: 0,
      epoch: 0,
      period: 0,
      offset: 1,
      rarity: Rarity::Common,
      percentile: "0.000714285715119048%".into(),
      satpoint: Some(SatPoint::from_str(&format!("{}:{}:{}", reveal, 0, 0)).unwrap()),
      timestamp: 3,
      inscriptions: vec![inscription_id],
      charms: Vec::new(),
    }
  )
}

#[test]
fn get_inscription() {
<<<<<<< HEAD
  let bitcoin_rpc_server = test_bitcoincore_rpc::spawn();

  let ord_rpc_server =
    TestServer::spawn_with_server_args(&bitcoin_rpc_server, &["--index-sats"], &[]);

  create_wallet(&bitcoin_rpc_server, &ord_rpc_server);

  let (inscription_id, reveal) = inscribe(&bitcoin_rpc_server, &ord_rpc_server);

  let response = ord_rpc_server.json_request(format!("/inscription/{}", inscription_id));
=======
  let core = mockcore::spawn();

  let ord = TestServer::spawn_with_server_args(&core, &["--index-sats"], &[]);

  create_wallet(&core, &ord);

  let (inscription_id, reveal) = inscribe(&core, &ord);

  let response = ord.json_request(format!("/inscription/{}", inscription_id));
>>>>>>> 78889aed

  assert_eq!(response.status(), StatusCode::OK);

  let mut inscription_json: api::Inscription =
    serde_json::from_str(&response.text().unwrap()).unwrap();
  assert_regex_match!(inscription_json.address.unwrap(), r"bc1p.*");
  inscription_json.address = None;

  pretty_assert_eq!(
    inscription_json,
    api::Inscription {
      address: None,
      charms: vec![Charm::Coin, Charm::Uncommon],
      children: Vec::new(),
      content_length: Some(3),
      content_type: Some("text/plain;charset=utf-8".to_string()),
<<<<<<< HEAD
=======
      effective_content_type: Some("text/plain;charset=utf-8".to_string()),
>>>>>>> 78889aed
      fee: 138,
      height: 2,
      id: inscription_id,
      number: 0,
      next: None,
      value: Some(10000),
<<<<<<< HEAD
      parent: None,
=======
      parents: Vec::new(),
>>>>>>> 78889aed
      previous: None,
      rune: None,
      sat: Some(Sat(50 * COIN_VALUE)),
      satpoint: SatPoint::from_str(&format!("{}:{}:{}", reveal, 0, 0)).unwrap(),
      timestamp: 2,

<<<<<<< HEAD
      // ---- Ordzaar ----
=======
       // ---- Ordzaar ----
>>>>>>> 78889aed
      inscription_sequence: 0,
      delegate: None,
      content_encoding: None,
      // ---- Ordzaar ----
    }
  )
}

#[test]
fn get_inscriptions() {
<<<<<<< HEAD
  let bitcoin_rpc_server = test_bitcoincore_rpc::spawn();

  let ord_rpc_server =
    TestServer::spawn_with_server_args(&bitcoin_rpc_server, &["--index-sats"], &[]);

  create_wallet(&bitcoin_rpc_server, &ord_rpc_server);
=======
  let core = mockcore::spawn();

  let ord = TestServer::spawn_with_server_args(&core, &["--index-sats"], &[]);

  create_wallet(&core, &ord);
>>>>>>> 78889aed

  let witness = envelope(&[b"ord", &[1], b"text/plain;charset=utf-8", &[], b"bar"]);

  let mut inscriptions = Vec::new();

  // Create 150 inscriptions
  for i in 0..50 {
<<<<<<< HEAD
    bitcoin_rpc_server.mine_blocks(1);
    bitcoin_rpc_server.mine_blocks(1);
    bitcoin_rpc_server.mine_blocks(1);

    let txid = bitcoin_rpc_server.broadcast_tx(TransactionTemplate {
=======
    core.mine_blocks(1);
    core.mine_blocks(1);
    core.mine_blocks(1);

    let txid = core.broadcast_tx(TransactionTemplate {
>>>>>>> 78889aed
      inputs: &[
        (i * 3 + 1, 0, 0, witness.clone()),
        (i * 3 + 2, 0, 0, witness.clone()),
        (i * 3 + 3, 0, 0, witness.clone()),
      ],
      ..default()
    });

    inscriptions.push(InscriptionId { txid, index: 0 });
    inscriptions.push(InscriptionId { txid, index: 1 });
    inscriptions.push(InscriptionId { txid, index: 2 });
  }

<<<<<<< HEAD
  bitcoin_rpc_server.mine_blocks(1);

  let response = ord_rpc_server.json_request("/inscriptions");
=======
  core.mine_blocks(1);

  let response = ord.json_request("/inscriptions");
>>>>>>> 78889aed
  assert_eq!(response.status(), StatusCode::OK);
  let inscriptions_json: api::Inscriptions =
    serde_json::from_str(&response.text().unwrap()).unwrap();

  assert_eq!(inscriptions_json.ids.len(), 100);
  assert!(inscriptions_json.more);
  assert_eq!(inscriptions_json.page_index, 0);

<<<<<<< HEAD
  let response = ord_rpc_server.json_request("/inscriptions/1");
=======
  let response = ord.json_request("/inscriptions/1");
>>>>>>> 78889aed
  assert_eq!(response.status(), StatusCode::OK);
  let inscriptions_json: api::Inscriptions =
    serde_json::from_str(&response.text().unwrap()).unwrap();

  assert_eq!(inscriptions_json.ids.len(), 50);
  assert!(!inscriptions_json.more);
  assert_eq!(inscriptions_json.page_index, 1);
}

#[test]
fn get_inscriptions_in_block() {
<<<<<<< HEAD
  let bitcoin_rpc_server = test_bitcoincore_rpc::spawn();

  let ord_rpc_server = TestServer::spawn_with_server_args(
    &bitcoin_rpc_server,
    &["--index-sats", "--first-inscription-height", "0"],
    &[],
  );

  create_wallet(&bitcoin_rpc_server, &ord_rpc_server);

  bitcoin_rpc_server.mine_blocks(10);

  let envelope = envelope(&[b"ord", &[1], b"text/plain;charset=utf-8", &[], b"bar"]);

  let txid = bitcoin_rpc_server.broadcast_tx(TransactionTemplate {
=======
  let core = mockcore::spawn();

  let ord = TestServer::spawn_with_server_args(
    &core,
    &["--index-sats", "--first-inscription-height", "0"],
    &[],
  );

  create_wallet(&core, &ord);

  core.mine_blocks(10);

  let envelope = envelope(&[b"ord", &[1], b"text/plain;charset=utf-8", &[], b"bar"]);

  let txid = core.broadcast_tx(TransactionTemplate {
>>>>>>> 78889aed
    inputs: &[
      (1, 0, 0, envelope.clone()),
      (2, 0, 0, envelope.clone()),
      (3, 0, 0, envelope.clone()),
    ],
    ..default()
  });

<<<<<<< HEAD
  bitcoin_rpc_server.mine_blocks(1);

  let _ = bitcoin_rpc_server.broadcast_tx(TransactionTemplate {
=======
  core.mine_blocks(1);

  let _ = core.broadcast_tx(TransactionTemplate {
>>>>>>> 78889aed
    inputs: &[(4, 0, 0, envelope.clone()), (5, 0, 0, envelope.clone())],
    ..default()
  });

<<<<<<< HEAD
  bitcoin_rpc_server.mine_blocks(1);

  let _ = bitcoin_rpc_server.broadcast_tx(TransactionTemplate {
=======
  core.mine_blocks(1);

  let _ = core.broadcast_tx(TransactionTemplate {
>>>>>>> 78889aed
    inputs: &[(6, 0, 0, envelope.clone())],
    ..default()
  });

<<<<<<< HEAD
  bitcoin_rpc_server.mine_blocks(1);

  // get all inscriptions from block 11
  let response = ord_rpc_server.json_request(format!("/inscriptions/block/{}", 11));
=======
  core.mine_blocks(1);

  // get all inscriptions from block 11
  let response = ord.json_request(format!("/inscriptions/block/{}", 11));
>>>>>>> 78889aed
  assert_eq!(response.status(), StatusCode::OK);

  let inscriptions_json: api::Inscriptions =
    serde_json::from_str(&response.text().unwrap()).unwrap();

  pretty_assert_eq!(
    inscriptions_json.ids,
    vec![
      InscriptionId { txid, index: 0 },
      InscriptionId { txid, index: 1 },
      InscriptionId { txid, index: 2 },
    ]
  );
}

#[test]
fn get_output() {
<<<<<<< HEAD
  let bitcoin_rpc_server = test_bitcoincore_rpc::spawn();
  let ord_rpc_server = TestServer::spawn(&bitcoin_rpc_server);

  create_wallet(&bitcoin_rpc_server, &ord_rpc_server);
  bitcoin_rpc_server.mine_blocks(3);

  let envelope = envelope(&[b"ord", &[1], b"text/plain;charset=utf-8", &[], b"bar"]);

  let txid = bitcoin_rpc_server.broadcast_tx(TransactionTemplate {
=======
  let core = mockcore::spawn();
  let ord = TestServer::spawn(&core);

  create_wallet(&core, &ord);
  core.mine_blocks(3);

  let envelope = envelope(&[b"ord", &[1], b"text/plain;charset=utf-8", &[], b"bar"]);

  let txid = core.broadcast_tx(TransactionTemplate {
>>>>>>> 78889aed
    inputs: &[
      (1, 0, 0, envelope.clone()),
      (2, 0, 0, envelope.clone()),
      (3, 0, 0, envelope.clone()),
    ],
    ..default()
  });
<<<<<<< HEAD

  bitcoin_rpc_server.mine_blocks(1);

  let server =
    TestServer::spawn_with_server_args(&bitcoin_rpc_server, &["--index-sats"], &["--no-sync"]);
=======

  core.mine_blocks(1);

  let server = TestServer::spawn_with_server_args(&core, &["--index-sats"], &["--no-sync"]);
>>>>>>> 78889aed

  let response = reqwest::blocking::Client::new()
    .get(server.url().join(&format!("/output/{}:0", txid)).unwrap())
    .header(reqwest::header::ACCEPT, "application/json")
    .send()
    .unwrap();

  assert_eq!(response.status(), StatusCode::OK);

  assert!(
    !serde_json::from_str::<api::Output>(&response.text().unwrap())
      .unwrap()
      .indexed
  );

<<<<<<< HEAD
  let server = TestServer::spawn_with_server_args(&bitcoin_rpc_server, &["--index-sats"], &[]);
=======
  let server = TestServer::spawn_with_server_args(&core, &["--index-sats"], &[]);
>>>>>>> 78889aed

  let response = server.json_request(format!("/output/{}:0", txid));
  assert_eq!(response.status(), StatusCode::OK);

  let output_json: api::Output = serde_json::from_str(&response.text().unwrap()).unwrap();

  pretty_assert_eq!(
    output_json,
    api::Output {
<<<<<<< HEAD
      address: None,
=======
      address: Some(
        "bc1qqqqqqqqqqqqqqqqqqqqqqqqqqqqqqqqq9e75rs"
          .parse()
          .unwrap()
      ),
>>>>>>> 78889aed
      inscriptions: vec![
        InscriptionId { txid, index: 0 },
        InscriptionId { txid, index: 1 },
        InscriptionId { txid, index: 2 },
      ],
      indexed: true,
      runes: Vec::new(),
      sat_ranges: Some(vec![
        (5000000000, 10000000000,),
        (10000000000, 15000000000,),
        (15000000000, 20000000000,),
      ],),
<<<<<<< HEAD
      script_pubkey: "".to_string(),
=======
      script_pubkey: "OP_0 OP_PUSHBYTES_20 0000000000000000000000000000000000000000".into(),
>>>>>>> 78889aed
      spent: false,
      transaction: txid.to_string(),
      value: 3 * 50 * COIN_VALUE,
    }
  );
}

#[test]
fn json_request_fails_when_disabled() {
<<<<<<< HEAD
  let bitcoin_rpc_server = test_bitcoincore_rpc::spawn();

  let response =
    TestServer::spawn_with_server_args(&bitcoin_rpc_server, &[], &["--disable-json-api"])
      .json_request("/sat/2099999997689999");
=======
  let core = mockcore::spawn();

  let response = TestServer::spawn_with_server_args(&core, &[], &["--disable-json-api"])
    .json_request("/sat/2099999997689999");
>>>>>>> 78889aed

  assert_eq!(response.status(), StatusCode::NOT_ACCEPTABLE);
}

#[test]
fn get_block() {
<<<<<<< HEAD
  let bitcoin_rpc_server = test_bitcoincore_rpc::spawn();

  bitcoin_rpc_server.mine_blocks(1);

  let response =
    TestServer::spawn_with_server_args(&bitcoin_rpc_server, &[], &[]).json_request("/block/0");
=======
  let core = mockcore::spawn();

  core.mine_blocks(1);

  let response = TestServer::spawn_with_server_args(&core, &[], &[]).json_request("/block/0");
>>>>>>> 78889aed

  assert_eq!(response.status(), StatusCode::OK);

  let block_json: api::Block = serde_json::from_str(&response.text().unwrap()).unwrap();

  assert_eq!(
    block_json,
    api::Block {
      hash: "000000000019d6689c085ae165831e934ff763ae46a2a6c172b3f1b60a8ce26f"
        .parse::<BlockHash>()
        .unwrap(),
      target: "00000000ffff0000000000000000000000000000000000000000000000000000"
        .parse::<BlockHash>()
        .unwrap(),
      best_height: 1,
      height: 0,
      inscriptions: Vec::new(),
    }
  );
}

#[test]
fn get_blocks() {
  let core = mockcore::spawn();
  let ord = TestServer::spawn(&core);

  let blocks: Vec<BlockHash> = core
    .mine_blocks(101)
    .iter()
    .rev()
    .take(100)
    .map(|block| block.block_hash())
    .collect();

  ord.sync_server();

  let response = ord.json_request("/blocks");

  assert_eq!(response.status(), StatusCode::OK);

  let blocks_json: api::Blocks = serde_json::from_str(&response.text().unwrap()).unwrap();

  pretty_assert_eq!(
    blocks_json,
    api::Blocks {
      last: 101,
      blocks: blocks.clone(),
      featured_blocks: blocks
        .into_iter()
        .take(5)
        .map(|block_hash| (block_hash, Vec::new()))
        .collect(),
    }
  );
}

#[test]
fn get_transaction() {
  let core = mockcore::spawn();

  let ord = TestServer::spawn(&core);

  let transaction = core.mine_blocks(1)[0].txdata[0].clone();

  let txid = transaction.txid();

  let response = ord.json_request(format!("/tx/{txid}"));

  assert_eq!(response.status(), StatusCode::OK);

  assert_eq!(
    serde_json::from_str::<api::Transaction>(&response.text().unwrap()).unwrap(),
    api::Transaction {
      chain: Chain::Mainnet,
      etching: None,
      inscription_count: 0,
      transaction,
      txid,
    }
  );
}

#[test]
fn get_blocks() {
  let bitcoin_rpc_server = test_bitcoincore_rpc::spawn();
  let ord_rpc_server = TestServer::spawn(&bitcoin_rpc_server);

  let blocks: Vec<BlockHash> = bitcoin_rpc_server
    .mine_blocks(101)
    .iter()
    .rev()
    .take(100)
    .map(|block| block.block_hash())
    .collect();

  ord_rpc_server.sync_server();

  let response = ord_rpc_server.json_request("/blocks");

  assert_eq!(response.status(), StatusCode::OK);

  let blocks_json: api::Blocks = serde_json::from_str(&response.text().unwrap()).unwrap();

  pretty_assert_eq!(
    blocks_json,
    api::Blocks {
      last: 101,
      blocks: blocks.clone(),
      featured_blocks: blocks
        .into_iter()
        .take(5)
        .map(|block_hash| (block_hash, Vec::new()))
        .collect(),
    }
  );
}

#[test]
fn get_transaction() {
  let bitcoin_rpc_server = test_bitcoincore_rpc::spawn();

  let ord_rpc_server = TestServer::spawn(&bitcoin_rpc_server);

  let transaction = bitcoin_rpc_server.mine_blocks(1)[0].txdata[0].clone();

  let txid = transaction.txid();

  let response = ord_rpc_server.json_request(format!("/tx/{txid}"));

  assert_eq!(response.status(), StatusCode::OK);

  assert_eq!(
    serde_json::from_str::<api::Transaction>(&response.text().unwrap()).unwrap(),
    api::Transaction {
      chain: Chain::Mainnet,
      etching: None,
      inscription_count: 0,
      transaction,
      txid,
    }
  );
}

#[test]
fn get_status() {
<<<<<<< HEAD
  let bitcoin_rpc_server = test_bitcoincore_rpc::builder()
    .network(Network::Regtest)
    .build();

  let ord_rpc_server = TestServer::spawn_with_server_args(
    &bitcoin_rpc_server,
    &["--regtest", "--index-sats", "--index-runes"],
    &[],
  );

  create_wallet(&bitcoin_rpc_server, &ord_rpc_server);
  bitcoin_rpc_server.mine_blocks(1);

  inscribe(&bitcoin_rpc_server, &ord_rpc_server);

  let response = ord_rpc_server.json_request("/status");
=======
  let core = mockcore::builder().network(Network::Regtest).build();

  let ord =
    TestServer::spawn_with_server_args(&core, &["--regtest", "--index-sats", "--index-runes"], &[]);

  create_wallet(&core, &ord);
  core.mine_blocks(1);

  inscribe(&core, &ord);

  let response = ord.json_request("/status");
>>>>>>> 78889aed

  assert_eq!(response.status(), StatusCode::OK);

  let mut status_json: api::Status = serde_json::from_str(&response.text().unwrap()).unwrap();

  let dummy_started = "2012-12-12 12:12:12+00:00"
    .parse::<DateTime<Utc>>()
    .unwrap();

  let dummy_duration = Duration::from_secs(1);

  status_json.initial_sync_time = dummy_duration;
  status_json.started = dummy_started;
  status_json.uptime = dummy_duration;

  pretty_assert_eq!(
    status_json,
    api::Status {
      blessed_inscriptions: 1,
      chain: Chain::Regtest,
      content_type_counts: vec![(Some("text/plain;charset=utf-8".into()), 1)],
      cursed_inscriptions: 0,
      height: Some(3),
      initial_sync_time: dummy_duration,
      inscriptions: 1,
      lost_sats: 0,
      minimum_rune_for_next_block: Rune(99218849511960410),
      rune_index: true,
      runes: 0,
      sat_index: true,
      started: dummy_started,
      transaction_index: false,
      unrecoverably_reorged: false,
      uptime: dummy_duration,
    }
  );
}

#[test]
fn get_runes() {
<<<<<<< HEAD
  let bitcoin_rpc_server = test_bitcoincore_rpc::builder()
    .network(Network::Regtest)
    .build();

  let ord_rpc_server =
    TestServer::spawn_with_server_args(&bitcoin_rpc_server, &["--index-runes", "--regtest"], &[]);

  create_wallet(&bitcoin_rpc_server, &ord_rpc_server);

  bitcoin_rpc_server.mine_blocks(3);

  let a = etch(&bitcoin_rpc_server, &ord_rpc_server, Rune(RUNE));
  let b = etch(&bitcoin_rpc_server, &ord_rpc_server, Rune(RUNE + 1));
  let c = etch(&bitcoin_rpc_server, &ord_rpc_server, Rune(RUNE + 2));

  bitcoin_rpc_server.mine_blocks(1);

  let response = ord_rpc_server.json_request(format!("/rune/{}", a.rune));
=======
  let core = mockcore::builder().network(Network::Regtest).build();

  let ord = TestServer::spawn_with_server_args(&core, &["--index-runes", "--regtest"], &[]);

  create_wallet(&core, &ord);

  core.mine_blocks(3);

  let a = etch(&core, &ord, Rune(RUNE));
  let b = etch(&core, &ord, Rune(RUNE + 1));
  let c = etch(&core, &ord, Rune(RUNE + 2));

  core.mine_blocks(1);

  let response = ord.json_request(format!("/rune/{}", a.output.rune.unwrap().rune));
>>>>>>> 78889aed
  assert_eq!(response.status(), StatusCode::OK);

  let rune_json: api::Rune = serde_json::from_str(&response.text().unwrap()).unwrap();

  pretty_assert_eq!(
    rune_json,
    api::Rune {
      entry: RuneEntry {
        block: a.id.block,
        burned: 0,
<<<<<<< HEAD
        mint: None,
        divisibility: 0,
        etching: a.transaction,
=======
        terms: None,
        divisibility: 0,
        etching: a.output.reveal,
>>>>>>> 78889aed
        mints: 0,
        number: 0,
        premine: 1000,
        spaced_rune: SpacedRune {
          rune: Rune(RUNE),
          spacers: 0
        },
        symbol: Some('¢'),
        timestamp: 11,
      },
      id: RuneId { block: 11, tx: 1 },
      mintable: false,
      parent: Some(InscriptionId {
        txid: a.output.reveal,
        index: 0,
      }),
    }
  );

<<<<<<< HEAD
  let response = ord_rpc_server.json_request("/runes");
=======
  let response = ord.json_request("/runes");
>>>>>>> 78889aed

  assert_eq!(response.status(), StatusCode::OK);

  let runes_json: api::Runes = serde_json::from_str(&response.text().unwrap()).unwrap();

  pretty_assert_eq!(
    runes_json,
    api::Runes {
      entries: vec![
        (
          RuneId { block: 11, tx: 1 },
          RuneEntry {
            block: a.id.block,
            burned: 0,
<<<<<<< HEAD
            mint: None,
            divisibility: 0,
            etching: a.transaction,
=======
            terms: None,
            divisibility: 0,
            etching: a.output.reveal,
>>>>>>> 78889aed
            mints: 0,
            number: 0,
            premine: 1000,
            spaced_rune: SpacedRune {
              rune: Rune(RUNE),
              spacers: 0
            },
            symbol: Some('¢'),
            timestamp: 11,
          }
        ),
        (
          RuneId { block: 19, tx: 1 },
          RuneEntry {
            block: b.id.block,
            burned: 0,
<<<<<<< HEAD
            mint: None,
            divisibility: 0,
            etching: b.transaction,
=======
            terms: None,
            divisibility: 0,
            etching: b.output.reveal,
>>>>>>> 78889aed
            mints: 0,
            number: 1,
            premine: 1000,
            spaced_rune: SpacedRune {
              rune: Rune(RUNE + 1),
              spacers: 0
            },
            symbol: Some('¢'),
            timestamp: 19,
          }
        ),
        (
          RuneId { block: 27, tx: 1 },
          RuneEntry {
            block: c.id.block,
            burned: 0,
<<<<<<< HEAD
            mint: None,
            divisibility: 0,
            etching: c.transaction,
=======
            terms: None,
            divisibility: 0,
            etching: c.output.reveal,
>>>>>>> 78889aed
            mints: 0,
            number: 2,
            premine: 1000,
            spaced_rune: SpacedRune {
              rune: Rune(RUNE + 2),
              spacers: 0
            },
            symbol: Some('¢'),
            timestamp: 27,
          }
        )
      ]
    }
  );
}
#[test]
fn get_runes_balances() {
<<<<<<< HEAD
  let bitcoin_rpc_server = test_bitcoincore_rpc::builder()
    .network(Network::Regtest)
    .build();

  let ord_rpc_server =
    TestServer::spawn_with_server_args(&bitcoin_rpc_server, &["--index-runes", "--regtest"], &[]);

  create_wallet(&bitcoin_rpc_server, &ord_rpc_server);

  bitcoin_rpc_server.mine_blocks(3);
=======
  let core = mockcore::builder().network(Network::Regtest).build();

  let ord = TestServer::spawn_with_server_args(&core, &["--index-runes", "--regtest"], &[]);

  create_wallet(&core, &ord);

  core.mine_blocks(3);
>>>>>>> 78889aed

  let rune0 = Rune(RUNE);
  let rune1 = Rune(RUNE + 1);
  let rune2 = Rune(RUNE + 2);

<<<<<<< HEAD
  let e0 = etch(&bitcoin_rpc_server, &ord_rpc_server, rune0);
  let e1 = etch(&bitcoin_rpc_server, &ord_rpc_server, rune1);
  let e2 = etch(&bitcoin_rpc_server, &ord_rpc_server, rune2);

  bitcoin_rpc_server.mine_blocks(1);
=======
  let e0 = etch(&core, &ord, rune0);
  let e1 = etch(&core, &ord, rune1);
  let e2 = etch(&core, &ord, rune2);

  core.mine_blocks(1);
>>>>>>> 78889aed

  let rune_balances: BTreeMap<Rune, BTreeMap<OutPoint, u128>> = vec![
    (
      rune0,
      vec![(
        OutPoint {
<<<<<<< HEAD
          txid: e0.transaction,
=======
          txid: e0.output.reveal,
>>>>>>> 78889aed
          vout: 1,
        },
        1000,
      )]
      .into_iter()
      .collect(),
    ),
    (
      rune1,
      vec![(
        OutPoint {
<<<<<<< HEAD
          txid: e1.transaction,
=======
          txid: e1.output.reveal,
>>>>>>> 78889aed
          vout: 1,
        },
        1000,
      )]
      .into_iter()
      .collect(),
    ),
    (
      rune2,
      vec![(
        OutPoint {
<<<<<<< HEAD
          txid: e2.transaction,
=======
          txid: e2.output.reveal,
>>>>>>> 78889aed
          vout: 1,
        },
        1000,
      )]
      .into_iter()
      .collect(),
    ),
  ]
  .into_iter()
  .collect();

<<<<<<< HEAD
  let response = ord_rpc_server.json_request("/runes/balances");
=======
  let response = ord.json_request("/runes/balances");
>>>>>>> 78889aed
  assert_eq!(response.status(), StatusCode::OK);

  let runes_balance_json: BTreeMap<Rune, BTreeMap<OutPoint, u128>> =
    serde_json::from_str(&response.text().unwrap()).unwrap();

  pretty_assert_eq!(runes_balance_json, rune_balances);
}<|MERGE_RESOLUTION|>--- conflicted
+++ resolved
@@ -2,17 +2,10 @@
 
 #[test]
 fn get_sat_without_sat_index() {
-<<<<<<< HEAD
-  let bitcoin_rpc_server = test_bitcoincore_rpc::spawn();
-
-  let response = TestServer::spawn_with_server_args(&bitcoin_rpc_server, &[], &[])
-    .json_request("/sat/2099999997689999");
-=======
   let core = mockcore::spawn();
 
   let response =
     TestServer::spawn_with_server_args(&core, &[], &[]).json_request("/sat/2099999997689999");
->>>>>>> 78889aed
 
   assert_eq!(response.status(), StatusCode::OK);
 
@@ -45,18 +38,6 @@
 
 #[test]
 fn get_sat_with_inscription_and_sat_index() {
-<<<<<<< HEAD
-  let bitcoin_rpc_server = test_bitcoincore_rpc::spawn();
-
-  let ord_rpc_server =
-    TestServer::spawn_with_server_args(&bitcoin_rpc_server, &["--index-sats"], &[]);
-
-  create_wallet(&bitcoin_rpc_server, &ord_rpc_server);
-
-  let (inscription_id, reveal) = inscribe(&bitcoin_rpc_server, &ord_rpc_server);
-
-  let response = ord_rpc_server.json_request(format!("/sat/{}", 50 * COIN_VALUE));
-=======
   let core = mockcore::spawn();
 
   let ord = TestServer::spawn_with_server_args(&core, &["--index-sats"], &[]);
@@ -66,7 +47,6 @@
   let (inscription_id, reveal) = inscribe(&core, &ord);
 
   let response = ord.json_request(format!("/sat/{}", 50 * COIN_VALUE));
->>>>>>> 78889aed
 
   assert_eq!(response.status(), StatusCode::OK);
 
@@ -96,18 +76,6 @@
 
 #[test]
 fn get_sat_with_inscription_on_common_sat_and_more_inscriptions() {
-<<<<<<< HEAD
-  let bitcoin_rpc_server = test_bitcoincore_rpc::spawn();
-
-  let ord_rpc_server =
-    TestServer::spawn_with_server_args(&bitcoin_rpc_server, &["--index-sats"], &[]);
-
-  create_wallet(&bitcoin_rpc_server, &ord_rpc_server);
-
-  inscribe(&bitcoin_rpc_server, &ord_rpc_server);
-
-  let txid = bitcoin_rpc_server.mine_blocks(1)[0].txdata[0].txid();
-=======
   let core = mockcore::spawn();
 
   let ord = TestServer::spawn_with_server_args(&core, &["--index-sats"], &[]);
@@ -117,37 +85,24 @@
   inscribe(&core, &ord);
 
   let txid = core.mine_blocks(1)[0].txdata[0].txid();
->>>>>>> 78889aed
 
   let Batch { reveal, .. } = CommandBuilder::new(format!(
     "wallet inscribe --satpoint {}:0:1 --fee-rate 1 --file foo.txt",
     txid
   ))
   .write("foo.txt", "FOO")
-<<<<<<< HEAD
-  .bitcoin_rpc_server(&bitcoin_rpc_server)
-  .ord_rpc_server(&ord_rpc_server)
-  .run_and_deserialize_output();
-
-  bitcoin_rpc_server.mine_blocks(1);
-=======
   .core(&core)
   .ord(&ord)
   .run_and_deserialize_output();
 
   core.mine_blocks(1);
->>>>>>> 78889aed
 
   let inscription_id = InscriptionId {
     txid: reveal,
     index: 0,
   };
 
-<<<<<<< HEAD
-  let response = ord_rpc_server.json_request(format!("/sat/{}", 3 * 50 * COIN_VALUE + 1));
-=======
   let response = ord.json_request(format!("/sat/{}", 3 * 50 * COIN_VALUE + 1));
->>>>>>> 78889aed
 
   assert_eq!(response.status(), StatusCode::OK);
 
@@ -177,18 +132,6 @@
 
 #[test]
 fn get_inscription() {
-<<<<<<< HEAD
-  let bitcoin_rpc_server = test_bitcoincore_rpc::spawn();
-
-  let ord_rpc_server =
-    TestServer::spawn_with_server_args(&bitcoin_rpc_server, &["--index-sats"], &[]);
-
-  create_wallet(&bitcoin_rpc_server, &ord_rpc_server);
-
-  let (inscription_id, reveal) = inscribe(&bitcoin_rpc_server, &ord_rpc_server);
-
-  let response = ord_rpc_server.json_request(format!("/inscription/{}", inscription_id));
-=======
   let core = mockcore::spawn();
 
   let ord = TestServer::spawn_with_server_args(&core, &["--index-sats"], &[]);
@@ -198,7 +141,6 @@
   let (inscription_id, reveal) = inscribe(&core, &ord);
 
   let response = ord.json_request(format!("/inscription/{}", inscription_id));
->>>>>>> 78889aed
 
   assert_eq!(response.status(), StatusCode::OK);
 
@@ -215,32 +157,21 @@
       children: Vec::new(),
       content_length: Some(3),
       content_type: Some("text/plain;charset=utf-8".to_string()),
-<<<<<<< HEAD
-=======
       effective_content_type: Some("text/plain;charset=utf-8".to_string()),
->>>>>>> 78889aed
       fee: 138,
       height: 2,
       id: inscription_id,
       number: 0,
       next: None,
       value: Some(10000),
-<<<<<<< HEAD
-      parent: None,
-=======
       parents: Vec::new(),
->>>>>>> 78889aed
       previous: None,
       rune: None,
       sat: Some(Sat(50 * COIN_VALUE)),
       satpoint: SatPoint::from_str(&format!("{}:{}:{}", reveal, 0, 0)).unwrap(),
       timestamp: 2,
 
-<<<<<<< HEAD
-      // ---- Ordzaar ----
-=======
        // ---- Ordzaar ----
->>>>>>> 78889aed
       inscription_sequence: 0,
       delegate: None,
       content_encoding: None,
@@ -251,20 +182,11 @@
 
 #[test]
 fn get_inscriptions() {
-<<<<<<< HEAD
-  let bitcoin_rpc_server = test_bitcoincore_rpc::spawn();
-
-  let ord_rpc_server =
-    TestServer::spawn_with_server_args(&bitcoin_rpc_server, &["--index-sats"], &[]);
-
-  create_wallet(&bitcoin_rpc_server, &ord_rpc_server);
-=======
   let core = mockcore::spawn();
 
   let ord = TestServer::spawn_with_server_args(&core, &["--index-sats"], &[]);
 
   create_wallet(&core, &ord);
->>>>>>> 78889aed
 
   let witness = envelope(&[b"ord", &[1], b"text/plain;charset=utf-8", &[], b"bar"]);
 
@@ -272,19 +194,11 @@
 
   // Create 150 inscriptions
   for i in 0..50 {
-<<<<<<< HEAD
-    bitcoin_rpc_server.mine_blocks(1);
-    bitcoin_rpc_server.mine_blocks(1);
-    bitcoin_rpc_server.mine_blocks(1);
-
-    let txid = bitcoin_rpc_server.broadcast_tx(TransactionTemplate {
-=======
     core.mine_blocks(1);
     core.mine_blocks(1);
     core.mine_blocks(1);
 
     let txid = core.broadcast_tx(TransactionTemplate {
->>>>>>> 78889aed
       inputs: &[
         (i * 3 + 1, 0, 0, witness.clone()),
         (i * 3 + 2, 0, 0, witness.clone()),
@@ -298,15 +212,9 @@
     inscriptions.push(InscriptionId { txid, index: 2 });
   }
 
-<<<<<<< HEAD
-  bitcoin_rpc_server.mine_blocks(1);
-
-  let response = ord_rpc_server.json_request("/inscriptions");
-=======
   core.mine_blocks(1);
 
   let response = ord.json_request("/inscriptions");
->>>>>>> 78889aed
   assert_eq!(response.status(), StatusCode::OK);
   let inscriptions_json: api::Inscriptions =
     serde_json::from_str(&response.text().unwrap()).unwrap();
@@ -315,11 +223,7 @@
   assert!(inscriptions_json.more);
   assert_eq!(inscriptions_json.page_index, 0);
 
-<<<<<<< HEAD
-  let response = ord_rpc_server.json_request("/inscriptions/1");
-=======
   let response = ord.json_request("/inscriptions/1");
->>>>>>> 78889aed
   assert_eq!(response.status(), StatusCode::OK);
   let inscriptions_json: api::Inscriptions =
     serde_json::from_str(&response.text().unwrap()).unwrap();
@@ -331,23 +235,6 @@
 
 #[test]
 fn get_inscriptions_in_block() {
-<<<<<<< HEAD
-  let bitcoin_rpc_server = test_bitcoincore_rpc::spawn();
-
-  let ord_rpc_server = TestServer::spawn_with_server_args(
-    &bitcoin_rpc_server,
-    &["--index-sats", "--first-inscription-height", "0"],
-    &[],
-  );
-
-  create_wallet(&bitcoin_rpc_server, &ord_rpc_server);
-
-  bitcoin_rpc_server.mine_blocks(10);
-
-  let envelope = envelope(&[b"ord", &[1], b"text/plain;charset=utf-8", &[], b"bar"]);
-
-  let txid = bitcoin_rpc_server.broadcast_tx(TransactionTemplate {
-=======
   let core = mockcore::spawn();
 
   let ord = TestServer::spawn_with_server_args(
@@ -363,7 +250,6 @@
   let envelope = envelope(&[b"ord", &[1], b"text/plain;charset=utf-8", &[], b"bar"]);
 
   let txid = core.broadcast_tx(TransactionTemplate {
->>>>>>> 78889aed
     inputs: &[
       (1, 0, 0, envelope.clone()),
       (2, 0, 0, envelope.clone()),
@@ -372,43 +258,24 @@
     ..default()
   });
 
-<<<<<<< HEAD
-  bitcoin_rpc_server.mine_blocks(1);
-
-  let _ = bitcoin_rpc_server.broadcast_tx(TransactionTemplate {
-=======
   core.mine_blocks(1);
 
   let _ = core.broadcast_tx(TransactionTemplate {
->>>>>>> 78889aed
     inputs: &[(4, 0, 0, envelope.clone()), (5, 0, 0, envelope.clone())],
     ..default()
   });
 
-<<<<<<< HEAD
-  bitcoin_rpc_server.mine_blocks(1);
-
-  let _ = bitcoin_rpc_server.broadcast_tx(TransactionTemplate {
-=======
   core.mine_blocks(1);
 
   let _ = core.broadcast_tx(TransactionTemplate {
->>>>>>> 78889aed
     inputs: &[(6, 0, 0, envelope.clone())],
     ..default()
   });
 
-<<<<<<< HEAD
-  bitcoin_rpc_server.mine_blocks(1);
-
-  // get all inscriptions from block 11
-  let response = ord_rpc_server.json_request(format!("/inscriptions/block/{}", 11));
-=======
   core.mine_blocks(1);
 
   // get all inscriptions from block 11
   let response = ord.json_request(format!("/inscriptions/block/{}", 11));
->>>>>>> 78889aed
   assert_eq!(response.status(), StatusCode::OK);
 
   let inscriptions_json: api::Inscriptions =
@@ -426,27 +293,15 @@
 
 #[test]
 fn get_output() {
-<<<<<<< HEAD
-  let bitcoin_rpc_server = test_bitcoincore_rpc::spawn();
-  let ord_rpc_server = TestServer::spawn(&bitcoin_rpc_server);
-
-  create_wallet(&bitcoin_rpc_server, &ord_rpc_server);
-  bitcoin_rpc_server.mine_blocks(3);
+  let core = mockcore::spawn();
+  let ord = TestServer::spawn(&core);
+
+  create_wallet(&core, &ord);
+  core.mine_blocks(3);
 
   let envelope = envelope(&[b"ord", &[1], b"text/plain;charset=utf-8", &[], b"bar"]);
 
-  let txid = bitcoin_rpc_server.broadcast_tx(TransactionTemplate {
-=======
-  let core = mockcore::spawn();
-  let ord = TestServer::spawn(&core);
-
-  create_wallet(&core, &ord);
-  core.mine_blocks(3);
-
-  let envelope = envelope(&[b"ord", &[1], b"text/plain;charset=utf-8", &[], b"bar"]);
-
   let txid = core.broadcast_tx(TransactionTemplate {
->>>>>>> 78889aed
     inputs: &[
       (1, 0, 0, envelope.clone()),
       (2, 0, 0, envelope.clone()),
@@ -454,18 +309,10 @@
     ],
     ..default()
   });
-<<<<<<< HEAD
-
-  bitcoin_rpc_server.mine_blocks(1);
-
-  let server =
-    TestServer::spawn_with_server_args(&bitcoin_rpc_server, &["--index-sats"], &["--no-sync"]);
-=======
 
   core.mine_blocks(1);
 
   let server = TestServer::spawn_with_server_args(&core, &["--index-sats"], &["--no-sync"]);
->>>>>>> 78889aed
 
   let response = reqwest::blocking::Client::new()
     .get(server.url().join(&format!("/output/{}:0", txid)).unwrap())
@@ -481,11 +328,7 @@
       .indexed
   );
 
-<<<<<<< HEAD
-  let server = TestServer::spawn_with_server_args(&bitcoin_rpc_server, &["--index-sats"], &[]);
-=======
   let server = TestServer::spawn_with_server_args(&core, &["--index-sats"], &[]);
->>>>>>> 78889aed
 
   let response = server.json_request(format!("/output/{}:0", txid));
   assert_eq!(response.status(), StatusCode::OK);
@@ -495,15 +338,11 @@
   pretty_assert_eq!(
     output_json,
     api::Output {
-<<<<<<< HEAD
-      address: None,
-=======
       address: Some(
         "bc1qqqqqqqqqqqqqqqqqqqqqqqqqqqqqqqqq9e75rs"
           .parse()
           .unwrap()
       ),
->>>>>>> 78889aed
       inscriptions: vec![
         InscriptionId { txid, index: 0 },
         InscriptionId { txid, index: 1 },
@@ -516,11 +355,7 @@
         (10000000000, 15000000000,),
         (15000000000, 20000000000,),
       ],),
-<<<<<<< HEAD
-      script_pubkey: "".to_string(),
-=======
       script_pubkey: "OP_0 OP_PUSHBYTES_20 0000000000000000000000000000000000000000".into(),
->>>>>>> 78889aed
       spent: false,
       transaction: txid.to_string(),
       value: 3 * 50 * COIN_VALUE,
@@ -530,38 +365,21 @@
 
 #[test]
 fn json_request_fails_when_disabled() {
-<<<<<<< HEAD
-  let bitcoin_rpc_server = test_bitcoincore_rpc::spawn();
-
-  let response =
-    TestServer::spawn_with_server_args(&bitcoin_rpc_server, &[], &["--disable-json-api"])
-      .json_request("/sat/2099999997689999");
-=======
   let core = mockcore::spawn();
 
   let response = TestServer::spawn_with_server_args(&core, &[], &["--disable-json-api"])
     .json_request("/sat/2099999997689999");
->>>>>>> 78889aed
 
   assert_eq!(response.status(), StatusCode::NOT_ACCEPTABLE);
 }
 
 #[test]
 fn get_block() {
-<<<<<<< HEAD
-  let bitcoin_rpc_server = test_bitcoincore_rpc::spawn();
-
-  bitcoin_rpc_server.mine_blocks(1);
-
-  let response =
-    TestServer::spawn_with_server_args(&bitcoin_rpc_server, &[], &[]).json_request("/block/0");
-=======
   let core = mockcore::spawn();
 
   core.mine_blocks(1);
 
   let response = TestServer::spawn_with_server_args(&core, &[], &[]).json_request("/block/0");
->>>>>>> 78889aed
 
   assert_eq!(response.status(), StatusCode::OK);
 
@@ -645,86 +463,7 @@
 }
 
 #[test]
-fn get_blocks() {
-  let bitcoin_rpc_server = test_bitcoincore_rpc::spawn();
-  let ord_rpc_server = TestServer::spawn(&bitcoin_rpc_server);
-
-  let blocks: Vec<BlockHash> = bitcoin_rpc_server
-    .mine_blocks(101)
-    .iter()
-    .rev()
-    .take(100)
-    .map(|block| block.block_hash())
-    .collect();
-
-  ord_rpc_server.sync_server();
-
-  let response = ord_rpc_server.json_request("/blocks");
-
-  assert_eq!(response.status(), StatusCode::OK);
-
-  let blocks_json: api::Blocks = serde_json::from_str(&response.text().unwrap()).unwrap();
-
-  pretty_assert_eq!(
-    blocks_json,
-    api::Blocks {
-      last: 101,
-      blocks: blocks.clone(),
-      featured_blocks: blocks
-        .into_iter()
-        .take(5)
-        .map(|block_hash| (block_hash, Vec::new()))
-        .collect(),
-    }
-  );
-}
-
-#[test]
-fn get_transaction() {
-  let bitcoin_rpc_server = test_bitcoincore_rpc::spawn();
-
-  let ord_rpc_server = TestServer::spawn(&bitcoin_rpc_server);
-
-  let transaction = bitcoin_rpc_server.mine_blocks(1)[0].txdata[0].clone();
-
-  let txid = transaction.txid();
-
-  let response = ord_rpc_server.json_request(format!("/tx/{txid}"));
-
-  assert_eq!(response.status(), StatusCode::OK);
-
-  assert_eq!(
-    serde_json::from_str::<api::Transaction>(&response.text().unwrap()).unwrap(),
-    api::Transaction {
-      chain: Chain::Mainnet,
-      etching: None,
-      inscription_count: 0,
-      transaction,
-      txid,
-    }
-  );
-}
-
-#[test]
 fn get_status() {
-<<<<<<< HEAD
-  let bitcoin_rpc_server = test_bitcoincore_rpc::builder()
-    .network(Network::Regtest)
-    .build();
-
-  let ord_rpc_server = TestServer::spawn_with_server_args(
-    &bitcoin_rpc_server,
-    &["--regtest", "--index-sats", "--index-runes"],
-    &[],
-  );
-
-  create_wallet(&bitcoin_rpc_server, &ord_rpc_server);
-  bitcoin_rpc_server.mine_blocks(1);
-
-  inscribe(&bitcoin_rpc_server, &ord_rpc_server);
-
-  let response = ord_rpc_server.json_request("/status");
-=======
   let core = mockcore::builder().network(Network::Regtest).build();
 
   let ord =
@@ -736,7 +475,6 @@
   inscribe(&core, &ord);
 
   let response = ord.json_request("/status");
->>>>>>> 78889aed
 
   assert_eq!(response.status(), StatusCode::OK);
 
@@ -777,26 +515,6 @@
 
 #[test]
 fn get_runes() {
-<<<<<<< HEAD
-  let bitcoin_rpc_server = test_bitcoincore_rpc::builder()
-    .network(Network::Regtest)
-    .build();
-
-  let ord_rpc_server =
-    TestServer::spawn_with_server_args(&bitcoin_rpc_server, &["--index-runes", "--regtest"], &[]);
-
-  create_wallet(&bitcoin_rpc_server, &ord_rpc_server);
-
-  bitcoin_rpc_server.mine_blocks(3);
-
-  let a = etch(&bitcoin_rpc_server, &ord_rpc_server, Rune(RUNE));
-  let b = etch(&bitcoin_rpc_server, &ord_rpc_server, Rune(RUNE + 1));
-  let c = etch(&bitcoin_rpc_server, &ord_rpc_server, Rune(RUNE + 2));
-
-  bitcoin_rpc_server.mine_blocks(1);
-
-  let response = ord_rpc_server.json_request(format!("/rune/{}", a.rune));
-=======
   let core = mockcore::builder().network(Network::Regtest).build();
 
   let ord = TestServer::spawn_with_server_args(&core, &["--index-runes", "--regtest"], &[]);
@@ -812,7 +530,6 @@
   core.mine_blocks(1);
 
   let response = ord.json_request(format!("/rune/{}", a.output.rune.unwrap().rune));
->>>>>>> 78889aed
   assert_eq!(response.status(), StatusCode::OK);
 
   let rune_json: api::Rune = serde_json::from_str(&response.text().unwrap()).unwrap();
@@ -823,15 +540,9 @@
       entry: RuneEntry {
         block: a.id.block,
         burned: 0,
-<<<<<<< HEAD
-        mint: None,
-        divisibility: 0,
-        etching: a.transaction,
-=======
         terms: None,
         divisibility: 0,
         etching: a.output.reveal,
->>>>>>> 78889aed
         mints: 0,
         number: 0,
         premine: 1000,
@@ -851,11 +562,7 @@
     }
   );
 
-<<<<<<< HEAD
-  let response = ord_rpc_server.json_request("/runes");
-=======
   let response = ord.json_request("/runes");
->>>>>>> 78889aed
 
   assert_eq!(response.status(), StatusCode::OK);
 
@@ -870,15 +577,9 @@
           RuneEntry {
             block: a.id.block,
             burned: 0,
-<<<<<<< HEAD
-            mint: None,
-            divisibility: 0,
-            etching: a.transaction,
-=======
             terms: None,
             divisibility: 0,
             etching: a.output.reveal,
->>>>>>> 78889aed
             mints: 0,
             number: 0,
             premine: 1000,
@@ -895,15 +596,9 @@
           RuneEntry {
             block: b.id.block,
             burned: 0,
-<<<<<<< HEAD
-            mint: None,
-            divisibility: 0,
-            etching: b.transaction,
-=======
             terms: None,
             divisibility: 0,
             etching: b.output.reveal,
->>>>>>> 78889aed
             mints: 0,
             number: 1,
             premine: 1000,
@@ -920,15 +615,9 @@
           RuneEntry {
             block: c.id.block,
             burned: 0,
-<<<<<<< HEAD
-            mint: None,
-            divisibility: 0,
-            etching: c.transaction,
-=======
             terms: None,
             divisibility: 0,
             etching: c.output.reveal,
->>>>>>> 78889aed
             mints: 0,
             number: 2,
             premine: 1000,
@@ -946,18 +635,6 @@
 }
 #[test]
 fn get_runes_balances() {
-<<<<<<< HEAD
-  let bitcoin_rpc_server = test_bitcoincore_rpc::builder()
-    .network(Network::Regtest)
-    .build();
-
-  let ord_rpc_server =
-    TestServer::spawn_with_server_args(&bitcoin_rpc_server, &["--index-runes", "--regtest"], &[]);
-
-  create_wallet(&bitcoin_rpc_server, &ord_rpc_server);
-
-  bitcoin_rpc_server.mine_blocks(3);
-=======
   let core = mockcore::builder().network(Network::Regtest).build();
 
   let ord = TestServer::spawn_with_server_args(&core, &["--index-runes", "--regtest"], &[]);
@@ -965,36 +642,23 @@
   create_wallet(&core, &ord);
 
   core.mine_blocks(3);
->>>>>>> 78889aed
 
   let rune0 = Rune(RUNE);
   let rune1 = Rune(RUNE + 1);
   let rune2 = Rune(RUNE + 2);
 
-<<<<<<< HEAD
-  let e0 = etch(&bitcoin_rpc_server, &ord_rpc_server, rune0);
-  let e1 = etch(&bitcoin_rpc_server, &ord_rpc_server, rune1);
-  let e2 = etch(&bitcoin_rpc_server, &ord_rpc_server, rune2);
-
-  bitcoin_rpc_server.mine_blocks(1);
-=======
   let e0 = etch(&core, &ord, rune0);
   let e1 = etch(&core, &ord, rune1);
   let e2 = etch(&core, &ord, rune2);
 
   core.mine_blocks(1);
->>>>>>> 78889aed
 
   let rune_balances: BTreeMap<Rune, BTreeMap<OutPoint, u128>> = vec![
     (
       rune0,
       vec![(
         OutPoint {
-<<<<<<< HEAD
-          txid: e0.transaction,
-=======
           txid: e0.output.reveal,
->>>>>>> 78889aed
           vout: 1,
         },
         1000,
@@ -1006,11 +670,7 @@
       rune1,
       vec![(
         OutPoint {
-<<<<<<< HEAD
-          txid: e1.transaction,
-=======
           txid: e1.output.reveal,
->>>>>>> 78889aed
           vout: 1,
         },
         1000,
@@ -1022,11 +682,7 @@
       rune2,
       vec![(
         OutPoint {
-<<<<<<< HEAD
-          txid: e2.transaction,
-=======
           txid: e2.output.reveal,
->>>>>>> 78889aed
           vout: 1,
         },
         1000,
@@ -1038,11 +694,7 @@
   .into_iter()
   .collect();
 
-<<<<<<< HEAD
-  let response = ord_rpc_server.json_request("/runes/balances");
-=======
   let response = ord.json_request("/runes/balances");
->>>>>>> 78889aed
   assert_eq!(response.status(), StatusCode::OK);
 
   let runes_balance_json: BTreeMap<Rune, BTreeMap<OutPoint, u128>> =
