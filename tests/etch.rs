use {
  super::*,
  ord::{subcommand::wallet::etch::Output, Rune},
};

#[test]
fn flag_is_required() {
  let rpc_server = test_bitcoincore_rpc::builder()
    .network(Network::Regtest)
    .build();

  CommandBuilder::new(format!(
    "--regtest wallet etch --rune {} --divisibility 39 --fee-rate 1 --supply 1000 --symbol ¢",
    Rune(RUNE),
  ))
  .rpc_server(&rpc_server)
  .expected_exit_code(1)
  .expected_stderr("error: `ord wallet etch` requires index created with `--index-runes` flag\n")
  .run_and_extract_stdout();
}

#[test]
fn divisibility_over_max_is_an_error() {
  let rpc_server = test_bitcoincore_rpc::builder()
    .network(Network::Regtest)
    .build();

  create_wallet(&rpc_server);

  rpc_server.mine_blocks(1);

  CommandBuilder::new(
    format!(
    "--index-runes --regtest wallet etch --rune {} --divisibility 39 --fee-rate 1 --supply 1000 --symbol ¢",
    Rune(RUNE),
  ))
  .rpc_server(&rpc_server)
  .expected_stderr("error: <DIVISIBILITY> must be equal to or less than 38\n")
  .expected_exit_code(1)
  .run_and_extract_stdout();
}

#[test]
fn supply_over_max_is_an_error() {
  let rpc_server = test_bitcoincore_rpc::builder()
    .network(Network::Regtest)
    .build();

  create_wallet(&rpc_server);

  rpc_server.mine_blocks(1);

  CommandBuilder::new(
    format!(
    "--index-runes --regtest wallet etch --rune {} --divisibility 0 --fee-rate 1 --supply 340282366920938463463374607431768211456 --symbol ¢",
    Rune(RUNE),
  ))
  .rpc_server(&rpc_server)
  .stderr_regex(r"error: invalid value '\d+' for '--supply <SUPPLY>': number too large to fit in target type\n.*")
  .expected_exit_code(2)
  .run_and_extract_stdout();
}

#[test]
fn rune_below_minimum_is_an_error() {
  let rpc_server = test_bitcoincore_rpc::builder()
    .network(Network::Regtest)
    .build();

  create_wallet(&rpc_server);

  rpc_server.mine_blocks(1);

  CommandBuilder::new(
    format!(
    "--index-runes --regtest wallet etch --rune {} --divisibility 0 --fee-rate 1 --supply 1000 --symbol ¢",
    Rune(99229755678436031 - 1),
  ))
  .rpc_server(&rpc_server)
  .expected_stderr("error: rune is less than minimum for next block: ZZWZRFAGQTKY < ZZWZRFAGQTKZ\n")
  .expected_exit_code(1)
  .run_and_extract_stdout();
}

#[test]
fn reserved_rune_is_an_error() {
  let rpc_server = test_bitcoincore_rpc::builder()
    .network(Network::Regtest)
    .build();

  create_wallet(&rpc_server);

  rpc_server.mine_blocks(1);

  CommandBuilder::new(
    "--index-runes --regtest wallet etch --rune AAAAAAAAAAAAAAAAAAAAAAAAAAA --divisibility 0 --fee-rate 1 --supply 1000 --symbol ¢"
  )
  .rpc_server(&rpc_server)
  .expected_stderr("error: rune `AAAAAAAAAAAAAAAAAAAAAAAAAAA` is reserved\n")
  .expected_exit_code(1)
  .run_and_extract_stdout();
}

#[test]
fn trying_to_etch_an_existing_rune_is_an_error() {
  let rpc_server = test_bitcoincore_rpc::builder()
    .network(Network::Regtest)
    .build();

  create_wallet(&rpc_server);

  etch(&rpc_server, Rune(RUNE));

  rpc_server.mine_blocks(1);

  CommandBuilder::new(
    format!(
    "--index-runes --regtest wallet etch --rune {} --divisibility 0 --fee-rate 1 --supply 1000 --symbol ¢",
    Rune(RUNE),
  ))
  .rpc_server(&rpc_server)
  .expected_stderr("error: rune `AAAAAAAAAAAAA` has already been etched\n")
  .expected_exit_code(1)
  .run_and_extract_stdout();
}

#[test]
fn runes_can_be_etched() {
  let rpc_server = test_bitcoincore_rpc::builder()
    .network(Network::Regtest)
    .build();

  create_wallet(&rpc_server);

  rpc_server.mine_blocks(1);

  let output = CommandBuilder::new(
    "--index-runes --regtest wallet etch --rune A•A•A•A•A•A•A•A•A•A•A•A•A --divisibility 1 --fee-rate 1 --supply 1000 --symbol ¢",
  )
  .rpc_server(&rpc_server)
  .run_and_deserialize_output::<Output>();

  rpc_server.mine_blocks(1);

  assert_eq!(
    runes(&rpc_server),
    vec![(
      Rune(RUNE),
      RuneInfo {
        burned: 0,
        divisibility: 1,
        end: None,
        etching: output.transaction,
        height: 2,
        id: RuneId {
          height: 2,
          index: 1
        },
        index: 1,
        limit: None,
        number: 0,
        rune: Rune(RUNE),
<<<<<<< HEAD
        supply: 10000,
=======
        spacers: 0b111111111111,
        supply: 1000,
>>>>>>> bf378366
        symbol: Some('¢'),
        timestamp: ord::timestamp(2),
      }
    )]
    .into_iter()
    .collect()
  );

  let output = CommandBuilder::new("--regtest --index-runes wallet balance")
    .rpc_server(&rpc_server)
    .run_and_deserialize_output::<ord::subcommand::wallet::balance::Output>();

  assert_eq!(output.runes.unwrap()[&Rune(RUNE)], 10000);
}

#[test]
fn etch_sets_integer_fee_rate_correctly() {
  let rpc_server = test_bitcoincore_rpc::builder()
    .network(Network::Regtest)
    .build();

  create_wallet(&rpc_server);

  rpc_server.mine_blocks(1);

  let output = CommandBuilder::new(
    format!(
    "--index-runes --regtest wallet etch --rune {} --divisibility 1 --fee-rate 100 --supply 1000 --symbol ¢",
    Rune(RUNE),
  ))
  .rpc_server(&rpc_server)
  .run_and_deserialize_output::<Output>();

  rpc_server.mine_blocks(1);

  let tx = rpc_server.tx(2, 1);

  assert_eq!(tx.txid(), output.transaction);

  let output = tx.output.iter().map(|tx_out| tx_out.value).sum::<u64>();

  assert_eq!(output, 50 * COIN_VALUE - tx.vsize() as u64 * 100);
}

#[test]
fn etch_sets_decimal_fee_rate_correctly() {
  let rpc_server = test_bitcoincore_rpc::builder()
    .network(Network::Regtest)
    .build();

  create_wallet(&rpc_server);

  rpc_server.mine_blocks(1);

  let output = CommandBuilder::new(
    format!(
    "--index-runes --regtest wallet etch --rune {} --divisibility 1 --fee-rate 100.5 --supply 1000 --symbol ¢",
    Rune(RUNE),
  ))
  .rpc_server(&rpc_server)
  .run_and_deserialize_output::<Output>();

  rpc_server.mine_blocks(1);

  let tx = rpc_server.tx(2, 1);

  assert_eq!(tx.txid(), output.transaction);

  let output = tx.output.iter().map(|tx_out| tx_out.value).sum::<u64>();

  assert_eq!(output, 50 * COIN_VALUE - (tx.vsize() as f64 * 100.5) as u64);
}

#[test]
fn etch_does_not_select_inscribed_utxos() {
  let rpc_server = test_bitcoincore_rpc::builder()
    .network(Network::Regtest)
    .build();

  create_wallet(&rpc_server);

  rpc_server.mine_blocks(1);

  let output = CommandBuilder::new("--regtest --index-runes wallet balance")
    .rpc_server(&rpc_server)
    .run_and_deserialize_output::<ord::subcommand::wallet::balance::Output>();

  assert_eq!(output.cardinal, 5000000000);

  CommandBuilder::new("--regtest wallet inscribe --fee-rate 0 --file foo.txt --postage 50btc")
    .write("foo.txt", "FOO")
    .rpc_server(&rpc_server)
    .run_and_deserialize_output::<Inscribe>();

  rpc_server.mine_blocks_with_subsidy(1, 0);

  let output = CommandBuilder::new("--regtest --index-runes wallet balance")
    .rpc_server(&rpc_server)
    .run_and_deserialize_output::<ord::subcommand::wallet::balance::Output>();

  assert_eq!(output.cardinal, 0);

  CommandBuilder::new(
    format!(
    "--index-runes --regtest wallet etch --rune {} --divisibility 1 --fee-rate 1 --supply 1000 --symbol ¢",
    Rune(RUNE),
  ))
  .rpc_server(&rpc_server)
  .stderr_regex("error: JSON-RPC error: .*")
  .expected_exit_code(1)
  .run_and_extract_stdout();

  rpc_server.mine_blocks(1);
}

#[test]
fn inscribe_does_not_select_runic_utxos() {
  let rpc_server = test_bitcoincore_rpc::builder()
    .network(Network::Regtest)
    .build();

  create_wallet(&rpc_server);

  rpc_server.mine_blocks_with_subsidy(1, 10000);

  CommandBuilder::new(
    format!(
    "--index-runes --regtest wallet etch --rune {} --divisibility 1 --fee-rate 0 --supply 1000 --symbol ¢",
    Rune(RUNE),
  ))
  .rpc_server(&rpc_server)
  .run_and_deserialize_output::<Output>();

  rpc_server.mine_blocks_with_subsidy(1, 0);

  let output = CommandBuilder::new("--regtest --index-runes wallet balance")
    .rpc_server(&rpc_server)
    .run_and_deserialize_output::<ord::subcommand::wallet::balance::Output>();

  assert_eq!(output.cardinal, 0);
  assert_eq!(output.ordinal, 0);
  assert_eq!(output.runic, Some(10000));

  CommandBuilder::new("--regtest --index-runes wallet inscribe --fee-rate 0 --file foo.txt")
    .write("foo.txt", "FOO")
    .rpc_server(&rpc_server)
    .expected_exit_code(1)
    .expected_stderr("error: wallet contains no cardinal utxos\n")
    .run_and_extract_stdout();
}

#[test]
fn send_amount_does_not_select_runic_utxos() {
  let rpc_server = test_bitcoincore_rpc::builder()
    .network(Network::Regtest)
    .build();

  create_wallet(&rpc_server);

  rpc_server.mine_blocks_with_subsidy(1, 10000);

  CommandBuilder::new(
    format!(
    "--index-runes --regtest wallet etch --rune {} --divisibility 1 --fee-rate 0 --supply 1000 --symbol ¢",
    Rune(RUNE),
  ))
  .rpc_server(&rpc_server)
  .run_and_deserialize_output::<Output>();

  rpc_server.mine_blocks_with_subsidy(1, 0);

  CommandBuilder::new("--regtest --index-runes wallet send --fee-rate 1 bcrt1qs758ursh4q9z627kt3pp5yysm78ddny6txaqgw 600sat")
    .rpc_server(&rpc_server)
    .expected_exit_code(1)
    .stderr_regex("error: JSON-RPC error: .*")
    .run_and_extract_stdout();
}

#[test]
fn send_satpoint_does_not_send_runic_utxos() {
  let rpc_server = test_bitcoincore_rpc::builder()
    .network(Network::Regtest)
    .build();

  create_wallet(&rpc_server);

  rpc_server.mine_blocks_with_subsidy(1, 10000);

  let output = CommandBuilder::new(
    format!(
    "--index-runes --regtest wallet etch --rune {} --divisibility 1 --fee-rate 0 --supply 1000 --symbol ¢",
    Rune(RUNE),
  ))
  .rpc_server(&rpc_server)
  .run_and_deserialize_output::<Output>();

  rpc_server.mine_blocks_with_subsidy(1, 0);

  CommandBuilder::new(format!("--regtest --index-runes wallet send --fee-rate 1 bcrt1qs758ursh4q9z627kt3pp5yysm78ddny6txaqgw {}:1:0", output.transaction))
    .rpc_server(&rpc_server)
    .expected_stderr("error: runic outpoints may not be sent by satpoint\n")
    .expected_exit_code(1)
    .run_and_extract_stdout();
}

#[test]
fn send_inscription_does_not_select_runic_utxos() {
  let rpc_server = test_bitcoincore_rpc::builder()
    .network(Network::Regtest)
    .build();

  create_wallet(&rpc_server);

  rpc_server.mine_blocks_with_subsidy(1, 10000);

  CommandBuilder::new(
    format!(
    "--index-runes --regtest wallet etch --rune {} --divisibility 1 --fee-rate 0 --supply 1000 --symbol ¢",
    Rune(RUNE),
  ))
  .rpc_server(&rpc_server)
  .run_and_deserialize_output::<Output>();

  rpc_server.mine_blocks_with_subsidy(1, 10000);

  let inscribe =
    CommandBuilder::new("--regtest --index-runes wallet inscribe --fee-rate 0 --file foo.txt")
      .write("foo.txt", "FOO")
      .rpc_server(&rpc_server)
      .run_and_deserialize_output::<Inscribe>();

  rpc_server.mine_blocks_with_subsidy(1, 0);

  let output = CommandBuilder::new("--regtest --index-runes wallet balance")
    .rpc_server(&rpc_server)
    .run_and_deserialize_output::<ord::subcommand::wallet::balance::Output>();

  assert_eq!(output.cardinal, 0);
  assert_eq!(output.ordinal, 10000);
  assert_eq!(output.runic, Some(10000));

  CommandBuilder::new(format!("--regtest --index-runes wallet send --postage 10001sat --fee-rate 0 bcrt1qs758ursh4q9z627kt3pp5yysm78ddny6txaqgw {}", inscribe.inscriptions[0].id))
    .rpc_server(&rpc_server)
    .expected_stderr("error: wallet does not contain enough cardinal UTXOs, please add additional funds to wallet.\n")
    .expected_exit_code(1)
    .run_and_extract_stdout();
}<|MERGE_RESOLUTION|>--- conflicted
+++ resolved
@@ -160,12 +160,8 @@
         limit: None,
         number: 0,
         rune: Rune(RUNE),
-<<<<<<< HEAD
+        spacers: 0b111111111111,
         supply: 10000,
-=======
-        spacers: 0b111111111111,
-        supply: 1000,
->>>>>>> bf378366
         symbol: Some('¢'),
         timestamp: ord::timestamp(2),
       }
