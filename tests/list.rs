use super::*;

#[test]
fn output_found() {
  let rpc_server = test_bitcoincore_rpc::spawn();
  CommandBuilder::new("list 4a5e1e4baab89f3a32518a88c31bc87f618f76673e2cc77ab2127b7afdeda33b:0")
    .rpc_server(&rpc_server)
    .expected_stdout("[0,5000000000)\n")
    .run();
}

#[test]
<<<<<<< HEAD
fn split_ranges_are_tracked_correctly() {
  SlowTest::new()
    .command("list 36b5e3d6454fdadf762e8adc28140bbf38ee673c68bf05aaac82add84c0ff862:0")
    .blocks(101)
    .transaction(TransactionOptions {
      slots: &[(1, 0, 0)],
      output_count: 2,
      fee: 0,
      recipient: None,
    })
    .blocks(1)
    .expected_stdout("[5000000000,7500000000)\n")
    .run();

  SlowTest::new()
    .command("list 36b5e3d6454fdadf762e8adc28140bbf38ee673c68bf05aaac82add84c0ff862:1")
    .blocks(101)
    .transaction(TransactionOptions {
      slots: &[(1, 0, 0)],
      output_count: 2,
      fee: 0,
      recipient: None,
    })
    .blocks(1)
    .expected_stdout("[7500000000,10000000000)\n")
    .run();
}

#[test]
fn merge_ranges_are_tracked_correctly() {
  SlowTest::new()
    .command("list 430f77dcea637d90d82ac561f9f1955119c0d25b690da250ba98872e15e9069f:0")
    .blocks(101)
    .transaction(TransactionOptions {
      slots: &[(1, 0, 0)],
      output_count: 2,
      fee: 0,
      recipient: None,
    })
    .blocks(1)
    .transaction(TransactionOptions {
      slots: &[(102, 1, 0), (102, 1, 1)],
      output_count: 1,
      fee: 0,
      recipient: None,
    })
    .blocks(1)
    .expected_stdout("[5000000000,7500000000)\n[7500000000,10000000000)\n")
    .run();
}

#[test]
fn fee_paying_transaction_range() {
  SlowTest::new()
    .command("list a57ccabdca48ada30a5e58459584e43691a56f4fcc51121d8aa9bf1d1c682603:0")
    .blocks(101)
    .transaction(TransactionOptions {
      slots: &[(1, 0, 0)],
      output_count: 2,
      fee: 10,
      recipient: None,
    })
    .blocks(1)
    .expected_stdout("[5000000000,7499999995)\n")
    .run();

  SlowTest::new()
    .command("list a57ccabdca48ada30a5e58459584e43691a56f4fcc51121d8aa9bf1d1c682603:1")
    .blocks(101)
    .transaction(TransactionOptions {
      slots: &[(1, 0, 0)],
      output_count: 2,
      fee: 10,
      recipient: None,
    })
    .blocks(1)
    .expected_stdout("[7499999995,9999999990)\n")
    .run();

  SlowTest::new()
    .command("list 721792011e3200abd01693490de5215b570da0048e55b66514201cb62396e376:0")
    .blocks(101)
    .transaction(TransactionOptions {
      slots: &[(1, 0, 0)],
      output_count: 2,
      fee: 10,
      recipient: None,
    })
    .blocks(1)
    .expected_stdout("[510000000000,515000000000)\n[9999999990,10000000000)\n")
    .run();
}

#[test]
fn two_fee_paying_transaction_range() {
  SlowTest::new()
    .command("list 7f3b38a0bc60f581fd7f4b178ca2a697575000e212c8752b455ec134d160ea9a:0")
    .blocks(102)
    .transaction(TransactionOptions {
      slots: &[(1, 0, 0)],
      output_count: 1,
      fee: 10,
      recipient: None,
    })
    .transaction(TransactionOptions {
      slots: &[(2, 0, 0)],
      output_count: 1,
      fee: 10,
      recipient: None,
    })
    .blocks(1)
    .expected_stdout(
      "[515000000000,520000000000)\n[9999999990,10000000000)\n[14999999990,15000000000)\n",
    )
    .run()
}

#[test]
fn null_output() {
  SlowTest::new()
    .command("list 3dbc87de25bf5a52ddfa8038bda36e09622f4dec7951d81ac43e4b0e8c54bc5b:0")
    .blocks(101)
    .transaction(TransactionOptions {
      slots: &[(1, 0, 0)],
      output_count: 1,
      fee: 50 * COIN_VALUE,
      recipient: None,
    })
    .blocks(1)
    .expected_stdout("")
    .run()
}

#[test]
fn null_input() {
  SlowTest::new()
    .command("list 3dbc87de25bf5a52ddfa8038bda36e09622f4dec7951d81ac43e4b0e8c54bc5b:0")
    .blocks(101)
    .transaction(TransactionOptions {
      slots: &[(1, 0, 0)],
      output_count: 1,
      fee: 50 * COIN_VALUE,
      recipient: None,
    })
    .blocks(1)
    .transaction(TransactionOptions {
      slots: &[(102, 1, 0)],
      output_count: 1,
      fee: 0,
      recipient: None,
    })
    .expected_stdout("")
    .run()
}

#[test]
#[ignore]
fn old_transactions_are_pruned() {
  SlowTest::new()
    .command("list 150ba822b458a19615e70a604d8dd9d3482fc165fa4e9cc150d74e11916ce8ae:0")
    .blocks(101)
    .transaction(TransactionOptions {
      slots: &[(1, 0, 0)],
      output_count: 1,
      fee: 50 * COIN_VALUE,
      recipient: None
    })
    .blocks(1)
    .expected_stderr("error: Output spent in transaction 3dbc87de25bf5a52ddfa8038bda36e09622f4dec7951d81ac43e4b0e8c54bc5b\n")
=======
fn output_not_found() {
  let rpc_server = test_bitcoincore_rpc::spawn();
  CommandBuilder::new("list 0000000000000000000000000000000000000000000000000000000000000000:0")
    .rpc_server(&rpc_server)
>>>>>>> e0a480eb
    .expected_status(1)
    .expected_stderr("error: Output not found\n")
    .run();
}<|MERGE_RESOLUTION|>--- conflicted
+++ resolved
@@ -10,182 +10,10 @@
 }
 
 #[test]
-<<<<<<< HEAD
-fn split_ranges_are_tracked_correctly() {
-  SlowTest::new()
-    .command("list 36b5e3d6454fdadf762e8adc28140bbf38ee673c68bf05aaac82add84c0ff862:0")
-    .blocks(101)
-    .transaction(TransactionOptions {
-      slots: &[(1, 0, 0)],
-      output_count: 2,
-      fee: 0,
-      recipient: None,
-    })
-    .blocks(1)
-    .expected_stdout("[5000000000,7500000000)\n")
-    .run();
-
-  SlowTest::new()
-    .command("list 36b5e3d6454fdadf762e8adc28140bbf38ee673c68bf05aaac82add84c0ff862:1")
-    .blocks(101)
-    .transaction(TransactionOptions {
-      slots: &[(1, 0, 0)],
-      output_count: 2,
-      fee: 0,
-      recipient: None,
-    })
-    .blocks(1)
-    .expected_stdout("[7500000000,10000000000)\n")
-    .run();
-}
-
-#[test]
-fn merge_ranges_are_tracked_correctly() {
-  SlowTest::new()
-    .command("list 430f77dcea637d90d82ac561f9f1955119c0d25b690da250ba98872e15e9069f:0")
-    .blocks(101)
-    .transaction(TransactionOptions {
-      slots: &[(1, 0, 0)],
-      output_count: 2,
-      fee: 0,
-      recipient: None,
-    })
-    .blocks(1)
-    .transaction(TransactionOptions {
-      slots: &[(102, 1, 0), (102, 1, 1)],
-      output_count: 1,
-      fee: 0,
-      recipient: None,
-    })
-    .blocks(1)
-    .expected_stdout("[5000000000,7500000000)\n[7500000000,10000000000)\n")
-    .run();
-}
-
-#[test]
-fn fee_paying_transaction_range() {
-  SlowTest::new()
-    .command("list a57ccabdca48ada30a5e58459584e43691a56f4fcc51121d8aa9bf1d1c682603:0")
-    .blocks(101)
-    .transaction(TransactionOptions {
-      slots: &[(1, 0, 0)],
-      output_count: 2,
-      fee: 10,
-      recipient: None,
-    })
-    .blocks(1)
-    .expected_stdout("[5000000000,7499999995)\n")
-    .run();
-
-  SlowTest::new()
-    .command("list a57ccabdca48ada30a5e58459584e43691a56f4fcc51121d8aa9bf1d1c682603:1")
-    .blocks(101)
-    .transaction(TransactionOptions {
-      slots: &[(1, 0, 0)],
-      output_count: 2,
-      fee: 10,
-      recipient: None,
-    })
-    .blocks(1)
-    .expected_stdout("[7499999995,9999999990)\n")
-    .run();
-
-  SlowTest::new()
-    .command("list 721792011e3200abd01693490de5215b570da0048e55b66514201cb62396e376:0")
-    .blocks(101)
-    .transaction(TransactionOptions {
-      slots: &[(1, 0, 0)],
-      output_count: 2,
-      fee: 10,
-      recipient: None,
-    })
-    .blocks(1)
-    .expected_stdout("[510000000000,515000000000)\n[9999999990,10000000000)\n")
-    .run();
-}
-
-#[test]
-fn two_fee_paying_transaction_range() {
-  SlowTest::new()
-    .command("list 7f3b38a0bc60f581fd7f4b178ca2a697575000e212c8752b455ec134d160ea9a:0")
-    .blocks(102)
-    .transaction(TransactionOptions {
-      slots: &[(1, 0, 0)],
-      output_count: 1,
-      fee: 10,
-      recipient: None,
-    })
-    .transaction(TransactionOptions {
-      slots: &[(2, 0, 0)],
-      output_count: 1,
-      fee: 10,
-      recipient: None,
-    })
-    .blocks(1)
-    .expected_stdout(
-      "[515000000000,520000000000)\n[9999999990,10000000000)\n[14999999990,15000000000)\n",
-    )
-    .run()
-}
-
-#[test]
-fn null_output() {
-  SlowTest::new()
-    .command("list 3dbc87de25bf5a52ddfa8038bda36e09622f4dec7951d81ac43e4b0e8c54bc5b:0")
-    .blocks(101)
-    .transaction(TransactionOptions {
-      slots: &[(1, 0, 0)],
-      output_count: 1,
-      fee: 50 * COIN_VALUE,
-      recipient: None,
-    })
-    .blocks(1)
-    .expected_stdout("")
-    .run()
-}
-
-#[test]
-fn null_input() {
-  SlowTest::new()
-    .command("list 3dbc87de25bf5a52ddfa8038bda36e09622f4dec7951d81ac43e4b0e8c54bc5b:0")
-    .blocks(101)
-    .transaction(TransactionOptions {
-      slots: &[(1, 0, 0)],
-      output_count: 1,
-      fee: 50 * COIN_VALUE,
-      recipient: None,
-    })
-    .blocks(1)
-    .transaction(TransactionOptions {
-      slots: &[(102, 1, 0)],
-      output_count: 1,
-      fee: 0,
-      recipient: None,
-    })
-    .expected_stdout("")
-    .run()
-}
-
-#[test]
-#[ignore]
-fn old_transactions_are_pruned() {
-  SlowTest::new()
-    .command("list 150ba822b458a19615e70a604d8dd9d3482fc165fa4e9cc150d74e11916ce8ae:0")
-    .blocks(101)
-    .transaction(TransactionOptions {
-      slots: &[(1, 0, 0)],
-      output_count: 1,
-      fee: 50 * COIN_VALUE,
-      recipient: None
-    })
-    .blocks(1)
-    .expected_stderr("error: Output spent in transaction 3dbc87de25bf5a52ddfa8038bda36e09622f4dec7951d81ac43e4b0e8c54bc5b\n")
-=======
 fn output_not_found() {
   let rpc_server = test_bitcoincore_rpc::spawn();
   CommandBuilder::new("list 0000000000000000000000000000000000000000000000000000000000000000:0")
     .rpc_server(&rpc_server)
->>>>>>> e0a480eb
     .expected_status(1)
     .expected_stderr("error: Output not found\n")
     .run();
