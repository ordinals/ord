use {
  super::*,
  ord::subcommand::list::{Output, Range},
};

#[test]
fn output_found() {
  let core = mockcore::spawn();
  let output = CommandBuilder::new(
    "--index-sats list 4a5e1e4baab89f3a32518a88c31bc87f618f76673e2cc77ab2127b7afdeda33b:0",
  )
<<<<<<< HEAD
  .bitcoin_rpc_server(&rpc_server)
=======
  .core(&core)
>>>>>>> 78889aed
  .run_and_deserialize_output::<Output>();

  assert_eq!(
    output,
    Output {
      ranges: Some(vec![Range {
        end: 50 * COIN_VALUE,
        name: "nvtdijuwxlp".into(),
        offset: 0,
        rarity: "mythic".parse().unwrap(),
        size: 50 * COIN_VALUE,
        start: 0,
      }]),
      spent: false,
    }
  );
}

#[test]
fn output_not_found() {
  let core = mockcore::spawn();
  CommandBuilder::new(
    "--index-sats list 0000000000000000000000000000000000000000000000000000000000000000:0",
  )
<<<<<<< HEAD
  .bitcoin_rpc_server(&rpc_server)
=======
  .core(&core)
>>>>>>> 78889aed
  .expected_exit_code(1)
  .expected_stderr("error: output not found\n")
  .run_and_extract_stdout();
}

#[test]
fn no_satoshi_index() {
  let core = mockcore::spawn();
  CommandBuilder::new("list 4a5e1e4baab89f3a32518a88c31bc87f618f76673e2cc77ab2127b7afdeda33b:0")
<<<<<<< HEAD
    .bitcoin_rpc_server(&rpc_server)
=======
    .core(&core)
>>>>>>> 78889aed
    .expected_stderr("error: list requires index created with `--index-sats` flag\n")
    .expected_exit_code(1)
    .run_and_extract_stdout();
}<|MERGE_RESOLUTION|>--- conflicted
+++ resolved
@@ -9,11 +9,7 @@
   let output = CommandBuilder::new(
     "--index-sats list 4a5e1e4baab89f3a32518a88c31bc87f618f76673e2cc77ab2127b7afdeda33b:0",
   )
-<<<<<<< HEAD
-  .bitcoin_rpc_server(&rpc_server)
-=======
   .core(&core)
->>>>>>> 78889aed
   .run_and_deserialize_output::<Output>();
 
   assert_eq!(
@@ -38,11 +34,7 @@
   CommandBuilder::new(
     "--index-sats list 0000000000000000000000000000000000000000000000000000000000000000:0",
   )
-<<<<<<< HEAD
-  .bitcoin_rpc_server(&rpc_server)
-=======
   .core(&core)
->>>>>>> 78889aed
   .expected_exit_code(1)
   .expected_stderr("error: output not found\n")
   .run_and_extract_stdout();
@@ -52,11 +44,7 @@
 fn no_satoshi_index() {
   let core = mockcore::spawn();
   CommandBuilder::new("list 4a5e1e4baab89f3a32518a88c31bc87f618f76673e2cc77ab2127b7afdeda33b:0")
-<<<<<<< HEAD
-    .bitcoin_rpc_server(&rpc_server)
-=======
     .core(&core)
->>>>>>> 78889aed
     .expected_stderr("error: list requires index created with `--index-sats` flag\n")
     .expected_exit_code(1)
     .run_and_extract_stdout();
