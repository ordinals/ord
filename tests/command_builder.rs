--- conflicted
+++ resolved
@@ -34,11 +34,8 @@
   expected_stderr: Expected,
   expected_stdout: Expected,
   rpc_server_url: Option<String>,
-<<<<<<< HEAD
   p2p_port: Option<String>,
-=======
   stdin: Vec<u8>,
->>>>>>> 8cdcca77
   tempdir: TempDir,
 }
 
@@ -50,11 +47,8 @@
       expected_stderr: Expected::String(String::new()),
       expected_stdout: Expected::String(String::new()),
       rpc_server_url: None,
-<<<<<<< HEAD
       p2p_port: None,
-=======
       stdin: Vec::new(),
->>>>>>> 8cdcca77
       tempdir: TempDir::new().unwrap(),
     }
   }
