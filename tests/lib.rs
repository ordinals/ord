#![allow(clippy::type_complexity)]

use {
  self::{command_builder::CommandBuilder, expected::Expected, test_server::TestServer},
  bitcoin::{
    address::{Address, NetworkUnchecked},
    blockdata::constants::COIN_VALUE,
    Network, OutPoint, Txid,
  },
  executable_path::executable_path,
<<<<<<< HEAD
  include_dir::{include_dir, Dir},
=======
  ord::{
    inscription_id::InscriptionId,
    rarity::Rarity,
    templates::{
      block::BlockJson, inscription::InscriptionJson, inscriptions::InscriptionsJson,
      output::OutputJson, sat::SatJson,
    },
    SatPoint,
  },
>>>>>>> 19db94a8
  pretty_assertions::assert_eq as pretty_assert_eq,
  regex::Regex,
  reqwest::{StatusCode, Url},
  serde::de::DeserializeOwned,
  std::{
    collections::BTreeMap,
    fs,
    io::Write,
    net::TcpListener,
    path::Path,
    process::{Child, Command, Stdio},
    str::{self, FromStr},
    thread,
    time::Duration,
  },
  tempfile::TempDir,
  test_bitcoincore_rpc::{Sent, TransactionTemplate},
};

macro_rules! assert_regex_match {
  ($string:expr, $pattern:expr $(,)?) => {
    let regex = Regex::new(&format!("^(?s){}$", $pattern)).unwrap();
    let string = $string;

    if !regex.is_match(string.as_ref()) {
      panic!(
        "Regex:\n\n{}\n\n…did not match string:\n\n{}",
        regex, string
      );
    }
  };
}

type Inscribe = ord::subcommand::wallet::inscribe::Output;

<<<<<<< HEAD
static INSCRIPTION_DIR: Dir<'_> = include_dir!("tests/inscriptions");

fn inscribe(rpc_server: &test_bitcoincore_rpc::Handle, filename: &str) -> Inscribe {
  rpc_server.mine_blocks(1);

  let content = INSCRIPTION_DIR
    .get_file(filename)
    .unwrap()
    .contents_utf8()
    .unwrap();

  let output = CommandBuilder::new(format!("wallet inscribe {filename}"))
    .write(filename, content)
=======
fn inscribe(rpc_server: &test_bitcoincore_rpc::Handle) -> (InscriptionId, Txid) {
  rpc_server.mine_blocks(1);

  let output = CommandBuilder::new("wallet inscribe --fee-rate 1 --file foo.txt")
    .write("foo.txt", "FOO")
>>>>>>> 19db94a8
    .rpc_server(rpc_server)
    .run_and_deserialize_output::<Inscribe>();

  rpc_server.mine_blocks(1);

  assert_eq!(output.inscriptions.len(), 1);

  (output.inscriptions[0].id, output.reveal)
}

fn envelope(payload: &[&[u8]]) -> bitcoin::Witness {
  let mut builder = bitcoin::script::Builder::new()
    .push_opcode(bitcoin::opcodes::OP_FALSE)
    .push_opcode(bitcoin::opcodes::all::OP_IF);

  for data in payload {
    let mut buf = bitcoin::script::PushBytesBuf::new();
    buf.extend_from_slice(data).unwrap();
    builder = builder.push_slice(buf);
  }

  let script = builder
    .push_opcode(bitcoin::opcodes::all::OP_ENDIF)
    .into_script();

  bitcoin::Witness::from_slice(&[script.into_bytes(), Vec::new()])
}

fn create_wallet(rpc_server: &test_bitcoincore_rpc::Handle) {
  CommandBuilder::new(format!("--chain {} wallet create", rpc_server.network()))
    .rpc_server(rpc_server)
    .run_and_deserialize_output::<ord::subcommand::wallet::create::Output>();
}

mod command_builder;
mod expected;
mod test_server;

mod core;
mod decode;
mod epochs;
mod find;
mod index;
mod info;
mod json_api;
mod list;
mod parse;
mod server;
mod subsidy;
mod supply;
mod traits;
mod version;
mod wallet;<|MERGE_RESOLUTION|>--- conflicted
+++ resolved
@@ -8,9 +8,6 @@
     Network, OutPoint, Txid,
   },
   executable_path::executable_path,
-<<<<<<< HEAD
-  include_dir::{include_dir, Dir},
-=======
   ord::{
     inscription_id::InscriptionId,
     rarity::Rarity,
@@ -20,7 +17,6 @@
     },
     SatPoint,
   },
->>>>>>> 19db94a8
   pretty_assertions::assert_eq as pretty_assert_eq,
   regex::Regex,
   reqwest::{StatusCode, Url},
@@ -56,27 +52,11 @@
 
 type Inscribe = ord::subcommand::wallet::inscribe::Output;
 
-<<<<<<< HEAD
-static INSCRIPTION_DIR: Dir<'_> = include_dir!("tests/inscriptions");
-
-fn inscribe(rpc_server: &test_bitcoincore_rpc::Handle, filename: &str) -> Inscribe {
-  rpc_server.mine_blocks(1);
-
-  let content = INSCRIPTION_DIR
-    .get_file(filename)
-    .unwrap()
-    .contents_utf8()
-    .unwrap();
-
-  let output = CommandBuilder::new(format!("wallet inscribe {filename}"))
-    .write(filename, content)
-=======
 fn inscribe(rpc_server: &test_bitcoincore_rpc::Handle) -> (InscriptionId, Txid) {
   rpc_server.mine_blocks(1);
 
   let output = CommandBuilder::new("wallet inscribe --fee-rate 1 --file foo.txt")
     .write("foo.txt", "FOO")
->>>>>>> 19db94a8
     .rpc_server(rpc_server)
     .run_and_deserialize_output::<Inscribe>();
 
