#![allow(clippy::type_complexity)]

use {
  bdk::{
    blockchain::{
      rpc::{RpcBlockchain, RpcConfig},
      ConfigurableBlockchain,
    },
    database::MemoryDatabase,
    keys::bip39::Mnemonic,
    template::Bip84,
    wallet::{signer::SignOptions, AddressIndex, SyncOptions, Wallet},
    KeychainKind,
  },
  bitcoin::hash_types::Txid,
  bitcoin::{network::constants::Network, Block, OutPoint},
  bitcoincore_rpc::{Client, RawTx, RpcApi},
  executable_path::executable_path,
  nix::{
    sys::signal::{self, Signal},
    unistd::Pid,
  },
  regex::Regex,
  std::{
    collections::BTreeMap,
    error::Error,
    ffi::OsString,
    fs,
    net::TcpListener,
    process::{Child, Command, Stdio},
    str,
    sync::Once,
    thread::sleep,
    time::{Duration, Instant},
  },
  tempfile::TempDir,
  unindent::Unindent,
};

mod epochs;
mod find;
mod index;
mod info;
mod list;
mod name;
mod nft;
mod range;
mod server;
mod supply;
mod traits;
mod version;
mod wallet;

type Result<T = ()> = std::result::Result<T, Box<dyn Error>>;

<<<<<<< HEAD
static ONCE: Once = Once::new();

fn free_port() -> Result<u16> {
  Ok(TcpListener::bind("127.0.0.1:0")?.local_addr()?.port())
}

=======
#[derive(Debug)]
>>>>>>> 09e0f21d
enum Expected {
  String(String),
  Regex(Regex),
  Ignore,
}

<<<<<<< HEAD
enum Event<'a> {
  Blocks(u64),
=======
impl Expected {
  fn regex(pattern: &str) -> Self {
    Self::Regex(Regex::new(&format!("^(?s){}$", pattern)).unwrap())
  }

  fn assert_match(&self, output: &str) {
    match self {
      Self::String(string) => assert_eq!(output, string),
      Self::Regex(regex) => assert!(
        regex.is_match(output),
        "output did not match regex: {:?}",
        output
      ),
      Self::Ignore => {}
    }
  }
}

enum Event {
  Block(Block),
>>>>>>> 09e0f21d
  Request(String, u16, String),
  Transaction(TransactionOptions<'a>),
}

struct Output {
  stdout: String,
  tempdir: TempDir,
}

struct TransactionOptions<'a> {
  slots: &'a [(usize, usize, usize)],
  output_count: usize,
  fee: u64,
}

struct Test<'a> {
  args: Vec<String>,
  _bitcoind: Bitcoind,
  blockchain: RpcBlockchain,
  client: Client,
  rpc_port: u16,
  envs: Vec<(OsString, OsString)>,
  events: Vec<Event<'a>>,
  expected_status: i32,
  expected_stderr: Expected,
  expected_stdout: Expected,
  tempdir: TempDir,
  wallet: Wallet<MemoryDatabase>,
}

struct Bitcoind(Child);

impl Drop for Bitcoind {
  fn drop(&mut self) {
    self.0.kill().unwrap();
  }
}

impl<'a> Test<'a> {
  fn new() -> Result<Self> {
    Self::with_tempdir(TempDir::new()?)
  }

  fn with_tempdir(tempdir: TempDir) -> Result<Self> {
    ONCE.call_once(|| {
      env_logger::init();
    });

    let datadir = tempdir.path().join("bitcoin");

    fs::create_dir(&datadir).unwrap();

    let rpc_port = free_port()?;

    let bitcoind = Command::new("bitcoind")
      // todo:
      // disable network?
      .args(&[
        "-minrelaytxfee=0",
        "-blockmintxfee=0",
        "-dustrelayfee=0",
        "-maxtxfee=21000000",
        "-datadir=bitcoin",
        "-regtest",
        &format!("-rpcport={rpc_port}"),
      ])
      .current_dir(&tempdir.path())
      .spawn()
      .unwrap();

    let cookiefile = datadir.join("regtest/.cookie");

    while !cookiefile.is_file() {}

    let client = Client::new(
      &format!("localhost:{rpc_port}"),
      bitcoincore_rpc::Auth::CookieFile(cookiefile.clone()),
    )?;

    loop {
      let mut attempts = 0;
      match client.get_blockchain_info() {
        Ok(_) => break,
        Err(error) => {
          attempts += 1;
          if attempts > 300 {
            panic!("Failed to connect to bitcoind: {error}");
          }
          sleep(Duration::from_millis(100));
        }
      }
    }

    let wallet = Wallet::new(
      Bip84(
        (
          Mnemonic::parse("book fit fly ketchup also elevator scout mind edit fatal where rookie")?,
          None,
        ),
        KeychainKind::External,
      ),
      None,
      Network::Regtest,
      MemoryDatabase::new(),
    )?;

    let blockchain = RpcBlockchain::from_config(&RpcConfig {
      url: format!("localhost:{rpc_port}"),
      auth: bdk::blockchain::rpc::Auth::Cookie { file: cookiefile },
      network: Network::Regtest,
      wallet_name: "test".to_string(),
      skip_blocks: None,
    })?;

    let test = Self {
      args: Vec::new(),
      client,
      blockchain,
      _bitcoind: Bitcoind(bitcoind),
      envs: Vec::new(),
      events: Vec::new(),
      expected_status: 0,
      expected_stderr: Expected::Ignore,
      expected_stdout: Expected::String(String::new()),
      rpc_port,
      tempdir,
      wallet,
    };

    test.sync()?;

    Ok(test)
  }

  fn command(self, args: &str) -> Self {
    Self {
      args: args.split_whitespace().map(str::to_owned).collect(),
      ..self
    }
  }

  fn args(self, args: &[&str]) -> Self {
    Self {
      args: self
        .args
        .into_iter()
        .chain(args.iter().cloned().map(str::to_owned))
        .collect(),
      ..self
    }
  }

  fn expected_stdout(self, expected_stdout: impl AsRef<str>) -> Self {
    Self {
      expected_stdout: Expected::String(expected_stdout.as_ref().to_owned()),
      ..self
    }
  }

  fn stdout_regex(self, expected_stdout: impl AsRef<str>) -> Self {
    Self {
      expected_stdout: Expected::regex(expected_stdout.as_ref()),
      ..self
    }
  }

  fn set_home_to_tempdir(mut self) -> Self {
    self
      .envs
      .push((OsString::from("HOME"), OsString::from(self.tempdir.path())));

    self
  }

  fn expected_stderr(self, expected_stderr: &str) -> Self {
    Self {
      expected_stderr: Expected::String(expected_stderr.to_owned()),
      ..self
    }
  }

  fn stderr_regex(self, expected_stderr: impl AsRef<str>) -> Self {
    Self {
      expected_stderr: Expected::regex(expected_stderr.as_ref()),
      ..self
    }
  }

  fn expected_status(self, expected_status: i32) -> Self {
    Self {
      expected_status,
      ..self
    }
  }

  fn ignore_stdout(self) -> Self {
    Self {
      expected_stdout: Expected::Ignore,
      ..self
    }
  }

  fn request(mut self, path: &str, status: u16, response: &str) -> Self {
    self.events.push(Event::Request(
      path.to_string(),
      status,
      response.to_string(),
    ));
    self
  }

  fn run(self) -> Result {
    self.test(None).map(|_| ())
  }

  fn output(self) -> Result<Output> {
    self.test(None)
  }

  fn run_server(self, port: u16) -> Result {
    self.test(Some(port)).map(|_| ())
  }

<<<<<<< HEAD
  fn get_block(&self, height: u64) -> Result<Block> {
    Ok(
      self
        .client
        .get_block(&self.client.get_block_hash(height)?)?,
    )
=======
  fn run_server_output(self, port: u16) -> Output {
    self.test(Some(port)).unwrap()
  }

  fn blocks(&self) -> impl Iterator<Item = &Block> + '_ {
    self.events.iter().filter_map(|event| match event {
      Event::Block(block) => Some(block),
      _ => None,
    })
>>>>>>> 09e0f21d
  }

  fn sync(&self) -> Result {
    self.wallet.sync(&self.blockchain, SyncOptions::default())?;
    Ok(())
  }

  fn blocks(mut self, n: u64) -> Self {
    self.events.push(Event::Blocks(n));
    self
  }

  fn test(self, port: Option<u16>) -> Result<Output> {
    let client = reqwest::blocking::Client::new();

    let (healthy, child) = if let Some(port) = port {
      let child = Command::new(executable_path("ord"))
        .envs(self.envs.clone())
        .stdin(Stdio::null())
        .stdout(Stdio::piped())
        .stderr(if !matches!(self.expected_stderr, Expected::Ignore) {
          Stdio::piped()
        } else {
          Stdio::inherit()
        })
        .current_dir(&self.tempdir)
        .arg(format!("--rpc-url=localhost:{}", self.rpc_port))
        .arg("--cookie-file=bitcoin/regtest/.cookie")
        .args(self.args.clone())
        .spawn()?;

      let start = Instant::now();
      let mut healthy = false;

      loop {
        if let Ok(response) = client
          .get(&format!("http://127.0.0.1:{port}/status"))
          .send()
        {
          if response.status().is_success() {
            healthy = true;
            break;
          }
        }

        if Instant::now() - start > Duration::from_secs(1) {
          break;
        }

        sleep(Duration::from_millis(100));
      }

      (healthy, Some(child))
    } else {
      (false, None)
    };

    // let mut height = 0;
    let mut successful_requests = 0;

    for event in &self.events {
      match event {
        Event::Blocks(n) => {
          self
            .client
            .generate_to_address(*n, &self.wallet.get_address(AddressIndex::Peek(0))?.address)?;

          // height += 1;

          // for (t, transaction) in self.get_block(height)?.txdata.iter().enumerate() {
          //   log::info!("tx: {height}x{t}: {}", transaction.txid());
          // }
        }
        Event::Request(request, status, expected_response) => {
          if healthy {
            let response = client
              .get(&format!("http://127.0.0.1:{}/{request}", port.unwrap()))
              .send()?;
            log::info!("{:?}", response);
            assert_eq!(response.status().as_u16(), *status);
            assert_eq!(response.text()?, *expected_response);
            successful_requests += 1;
          } else {
            panic!("Tried to make a request when unhealthy");
          }
        }
        Event::Transaction(options) => {
          self.sync()?;

          let input_value = options
            .slots
            .iter()
            .map(|slot| self.get_block(slot.0 as u64).unwrap().txdata[slot.1].output[slot.2].value)
            .sum::<u64>();

          let output_value = input_value - options.fee;

          let (mut psbt, _) = {
            let mut builder = self.wallet.build_tx();

            builder
              .manually_selected_only()
              .fee_absolute(options.fee)
              .allow_dust(true)
              .add_utxos(
                &options
                  .slots
                  .iter()
                  .map(|slot| OutPoint {
                    txid: self.get_block(slot.0 as u64).unwrap().txdata[slot.1].txid(),
                    vout: slot.2 as u32,
                  })
                  .collect::<Vec<OutPoint>>(),
              )?
              .set_recipients(vec![
                (
                  self
                    .wallet
                    .get_address(AddressIndex::Peek(0))?
                    .address
                    .script_pubkey(),
                  output_value / options.output_count as u64
                );
                options.output_count
              ]);

            builder.finish()?
          };

          if !self.wallet.sign(&mut psbt, SignOptions::default())? {
            panic!("Failed to sign transaction");
          }

          self.client.call::<Txid>(
            "sendrawtransaction",
            &[psbt.extract_tx().raw_hex().into(), 21000000.into()],
          )?;
        }
      }
    }

    let child = if let Some(child) = child {
      signal::kill(Pid::from_raw(child.id() as i32), Signal::SIGINT)?;
      child
    } else {
      Command::new(executable_path("ord"))
        .envs(self.envs.clone())
        .stdin(Stdio::null())
        .stdout(Stdio::piped())
        .stderr(if !matches!(self.expected_stderr, Expected::Ignore) {
          Stdio::piped()
        } else {
          Stdio::inherit()
        })
        .current_dir(&self.tempdir)
        .arg(format!("--rpc-url=localhost:{}", self.rpc_port))
        .arg("--cookie-file=bitcoin/regtest/.cookie")
        .args(self.args.clone())
        .spawn()?
    };

    let output = child.wait_with_output()?;

    let stdout = str::from_utf8(&output.stdout)?;
    let stderr = str::from_utf8(&output.stderr)?;

    if output.status.code() != Some(self.expected_status) {
      panic!(
        "Test failed: {}\nstdout:\n{}\nstderr:\n{}",
        output.status, stdout, stderr
      );
    }

    let log_line_re = Regex::new(r"(?m)^\[.*\n")?;

    for log_line in log_line_re.find_iter(stderr) {
      print!("{}", log_line.as_str())
    }

    let stripped_stderr = log_line_re.replace_all(stderr, "");

    self.expected_stderr.assert_match(&stripped_stderr);
    self.expected_stdout.assert_match(stdout);

    assert_eq!(
      successful_requests,
      self
        .events
        .iter()
        .filter(|event| matches!(event, Event::Request(..)))
        .count(),
      "Unsuccessful requests"
    );

    Ok(Output {
      stdout: stdout.to_string(),
      tempdir: self.tempdir,
    })
  }

  // todo: remove this
  fn block(mut self) -> Self {
    self.events.push(Event::Blocks(1));
    self
  }

  fn transaction(mut self, options: TransactionOptions<'a>) -> Self {
    self.events.push(Event::Transaction(options));
    self
  }

  fn write(self, path: &str, contents: &str) -> Result<Self> {
    fs::write(self.tempdir.path().join(path), contents)?;
    Ok(self)
  }
}<|MERGE_RESOLUTION|>--- conflicted
+++ resolved
@@ -53,26 +53,19 @@
 
 type Result<T = ()> = std::result::Result<T, Box<dyn Error>>;
 
-<<<<<<< HEAD
 static ONCE: Once = Once::new();
 
 fn free_port() -> Result<u16> {
   Ok(TcpListener::bind("127.0.0.1:0")?.local_addr()?.port())
 }
 
-=======
 #[derive(Debug)]
->>>>>>> 09e0f21d
 enum Expected {
   String(String),
   Regex(Regex),
   Ignore,
 }
 
-<<<<<<< HEAD
-enum Event<'a> {
-  Blocks(u64),
-=======
 impl Expected {
   fn regex(pattern: &str) -> Self {
     Self::Regex(Regex::new(&format!("^(?s){}$", pattern)).unwrap())
@@ -91,9 +84,8 @@
   }
 }
 
-enum Event {
-  Block(Block),
->>>>>>> 09e0f21d
+enum Event<'a> {
+  Blocks(u64),
   Request(String, u16, String),
   Transaction(TransactionOptions<'a>),
 }
@@ -317,24 +309,16 @@
     self.test(Some(port)).map(|_| ())
   }
 
-<<<<<<< HEAD
   fn get_block(&self, height: u64) -> Result<Block> {
     Ok(
       self
         .client
         .get_block(&self.client.get_block_hash(height)?)?,
     )
-=======
+  }
+
   fn run_server_output(self, port: u16) -> Output {
     self.test(Some(port)).unwrap()
-  }
-
-  fn blocks(&self) -> impl Iterator<Item = &Block> + '_ {
-    self.events.iter().filter_map(|event| match event {
-      Event::Block(block) => Some(block),
-      _ => None,
-    })
->>>>>>> 09e0f21d
   }
 
   fn sync(&self) -> Result {
