--- conflicted
+++ resolved
@@ -1,11 +1,7 @@
 #![allow(clippy::type_complexity)]
 
 use {
-<<<<<<< HEAD
-  self::{state::State, test::Test},
-=======
   self::{state::State, test::Test, transaction_options::TransactionOptions},
->>>>>>> 76b71afb
   bdk::{
     blockchain::{
       rpc::{RpcBlockchain, RpcConfig},
@@ -17,28 +13,17 @@
     wallet::{signer::SignOptions, AddressIndex, SyncOptions, Wallet},
     KeychainKind,
   },
-<<<<<<< HEAD
-  bitcoin::hash_types::Txid,
-  bitcoin::util::address::Address,
-  bitcoin::{network::constants::Network, Block, OutPoint},
-=======
   bitcoin::{hash_types::Txid, network::constants::Network, Address, Block, OutPoint},
->>>>>>> 76b71afb
   bitcoincore_rpc::{Client, RawTx, RpcApi},
   executable_path::executable_path,
   log::LevelFilter,
   regex::Regex,
-  std::str::FromStr,
   std::{
     collections::BTreeMap,
     fs,
     net::TcpListener,
     process::{Child, Command, Stdio},
-<<<<<<< HEAD
-    str,
-=======
     str::{self, FromStr},
->>>>>>> 76b71afb
     sync::Once,
     thread::sleep,
     time::Duration,
@@ -62,52 +47,4 @@
 mod traits;
 mod transaction_options;
 mod version;
-<<<<<<< HEAD
-mod wallet;
-
-fn free_port() -> u16 {
-  TcpListener::bind("127.0.0.1:0")
-    .unwrap()
-    .local_addr()
-    .unwrap()
-    .port()
-}
-
-#[derive(Debug)]
-enum Expected {
-  String(String),
-  Regex(Regex),
-  Ignore,
-}
-
-impl Expected {
-  fn regex(pattern: &str) -> Self {
-    Self::Regex(Regex::new(&format!("^(?s){}$", pattern)).unwrap())
-  }
-
-  fn assert_match(&self, output: &str) {
-    match self {
-      Self::String(string) => assert_eq!(output, string),
-      Self::Regex(regex) => assert!(
-        regex.is_match(output),
-        "output did not match regex: {:?}",
-        output
-      ),
-      Self::Ignore => {}
-    }
-  }
-}
-
-struct Output {
-  state: State,
-  stdout: String,
-}
-
-struct TransactionOptions<'a> {
-  slots: &'a [(usize, usize, usize)],
-  output_count: usize,
-  fee: u64,
-}
-=======
-mod wallet;
->>>>>>> 76b71afb
+mod wallet;