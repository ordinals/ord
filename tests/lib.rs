--- conflicted
+++ resolved
@@ -12,20 +12,9 @@
     wallet::{signer::SignOptions, AddressIndex, SyncOptions, Wallet},
     KeychainKind,
   },
-<<<<<<< HEAD
-  core::str::FromStr,
-  electrsd::bitcoind::{
-    bitcoincore_rpc::{
-      bitcoin::{Address, Amount},
-      RpcApi,
-    },
-    BitcoinD as Bitcoind,
-  },
-=======
   bitcoin::hash_types::Txid,
   bitcoin::{network::constants::Network, Block, OutPoint},
   bitcoincore_rpc::{Client, RawTx, RpcApi},
->>>>>>> f268fea3
   executable_path::executable_path,
   log::LevelFilter,
   nix::{
@@ -103,11 +92,6 @@
 }
 
 struct Output {
-<<<<<<< HEAD
-  bitcoind: Bitcoind,
-  calls: Vec<String>,
-=======
->>>>>>> f268fea3
   stdout: String,
   tempdir: TempDir,
 }
@@ -120,14 +104,10 @@
 
 struct Test<'a> {
   args: Vec<String>,
-<<<<<<< HEAD
-  bitcoind: Bitcoind,
-=======
   _bitcoind: Bitcoind,
   blockchain: RpcBlockchain,
   client: Client,
   rpc_port: u16,
->>>>>>> f268fea3
   envs: Vec<(OsString, OsString)>,
   events: Vec<Event<'a>>,
   expected_status: i32,
@@ -147,18 +127,6 @@
 
 impl<'a> Test<'a> {
   fn new() -> Result<Self> {
-<<<<<<< HEAD
-    Ok(Self::with_tempdir(TempDir::new()?)?)
-  }
-
-  fn with_tempdir(tempdir: TempDir) -> Result<Self> {
-    Ok(Self {
-      args: Vec::new(),
-      bitcoind: Bitcoind::with_conf(
-        electrsd::bitcoind::downloaded_exe_path()?,
-        &electrsd::bitcoind::Conf::default(),
-      )?,
-=======
     Self::with_tempdir(TempDir::new()?)
   }
 
@@ -241,7 +209,6 @@
       client,
       blockchain,
       _bitcoind: Bitcoind(bitcoind),
->>>>>>> f268fea3
       envs: Vec::new(),
       events: Vec::new(),
       expected_status: 0,
@@ -249,16 +216,12 @@
       expected_stdout: Expected::String(String::new()),
       rpc_port,
       tempdir,
-<<<<<<< HEAD
-    })
-=======
       wallet,
     };
 
     test.sync()?;
 
     Ok(test)
->>>>>>> f268fea3
   }
 
   fn command(self, args: &str) -> Self {
@@ -368,45 +331,6 @@
   }
 
   fn test(self, port: Option<u16>) -> Result<Output> {
-<<<<<<< HEAD
-    for (b, block) in self.blocks().enumerate() {
-      for (t, transaction) in block.txdata.iter().enumerate() {
-        eprintln!("{b}.{t}: {}", transaction.txid());
-      }
-    }
-
-    let (blocks, close_handle, calls, rpc_server_port) = if port.is_some() {
-      RpcServer::spawn(Vec::new())
-    } else {
-      RpcServer::spawn(self.blocks().cloned().collect())
-    };
-
-    eprintln!("{}", self.bitcoind.params.rpc_socket.to_string());
-
-    let child = Command::new(executable_path("ord"))
-      .envs(self.envs)
-      .stdin(Stdio::null())
-      .stdout(Stdio::piped())
-      .stderr(if !matches!(self.expected_stderr, Expected::Ignore) {
-        Stdio::piped()
-      } else {
-        Stdio::inherit()
-      })
-      .current_dir(&self.tempdir)
-      // .arg(format!("--rpc-url=http://127.0.0.1:{rpc_server_port}"))
-      .arg(format!(
-        "--rpc-url={}",
-        self.bitcoind.params.rpc_socket.to_string()
-      ))
-      .arg(format!("--cookie-file={}", self.bitcoind.params.cookie_file.display()))
-      .args(self.args)
-      .spawn()?;
-
-    let mut successful_requests = 0;
-
-    if let Some(port) = port {
-      let client = reqwest::blocking::Client::new();
-=======
     let client = reqwest::blocking::Client::new();
 
     log::info!("Spawning child process...");
@@ -426,7 +350,6 @@
         .arg("--cookie-file=bitcoin/regtest/.cookie")
         .args(self.args.clone())
         .spawn()?;
->>>>>>> f268fea3
 
       let start = Instant::now();
       let mut healthy = false;
@@ -590,8 +513,6 @@
     );
 
     Ok(Output {
-      bitcoind: self.bitcoind,
-      calls,
       stdout: stdout.to_string(),
       tempdir: self.tempdir,
     })
