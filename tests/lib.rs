#![allow(clippy::type_complexity)]

use {
  self::{state::State, test::Test},
  bdk::{
    blockchain::{
      rpc::{RpcBlockchain, RpcConfig},
      ConfigurableBlockchain,
    },
    database::MemoryDatabase,
    keys::bip39::Mnemonic,
    template::Bip84,
    wallet::{signer::SignOptions, AddressIndex, SyncOptions, Wallet},
    KeychainKind,
  },
  bitcoin::hash_types::Txid,
  bitcoin::{network::constants::Network, Block, OutPoint},
  bitcoincore_rpc::{Client, RawTx, RpcApi},
  executable_path::executable_path,
  log::LevelFilter,
  regex::Regex,
  std::{
    collections::BTreeMap,
    fs,
    net::TcpListener,
    process::{Child, Command, Stdio},
    str,
    sync::Once,
    thread::sleep,
    time::Duration,
  },
  tempfile::TempDir,
  unindent::Unindent,
};

mod epochs;
mod find;
mod index;
mod info;
mod list;
mod name;
mod nft;
mod range;
mod server;
mod state;
mod supply;
mod test;
mod traits;
mod version;
mod wallet;

fn free_port() -> u16 {
  TcpListener::bind("127.0.0.1:0")
    .unwrap()
    .local_addr()
    .unwrap()
    .port()
}

#[derive(Debug)]
enum Expected {
  String(String),
  Regex(Regex),
  Ignore,
}

impl Expected {
  fn regex(pattern: &str) -> Self {
    Self::Regex(Regex::new(&format!("^(?s){}$", pattern)).unwrap())
  }

  fn assert_match(&self, output: &str) {
    match self {
      Self::String(string) => assert_eq!(output, string),
      Self::Regex(regex) => assert!(
        regex.is_match(output),
        "output did not match regex: {:?}",
        output
      ),
      Self::Ignore => {}
    }
  }
}

struct Output {
  bitcoind: Bitcoind,
  client: Client,
  rpc_port: u16,
  stdout: String,
  state: State,
}

struct TransactionOptions<'a> {
  slots: &'a [(usize, usize, usize)],
  output_count: usize,
  fee: u64,
<<<<<<< HEAD
}

struct Test<'a> {
  args: Vec<String>,
  bitcoind: Bitcoind,
  blockchain: RpcBlockchain,
  client: Client,
  envs: Vec<(OsString, OsString)>,
  events: Vec<Event<'a>>,
  expected_status: i32,
  expected_stderr: Expected,
  expected_stdout: Expected,
  rpc_port: u16,
  tempdir: TempDir,
  wallet: Wallet<MemoryDatabase>,
}

struct Bitcoind(Child);

impl Drop for Bitcoind {
  fn drop(&mut self) {
    self.0.kill().unwrap();
  }
}

impl<'a> Test<'a> {
  fn new() -> Result<Self> {
    Self::with_tempdir(TempDir::new()?)
  }

  fn with_tempdir(tempdir: TempDir) -> Result<Self> {
    ONCE.call_once(|| {
      env_logger::init();
    });

    let datadir = tempdir.path().join("bitcoin");

    fs::create_dir(&datadir).unwrap();

    let rpc_port = free_port()?;

    let bitcoind = Command::new("bitcoind")
      .stdout(if log::max_level() >= LevelFilter::Info {
        Stdio::inherit()
      } else {
        Stdio::piped()
      })
      .args(&[
        "-minrelaytxfee=0",
        "-blockmintxfee=0",
        "-dustrelayfee=0",
        "-maxtxfee=21000000",
        "-datadir=bitcoin",
        "-regtest",
        &format!("-rpcport={rpc_port}"),
      ])
      .current_dir(&tempdir.path())
      .spawn()?;

    let cookiefile = datadir.join("regtest/.cookie");

    while !cookiefile.is_file() {}

    let client = Client::new(
      &format!("localhost:{rpc_port}"),
      bitcoincore_rpc::Auth::CookieFile(cookiefile.clone()),
    )?;

    loop {
      let mut attempts = 0;
      match client.get_blockchain_info() {
        Ok(_) => break,
        Err(error) => {
          attempts += 1;
          if attempts > 300 {
            panic!("Failed to connect to bitcoind: {error}");
          }
          sleep(Duration::from_millis(100));
        }
      }
    }

    let wallet = Wallet::new(
      Bip84(
        (
          Mnemonic::parse("book fit fly ketchup also elevator scout mind edit fatal where rookie")?,
          None,
        ),
        KeychainKind::External,
      ),
      None,
      Network::Regtest,
      MemoryDatabase::new(),
    )?;

    let blockchain = RpcBlockchain::from_config(&RpcConfig {
      url: format!("localhost:{rpc_port}"),
      auth: bdk::blockchain::rpc::Auth::Cookie { file: cookiefile },
      network: Network::Regtest,
      wallet_name: "test".to_string(),
      skip_blocks: None,
    })?;

    let test = Self {
      args: Vec::new(),
      client,
      blockchain,
      bitcoind: Bitcoind(bitcoind),
      envs: Vec::new(),
      events: Vec::new(),
      expected_status: 0,
      expected_stderr: Expected::Ignore,
      expected_stdout: Expected::String(String::new()),
      rpc_port,
      tempdir,
      wallet,
    };

    test.sync()?;

    Ok(test)
  }

  fn connect(output: Output) -> Result<Self> {
    ONCE.call_once(|| {
      env_logger::init();
    });

    let cookiefile = output.tempdir.path().join("bitcoin/regtest/.cookie");

    let client = Client::new(
      &format!("127.0.0.1:{}", output.rpc_port),
      bitcoincore_rpc::Auth::CookieFile(cookiefile.clone()),
    )?;

    log::info!("Connecting to client...");

    loop {
      let mut attempts = 0;
      match client.get_blockchain_info() {
        Ok(_) => break,
        Err(error) => {
          attempts += 1;
          if attempts > 300 {
            panic!("Failed to connect to bitcoind: {error}");
          }
          sleep(Duration::from_millis(100));
        }
      }
    }

    let wallet = Wallet::new(
      Bip84(
        (
          Mnemonic::parse("book fit fly ketchup also elevator scout mind edit fatal where rookie")?,
          None,
        ),
        KeychainKind::External,
      ),
      None,
      Network::Regtest,
      MemoryDatabase::new(),
    )?;

    let blockchain = RpcBlockchain::from_config(&RpcConfig {
      url: format!("127.0.0.1:{}", output.rpc_port),
      auth: bdk::blockchain::rpc::Auth::Cookie { file: cookiefile },
      network: Network::Regtest,
      wallet_name: "test".to_string(),
      skip_blocks: None,
    })?;

    let test = Self {
      args: Vec::new(),
      client,
      blockchain,
      bitcoind: output.bitcoind,
      envs: Vec::new(),
      events: Vec::new(),
      expected_status: 0,
      expected_stderr: Expected::Ignore,
      expected_stdout: Expected::String(String::new()),
      rpc_port: output.rpc_port,
      tempdir: output.tempdir,
      wallet,
    };

    test.sync()?;

    Ok(test)
  }

  fn command(self, args: &str) -> Self {
    Self {
      args: args.split_whitespace().map(str::to_owned).collect(),
      ..self
    }
  }

  fn args(self, args: &[&str]) -> Self {
    Self {
      args: self
        .args
        .into_iter()
        .chain(args.iter().cloned().map(str::to_owned))
        .collect(),
      ..self
    }
  }

  fn expected_stdout(self, expected_stdout: impl AsRef<str>) -> Self {
    Self {
      expected_stdout: Expected::String(expected_stdout.as_ref().to_owned()),
      ..self
    }
  }

  fn stdout_regex(self, expected_stdout: impl AsRef<str>) -> Self {
    Self {
      expected_stdout: Expected::regex(expected_stdout.as_ref()),
      ..self
    }
  }

  fn set_home_to_tempdir(mut self) -> Self {
    self
      .envs
      .push((OsString::from("HOME"), OsString::from(self.tempdir.path())));

    self
  }

  fn expected_stderr(self, expected_stderr: &str) -> Self {
    Self {
      expected_stderr: Expected::String(expected_stderr.to_owned()),
      ..self
    }
  }

  fn stderr_regex(self, expected_stderr: impl AsRef<str>) -> Self {
    Self {
      expected_stderr: Expected::regex(expected_stderr.as_ref()),
      ..self
    }
  }

  fn expected_status(self, expected_status: i32) -> Self {
    Self {
      expected_status,
      ..self
    }
  }

  fn ignore_stdout(self) -> Self {
    Self {
      expected_stdout: Expected::Ignore,
      ..self
    }
  }

  fn request(mut self, path: &str, status: u16, response: &str) -> Self {
    self.events.push(Event::Request(
      path.to_string(),
      status,
      response.to_string(),
    ));
    self
  }

  fn run(self) -> Result {
    self.test(None).map(|_| ())
  }

  fn output(self) -> Result<Output> {
    self.test(None)
  }

  fn run_server(self, port: u16) -> Result {
    self.test(Some(port)).map(|_| ())
  }

  fn get_block(&self, height: u64) -> Result<Block> {
    Ok(
      self
        .client
        .get_block(&self.client.get_block_hash(height)?)?,
    )
  }

  fn run_server_output(self, port: u16) -> Output {
    self.test(Some(port)).unwrap()
  }

  fn sync(&self) -> Result {
    self.wallet.sync(&self.blockchain, SyncOptions::default())?;
    Ok(())
  }

  fn test(self, port: Option<u16>) -> Result<Output> {
    let client = reqwest::blocking::Client::new();

    let (healthy, child) = if let Some(port) = port {
      log::info!("Spawning ord server child process...");

      let child = Command::new(executable_path("ord"))
        .envs(self.envs.clone())
        .stdin(Stdio::null())
        .stdout(Stdio::piped())
        .stderr(if !matches!(self.expected_stderr, Expected::Ignore) {
          Stdio::piped()
        } else {
          Stdio::inherit()
        })
        .current_dir(&self.tempdir)
        .arg(format!("--rpc-url=127.0.0.1:{}", self.rpc_port))
        .arg("--cookie-file=bitcoin/regtest/.cookie")
        .args(self.args.clone())
        .spawn()?;

      let start = Instant::now();
      let mut healthy = false;

      loop {
        if let Ok(response) = client
          .get(&format!("http://127.0.0.1:{port}/status"))
          .send()
        {
          if response.status().is_success() {
            healthy = true;
            break;
          }
        }

        if Instant::now() - start > Duration::from_secs(1) {
          break;
        }

        sleep(Duration::from_millis(100));
      }

      (healthy, Some(child))
    } else {
      (false, None)
    };

    log::info!(
      "Server status: {}",
      if healthy { "healthy" } else { "unhealthy" }
    );

    let mut successful_requests = 0;

    for event in &self.events {
      match event {
        Event::Blocks(n) => {
          self
            .client
            .generate_to_address(*n, &self.wallet.get_address(AddressIndex::Peek(0))?.address)?;
        }
        Event::Request(request, status, expected_response) => {
          if healthy {
            let response = client
              .get(&format!("http://127.0.0.1:{}/{request}", port.unwrap()))
              .send()?;
            log::info!("{:?}", response);
            assert_eq!(response.status().as_u16(), *status);
            assert_eq!(response.text()?, *expected_response);
            successful_requests += 1;
          } else {
            panic!("Tried to make a request when unhealthy");
          }
        }
        Event::Transaction(options) => {
          self.sync()?;

          let input_value = options
            .slots
            .iter()
            .map(|slot| self.get_block(slot.0 as u64).unwrap().txdata[slot.1].output[slot.2].value)
            .sum::<u64>();

          let output_value = input_value - options.fee;

          let (mut psbt, _) = {
            let mut builder = self.wallet.build_tx();

            builder
              .manually_selected_only()
              .fee_absolute(options.fee)
              .allow_dust(true)
              .add_utxos(
                &options
                  .slots
                  .iter()
                  .map(|slot| OutPoint {
                    txid: self.get_block(slot.0 as u64).unwrap().txdata[slot.1].txid(),
                    vout: slot.2 as u32,
                  })
                  .collect::<Vec<OutPoint>>(),
              )?
              .set_recipients(vec![
                (
                  self
                    .wallet
                    .get_address(AddressIndex::Peek(0))?
                    .address
                    .script_pubkey(),
                  output_value / options.output_count as u64
                );
                options.output_count
              ]);

            builder.finish()?
          };

          if !self.wallet.sign(&mut psbt, SignOptions::default())? {
            panic!("Failed to sign transaction");
          }

          self.client.call::<Txid>(
            "sendrawtransaction",
            &[psbt.extract_tx().raw_hex().into(), 21000000.into()],
          )?;
        }
      }
    }

    let child = if let Some(child) = child {
      log::info!("Killing server child process...");
      signal::kill(Pid::from_raw(child.id() as i32), Signal::SIGINT)?;
      child
    } else {
      log::info!("Spawning ord child process...");
      Command::new(executable_path("ord"))
        .envs(self.envs.clone())
        .stdin(Stdio::null())
        .stdout(Stdio::piped())
        .stderr(if !matches!(self.expected_stderr, Expected::Ignore) {
          Stdio::piped()
        } else {
          Stdio::inherit()
        })
        .current_dir(&self.tempdir)
        .arg(format!("--rpc-url=127.0.0.1:{}", self.rpc_port))
        .arg("--cookie-file=bitcoin/regtest/.cookie")
        .args(self.args.clone())
        .spawn()?
    };

    let output = child.wait_with_output()?;

    let stdout = str::from_utf8(&output.stdout)?;
    let stderr = str::from_utf8(&output.stderr)?;

    if output.status.code() != Some(self.expected_status) {
      panic!(
        "Test failed: {}\nstdout:\n{}\nstderr:\n{}",
        output.status, stdout, stderr
      );
    }

    let log_line_re = Regex::new(r"(?m)^\[.*\n")?;

    for log_line in log_line_re.find_iter(stderr) {
      print!("{}", log_line.as_str())
    }

    let stripped_stderr = log_line_re.replace_all(stderr, "");

    self.expected_stderr.assert_match(&stripped_stderr);
    self.expected_stdout.assert_match(stdout);

    assert_eq!(
      successful_requests,
      self
        .events
        .iter()
        .filter(|event| matches!(event, Event::Request(..)))
        .count(),
      "Unsuccessful requests"
    );

    Ok(Output {
      bitcoind: self.bitcoind,
      client: self.client,
      rpc_port: self.rpc_port,
      stdout: stdout.to_string(),
      tempdir: self.tempdir,
    })
  }

  fn blocks(mut self, n: u64) -> Self {
    self.events.push(Event::Blocks(n));
    self
  }

  fn transaction(mut self, options: TransactionOptions<'a>) -> Self {
    self.events.push(Event::Transaction(options));
    self
  }

  fn write(self, path: &str, contents: &str) -> Result<Self> {
    fs::write(self.tempdir.path().join(path), contents)?;
    Ok(self)
  }
=======
>>>>>>> e3fd7e3c
}<|MERGE_RESOLUTION|>--- conflicted
+++ resolved
@@ -83,523 +83,12 @@
 }
 
 struct Output {
-  bitcoind: Bitcoind,
-  client: Client,
-  rpc_port: u16,
+  state: State,
   stdout: String,
-  state: State,
 }
 
 struct TransactionOptions<'a> {
   slots: &'a [(usize, usize, usize)],
   output_count: usize,
   fee: u64,
-<<<<<<< HEAD
-}
-
-struct Test<'a> {
-  args: Vec<String>,
-  bitcoind: Bitcoind,
-  blockchain: RpcBlockchain,
-  client: Client,
-  envs: Vec<(OsString, OsString)>,
-  events: Vec<Event<'a>>,
-  expected_status: i32,
-  expected_stderr: Expected,
-  expected_stdout: Expected,
-  rpc_port: u16,
-  tempdir: TempDir,
-  wallet: Wallet<MemoryDatabase>,
-}
-
-struct Bitcoind(Child);
-
-impl Drop for Bitcoind {
-  fn drop(&mut self) {
-    self.0.kill().unwrap();
-  }
-}
-
-impl<'a> Test<'a> {
-  fn new() -> Result<Self> {
-    Self::with_tempdir(TempDir::new()?)
-  }
-
-  fn with_tempdir(tempdir: TempDir) -> Result<Self> {
-    ONCE.call_once(|| {
-      env_logger::init();
-    });
-
-    let datadir = tempdir.path().join("bitcoin");
-
-    fs::create_dir(&datadir).unwrap();
-
-    let rpc_port = free_port()?;
-
-    let bitcoind = Command::new("bitcoind")
-      .stdout(if log::max_level() >= LevelFilter::Info {
-        Stdio::inherit()
-      } else {
-        Stdio::piped()
-      })
-      .args(&[
-        "-minrelaytxfee=0",
-        "-blockmintxfee=0",
-        "-dustrelayfee=0",
-        "-maxtxfee=21000000",
-        "-datadir=bitcoin",
-        "-regtest",
-        &format!("-rpcport={rpc_port}"),
-      ])
-      .current_dir(&tempdir.path())
-      .spawn()?;
-
-    let cookiefile = datadir.join("regtest/.cookie");
-
-    while !cookiefile.is_file() {}
-
-    let client = Client::new(
-      &format!("localhost:{rpc_port}"),
-      bitcoincore_rpc::Auth::CookieFile(cookiefile.clone()),
-    )?;
-
-    loop {
-      let mut attempts = 0;
-      match client.get_blockchain_info() {
-        Ok(_) => break,
-        Err(error) => {
-          attempts += 1;
-          if attempts > 300 {
-            panic!("Failed to connect to bitcoind: {error}");
-          }
-          sleep(Duration::from_millis(100));
-        }
-      }
-    }
-
-    let wallet = Wallet::new(
-      Bip84(
-        (
-          Mnemonic::parse("book fit fly ketchup also elevator scout mind edit fatal where rookie")?,
-          None,
-        ),
-        KeychainKind::External,
-      ),
-      None,
-      Network::Regtest,
-      MemoryDatabase::new(),
-    )?;
-
-    let blockchain = RpcBlockchain::from_config(&RpcConfig {
-      url: format!("localhost:{rpc_port}"),
-      auth: bdk::blockchain::rpc::Auth::Cookie { file: cookiefile },
-      network: Network::Regtest,
-      wallet_name: "test".to_string(),
-      skip_blocks: None,
-    })?;
-
-    let test = Self {
-      args: Vec::new(),
-      client,
-      blockchain,
-      bitcoind: Bitcoind(bitcoind),
-      envs: Vec::new(),
-      events: Vec::new(),
-      expected_status: 0,
-      expected_stderr: Expected::Ignore,
-      expected_stdout: Expected::String(String::new()),
-      rpc_port,
-      tempdir,
-      wallet,
-    };
-
-    test.sync()?;
-
-    Ok(test)
-  }
-
-  fn connect(output: Output) -> Result<Self> {
-    ONCE.call_once(|| {
-      env_logger::init();
-    });
-
-    let cookiefile = output.tempdir.path().join("bitcoin/regtest/.cookie");
-
-    let client = Client::new(
-      &format!("127.0.0.1:{}", output.rpc_port),
-      bitcoincore_rpc::Auth::CookieFile(cookiefile.clone()),
-    )?;
-
-    log::info!("Connecting to client...");
-
-    loop {
-      let mut attempts = 0;
-      match client.get_blockchain_info() {
-        Ok(_) => break,
-        Err(error) => {
-          attempts += 1;
-          if attempts > 300 {
-            panic!("Failed to connect to bitcoind: {error}");
-          }
-          sleep(Duration::from_millis(100));
-        }
-      }
-    }
-
-    let wallet = Wallet::new(
-      Bip84(
-        (
-          Mnemonic::parse("book fit fly ketchup also elevator scout mind edit fatal where rookie")?,
-          None,
-        ),
-        KeychainKind::External,
-      ),
-      None,
-      Network::Regtest,
-      MemoryDatabase::new(),
-    )?;
-
-    let blockchain = RpcBlockchain::from_config(&RpcConfig {
-      url: format!("127.0.0.1:{}", output.rpc_port),
-      auth: bdk::blockchain::rpc::Auth::Cookie { file: cookiefile },
-      network: Network::Regtest,
-      wallet_name: "test".to_string(),
-      skip_blocks: None,
-    })?;
-
-    let test = Self {
-      args: Vec::new(),
-      client,
-      blockchain,
-      bitcoind: output.bitcoind,
-      envs: Vec::new(),
-      events: Vec::new(),
-      expected_status: 0,
-      expected_stderr: Expected::Ignore,
-      expected_stdout: Expected::String(String::new()),
-      rpc_port: output.rpc_port,
-      tempdir: output.tempdir,
-      wallet,
-    };
-
-    test.sync()?;
-
-    Ok(test)
-  }
-
-  fn command(self, args: &str) -> Self {
-    Self {
-      args: args.split_whitespace().map(str::to_owned).collect(),
-      ..self
-    }
-  }
-
-  fn args(self, args: &[&str]) -> Self {
-    Self {
-      args: self
-        .args
-        .into_iter()
-        .chain(args.iter().cloned().map(str::to_owned))
-        .collect(),
-      ..self
-    }
-  }
-
-  fn expected_stdout(self, expected_stdout: impl AsRef<str>) -> Self {
-    Self {
-      expected_stdout: Expected::String(expected_stdout.as_ref().to_owned()),
-      ..self
-    }
-  }
-
-  fn stdout_regex(self, expected_stdout: impl AsRef<str>) -> Self {
-    Self {
-      expected_stdout: Expected::regex(expected_stdout.as_ref()),
-      ..self
-    }
-  }
-
-  fn set_home_to_tempdir(mut self) -> Self {
-    self
-      .envs
-      .push((OsString::from("HOME"), OsString::from(self.tempdir.path())));
-
-    self
-  }
-
-  fn expected_stderr(self, expected_stderr: &str) -> Self {
-    Self {
-      expected_stderr: Expected::String(expected_stderr.to_owned()),
-      ..self
-    }
-  }
-
-  fn stderr_regex(self, expected_stderr: impl AsRef<str>) -> Self {
-    Self {
-      expected_stderr: Expected::regex(expected_stderr.as_ref()),
-      ..self
-    }
-  }
-
-  fn expected_status(self, expected_status: i32) -> Self {
-    Self {
-      expected_status,
-      ..self
-    }
-  }
-
-  fn ignore_stdout(self) -> Self {
-    Self {
-      expected_stdout: Expected::Ignore,
-      ..self
-    }
-  }
-
-  fn request(mut self, path: &str, status: u16, response: &str) -> Self {
-    self.events.push(Event::Request(
-      path.to_string(),
-      status,
-      response.to_string(),
-    ));
-    self
-  }
-
-  fn run(self) -> Result {
-    self.test(None).map(|_| ())
-  }
-
-  fn output(self) -> Result<Output> {
-    self.test(None)
-  }
-
-  fn run_server(self, port: u16) -> Result {
-    self.test(Some(port)).map(|_| ())
-  }
-
-  fn get_block(&self, height: u64) -> Result<Block> {
-    Ok(
-      self
-        .client
-        .get_block(&self.client.get_block_hash(height)?)?,
-    )
-  }
-
-  fn run_server_output(self, port: u16) -> Output {
-    self.test(Some(port)).unwrap()
-  }
-
-  fn sync(&self) -> Result {
-    self.wallet.sync(&self.blockchain, SyncOptions::default())?;
-    Ok(())
-  }
-
-  fn test(self, port: Option<u16>) -> Result<Output> {
-    let client = reqwest::blocking::Client::new();
-
-    let (healthy, child) = if let Some(port) = port {
-      log::info!("Spawning ord server child process...");
-
-      let child = Command::new(executable_path("ord"))
-        .envs(self.envs.clone())
-        .stdin(Stdio::null())
-        .stdout(Stdio::piped())
-        .stderr(if !matches!(self.expected_stderr, Expected::Ignore) {
-          Stdio::piped()
-        } else {
-          Stdio::inherit()
-        })
-        .current_dir(&self.tempdir)
-        .arg(format!("--rpc-url=127.0.0.1:{}", self.rpc_port))
-        .arg("--cookie-file=bitcoin/regtest/.cookie")
-        .args(self.args.clone())
-        .spawn()?;
-
-      let start = Instant::now();
-      let mut healthy = false;
-
-      loop {
-        if let Ok(response) = client
-          .get(&format!("http://127.0.0.1:{port}/status"))
-          .send()
-        {
-          if response.status().is_success() {
-            healthy = true;
-            break;
-          }
-        }
-
-        if Instant::now() - start > Duration::from_secs(1) {
-          break;
-        }
-
-        sleep(Duration::from_millis(100));
-      }
-
-      (healthy, Some(child))
-    } else {
-      (false, None)
-    };
-
-    log::info!(
-      "Server status: {}",
-      if healthy { "healthy" } else { "unhealthy" }
-    );
-
-    let mut successful_requests = 0;
-
-    for event in &self.events {
-      match event {
-        Event::Blocks(n) => {
-          self
-            .client
-            .generate_to_address(*n, &self.wallet.get_address(AddressIndex::Peek(0))?.address)?;
-        }
-        Event::Request(request, status, expected_response) => {
-          if healthy {
-            let response = client
-              .get(&format!("http://127.0.0.1:{}/{request}", port.unwrap()))
-              .send()?;
-            log::info!("{:?}", response);
-            assert_eq!(response.status().as_u16(), *status);
-            assert_eq!(response.text()?, *expected_response);
-            successful_requests += 1;
-          } else {
-            panic!("Tried to make a request when unhealthy");
-          }
-        }
-        Event::Transaction(options) => {
-          self.sync()?;
-
-          let input_value = options
-            .slots
-            .iter()
-            .map(|slot| self.get_block(slot.0 as u64).unwrap().txdata[slot.1].output[slot.2].value)
-            .sum::<u64>();
-
-          let output_value = input_value - options.fee;
-
-          let (mut psbt, _) = {
-            let mut builder = self.wallet.build_tx();
-
-            builder
-              .manually_selected_only()
-              .fee_absolute(options.fee)
-              .allow_dust(true)
-              .add_utxos(
-                &options
-                  .slots
-                  .iter()
-                  .map(|slot| OutPoint {
-                    txid: self.get_block(slot.0 as u64).unwrap().txdata[slot.1].txid(),
-                    vout: slot.2 as u32,
-                  })
-                  .collect::<Vec<OutPoint>>(),
-              )?
-              .set_recipients(vec![
-                (
-                  self
-                    .wallet
-                    .get_address(AddressIndex::Peek(0))?
-                    .address
-                    .script_pubkey(),
-                  output_value / options.output_count as u64
-                );
-                options.output_count
-              ]);
-
-            builder.finish()?
-          };
-
-          if !self.wallet.sign(&mut psbt, SignOptions::default())? {
-            panic!("Failed to sign transaction");
-          }
-
-          self.client.call::<Txid>(
-            "sendrawtransaction",
-            &[psbt.extract_tx().raw_hex().into(), 21000000.into()],
-          )?;
-        }
-      }
-    }
-
-    let child = if let Some(child) = child {
-      log::info!("Killing server child process...");
-      signal::kill(Pid::from_raw(child.id() as i32), Signal::SIGINT)?;
-      child
-    } else {
-      log::info!("Spawning ord child process...");
-      Command::new(executable_path("ord"))
-        .envs(self.envs.clone())
-        .stdin(Stdio::null())
-        .stdout(Stdio::piped())
-        .stderr(if !matches!(self.expected_stderr, Expected::Ignore) {
-          Stdio::piped()
-        } else {
-          Stdio::inherit()
-        })
-        .current_dir(&self.tempdir)
-        .arg(format!("--rpc-url=127.0.0.1:{}", self.rpc_port))
-        .arg("--cookie-file=bitcoin/regtest/.cookie")
-        .args(self.args.clone())
-        .spawn()?
-    };
-
-    let output = child.wait_with_output()?;
-
-    let stdout = str::from_utf8(&output.stdout)?;
-    let stderr = str::from_utf8(&output.stderr)?;
-
-    if output.status.code() != Some(self.expected_status) {
-      panic!(
-        "Test failed: {}\nstdout:\n{}\nstderr:\n{}",
-        output.status, stdout, stderr
-      );
-    }
-
-    let log_line_re = Regex::new(r"(?m)^\[.*\n")?;
-
-    for log_line in log_line_re.find_iter(stderr) {
-      print!("{}", log_line.as_str())
-    }
-
-    let stripped_stderr = log_line_re.replace_all(stderr, "");
-
-    self.expected_stderr.assert_match(&stripped_stderr);
-    self.expected_stdout.assert_match(stdout);
-
-    assert_eq!(
-      successful_requests,
-      self
-        .events
-        .iter()
-        .filter(|event| matches!(event, Event::Request(..)))
-        .count(),
-      "Unsuccessful requests"
-    );
-
-    Ok(Output {
-      bitcoind: self.bitcoind,
-      client: self.client,
-      rpc_port: self.rpc_port,
-      stdout: stdout.to_string(),
-      tempdir: self.tempdir,
-    })
-  }
-
-  fn blocks(mut self, n: u64) -> Self {
-    self.events.push(Event::Blocks(n));
-    self
-  }
-
-  fn transaction(mut self, options: TransactionOptions<'a>) -> Self {
-    self.events.push(Event::Transaction(options));
-    self
-  }
-
-  fn write(self, path: &str, contents: &str) -> Result<Self> {
-    fs::write(self.tempdir.path().join(path), contents)?;
-    Ok(self)
-  }
-=======
->>>>>>> e3fd7e3c
 }