#![allow(clippy::type_complexity)]

use {
  self::{command_builder::CommandBuilder, expected::Expected, test_server::TestServer},
  bitcoin::{
    address::{Address, NetworkUnchecked},
    blockdata::constants::COIN_VALUE,
    Network, OutPoint, Txid,
  },
  chrono::{DateTime, Utc},
  executable_path::executable_path,
  ord::{
    chain::Chain,
    rarity::Rarity,
    subcommand::runes::RuneInfo,
    templates::{
<<<<<<< HEAD
      block::BlockJson, inscription::InscriptionDetailsJson, inscription::InscriptionJson,
      inscriptions::InscriptionsJson, output::OutputJson, sat::SatJson,
=======
      block::BlockJson, blocks::BlocksJson, inscription::InscriptionJson,
      inscriptions::InscriptionsJson, output::OutputJson, rune::RuneJson, runes::RunesJson,
      sat::SatJson, status::StatusHtml, transaction::TransactionJson,
>>>>>>> 4c58b47e
    },
    Edict, InscriptionId, Rune, RuneEntry, RuneId, Runestone, SatPoint,
  },
  pretty_assertions::assert_eq as pretty_assert_eq,
  regex::Regex,
  reqwest::{StatusCode, Url},
  serde::de::DeserializeOwned,
  std::sync::Arc,
  std::{
    collections::BTreeMap,
    fs,
    io::Write,
    net::TcpListener,
    path::{Path, PathBuf},
    process::{Child, Command, Stdio},
    str::{self, FromStr},
    thread,
    time::Duration,
  },
  tempfile::TempDir,
  test_bitcoincore_rpc::{Sent, TransactionTemplate},
};

macro_rules! assert_regex_match {
  ($value:expr, $pattern:expr $(,)?) => {
    let regex = Regex::new(&format!("^(?s){}$", $pattern)).unwrap();
    let string = $value.to_string();

    if !regex.is_match(string.as_ref()) {
      eprintln!("Regex did not match:");
      pretty_assert_eq!(regex.as_str(), string);
    }
  };
}

const RUNE: u128 = 99246114928149462;

type Inscribe = ord::subcommand::wallet::inscribe::Output;
type Etch = ord::subcommand::wallet::etch::Output;

fn create_wallet(rpc_server: &test_bitcoincore_rpc::Handle) {
  CommandBuilder::new(format!("--chain {} wallet create", rpc_server.network()))
    .rpc_server(rpc_server)
    .run_and_deserialize_output::<ord::subcommand::wallet::create::Output>();
}

fn envelope(payload: &[&[u8]]) -> bitcoin::Witness {
  let mut builder = bitcoin::script::Builder::new()
    .push_opcode(bitcoin::opcodes::OP_FALSE)
    .push_opcode(bitcoin::opcodes::all::OP_IF);

  for data in payload {
    let mut buf = bitcoin::script::PushBytesBuf::new();
    buf.extend_from_slice(data).unwrap();
    builder = builder.push_slice(buf);
  }

  let script = builder
    .push_opcode(bitcoin::opcodes::all::OP_ENDIF)
    .into_script();

  bitcoin::Witness::from_slice(&[script.into_bytes(), Vec::new()])
}

fn etch(rpc_server: &test_bitcoincore_rpc::Handle, rune: Rune) -> Etch {
  rpc_server.mine_blocks(1);

  let output = CommandBuilder::new(
    format!(
    "--index-runes --regtest wallet etch --rune {} --divisibility 0 --fee-rate 0 --supply 1000 --symbol ¢",
    rune
    )
  )
  .rpc_server(rpc_server)
  .run_and_deserialize_output();

  rpc_server.mine_blocks(1);

  output
}

fn runes(rpc_server: &test_bitcoincore_rpc::Handle) -> BTreeMap<Rune, RuneInfo> {
  CommandBuilder::new("--index-runes --regtest runes")
    .rpc_server(rpc_server)
    .run_and_deserialize_output::<ord::subcommand::runes::Output>()
    .runes
}

fn inscribe(rpc_server: &test_bitcoincore_rpc::Handle) -> (InscriptionId, Txid) {
  rpc_server.mine_blocks(1);

  let output = CommandBuilder::new(format!(
    "--chain {} wallet inscribe --fee-rate 1 --file foo.txt",
    rpc_server.network()
  ))
  .write("foo.txt", "FOO")
  .rpc_server(rpc_server)
  .run_and_deserialize_output::<Inscribe>();

  rpc_server.mine_blocks(1);

  assert_eq!(output.inscriptions.len(), 1);

  (output.inscriptions[0].id, output.reveal)
}

mod command_builder;
mod expected;
mod test_server;

mod balances;
mod core;
mod decode;
mod epochs;
mod etch;
mod find;
mod index;
mod info;
mod json_api;
mod list;
mod parse;
mod runes;
mod server;
mod subsidy;
mod supply;
mod traits;
mod version;
mod wallet;<|MERGE_RESOLUTION|>--- conflicted
+++ resolved
@@ -14,14 +14,9 @@
     rarity::Rarity,
     subcommand::runes::RuneInfo,
     templates::{
-<<<<<<< HEAD
-      block::BlockJson, inscription::InscriptionDetailsJson, inscription::InscriptionJson,
-      inscriptions::InscriptionsJson, output::OutputJson, sat::SatJson,
-=======
-      block::BlockJson, blocks::BlocksJson, inscription::InscriptionJson,
+      block::BlockJson, blocks::BlocksJson, ::InscriptionDetailsJson, inscription::InscriptionJson,
       inscriptions::InscriptionsJson, output::OutputJson, rune::RuneJson, runes::RunesJson,
       sat::SatJson, status::StatusHtml, transaction::TransactionJson,
->>>>>>> 4c58b47e
     },
     Edict, InscriptionId, Rune, RuneEntry, RuneId, Runestone, SatPoint,
   },
