#![allow(clippy::type_complexity)]

use {
  self::{command_builder::CommandBuilder, expected::Expected, test_server::TestServer},
  bitcoin::{
    address::{Address, NetworkUnchecked},
    blockdata::constants::COIN_VALUE,
    Network, OutPoint, Txid, Witness,
  },
  bitcoincore_rpc::bitcoincore_rpc_json::ListDescriptorsResult,
  chrono::{DateTime, Utc},
  executable_path::executable_path,
  ord::{
    api, chain::Chain, outgoing::Outgoing, subcommand::runes::RuneInfo, wallet::batch, Edict,
    InscriptionId, Pile, Rune, RuneEntry, RuneId, Runestone, SpacedRune,
  },
  ordinals::{Charm, Rarity, Sat, SatPoint},
  pretty_assertions::assert_eq as pretty_assert_eq,
  regex::Regex,
  reqwest::{StatusCode, Url},
  serde::de::DeserializeOwned,
  std::sync::Arc,
  std::{
    collections::BTreeMap,
    ffi::{OsStr, OsString},
    fs,
    io::{BufRead, BufReader, Write},
    net::TcpListener,
    path::{Path, PathBuf},
    process::{Child, Command, Stdio},
    str::{self, FromStr},
    thread,
    time::Duration,
  },
  tempfile::TempDir,
  test_bitcoincore_rpc::TransactionTemplate,
};

macro_rules! assert_regex_match {
  ($value:expr, $pattern:expr $(,)?) => {
    let regex = Regex::new(&format!("^(?s){}$", $pattern)).unwrap();
    let string = $value.to_string();

    if !regex.is_match(string.as_ref()) {
      eprintln!("Regex did not match:");
      pretty_assert_eq!(regex.as_str(), string);
    }
  };
}

mod command_builder;
mod expected;
mod test_server;

mod balances;
mod decode;
mod epochs;
mod find;
mod index;
mod info;
mod json_api;
mod list;
mod parse;
mod runes;
mod server;
mod settings;
mod subsidy;
mod supply;
mod traits;
mod version;
mod wallet;

const RUNE: u128 = 99246114928149462;

type Balance = ord::subcommand::wallet::balance::Output;
type Create = ord::subcommand::wallet::create::Output;
type Inscribe = ord::wallet::batch::Output;
type Inscriptions = Vec<ord::subcommand::wallet::inscriptions::Output>;
type Send = ord::subcommand::wallet::send::Output;
type Supply = ord::subcommand::supply::Output;

fn create_wallet(bitcoin_rpc_server: &test_bitcoincore_rpc::Handle, ord_rpc_server: &TestServer) {
  CommandBuilder::new(format!(
    "--chain {} wallet create",
    bitcoin_rpc_server.network()
  ))
  .bitcoin_rpc_server(bitcoin_rpc_server)
  .ord_rpc_server(ord_rpc_server)
  .run_and_deserialize_output::<ord::subcommand::wallet::create::Output>();
}

fn receive(
  bitcoin_rpc_server: &test_bitcoincore_rpc::Handle,
  ord_rpc_server: &TestServer,
) -> Address {
  let address = CommandBuilder::new("wallet receive")
    .bitcoin_rpc_server(bitcoin_rpc_server)
    .ord_rpc_server(ord_rpc_server)
    .run_and_deserialize_output::<ord::subcommand::wallet::receive::Output>()
    .addresses
    .into_iter()
    .next()
    .unwrap();

  address
    .require_network(bitcoin_rpc_server.state().network)
    .unwrap()
}

fn sats(
  bitcoin_rpc_server: &test_bitcoincore_rpc::Handle,
  ord_rpc_server: &TestServer,
) -> Vec<ord::subcommand::wallet::sats::OutputRare> {
  CommandBuilder::new(format!(
    "--chain {} wallet sats",
    bitcoin_rpc_server.network()
  ))
  .bitcoin_rpc_server(bitcoin_rpc_server)
  .ord_rpc_server(ord_rpc_server)
  .run_and_deserialize_output::<Vec<ord::subcommand::wallet::sats::OutputRare>>()
}

fn inscribe(
  bitcoin_rpc_server: &test_bitcoincore_rpc::Handle,
  ord_rpc_server: &TestServer,
) -> (InscriptionId, Txid) {
  bitcoin_rpc_server.mine_blocks(1);

  let output = CommandBuilder::new(format!(
    "--chain {} wallet inscribe --fee-rate 1 --file foo.txt",
    bitcoin_rpc_server.network()
  ))
  .write("foo.txt", "FOO")
  .bitcoin_rpc_server(bitcoin_rpc_server)
  .ord_rpc_server(ord_rpc_server)
  .run_and_deserialize_output::<Inscribe>();

  bitcoin_rpc_server.mine_blocks(1);

  assert_eq!(output.inscriptions.len(), 1);

  (output.inscriptions[0].id, output.reveal)
}

fn drain(bitcoin_rpc_server: &test_bitcoincore_rpc::Handle, ord_rpc_server: &TestServer) {
  let balance = CommandBuilder::new("--regtest --index-runes wallet balance")
    .bitcoin_rpc_server(bitcoin_rpc_server)
    .ord_rpc_server(ord_rpc_server)
    .run_and_deserialize_output::<Balance>();

  CommandBuilder::new(format!(
    "
      --chain regtest
      --index-runes
      wallet send
      --fee-rate 0
      bcrt1pyrmadgg78e38ewfv0an8c6eppk2fttv5vnuvz04yza60qau5va0saknu8k
      {}sat
    ",
    balance.cardinal
  ))
  .bitcoin_rpc_server(bitcoin_rpc_server)
  .ord_rpc_server(ord_rpc_server)
  .run_and_deserialize_output::<Send>();

  bitcoin_rpc_server.mine_blocks_with_subsidy(1, 0);

  let balance = CommandBuilder::new("--regtest --index-runes wallet balance")
    .bitcoin_rpc_server(bitcoin_rpc_server)
    .ord_rpc_server(ord_rpc_server)
    .run_and_deserialize_output::<Balance>();

  pretty_assert_eq!(balance.cardinal, 0);
}

struct Etched {
  id: RuneId,
  inscribe: Inscribe,
}

fn etch(
  bitcoin_rpc_server: &test_bitcoincore_rpc::Handle,
  ord_rpc_server: &TestServer,
  rune: Rune,
) -> Etched {
  batch(
    bitcoin_rpc_server,
    ord_rpc_server,
    batch::File {
      etching: Some(batch::Etching {
        supply: "1000".parse().unwrap(),
        divisibility: 0,
        terms: None,
        premine: "1000".parse().unwrap(),
        rune: SpacedRune { rune, spacers: 0 },
        symbol: '¢',
      }),
      inscriptions: vec![batch::Entry {
        file: "inscription.jpeg".into(),
        ..default()
      }],
      ..default()
    },
  )
}

fn batch(
  bitcoin_rpc_server: &test_bitcoincore_rpc::Handle,
  ord_rpc_server: &TestServer,
  batchfile: batch::File,
) -> Etched {
  bitcoin_rpc_server.mine_blocks(1);

  let mut builder =
    CommandBuilder::new("--regtest --index-runes wallet inscribe --fee-rate 0 --batch batch.yaml")
      .write("batch.yaml", serde_yaml::to_string(&batchfile).unwrap())
      .bitcoin_rpc_server(bitcoin_rpc_server)
      .ord_rpc_server(ord_rpc_server);

  for inscription in &batchfile.inscriptions {
    builder = builder.write(&inscription.file, "inscription");
  }

  let mut spawn = builder.spawn();

  let mut buffer = String::new();

  BufReader::new(spawn.child.stderr.as_mut().unwrap())
    .read_line(&mut buffer)
    .unwrap();

  assert_eq!(buffer, "Waiting for rune commitment to mature…\n");

  bitcoin_rpc_server.mine_blocks(6);

  let inscribe = spawn.run_and_deserialize_output::<Inscribe>();

  bitcoin_rpc_server.mine_blocks(1);

  let block_height = bitcoin_rpc_server.height();

  let id = RuneId {
    block: block_height,
    tx: 1,
  };

  let reveal = inscribe.reveal;
  let parent = inscribe.inscriptions[0].id;

  let batch::Etching {
    divisibility,
    premine,
    rune,
    supply,
    symbol,
    terms,
  } = batchfile.etching.unwrap();

  {
    let supply = supply.to_integer(divisibility).unwrap();
    let premine = premine.to_integer(divisibility).unwrap();

    let mintable = terms
<<<<<<< HEAD
      .map(|terms| terms.cap * terms.limit.to_integer(divisibility).unwrap())
=======
      .map(|terms| terms.cap * terms.amount.to_amount(divisibility).unwrap())
>>>>>>> 9a7f1c8d
      .unwrap_or_default();

    assert_eq!(supply, premine + mintable);
  }

  let mut mint_definition = Vec::<String>::new();

  if let Some(terms) = terms {
    mint_definition.push("<dd>".into());
    mint_definition.push("<dl>".into());

    let mut mintable = true;

    mint_definition.push("<dt>start</dt>".into());
    {
      let relative = terms
        .offset
        .and_then(|range| range.start)
        .map(|start| start + block_height);
      let absolute = terms.height.and_then(|range| range.start);

      let start = relative
        .zip(absolute)
        .map(|(relative, absolute)| relative.max(absolute))
        .or(relative)
        .or(absolute);

      if let Some(start) = start {
        mintable &= block_height + 1 >= start;
        mint_definition.push(format!("<dd><a href=/block/{start}>{start}</a></dd>"));
      } else {
        mint_definition.push("<dd>none</dd>".into());
      }
    }

    mint_definition.push("<dt>end</dt>".into());
    {
      let relative = terms
        .offset
        .and_then(|range| range.end)
        .map(|end| end + block_height);
      let absolute = terms.height.and_then(|range| range.end);

      let end = relative
        .zip(absolute)
        .map(|(relative, absolute)| relative.min(absolute))
        .or(relative)
        .or(absolute);

      if let Some(end) = end {
        mintable &= block_height + 1 < end;
        mint_definition.push(format!("<dd><a href=/block/{end}>{end}</a></dd>"));
      } else {
        mint_definition.push("<dd>none</dd>".into());
      }
    }

    mint_definition.push("<dt>amount</dt>".into());

    mint_definition.push(format!(
      "<dd>{}</dd>",
      Pile {
<<<<<<< HEAD
        amount: terms.limit.to_integer(divisibility).unwrap(),
=======
        amount: terms.amount.to_amount(divisibility).unwrap(),
>>>>>>> 9a7f1c8d
        divisibility,
        symbol: Some(symbol),
      }
    ));

    mint_definition.push("<dt>mints</dt>".into());
    mint_definition.push("<dd>0</dd>".into());
    mint_definition.push("<dt>cap</dt>".into());
    mint_definition.push(format!("<dd>{}</dd>", terms.cap));
    mint_definition.push("<dt>remaining</dt>".into());
    mint_definition.push(format!("<dd>{}</dd>", terms.cap));

    mint_definition.push("<dt>mintable</dt>".into());
    mint_definition.push(format!("<dd>{mintable}</dd>"));

    mint_definition.push("</dl>".into());
    mint_definition.push("</dd>".into());
  } else {
    mint_definition.push("<dd>no</dd>".into());
  }

  let RuneId { block, tx } = id;

  ord_rpc_server.assert_response_regex(
    format!("/rune/{rune}"),
    format!(
      r".*<dt>id</dt>
  <dd>{id}</dd>.*
  <dt>etching block</dt>
  <dd><a href=/block/{block}>{block}</a></dd>
  <dt>etching transaction</dt>
  <dd>{tx}</dd>
  <dt>mint</dt>
  {}
  <dt>supply</dt>
  <dd>{premine} {symbol}</dd>
  <dt>premine</dt>
  <dd>{premine} {symbol}</dd>
  <dt>burned</dt>
  <dd>0 {symbol}</dd>
  <dt>divisibility</dt>
  <dd>{divisibility}</dd>
  <dt>symbol</dt>
  <dd>{symbol}</dd>
  <dt>etching</dt>
  <dd><a class=monospace href=/tx/{reveal}>{reveal}</a></dd>
  <dt>parent</dt>
  <dd><a class=monospace href=/inscription/{parent}>{parent}</a></dd>
.*",
      mint_definition.join("\\s+"),
    ),
  );

  let batch::RuneInfo {
    destination,
    location,
    rune,
  } = inscribe.rune.clone().unwrap();

  if premine.to_integer(divisibility).unwrap() > 0 {
    let destination = destination
      .unwrap()
      .clone()
      .require_network(Network::Regtest)
      .unwrap();

    assert!(bitcoin_rpc_server.state().is_wallet_address(&destination));

    let location = location.unwrap();

    ord_rpc_server.assert_response_regex(
      "/runes/balances",
      format!(
        ".*<tr>
    <td><a href=/rune/{rune}>{rune}</a></td>
    <td>
      <table>
        <tr>
          <td class=monospace>
            <a href=/output/{location}>{location}</a>
          </td>
          <td class=monospace>
            {premine}\u{A0}{symbol}
          </td>
        </tr>
      </table>
    </td>
  </tr>.*"
      ),
    );

    assert_eq!(bitcoin_rpc_server.address(location), destination);
  } else {
    assert!(destination.is_none());
    assert!(location.is_none());
  }

  let response = ord_rpc_server.json_request("/inscriptions");

  assert!(response.status().is_success());

  for id in response.json::<api::Inscriptions>().unwrap().ids {
    let response = ord_rpc_server.json_request(format!("/inscription/{id}"));
    assert!(response.status().is_success());
    if let Some(location) = location {
      let inscription = response.json::<api::Inscription>().unwrap();
      assert!(inscription.satpoint.outpoint != location);
    }
  }

  Etched { inscribe, id }
}

fn envelope(payload: &[&[u8]]) -> Witness {
  let mut builder = bitcoin::script::Builder::new()
    .push_opcode(bitcoin::opcodes::OP_FALSE)
    .push_opcode(bitcoin::opcodes::all::OP_IF);

  for data in payload {
    let mut buf = bitcoin::script::PushBytesBuf::new();
    buf.extend_from_slice(data).unwrap();
    builder = builder.push_slice(buf);
  }

  let script = builder
    .push_opcode(bitcoin::opcodes::all::OP_ENDIF)
    .into_script();

  Witness::from_slice(&[script.into_bytes(), Vec::new()])
}

fn default<T: Default>() -> T {
  Default::default()
}<|MERGE_RESOLUTION|>--- conflicted
+++ resolved
@@ -261,11 +261,7 @@
     let premine = premine.to_integer(divisibility).unwrap();
 
     let mintable = terms
-<<<<<<< HEAD
-      .map(|terms| terms.cap * terms.limit.to_integer(divisibility).unwrap())
-=======
-      .map(|terms| terms.cap * terms.amount.to_amount(divisibility).unwrap())
->>>>>>> 9a7f1c8d
+      .map(|terms| terms.cap * terms.amount.to_integer(divisibility).unwrap())
       .unwrap_or_default();
 
     assert_eq!(supply, premine + mintable);
@@ -328,11 +324,7 @@
     mint_definition.push(format!(
       "<dd>{}</dd>",
       Pile {
-<<<<<<< HEAD
-        amount: terms.limit.to_integer(divisibility).unwrap(),
-=======
-        amount: terms.amount.to_amount(divisibility).unwrap(),
->>>>>>> 9a7f1c8d
+        amount: terms.amount.to_integer(divisibility).unwrap(),
         divisibility,
         symbol: Some(symbol),
       }
