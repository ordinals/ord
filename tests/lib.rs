--- conflicted
+++ resolved
@@ -15,11 +15,7 @@
     subcommand::runes::RuneInfo,
     templates::{
       block::BlockJson, inscription::InscriptionJson, inscriptions::InscriptionsJson,
-<<<<<<< HEAD
-      output::OutputJson, sat::SatJson, status::StatusJson,
-=======
       output::OutputJson, rune::RuneJson, runes::RunesJson, sat::SatJson, status::StatusHtml,
->>>>>>> b9b1ddd5
     },
     Edict, InscriptionId, Rune, RuneEntry, RuneId, Runestone, SatPoint,
   },
