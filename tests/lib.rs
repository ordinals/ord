#![allow(clippy::type_complexity)]

use {
  self::{command_builder::CommandBuilder, expected::Expected, test_server::TestServer},
  bitcoin::{
    address::{Address, NetworkUnchecked},
    blockdata::constants::COIN_VALUE,
    Network, OutPoint, Txid,
  },
  chrono::{DateTime, Utc},
  executable_path::executable_path,
  ord::{
    chain::Chain,
    rarity::Rarity,
    subcommand::runes::RuneInfo,
    templates::{
<<<<<<< HEAD
      block::BlockJson, inscription::InscriptionJson, inscriptions::InscriptionsJson,
      output::OutputJson, rune::RuneJson, runes::RunesJson, sat::SatJson, status::StatusJson,
=======
      block::BlockJson, blocks::BlocksJson, inscription::InscriptionJson,
      inscriptions::InscriptionsJson, output::OutputJson, rune::RuneJson, runes::RunesJson,
      sat::SatJson, status::StatusHtml, transaction::TransactionJson,
>>>>>>> 4b95ff65
    },
    Edict, InscriptionId, Rune, RuneEntry, RuneId, Runestone, SatPoint,
  },
  pretty_assertions::assert_eq as pretty_assert_eq,
  regex::Regex,
  reqwest::{StatusCode, Url},
  serde::de::DeserializeOwned,
  std::sync::Arc,
  std::{
    collections::BTreeMap,
    fs,
    io::Write,
    net::TcpListener,
    path::{Path, PathBuf},
    process::{Child, Command, Stdio},
    str::{self, FromStr},
    thread,
    time::Duration,
  },
  tempfile::TempDir,
  test_bitcoincore_rpc::{Sent, TransactionTemplate},
};

macro_rules! assert_regex_match {
  ($value:expr, $pattern:expr $(,)?) => {
    let regex = Regex::new(&format!("^(?s){}$", $pattern)).unwrap();
    let string = $value.to_string();

    if !regex.is_match(string.as_ref()) {
      eprintln!("Regex did not match:");
      pretty_assert_eq!(regex.as_str(), string);
    }
  };
}

const RUNE: u128 = 99246114928149462;

type Inscribe = ord::wallet::inscribe::Output;
type Etch = ord::subcommand::wallet::etch::Output;

fn create_wallet(rpc_server: &test_bitcoincore_rpc::Handle) {
  CommandBuilder::new(format!("--chain {} wallet create", rpc_server.network()))
    .rpc_server(rpc_server)
    .run_and_deserialize_output::<ord::subcommand::wallet::create::Output>();
}

fn envelope(payload: &[&[u8]]) -> bitcoin::Witness {
  let mut builder = bitcoin::script::Builder::new()
    .push_opcode(bitcoin::opcodes::OP_FALSE)
    .push_opcode(bitcoin::opcodes::all::OP_IF);

  for data in payload {
    let mut buf = bitcoin::script::PushBytesBuf::new();
    buf.extend_from_slice(data).unwrap();
    builder = builder.push_slice(buf);
  }

  let script = builder
    .push_opcode(bitcoin::opcodes::all::OP_ENDIF)
    .into_script();

  bitcoin::Witness::from_slice(&[script.into_bytes(), Vec::new()])
}

fn etch(rpc_server: &test_bitcoincore_rpc::Handle, rune: Rune) -> Etch {
  rpc_server.mine_blocks(1);

  let output = CommandBuilder::new(
    format!(
    "--index-runes --regtest wallet etch --rune {} --divisibility 0 --fee-rate 0 --supply 1000 --symbol ¢",
    rune
    )
  )
  .rpc_server(rpc_server)
  .run_and_deserialize_output();

  rpc_server.mine_blocks(1);

  output
}

fn runes(rpc_server: &test_bitcoincore_rpc::Handle) -> BTreeMap<Rune, RuneInfo> {
  CommandBuilder::new("--index-runes --regtest runes")
    .rpc_server(rpc_server)
    .run_and_deserialize_output::<ord::subcommand::runes::Output>()
    .runes
}

fn inscribe(rpc_server: &test_bitcoincore_rpc::Handle) -> (InscriptionId, Txid) {
  rpc_server.mine_blocks(1);

  let output = CommandBuilder::new(format!(
    "--chain {} wallet inscribe --fee-rate 1 --file foo.txt",
    rpc_server.network()
  ))
  .write("foo.txt", "FOO")
  .rpc_server(rpc_server)
  .run_and_deserialize_output::<Inscribe>();

  rpc_server.mine_blocks(1);

  assert_eq!(output.inscriptions.len(), 1);

  (output.inscriptions[0].id, output.reveal)
}

mod command_builder;
mod expected;
mod test_server;

mod balances;
mod core;
mod decode;
mod epochs;
mod etch;
mod find;
mod index;
mod info;
mod json_api;
mod list;
mod parse;
mod runes;
mod server;
mod subsidy;
mod supply;
mod traits;
mod version;
mod wallet;<|MERGE_RESOLUTION|>--- conflicted
+++ resolved
@@ -14,14 +14,9 @@
     rarity::Rarity,
     subcommand::runes::RuneInfo,
     templates::{
-<<<<<<< HEAD
-      block::BlockJson, inscription::InscriptionJson, inscriptions::InscriptionsJson,
-      output::OutputJson, rune::RuneJson, runes::RunesJson, sat::SatJson, status::StatusJson,
-=======
       block::BlockJson, blocks::BlocksJson, inscription::InscriptionJson,
       inscriptions::InscriptionsJson, output::OutputJson, rune::RuneJson, runes::RunesJson,
-      sat::SatJson, status::StatusHtml, transaction::TransactionJson,
->>>>>>> 4b95ff65
+      sat::SatJson, status::StatusJson, transaction::TransactionJson,
     },
     Edict, InscriptionId, Rune, RuneEntry, RuneId, Runestone, SatPoint,
   },
