#![allow(clippy::type_complexity)]

use {
  self::{command_builder::CommandBuilder, expected::Expected, test_server::TestServer},
  bitcoin::{
    address::{Address, NetworkUnchecked},
    blockdata::constants::COIN_VALUE,
    Network, OutPoint, Sequence, Txid, Witness,
  },
  chrono::{DateTime, Utc},
  executable_path::executable_path,
  mockcore::TransactionTemplate,
  ord::{
    api, chain::Chain, decimal::Decimal, outgoing::Outgoing, subcommand::runes::RuneInfo,
<<<<<<< HEAD
    wallet::batch, InscriptionId, RuneEntry, TARGET_POSTAGE,
=======
    wallet::batch, wallet::ListDescriptorsResult, InscriptionId, RuneEntry,
>>>>>>> 0477b52f
  },
  ordinals::{
    Artifact, Charm, Edict, Pile, Rarity, Rune, RuneId, Runestone, Sat, SatPoint, SpacedRune,
  },
  pretty_assertions::assert_eq as pretty_assert_eq,
  regex::Regex,
  reqwest::{StatusCode, Url},
  serde::de::DeserializeOwned,
  std::sync::Arc,
  std::{
    collections::BTreeMap,
    ffi::{OsStr, OsString},
    fs,
    io::{BufRead, BufReader, Write},
    net::TcpListener,
    path::{Path, PathBuf},
    process::{Child, Command, Stdio},
    str::{self, FromStr},
    thread,
    time::Duration,
  },
  tempfile::TempDir,
};

macro_rules! assert_regex_match {
  ($value:expr, $pattern:expr $(,)?) => {
    let regex = Regex::new(&format!("^(?s){}$", $pattern)).unwrap();
    let string = $value.to_string();

    if !regex.is_match(string.as_ref()) {
      eprintln!("Regex did not match:");
      pretty_assert_eq!(regex.as_str(), string);
    }
  };
}

mod command_builder;
mod expected;
mod test_server;

mod balances;
mod decode;
mod epochs;
mod find;
mod index;
mod info;
mod json_api;
mod list;
mod parse;
mod runes;
mod server;
mod settings;
mod subsidy;
mod supply;
mod traits;
mod version;
mod wallet;

const RUNE: u128 = 99246114928149462;

type Balance = ord::subcommand::wallet::balance::Output;
type Batch = ord::wallet::batch::Output;
type Create = ord::subcommand::wallet::create::Output;
type Inscriptions = Vec<ord::subcommand::wallet::inscriptions::Output>;
type Send = ord::subcommand::wallet::send::Output;
type Supply = ord::subcommand::supply::Output;

fn create_wallet(core: &mockcore::Handle, ord: &TestServer) {
  CommandBuilder::new(format!("--chain {} wallet create", core.network()))
    .core(core)
    .ord(ord)
    .stdout_regex(".*")
    .run_and_extract_stdout();
}

fn sats(
  core: &mockcore::Handle,
  ord: &TestServer,
) -> Vec<ord::subcommand::wallet::sats::OutputRare> {
  CommandBuilder::new(format!("--chain {} wallet sats", core.network()))
    .core(core)
    .ord(ord)
    .run_and_deserialize_output::<Vec<ord::subcommand::wallet::sats::OutputRare>>()
}

fn inscribe_with_custom_postage(
  core: &mockcore::Handle,
  ord: &TestServer,
  postage: Option<u64>,
) -> (InscriptionId, Txid) {
  core.mine_blocks(1);

  let mut command_str = format!(
    "--chain {} wallet inscribe --fee-rate 1 --file foo.txt",
    core.network()
  );

  if let Some(postage_value) = postage {
    command_str.push_str(&format!(" --postage {}sat", postage_value));
  }

  let output = CommandBuilder::new(command_str)
    .write("foo.txt", "FOO")
    .core(core)
    .ord(ord)
    .run_and_deserialize_output::<Batch>();

  core.mine_blocks(1);

  assert_eq!(output.inscriptions.len(), 1);

  (output.inscriptions[0].id, output.reveal)
}

fn inscribe(core: &mockcore::Handle, ord: &TestServer) -> (InscriptionId, Txid) {
  inscribe_with_custom_postage(core, ord, Some(TARGET_POSTAGE.to_sat()))
}

fn drain(core: &mockcore::Handle, ord: &TestServer) {
  let balance = CommandBuilder::new("--regtest --index-runes wallet balance")
    .core(core)
    .ord(ord)
    .run_and_deserialize_output::<Balance>();

  CommandBuilder::new(format!(
    "
      --chain regtest
      --index-runes
      wallet send
      --fee-rate 0
      bcrt1pyrmadgg78e38ewfv0an8c6eppk2fttv5vnuvz04yza60qau5va0saknu8k
      {}sat
    ",
    balance.cardinal
  ))
  .core(core)
  .ord(ord)
  .run_and_deserialize_output::<Send>();

  core.mine_blocks_with_subsidy(1, 0);

  let balance = CommandBuilder::new("--regtest --index-runes wallet balance")
    .core(core)
    .ord(ord)
    .run_and_deserialize_output::<Balance>();

  pretty_assert_eq!(balance.cardinal, 0);
}

struct Etched {
  id: RuneId,
  output: Batch,
}

fn etch(core: &mockcore::Handle, ord: &TestServer, rune: Rune) -> Etched {
  batch(
    core,
    ord,
    batch::File {
      etching: Some(batch::Etching {
        supply: "1000".parse().unwrap(),
        divisibility: 0,
        terms: None,
        premine: "1000".parse().unwrap(),
        rune: SpacedRune { rune, spacers: 0 },
        symbol: '¢',
        turbo: false,
      }),
      inscriptions: vec![batch::Entry {
        file: Some("inscription.jpeg".into()),
        ..default()
      }],
      ..default()
    },
  )
}

fn batch(core: &mockcore::Handle, ord: &TestServer, batchfile: batch::File) -> Etched {
  core.mine_blocks(1);

  let mut builder =
    CommandBuilder::new("--regtest --index-runes wallet batch --fee-rate 0 --batch batch.yaml")
      .write("batch.yaml", serde_yaml::to_string(&batchfile).unwrap())
      .core(core)
      .ord(ord);

  for inscription in &batchfile.inscriptions {
    builder = builder.write(inscription.file.clone().unwrap(), "inscription");
  }

  let mut spawn = builder.spawn();

  let mut buffer = String::new();

  BufReader::new(spawn.child.stderr.as_mut().unwrap())
    .read_line(&mut buffer)
    .unwrap();

  assert_regex_match!(
    buffer,
    "Waiting for rune .* commitment [[:xdigit:]]{64} to mature…\n"
  );

  core.mine_blocks(5);

  let output = spawn.run_and_deserialize_output::<Batch>();

  core.mine_blocks(1);

  let block_height = core.height();

  let id = RuneId {
    block: block_height,
    tx: 1,
  };

  let reveal = output.reveal;
  let parent = output.inscriptions[0].id;

  let batch::Etching {
    divisibility,
    premine,
    rune,
    supply,
    symbol,
    terms,
    turbo,
  } = batchfile.etching.unwrap();

  {
    let supply = supply.to_integer(divisibility).unwrap();
    let premine = premine.to_integer(divisibility).unwrap();

    let mintable = terms
      .map(|terms| terms.cap * terms.amount.to_integer(divisibility).unwrap())
      .unwrap_or_default();

    assert_eq!(supply, premine + mintable);
  }

  let mut mint_definition = Vec::<String>::new();

  if let Some(terms) = terms {
    mint_definition.push("<dd>".into());
    mint_definition.push("<dl>".into());

    let mut mintable = true;

    mint_definition.push("<dt>start</dt>".into());
    {
      let relative = terms
        .offset
        .and_then(|range| range.start)
        .map(|start| start + block_height);
      let absolute = terms.height.and_then(|range| range.start);

      let start = relative
        .zip(absolute)
        .map(|(relative, absolute)| relative.max(absolute))
        .or(relative)
        .or(absolute);

      if let Some(start) = start {
        mintable &= block_height + 1 >= start;
        mint_definition.push(format!("<dd><a href=/block/{start}>{start}</a></dd>"));
      } else {
        mint_definition.push("<dd>none</dd>".into());
      }
    }

    mint_definition.push("<dt>end</dt>".into());
    {
      let relative = terms
        .offset
        .and_then(|range| range.end)
        .map(|end| end + block_height);
      let absolute = terms.height.and_then(|range| range.end);

      let end = relative
        .zip(absolute)
        .map(|(relative, absolute)| relative.min(absolute))
        .or(relative)
        .or(absolute);

      if let Some(end) = end {
        mintable &= block_height + 1 < end;
        mint_definition.push(format!("<dd><a href=/block/{end}>{end}</a></dd>"));
      } else {
        mint_definition.push("<dd>none</dd>".into());
      }
    }

    mint_definition.push("<dt>amount</dt>".into());

    mint_definition.push(format!(
      "<dd>{}</dd>",
      Pile {
        amount: terms.amount.to_integer(divisibility).unwrap(),
        divisibility,
        symbol: Some(symbol),
      }
    ));

    mint_definition.push("<dt>mints</dt>".into());
    mint_definition.push("<dd>0</dd>".into());
    mint_definition.push("<dt>cap</dt>".into());
    mint_definition.push(format!("<dd>{}</dd>", terms.cap));
    mint_definition.push("<dt>remaining</dt>".into());
    mint_definition.push(format!("<dd>{}</dd>", terms.cap));

    mint_definition.push("<dt>mintable</dt>".into());
    mint_definition.push(format!("<dd>{mintable}</dd>"));

    mint_definition.push("</dl>".into());
    mint_definition.push("</dd>".into());
  } else {
    mint_definition.push("<dd>no</dd>".into());
  }

  let RuneId { block, tx } = id;

  let supply_int = supply.to_integer(divisibility).unwrap();
  let premine_int = premine.to_integer(divisibility).unwrap();

  let mint_progress = Decimal {
    value: ((premine_int as f64 / supply_int as f64) * 10000.0) as u128,
    scale: 2,
  };

  ord.assert_response_regex(
    format!("/rune/{rune}"),
    format!(
      r".*<dt>id</dt>
  <dd>{id}</dd>.*
  <dt>etching block</dt>
  <dd><a href=/block/{block}>{block}</a></dd>
  <dt>etching transaction</dt>
  <dd>{tx}</dd>
  <dt>mint</dt>
  {}
  <dt>supply</dt>
  <dd>{premine} {symbol}</dd>
  <dt>mint progress</dt>
  <dd>{mint_progress}%</dd>
  <dt>premine</dt>
  <dd>{premine} {symbol}</dd>
  <dt>premine percentage</dt>
  <dd>.*</dd>
  <dt>burned</dt>
  <dd>0 {symbol}</dd>
  <dt>divisibility</dt>
  <dd>{divisibility}</dd>
  <dt>symbol</dt>
  <dd>{symbol}</dd>
  <dt>turbo</dt>
  <dd>{turbo}</dd>
  <dt>etching</dt>
  <dd><a class=monospace href=/tx/{reveal}>{reveal}</a></dd>
  <dt>parent</dt>
  <dd><a class=monospace href=/inscription/{parent}>{parent}</a></dd>
.*",
      mint_definition.join("\\s+"),
    ),
  );

  let batch::RuneInfo {
    destination,
    location,
    rune: _,
  } = output.rune.clone().unwrap();

  if premine.to_integer(divisibility).unwrap() > 0 {
    let destination = destination
      .unwrap()
      .clone()
      .require_network(Network::Regtest)
      .unwrap();

    assert!(core.state().is_wallet_address(&destination));

    let location = location.unwrap();

    assert_eq!(core.address(location), destination);
  } else {
    assert!(destination.is_none());
    assert!(location.is_none());
  }

  let response = ord.json_request("/inscriptions");

  assert!(response.status().is_success());

  for id in response.json::<api::Inscriptions>().unwrap().ids {
    let response = ord.json_request(format!("/inscription/{id}"));
    assert!(response.status().is_success());
    if let Some(location) = location {
      let inscription = response.json::<api::Inscription>().unwrap();
      assert!(inscription.satpoint.outpoint != location);
    }
  }

  Etched { output, id }
}

fn envelope(payload: &[&[u8]]) -> Witness {
  let mut builder = bitcoin::script::Builder::new()
    .push_opcode(bitcoin::opcodes::OP_FALSE)
    .push_opcode(bitcoin::opcodes::all::OP_IF);

  for data in payload {
    let mut buf = bitcoin::script::PushBytesBuf::new();
    buf.extend_from_slice(data).unwrap();
    builder = builder.push_slice(buf);
  }

  let script = builder
    .push_opcode(bitcoin::opcodes::all::OP_ENDIF)
    .into_script();

  Witness::from_slice(&[script.into_bytes(), Vec::new()])
}

fn default<T: Default>() -> T {
  Default::default()
}<|MERGE_RESOLUTION|>--- conflicted
+++ resolved
@@ -12,11 +12,7 @@
   mockcore::TransactionTemplate,
   ord::{
     api, chain::Chain, decimal::Decimal, outgoing::Outgoing, subcommand::runes::RuneInfo,
-<<<<<<< HEAD
-    wallet::batch, InscriptionId, RuneEntry, TARGET_POSTAGE,
-=======
-    wallet::batch, wallet::ListDescriptorsResult, InscriptionId, RuneEntry,
->>>>>>> 0477b52f
+    wallet::batch, wallet::ListDescriptorsResult, InscriptionId, RuneEntry, TARGET_POSTAGE,
   },
   ordinals::{
     Artifact, Charm, Edict, Pile, Rarity, Rune, RuneId, Runestone, Sat, SatPoint, SpacedRune,
