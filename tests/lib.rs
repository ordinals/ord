--- conflicted
+++ resolved
@@ -79,23 +79,12 @@
 type Send = ord::subcommand::wallet::send::Output;
 type Supply = ord::subcommand::supply::Output;
 
-<<<<<<< HEAD
-fn create_wallet(bitcoin_rpc_server: &test_bitcoincore_rpc::Handle, ord_rpc_server: &TestServer) {
-  CommandBuilder::new(format!(
-    "--chain {} wallet create",
-    bitcoin_rpc_server.network()
-  ))
-  .bitcoin_rpc_server(bitcoin_rpc_server)
-  .ord_rpc_server(ord_rpc_server)
-  .stdout_regex(".*")
-  .run_and_extract_stdout();
-=======
 fn create_wallet(core: &mockcore::Handle, ord: &TestServer) {
   CommandBuilder::new(format!("--chain {} wallet create", core.network()))
     .core(core)
     .ord(ord)
-    .run_and_deserialize_output::<ord::subcommand::wallet::create::Output>();
->>>>>>> 1f85e1df
+    .stdout_regex(".*")
+    .run_and_extract_stdout();
 }
 
 fn sats(
