#![allow(clippy::type_complexity)]

use {
  self::{command_builder::CommandBuilder, expected::Expected, test_server::TestServer},
  bitcoin::{
    address::{Address, NetworkUnchecked},
    blockdata::constants::COIN_VALUE,
    Network, OutPoint, Txid,
  },
  executable_path::executable_path,
<<<<<<< HEAD
  ord::subcommand::wallet::create,
=======
  ord::inscription_id::InscriptionId,
  ord::rarity::Rarity,
  ord::subcommand::wallet::send::Output,
  ord::templates::inscription::InscriptionJson,
  ord::templates::inscriptions::InscriptionsJson,
  ord::templates::output::OutputJson,
  ord::templates::sat::SatJson,
  ord::SatPoint,
>>>>>>> 68a41f72
  pretty_assertions::assert_eq as pretty_assert_eq,
  regex::Regex,
  reqwest::{StatusCode, Url},
  serde::{de::DeserializeOwned, Deserialize},
  std::{
    fs,
    net::TcpListener,
    path::Path,
    process::{Child, Command, Stdio},
    str::{self, FromStr},
    thread,
    time::Duration,
  },
  tempfile::TempDir,
  test_bitcoincore_rpc::Sent,
  test_bitcoincore_rpc::TransactionTemplate,
};

macro_rules! assert_regex_match {
  ($string:expr, $pattern:expr $(,)?) => {
    let regex = Regex::new(&format!("^(?s){}$", $pattern)).unwrap();
    let string = $string;

    if !regex.is_match(string.as_ref()) {
      panic!(
        "Regex:\n\n{}\n\n…did not match string:\n\n{}",
        regex, string
      );
    }
  };
}

#[derive(Deserialize, Debug)]
struct Inscribe {
  #[allow(dead_code)]
  commit: Txid,
  inscription: String,
  reveal: Txid,
  fees: u64,
}

fn inscribe(rpc_server: &test_bitcoincore_rpc::Handle) -> Inscribe {
  rpc_server.mine_blocks(1);

  let output = CommandBuilder::new("wallet inscribe --fee-rate 1 foo.txt")
    .write("foo.txt", "FOO")
    .rpc_server(rpc_server)
    .run_and_deserialize_output();

  rpc_server.mine_blocks(1);

  output
}

fn envelope(payload: &[&[u8]]) -> bitcoin::Witness {
  let mut builder = bitcoin::script::Builder::new()
    .push_opcode(bitcoin::opcodes::OP_FALSE)
    .push_opcode(bitcoin::opcodes::all::OP_IF);

  for data in payload {
    let mut buf = bitcoin::script::PushBytesBuf::new();
    buf.extend_from_slice(data).unwrap();
    builder = builder.push_slice(buf);
  }

  let script = builder
    .push_opcode(bitcoin::opcodes::all::OP_ENDIF)
    .into_script();

  bitcoin::Witness::from_slice(&[script.into_bytes(), Vec::new()])
}

fn create_wallet(rpc_server: &test_bitcoincore_rpc::Handle) {
  CommandBuilder::new(format!("--chain {} wallet create", rpc_server.network()))
    .rpc_server(rpc_server)
    .run_and_deserialize_output::<create::Output>();
}

mod command_builder;
mod expected;
mod test_server;

mod core;
mod epochs;
mod find;
mod index;
mod info;
mod json_api;
mod list;
mod parse;
mod server;
mod subsidy;
mod supply;
mod traits;
mod version;
mod wallet;<|MERGE_RESOLUTION|>--- conflicted
+++ resolved
@@ -8,9 +8,6 @@
     Network, OutPoint, Txid,
   },
   executable_path::executable_path,
-<<<<<<< HEAD
-  ord::subcommand::wallet::create,
-=======
   ord::inscription_id::InscriptionId,
   ord::rarity::Rarity,
   ord::subcommand::wallet::send::Output,
@@ -19,7 +16,6 @@
   ord::templates::output::OutputJson,
   ord::templates::sat::SatJson,
   ord::SatPoint,
->>>>>>> 68a41f72
   pretty_assertions::assert_eq as pretty_assert_eq,
   regex::Regex,
   reqwest::{StatusCode, Url},
@@ -95,7 +91,7 @@
 fn create_wallet(rpc_server: &test_bitcoincore_rpc::Handle) {
   CommandBuilder::new(format!("--chain {} wallet create", rpc_server.network()))
     .rpc_server(rpc_server)
-    .run_and_deserialize_output::<create::Output>();
+    .run_and_deserialize_output::<ord::subcommand::wallet::create::Output>();
 }
 
 mod command_builder;
