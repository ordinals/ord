--- conflicted
+++ resolved
@@ -93,7 +93,7 @@
   .run_and_deserialize_output::<ord::subcommand::wallet::create::Output>();
 }
 
-<<<<<<< HEAD
+
 fn sats(
   bitcoin_rpc_server: &test_bitcoincore_rpc::Handle,
   ord_rpc_server: &TestServer,
@@ -105,7 +105,7 @@
   .bitcoin_rpc_server(bitcoin_rpc_server)
   .ord_rpc_server(ord_rpc_server)
   .run_and_deserialize_output::<Vec<ord::subcommand::wallet::sats::OutputRare>>()
-=======
+
 fn receive(
   bitcoin_rpc_server: &test_bitcoincore_rpc::Handle,
   ord_rpc_server: &TestServer,
@@ -122,7 +122,6 @@
   address
     .require_network(bitcoin_rpc_server.state().network)
     .unwrap()
->>>>>>> 55c60941
 }
 
 fn inscribe(
