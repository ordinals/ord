--- conflicted
+++ resolved
@@ -1,11 +1,7 @@
 #![allow(clippy::type_complexity)]
 
 use {
-<<<<<<< HEAD
-  self::{state::State, test::Test},
-=======
   self::{state::State, test::Test, transaction_options::TransactionOptions},
->>>>>>> bcf78b48
   bdk::{
     blockchain::{
       rpc::{RpcBlockchain, RpcConfig},
@@ -52,52 +48,4 @@
 mod traits;
 mod transaction_options;
 mod version;
-<<<<<<< HEAD
-mod wallet;
-
-fn free_port() -> u16 {
-  TcpListener::bind("127.0.0.1:0")
-    .unwrap()
-    .local_addr()
-    .unwrap()
-    .port()
-}
-
-#[derive(Debug)]
-enum Expected {
-  String(String),
-  Regex(Regex),
-  Ignore,
-}
-
-impl Expected {
-  fn regex(pattern: &str) -> Self {
-    Self::Regex(Regex::new(&format!("^(?s){}$", pattern)).unwrap())
-  }
-
-  fn assert_match(&self, output: &str) {
-    match self {
-      Self::String(string) => assert_eq!(output, string),
-      Self::Regex(regex) => assert!(
-        regex.is_match(output),
-        "output did not match regex: {:?}",
-        output
-      ),
-      Self::Ignore => {}
-    }
-  }
-}
-
-struct Output {
-  state: State,
-  stdout: String,
-}
-
-struct TransactionOptions<'a> {
-  slots: &'a [(usize, usize, usize)],
-  output_count: usize,
-  fee: u64,
-}
-=======
-mod wallet;
->>>>>>> bcf78b48
+mod wallet;