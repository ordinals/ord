use {
  super::*,
  bitcoin::{
    absolute::LockTime, consensus::Encodable, opcodes, script, ScriptBuf, Sequence, Transaction,
    TxIn, Witness,
  },
  ord::{
    subcommand::decode::{CompactInscription, CompactOutput, RawOutput},
    Envelope, Inscription,
  },
};

fn transaction() -> Vec<u8> {
  let script = script::Builder::new()
    .push_opcode(opcodes::OP_FALSE)
    .push_opcode(opcodes::all::OP_IF)
    .push_slice(b"ord")
    .push_slice([1])
    .push_slice(b"text/plain;charset=utf-8")
    .push_slice([])
    .push_slice([0, 1, 2, 3])
    .push_opcode(opcodes::all::OP_ENDIF)
    .into_script();

  let mut witness = Witness::new();

  witness.push(script);
  witness.push([]);

  let transaction = Transaction {
    version: 2,
    lock_time: LockTime::ZERO,
    input: vec![TxIn {
      previous_output: OutPoint::null(),
      script_sig: ScriptBuf::new(),
      sequence: Sequence::ENABLE_RBF_NO_LOCKTIME,
      witness,
    }],
    output: Vec::new(),
  };

  let mut buffer = Vec::new();

  transaction.consensus_encode(&mut buffer).unwrap();

  buffer
}

#[test]
fn from_file() {
  assert_eq!(
    CommandBuilder::new("decode --file transaction.bin")
      .write("transaction.bin", transaction())
      .run_and_deserialize_output::<RawOutput>(),
    RawOutput {
      inscriptions: vec![Envelope {
        payload: Inscription {
          body: Some(vec![0, 1, 2, 3]),
          content_type: Some(b"text/plain;charset=utf-8".into()),
          ..Default::default()
        },
        input: 0,
        offset: 0,
        pushnum: false,
        stutter: false,
      }],
    },
  );
}

#[test]
fn from_stdin() {
  assert_eq!(
    CommandBuilder::new("decode")
      .stdin(transaction())
      .run_and_deserialize_output::<RawOutput>(),
    RawOutput {
      inscriptions: vec![Envelope {
        payload: Inscription {
          body: Some(vec![0, 1, 2, 3]),
          content_type: Some(b"text/plain;charset=utf-8".into()),
          ..Default::default()
        },
        input: 0,
        offset: 0,
        pushnum: false,
        stutter: false,
      }],
    },
  );
}

#[test]
fn from_core() {
  let bitcoin_rpc_server = test_bitcoincore_rpc::spawn();
  let ord_rpc_server = TestServer::spawn(&bitcoin_rpc_server);

  create_wallet(&bitcoin_rpc_server, &ord_rpc_server);

  bitcoin_rpc_server.mine_blocks(1);

  let (_inscription, reveal) = inscribe(&bitcoin_rpc_server, &ord_rpc_server);

  assert_eq!(
    CommandBuilder::new(format!("decode --txid {reveal}"))
      .bitcoin_rpc_server(&bitcoin_rpc_server)
      .run_and_deserialize_output::<RawOutput>(),
    RawOutput {
      inscriptions: vec![Envelope {
        payload: Inscription {
          body: Some(b"FOO".into()),
          content_type: Some(b"text/plain;charset=utf-8".into()),
          ..Default::default()
        },
        input: 0,
        offset: 0,
        pushnum: false,
        stutter: false,
      }],
    },
  );
}

#[test]
fn compact() {
  assert_eq!(
    CommandBuilder::new("decode --compact --file transaction.bin")
      .write("transaction.bin", transaction())
      .run_and_deserialize_output::<CompactOutput>(),
    CompactOutput {
      inscriptions: vec![CompactInscription {
        body: Some("00010203".into()),
        content_encoding: None,
        content_type: Some("text/plain;charset=utf-8".into()),
        duplicate_field: false,
        incomplete_field: false,
        metadata: None,
        metaprotocol: None,
<<<<<<< HEAD
        parents: vec![],
=======
        parents: Vec::new(),
>>>>>>> 6864023f
        pointer: None,
        unrecognized_even_field: false,
      }],
    },
  );
}<|MERGE_RESOLUTION|>--- conflicted
+++ resolved
@@ -136,11 +136,7 @@
         incomplete_field: false,
         metadata: None,
         metaprotocol: None,
-<<<<<<< HEAD
-        parents: vec![],
-=======
         parents: Vec::new(),
->>>>>>> 6864023f
         pointer: None,
         unrecognized_even_field: false,
       }],
