--- conflicted
+++ resolved
@@ -242,41 +242,6 @@
 }
 
 #[test]
-<<<<<<< HEAD
-fn inscribe() {
-  let rpc_server = test_bitcoincore_rpc::builder()
-    .network(Network::Regtest)
-    .build();
-  let txid = rpc_server.mine_blocks(1)[0].txdata[0].txid();
-
-  assert_eq!(rpc_server.descriptors().len(), 0);
-
-  let stdout = CommandBuilder::new(format!(
-    "--chain regtest wallet inscribe --satpoint {txid}:0:0 hello.txt"
-  ))
-  .write("hello.txt", "HELLOWORLD")
-  .rpc_server(&rpc_server)
-  .stdout_regex("commit\t[[:xdigit:]]{64}\nreveal\t[[:xdigit:]]{64}\n")
-  .run();
-
-  assert_eq!(rpc_server.descriptors().len(), 1);
-
-  rpc_server.mine_blocks(1);
-
-  TestServer::spawn_with_args(&rpc_server, &["--index-sats"]).assert_response_regex(
-    "/sat/5000000000",
-    ".*<dt>inscription</dt>\n  <dd>.*<pre class=inscription>HELLOWORLD</pre>.*</dd>.*",
-  );
-
-  TestServer::spawn_with_args(&rpc_server, &[]).assert_response_regex(
-    &format!("/inscription/{}", reveal_txid_from_inscribe_stdout(&stdout)),
-    ".*HELLOWORLD.*",
-  );
-}
-
-#[test]
-=======
->>>>>>> 1ad94af6
 fn inscribe_fails_if_bitcoin_core_is_too_old() {
   let rpc_server = test_bitcoincore_rpc::builder()
     .network(Network::Regtest)
@@ -334,7 +299,7 @@
     .build();
   let txid = rpc_server.mine_blocks(1)[0].txdata[0].txid();
 
-  assert_eq!(rpc_server.descriptors(), 0);
+  assert_eq!(rpc_server.descriptors().len(), 0);
 
   let stdout = CommandBuilder::new(format!(
     "--chain regtest wallet inscribe --satpoint {txid}:0:0 hello.txt"
@@ -346,7 +311,7 @@
 
   let inscription_id = reveal_txid_from_inscribe_stdout(&stdout);
 
-  assert_eq!(rpc_server.descriptors(), 1);
+  assert_eq!(rpc_server.descriptors().len(), 1);
 
   rpc_server.mine_blocks(1);
 
