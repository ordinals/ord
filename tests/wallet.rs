--- conflicted
+++ resolved
@@ -844,36 +844,6 @@
 
   rpc_server.mine_blocks(1);
 
-<<<<<<< HEAD
-  CommandBuilder::new("--regtest wallet balance")
-    .rpc_server(&rpc_server)
-    .expected_stdout("5000000000\n")
-    .run();
-}
-
-#[test]
-fn wallet_send_with_fee_rate() {
-  let rpc_server = test_bitcoincore_rpc::builder()
-    .network(Network::Signet)
-    .build();
-  rpc_server.mine_blocks(1);
-
-  let stdout = CommandBuilder::new("--chain signet --index-sats wallet inscribe degenerate.png")
-    .write("degenerate.png", [1; 520])
-    .rpc_server(&rpc_server)
-    .stdout_regex("commit\t[[:xdigit:]]{64}\nreveal\t[[:xdigit:]]{64}\n")
-    .run();
-
-  rpc_server.mine_blocks(1);
-
-  let reveal_txid = reveal_txid_from_inscribe_stdout(&stdout);
-
-  CommandBuilder::new(format!(
-    "--chain signet wallet send tb1qx4gf3ya0cxfcwydpq8vr2lhrysneuj5d7lqatw {reveal_txid} --fee-rate 2.0"
-  ))
-  .rpc_server(&rpc_server)
-  .stdout_regex("[[:xdigit:]]{64}\n")
-=======
   CommandBuilder::new(
     "--chain regtest wallet send rord1qpwxd9k4pm7t5peh8kml7asn2wgmxmfjac5kr8q 1btc",
   )
@@ -915,6 +885,20 @@
 }
 
 #[test]
+fn wallet_inscribe_with_fee_rate() {
+  let rpc_server = test_bitcoincore_rpc::builder()
+    .network(Network::Signet)
+    .build();
+  rpc_server.mine_blocks(1);
+
+  CommandBuilder::new("--chain signet --index-sats wallet inscribe degenerate.png --fee-rate 2.0")
+    .write("degenerate.png", [1; 520])
+    .rpc_server(&rpc_server)
+    .stdout_regex("commit\t[[:xdigit:]]{64}\nreveal\t[[:xdigit:]]{64}\n")
+    .run();
+}
+
+#[test]
 fn refuse_to_send_to_cardinal_address_without_cardinal_flag() {
   let rpc_server = test_bitcoincore_rpc::builder()
     .network(Network::Regtest)
@@ -928,24 +912,10 @@
   .rpc_server(&rpc_server)
   .expected_stderr("error: refusing to send to cardinal adddress, which may be from wallet without sat control; the `--cardinal` flag bypasses this check\n")
   .expected_exit_code(1)
->>>>>>> ec4ac113
-  .run();
-}
-
-#[test]
-<<<<<<< HEAD
-fn wallet_inscribe_with_fee_rate() {
-  let rpc_server = test_bitcoincore_rpc::builder()
-    .network(Network::Signet)
-    .build();
-  rpc_server.mine_blocks(1);
-
-  CommandBuilder::new("--chain signet --index-sats wallet inscribe degenerate.png --fee-rate 2.0")
-    .write("degenerate.png", [1; 520])
-    .rpc_server(&rpc_server)
-    .stdout_regex("commit\t[[:xdigit:]]{64}\nreveal\t[[:xdigit:]]{64}\n")
-    .run();
-=======
+  .run();
+}
+
+#[test]
 fn allow_send_to_cardinal_address_with_cardinal_flag() {
   let rpc_server = test_bitcoincore_rpc::builder()
     .network(Network::Regtest)
@@ -970,5 +940,4 @@
       locked: Vec::new(),
     }]
   )
->>>>>>> ec4ac113
 }