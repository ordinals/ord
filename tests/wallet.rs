use {super::*, std::str::FromStr};

#[test]
fn sats() {
  let rpc_server = test_bitcoincore_rpc::spawn();
  let second_coinbase = rpc_server.mine_blocks(1)[0].txdata[0].txid();

  CommandBuilder::new("--index-sats wallet sats")
    .rpc_server(&rpc_server)
    .expected_stdout(format!(
      "{}\t{}\t0\tuncommon\n",
      OutPoint::new(second_coinbase, 0),
      50 * COIN_VALUE,
    ))
    .run();
}

#[test]
fn sats_from_tsv_success() {
  let rpc_server = test_bitcoincore_rpc::spawn();
  let second_coinbase = rpc_server.mine_blocks(1)[0].txdata[0].txid();

  CommandBuilder::new("--index-sats wallet sats --tsv foo.tsv")
    .write("foo.tsv", "nvtcsezkbtg")
    .rpc_server(&rpc_server)
    .expected_stdout(format!(
      "{}\tnvtcsezkbtg\n",
      OutPoint::new(second_coinbase, 0),
    ))
    .run();
}

#[test]
fn sats_from_tsv_parse_error() {
  let rpc_server = test_bitcoincore_rpc::spawn();
  CommandBuilder::new("wallet sats --tsv foo.tsv")
    .write("foo.tsv", "===")
    .rpc_server(&rpc_server)
    .expected_exit_code(1)
    .expected_stderr(
      "error: failed to parse sat from string \"===\" on line 1: invalid digit found in string\n",
    )
    .run();
}

#[test]
fn sats_from_tsv_file_not_found() {
  let rpc_server = test_bitcoincore_rpc::spawn();
  CommandBuilder::new("wallet sats --tsv foo.tsv")
    .rpc_server(&rpc_server)
    .expected_exit_code(1)
    .stderr_regex("error: I/O error reading `.*`\nbecause: .*\n")
    .run();
}

#[test]
fn send_works_on_signet() {
  let rpc_server = test_bitcoincore_rpc::builder()
    .network(Network::Signet)
    .build();

  let txid = rpc_server.mine_blocks(1)[0].txdata[0].txid();

  let stdout = CommandBuilder::new(format!(
    "--chain signet --index-sats wallet inscribe --satpoint {txid}:0:0 degenerate.png"
  ))
  .write("degenerate.png", [1; 520])
  .rpc_server(&rpc_server)
  .stdout_regex("commit\t[[:xdigit:]]{64}\nreveal\t[[:xdigit:]]{64}\n")
  .run();

  let reveal_txid = reveal_txid_from_inscribe_stdout(&stdout);

  rpc_server.mine_blocks(1);

  let stdout = CommandBuilder::new(format!(
    "--chain signet wallet send tb1qx4gf3ya0cxfcwydpq8vr2lhrysneuj5d7lqatw {reveal_txid}"
  ))
  .rpc_server(&rpc_server)
  .stdout_regex(r".*")
  .run();

  let txid = rpc_server.mempool()[0].txid();
  assert_eq!(format!("{}\n", txid), stdout);

  rpc_server.mine_blocks(1);

  let send_txid = stdout.trim();

  let ord_server = TestServer::spawn_with_args(&rpc_server, &[]);
  ord_server.assert_response_regex(
    &format!("/inscription/{reveal_txid}"),
    &format!(
      ".*<h1>Inscription {reveal_txid}</h1>.*<dl>.*
  <dt>content size</dt>
  <dd>520 bytes</dd>
  <dt>content type</dt>
  <dd>image/png</dd>
  .*
  <dt>location</dt>
  <dd class=monospace>{send_txid}:0:0</dd>
</dl>
.*",
    ),
  );
}

#[test]
fn send_unknown_inscription() {
  let rpc_server = test_bitcoincore_rpc::builder()
    .network(Network::Signet)
    .build();

  let txid = rpc_server.mine_blocks(1)[0].txdata[0].txid();

  CommandBuilder::new(format!(
    "--chain signet wallet send tb1qx4gf3ya0cxfcwydpq8vr2lhrysneuj5d7lqatw {txid}"
  ))
  .rpc_server(&rpc_server)
  .expected_stderr(format!("error: No inscription found for {txid}\n"))
  .expected_exit_code(1)
  .run();
}

#[test]
fn send_inscribed_sat() {
  let rpc_server = test_bitcoincore_rpc::builder()
    .network(Network::Signet)
    .build();
  let txid = rpc_server.mine_blocks(1)[0].txdata[0].txid();

  let stdout = CommandBuilder::new(format!(
    "--chain signet --index-sats wallet inscribe --satpoint {txid}:0:0 degenerate.png"
  ))
  .write("degenerate.png", [1; 520])
  .rpc_server(&rpc_server)
  .stdout_regex("commit\t[[:xdigit:]]{64}\nreveal\t[[:xdigit:]]{64}\n")
  .run();

  rpc_server.mine_blocks(1);

  let reveal_txid = reveal_txid_from_inscribe_stdout(&stdout);

  let stdout = CommandBuilder::new(format!(
    "--chain signet wallet send tb1qx4gf3ya0cxfcwydpq8vr2lhrysneuj5d7lqatw {reveal_txid}"
  ))
  .rpc_server(&rpc_server)
  .stdout_regex("[[:xdigit:]]{64}\n")
  .run();

  rpc_server.mine_blocks(1);

  let send_txid = stdout.trim();

  let ord_server = TestServer::spawn_with_args(&rpc_server, &[]);
  ord_server.assert_response_regex(
    &format!("/inscription/{reveal_txid}"),
    &format!(
      ".*<h1>Inscription {reveal_txid}</h1>.*<dt>location</dt>.*<dd class=monospace>{send_txid}:0:0</dd>.*",
    ),
  );
}

#[test]
fn send_on_mainnnet_refuses_to_work_with_wallet_name_foo() {
  let rpc_server = test_bitcoincore_rpc::builder().wallet_name("foo").build();
  let txid = rpc_server.mine_blocks(1)[0].txdata[0].txid();

  CommandBuilder::new(
    format!("wallet send bc1qzjeg3h996kw24zrg69nge97fw8jc4v7v7yznftzk06j3429t52vse9tkp9 {txid}:0:0"),
  )
  .rpc_server(&rpc_server)
  .expected_stderr("error: `ord wallet send` may only be used on mainnet with a wallet named `ord` or whose name starts with `ord-`\n")
  .expected_exit_code(1)
  .run();
}

#[test]
fn send_addresses_must_be_valid_for_network() {
  let rpc_server = test_bitcoincore_rpc::builder().build();
  let txid = rpc_server.mine_blocks_with_subsidy(1, 1_000_000)[0].txdata[0].txid();

  CommandBuilder::new(format!(
    "wallet send tb1qx4gf3ya0cxfcwydpq8vr2lhrysneuj5d7lqatw {txid}:0:0"
  ))
  .rpc_server(&rpc_server)
  .expected_stderr(
    "error: Address `tb1qx4gf3ya0cxfcwydpq8vr2lhrysneuj5d7lqatw` is not valid for mainnet\n",
  )
  .expected_exit_code(1)
  .run();
}

#[test]
fn send_on_mainnnet_works_with_wallet_named_ord() {
  let rpc_server = test_bitcoincore_rpc::builder().build();
  let txid = rpc_server.mine_blocks_with_subsidy(1, 1_000_000)[0].txdata[0].txid();

  let stdout = CommandBuilder::new(format!(
    "wallet send bc1qzjeg3h996kw24zrg69nge97fw8jc4v7v7yznftzk06j3429t52vse9tkp9 {txid}:0:0"
  ))
  .rpc_server(&rpc_server)
  .stdout_regex(r".*")
  .run();

  let txid = rpc_server.mempool()[0].txid();
  assert_eq!(format!("{}\n", txid), stdout);
}

#[test]
fn send_on_mainnnet_works_with_wallet_whose_name_starts_with_ord() {
  let rpc_server = test_bitcoincore_rpc::builder()
    .wallet_name("ord-foo")
    .build();
  let txid = rpc_server.mine_blocks_with_subsidy(1, 1_000_000)[0].txdata[0].txid();

  let stdout = CommandBuilder::new(format!(
    "wallet send bc1qxy2kgdygjrsqtzq2n0yrf2493p83kkfjhx0wlh {txid}:0:0"
  ))
  .rpc_server(&rpc_server)
  .stdout_regex(r".*")
  .run();

  let txid = rpc_server.mempool()[0].txid();
  assert_eq!(format!("{}\n", txid), stdout);
}

#[test]
fn send_on_mainnnet_refuses_to_work_with_wallet_with_high_balance() {
  let rpc_server = test_bitcoincore_rpc::builder().build();
  let txid = rpc_server.mine_blocks_with_subsidy(1, 1_000_001)[0].txdata[0].txid();

  CommandBuilder::new(format!("wallet send bc1qxy2kgdygjrsqtzq2n0yrf2493p83kkfjhx0wlh {txid}:0:0"))
    .rpc_server(&rpc_server)
    .expected_stderr(
      "error: `ord wallet send` may not be used on mainnet with wallets containing more than 1,000,000 sats\n",
    )
    .expected_exit_code(1)
    .run();
}

#[test]
fn inscribe() {
  let rpc_server = test_bitcoincore_rpc::builder()
    .network(Network::Regtest)
    .build();
  let txid = rpc_server.mine_blocks(1)[0].txdata[0].txid();

  assert_eq!(rpc_server.descriptors(), 0);

  let stdout = CommandBuilder::new(format!(
    "--chain regtest wallet inscribe --satpoint {txid}:0:0 hello.txt"
  ))
  .write("hello.txt", "HELLOWORLD")
  .rpc_server(&rpc_server)
  .stdout_regex("commit\t[[:xdigit:]]{64}\nreveal\t[[:xdigit:]]{64}\n")
  .run();

  assert_eq!(rpc_server.descriptors(), 1);

  rpc_server.mine_blocks(1);

  TestServer::spawn_with_args(&rpc_server, &["--index-sats"]).assert_response_regex(
    "/sat/5000000000",
    ".*<dt>inscription</dt>\n  <dd>.*<pre class=inscription>HELLOWORLD</pre>.*</dd>.*",
  );

  TestServer::spawn_with_args(&rpc_server, &[]).assert_response_regex(
    &format!("/inscription/{}", reveal_txid_from_inscribe_stdout(&stdout)),
    ".*HELLOWORLD.*",
  );
}

#[test]
fn inscribe_fails_if_bitcoin_core_is_too_old() {
  let rpc_server = test_bitcoincore_rpc::builder()
    .network(Network::Regtest)
    .version(230000)
    .build();

  let txid = rpc_server.mine_blocks(1)[0].txdata[0].txid();

  CommandBuilder::new(format!(
    "--chain regtest wallet inscribe --satpoint {txid}:0:0 hello.txt"
  ))
  .write("hello.txt", "HELLOWORLD")
  .expected_exit_code(1)
  .expected_stderr("error: Bitcoin Core 24.0.0 or newer required, current version is 23.0.0\n")
  .rpc_server(&rpc_server)
  .run();
}

#[test]
fn inscribe_no_backup() {
  let rpc_server = test_bitcoincore_rpc::builder()
    .network(Network::Regtest)
    .build();
  let txid = rpc_server.mine_blocks(1)[0].txdata[0].txid();

  assert_eq!(rpc_server.descriptors(), 0);

  CommandBuilder::new(format!(
    "--chain regtest wallet inscribe --satpoint {txid}:0:0 hello.txt --no-backup"
  ))
  .write("hello.txt", "HELLOWORLD")
  .rpc_server(&rpc_server)
  .stdout_regex("commit\t[[:xdigit:]]{64}\nreveal\t[[:xdigit:]]{64}\n")
  .run();

  assert_eq!(rpc_server.descriptors(), 0);
}

#[test]
fn inscriptions_below_first_inscription_height_are_skipped() {
  let rpc_server = test_bitcoincore_rpc::builder()
    .network(Network::Regtest)
    .build();
  let txid = rpc_server.mine_blocks(1)[0].txdata[0].txid();

  let stdout = CommandBuilder::new(format!(
    "--chain regtest wallet inscribe --satpoint {txid}:0:0 hello.txt"
  ))
  .write("hello.txt", "HELLOWORLD")
  .rpc_server(&rpc_server)
  .stdout_regex("commit\t[[:xdigit:]]{64}\nreveal\t[[:xdigit:]]{64}\n")
  .run();

  rpc_server.mine_blocks(1);

  TestServer::spawn_with_args(&rpc_server, &[]).assert_response_regex(
    &format!("/inscription/{}", reveal_txid_from_inscribe_stdout(&stdout)),
    ".*HELLOWORLD.*",
  );

  assert_eq!(
    TestServer::spawn_with_args(&rpc_server, &["--first-inscription-height", "3"])
      .request(&format!(
        "/inscription/{}",
        reveal_txid_from_inscribe_stdout(&stdout)
      ),)
      .status(),
    StatusCode::NOT_FOUND,
  );
}

#[test]
fn inscribe_forbidden_on_mainnet() {
  let rpc_server = test_bitcoincore_rpc::builder().build();
  let txid = rpc_server.mine_blocks(1)[0].txdata[0].txid();

  CommandBuilder::new(format!("wallet inscribe --satpoint {txid}:0:0 hello.txt"))
    .rpc_server(&rpc_server)
    .expected_exit_code(1)
    .expected_stderr("error: `ord wallet inscribe` is unstable and not yet supported on mainnet.\n")
    .run();
}

#[test]
fn inscribe_unknown_file_extension() {
  let rpc_server = test_bitcoincore_rpc::builder()
    .network(Network::Regtest)
    .build();
  let txid = rpc_server.mine_blocks(1)[0].txdata[0].txid();

  CommandBuilder::new(format!(
    "--chain regtest wallet inscribe --satpoint {txid}:0:0 pepe.xyz"
  ))
  .write("pepe.xyz", [1; 520])
  .rpc_server(&rpc_server)
  .expected_exit_code(1)
  .stderr_regex(r"error: unsupported file extension `\.xyz`, supported extensions: apng .*\n")
  .run();
}

#[test]
fn inscribe_png() {
  let rpc_server = test_bitcoincore_rpc::builder()
    .network(Network::Regtest)
    .build();
  let txid = rpc_server.mine_blocks(1)[0].txdata[0].txid();

  let stdout = CommandBuilder::new(format!(
    "--chain regtest --index-sats wallet inscribe --satpoint {txid}:0:0 degenerate.png"
  ))
  .write("degenerate.png", [1; 520])
  .rpc_server(&rpc_server)
  .stdout_regex("commit\t[[:xdigit:]]{64}\nreveal\t[[:xdigit:]]{64}\n")
  .run();

  let txid = reveal_txid_from_inscribe_stdout(&stdout);

  rpc_server.mine_blocks(1);

  let ord_server = TestServer::spawn_with_args(&rpc_server, &["--index-sats"]);

  ord_server.assert_response_regex(
    "/sat/5000000000",
    &format!(
      ".*<dt>inscription</dt>\n  <dd><a href=/inscription/{txid}><img class=inscription src=/content/{txid}.*"
    ),
  )
}

#[test]
fn inscribe_exceeds_push_byte_limit() {
  let rpc_server = test_bitcoincore_rpc::builder()
    .network(Network::Signet)
    .build();
  let txid = rpc_server.mine_blocks(1)[0].txdata[0].txid();

  CommandBuilder::new(format!(
    "--chain signet wallet inscribe --satpoint {txid}:0:0 degenerate.png"
  ))
  .write("degenerate.png", [1; 1025])
  .rpc_server(&rpc_server)
  .expected_exit_code(1)
  .expected_stderr(
    "error: content size of 1025 bytes exceeds 1024 byte limit for signet inscriptions\n",
  )
  .run();
}

#[test]
fn regtest_has_no_content_size_limit() {
  let rpc_server = test_bitcoincore_rpc::builder()
    .network(Network::Regtest)
    .build();
  let txid = rpc_server.mine_blocks(1)[0].txdata[0].txid();

  CommandBuilder::new(format!(
    "--chain regtest wallet inscribe --satpoint {txid}:0:0 degenerate.png"
  ))
  .write("degenerate.png", [1; 1025])
  .rpc_server(&rpc_server)
  .stdout_regex("commit\t[[:xdigit:]]{64}\nreveal\t[[:xdigit:]]{64}\n")
  .run();
}

#[test]
fn inscribe_does_not_use_inscribed_sats_as_cardinal_utxos() {
  let rpc_server = test_bitcoincore_rpc::builder()
    .network(Network::Regtest)
    .build();
  let txid = rpc_server.mine_blocks_with_subsidy(1, 800)[0].txdata[0].txid();
  CommandBuilder::new(format!(
    "--chain regtest wallet inscribe --satpoint {txid}:0:0 degenerate.png"
  ))
  .write("degenerate.png", [1; 100])
  .rpc_server(&rpc_server)
  .stdout_regex("commit\t[[:xdigit:]]{64}\nreveal\t[[:xdigit:]]{64}\n")
  .run();

  let txid = rpc_server.mine_blocks_with_subsidy(1, 100)[0].txdata[0].txid();

  CommandBuilder::new(format!(
    "--chain regtest wallet inscribe --satpoint {txid}:0:0 degenerate.png"
  ))
  .rpc_server(&rpc_server)
  .write("degenerate.png", [1; 100])
  .expected_exit_code(1)
  .expected_stderr("error: wallet does not contain enough cardinal UTXOs, please add additional funds to wallet.\n")
  .run();
}

#[test]
fn send_does_not_use_inscribed_sats_as_cardinal_utxos() {
  let rpc_server = test_bitcoincore_rpc::builder()
    .network(Network::Regtest)
    .build();
  let txid = rpc_server.mine_blocks_with_subsidy(1, 800)[0].txdata[0].txid();
  CommandBuilder::new(format!(
    "--chain regtest wallet inscribe --satpoint {txid}:0:0 degenerate.png"
  ))
  .write("degenerate.png", [1; 100])
  .rpc_server(&rpc_server)
  .stdout_regex("commit\t[[:xdigit:]]{64}\nreveal\t[[:xdigit:]]{64}\n")
  .run();

  let txid = rpc_server.mine_blocks_with_subsidy(1, 100)[0].txdata[0].txid();

  CommandBuilder::new(format!(
    "--chain regtest wallet send bcrt1q6rhpng9evdsfnn833a4f4vej0asu6dk5srld6x {txid}:0:0"
  ))
  .rpc_server(&rpc_server)
  .expected_exit_code(1)
  .expected_stderr("error: wallet does not contain enough cardinal UTXOs, please add additional funds to wallet.\n")
  .run();
}

#[test]
fn refuse_to_reinscribe_sats() {
  let rpc_server = test_bitcoincore_rpc::builder()
    .network(Network::Regtest)
    .build();

  let txid = rpc_server.mine_blocks_with_subsidy(1, 800)[0].txdata[0].txid();
  let stdout = CommandBuilder::new(format!(
    "--chain regtest wallet inscribe --satpoint {txid}:0:0 degenerate.png"
  ))
  .write("degenerate.png", [1; 100])
  .rpc_server(&rpc_server)
  .stdout_regex("commit\t[[:xdigit:]]{64}\nreveal\t[[:xdigit:]]{64}\n")
  .run();

  let first_inscription_id = reveal_txid_from_inscribe_stdout(&stdout);

  rpc_server.mine_blocks_with_subsidy(1, 100)[0].txdata[0].txid();

  CommandBuilder::new(format!(
    "--chain regtest wallet inscribe --satpoint {first_inscription_id}:0:0 hello.txt"
  ))
  .write("hello.txt", "HELLOWORLD")
  .rpc_server(&rpc_server)
  .expected_exit_code(1)
  .expected_stderr(format!(
    "error: sat at {first_inscription_id}:0:0 already inscribed\n"
  ))
  .run();
}

#[test]
fn do_not_accidentally_send_an_inscription() {
  let rpc_server = test_bitcoincore_rpc::builder()
    .network(Network::Regtest)
    .build();

  let txid = rpc_server.mine_blocks(1)[0].txdata[0].txid();
  let stdout = CommandBuilder::new(format!(
    "--chain regtest wallet inscribe --satpoint {txid}:0:0 degenerate.png"
  ))
  .write("degenerate.png", [1; 100])
  .rpc_server(&rpc_server)
  .stdout_regex("commit\t[[:xdigit:]]{64}\nreveal\t[[:xdigit:]]{64}\n")
  .run();

  let inscription_id = reveal_txid_from_inscribe_stdout(&stdout);

  rpc_server.mine_blocks(1);

  let inscription_utxo = OutPoint {
    txid: reveal_txid_from_inscribe_stdout(&stdout),
    vout: 0,
  };

  CommandBuilder::new(format!(
    "--chain regtest wallet send bcrt1q6rhpng9evdsfnn833a4f4vej0asu6dk5srld6x {inscription_utxo}:55"
  ))
  .rpc_server(&rpc_server)
  .expected_exit_code(1)
  .expected_stderr(format!(
    "error: cannot send {inscription_utxo}:55 without also sending inscription {inscription_id} at {inscription_utxo}:0\n"
  ))
  .run();
}

#[test]
fn refuse_to_inscribe_already_inscribed_utxo() {
  let rpc_server = test_bitcoincore_rpc::builder()
    .network(Network::Regtest)
    .build();

  let txid = rpc_server.mine_blocks(1)[0].txdata[0].txid();
  let stdout = CommandBuilder::new(format!(
    "--chain regtest wallet inscribe --satpoint {txid}:0:0 degenerate.png"
  ))
  .write("degenerate.png", [1; 100])
  .rpc_server(&rpc_server)
  .stdout_regex("commit\t[[:xdigit:]]{64}\nreveal\t[[:xdigit:]]{64}\n")
  .run();

  rpc_server.mine_blocks(1);

  let inscription_id = reveal_txid_from_inscribe_stdout(&stdout);

  let inscription_utxo = OutPoint {
    txid: reveal_txid_from_inscribe_stdout(&stdout),
    vout: 0,
  };

  CommandBuilder::new(format!(
    "--chain regtest wallet inscribe --satpoint {inscription_utxo}:55555 hello.txt"
  ))
  .write("hello.txt", "HELLOWORLD")
  .rpc_server(&rpc_server)
  .expected_exit_code(1)
  .expected_stderr(format!(
    "error: utxo {inscription_utxo} already inscribed with inscription {inscription_id} on sat {inscription_utxo}:0\n",
  ))
  .run();
}

#[test]
fn inscriptions_cannot_be_sent_by_satpoint() {
  let rpc_server = test_bitcoincore_rpc::builder()
    .network(Network::Regtest)
    .build();
  let txid = rpc_server.mine_blocks(1)[0].txdata[0].txid();

  let stdout = CommandBuilder::new(format!(
    "--chain regtest wallet inscribe --satpoint {txid}:0:0 hello.txt"
  ))
  .write("hello.txt", "HELLOWORLD")
  .rpc_server(&rpc_server)
  .stdout_regex("commit\t[[:xdigit:]]{64}\nreveal\t[[:xdigit:]]{64}\n")
  .run();

  let reveal_txid = reveal_txid_from_inscribe_stdout(&stdout);

  rpc_server.mine_blocks(1);

  CommandBuilder::new(format!(
    "--chain regtest wallet send bcrt1q6rhpng9evdsfnn833a4f4vej0asu6dk5srld6x {reveal_txid}:0:0"
  ))
  .write("hello.txt", "HELLOWORLD")
  .rpc_server(&rpc_server)
  .expected_stderr("error: inscriptions must be sent by inscription ID\n")
  .expected_exit_code(1)
  .run();
}

#[test]
fn receive() {
  let rpc_server = test_bitcoincore_rpc::spawn();

  let stdout = CommandBuilder::new("wallet receive")
    .rpc_server(&rpc_server)
    .stdout_regex(".*")
    .run();

  assert!(Address::from_str(stdout.trim()).is_ok());
}

#[test]
fn utxos() {
  let rpc_server = test_bitcoincore_rpc::spawn();

  let coinbase_tx = &rpc_server.mine_blocks_with_subsidy(1, 1_000_000)[0].txdata[0];
  let outpoint = OutPoint::new(coinbase_tx.txid(), 0);
  let amount = coinbase_tx.output[0].value;

  CommandBuilder::new("wallet utxos")
    .rpc_server(&rpc_server)
    .expected_stdout(format!("{outpoint}\t{amount}\n"))
    .run();
}

#[test]
fn inscriptions() {
  let rpc_server = test_bitcoincore_rpc::builder()
    .network(Network::Signet)
    .wallet_name("ord-wallet")
    .build();
  let txid = rpc_server.mine_blocks(1)[0].txdata[0].txid();

  let inscription_id = reveal_txid_from_inscribe_stdout(
    &CommandBuilder::new(format!(
      "--chain signet wallet inscribe --satpoint {txid}:0:0 hello.txt"
    ))
    .write("hello.txt", "HELLOWORLD")
    .rpc_server(&rpc_server)
    .stdout_regex("commit\t[[:xdigit:]]{64}\nreveal\t[[:xdigit:]]{64}\n")
    .run(),
  );

  rpc_server.mine_blocks(1);

  CommandBuilder::new("--chain signet wallet inscriptions")
    .rpc_server(&rpc_server)
    .expected_stdout(format!("{inscription_id}\t{inscription_id}:0:0\n"))
    .run();

  let stdout = CommandBuilder::new("--chain signet wallet receive")
    .rpc_server(&rpc_server)
    .expected_exit_code(0)
    .stdout_regex(".*")
    .run();

  let address = stdout.trim();

  let stdout = CommandBuilder::new(format!(
    "--chain signet wallet send {address} {inscription_id}"
  ))
  .rpc_server(&rpc_server)
  .expected_exit_code(0)
  .stdout_regex(".*")
  .run();

  rpc_server.mine_blocks(1);

  let txid = Txid::from_str(stdout.trim()).unwrap();

  let outpoint = OutPoint::new(txid, 0);

  CommandBuilder::new("--chain signet wallet inscriptions")
    .rpc_server(&rpc_server)
    .expected_stdout(format!("{inscription_id}\t{outpoint}:0\n"))
    .run();
}

#[test]
fn inscribe_with_optional_satpoint_arg() {
  let rpc_server = test_bitcoincore_rpc::builder()
    .network(Network::Regtest)
    .build();
  rpc_server.mine_blocks(1);

  let stdout = CommandBuilder::new("--chain regtest wallet inscribe hello.txt")
    .write("hello.txt", "HELLOWORLD")
    .rpc_server(&rpc_server)
    .stdout_regex("commit\t[[:xdigit:]]{64}\nreveal\t[[:xdigit:]]{64}\n")
    .run();

  rpc_server.mine_blocks(1);

  TestServer::spawn_with_args(&rpc_server, &["--index-sats"])
    .assert_response_regex("/sat/5000000000", ".*HELLOWORLD.*");

  TestServer::spawn_with_args(&rpc_server, &[]).assert_response_regex(
    &format!("/inscription/{}", reveal_txid_from_inscribe_stdout(&stdout)),
    ".*HELLOWORLD.*",
  );
}

#[test]
fn create() {
  let rpc_server = test_bitcoincore_rpc::builder()
    .network(Network::Regtest)
    .build();

  assert!(!rpc_server.wallets().contains("ord"));

  CommandBuilder::new("--chain regtest wallet create")
    .rpc_server(&rpc_server)
    .run();

  assert!(rpc_server.wallets().contains("ord"));
}

#[test]
fn transactions() {
  let rpc_server = test_bitcoincore_rpc::spawn();

  CommandBuilder::new("wallet transactions")
    .rpc_server(&rpc_server)
    .run();

  rpc_server.mine_blocks(1);

  CommandBuilder::new("wallet transactions")
    .rpc_server(&rpc_server)
    .stdout_regex("[[:xdigit:]]{64}\t1\n")
    .run();
}

#[test]
fn transactions_with_limit() {
  let rpc_server = test_bitcoincore_rpc::spawn();

  CommandBuilder::new("wallet transactions")
    .rpc_server(&rpc_server)
    .run();

  rpc_server.mine_blocks(1);

  CommandBuilder::new("wallet transactions")
    .rpc_server(&rpc_server)
    .stdout_regex("[[:xdigit:]]{64}\t1\n")
    .run();

<<<<<<< HEAD
  rpc_server.mine_blocks(1);

  CommandBuilder::new("wallet transactions")
    .rpc_server(&rpc_server)
    .stdout_regex("[[:xdigit:]]{64}\t1\n[[:xdigit:]]{64}\t2\n")
    .run();
=======
  let txid = CommandBuilder::new(format!(
    "--chain signet wallet send tb1qx4gf3ya0cxfcwydpq8vr2lhrysneuj5d7lqatw {reveal_txid}"
  ))
  .rpc_server(&rpc_server)
  .stdout_regex(r".*")
  .run();
>>>>>>> 39047361

  CommandBuilder::new("wallet transactions --limit 1")
    .rpc_server(&rpc_server)
    .stdout_regex("[[:xdigit:]]{64}\t1\n")
    .run();
}

#[test]
fn inscribe_gif() {
  let rpc_server = test_bitcoincore_rpc::builder()
    .network(Network::Regtest)
    .build();
  rpc_server.mine_blocks(1)[0].txdata[0].txid();

  let stdout = CommandBuilder::new("--chain regtest --index-sats wallet inscribe dolphin.gif")
    .write("dolphin.gif", [1; 520])
    .rpc_server(&rpc_server)
    .stdout_regex("commit\t[[:xdigit:]]{64}\nreveal\t[[:xdigit:]]{64}\n")
    .run();

  let txid = reveal_txid_from_inscribe_stdout(&stdout);

  rpc_server.mine_blocks(1);

  let ord_server = TestServer::spawn_with_args(&rpc_server, &["--index-sats"]);

  ord_server.assert_response_regex(
    "/sat/5000000000",
    &format!(
      ".*<dt>inscription</dt>\n  <dd><a href=/inscription/{txid}><img class=inscription src=/content/{txid}.*"
    ),
  )
}

#[test]
fn wallet_balance() {
  let rpc_server = test_bitcoincore_rpc::builder()
    .network(Network::Regtest)
    .build();

  CommandBuilder::new("--regtest wallet balance")
    .rpc_server(&rpc_server)
    .expected_stdout("0\n")
    .run();

  rpc_server.mine_blocks(1);

  CommandBuilder::new("--regtest wallet balance")
    .rpc_server(&rpc_server)
    .expected_stdout("5000000000\n")
    .run();
}<|MERGE_RESOLUTION|>--- conflicted
+++ resolved
@@ -767,21 +767,12 @@
     .stdout_regex("[[:xdigit:]]{64}\t1\n")
     .run();
 
-<<<<<<< HEAD
   rpc_server.mine_blocks(1);
 
   CommandBuilder::new("wallet transactions")
     .rpc_server(&rpc_server)
     .stdout_regex("[[:xdigit:]]{64}\t1\n[[:xdigit:]]{64}\t2\n")
     .run();
-=======
-  let txid = CommandBuilder::new(format!(
-    "--chain signet wallet send tb1qx4gf3ya0cxfcwydpq8vr2lhrysneuj5d7lqatw {reveal_txid}"
-  ))
-  .rpc_server(&rpc_server)
-  .stdout_regex(r".*")
-  .run();
->>>>>>> 39047361
 
   CommandBuilder::new("wallet transactions --limit 1")
     .rpc_server(&rpc_server)
