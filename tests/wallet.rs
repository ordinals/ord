use super::*;

fn path(path: &str) -> String {
  if cfg!(target_os = "macos") {
    format!("Library/Application Support/{}", path)
  } else {
    format!(".local/share/{}", path)
  }
}

#[test]
fn init_existing_wallet() {
  let state = Test::new()
    .command("--network regtest wallet init")
    .expected_status(0)
    .expected_stderr("Wallet initialized.\n")
    .output()
    .state;

  assert!(state
    .tempdir
    .path()
    .join(path("ord/regtest/wallet.sqlite"))
    .exists());

  assert!(state
    .tempdir
    .path()
    .join(path("ord/regtest/entropy"))
    .exists());

  Test::with_state(state)
    .command("--network regtest wallet init")
    .expected_status(1)
    .expected_stderr("error: Wallet already exists.\n")
    .run()
}

#[test]
fn init_nonexistent_wallet() {
  let output = Test::new()
    .command("--network regtest wallet init")
    .expected_status(0)
    .expected_stderr("Wallet initialized.\n")
    .output();

  assert!(output
    .state
    .tempdir
    .path()
    .join(path("ord/regtest/wallet.sqlite"))
    .exists());

  assert!(output
    .state
    .tempdir
    .path()
    .join(path("ord/regtest/entropy"))
    .exists());
}

#[test]
fn load_corrupted_entropy() {
  let state = Test::new()
    .command("--network regtest wallet init")
    .expected_status(0)
    .expected_stderr("Wallet initialized.\n")
    .output()
    .state;

  let entropy_path = state.tempdir.path().join(path("ord/regtest/entropy"));

  assert!(entropy_path.exists());

  let mut entropy = fs::read(&entropy_path).unwrap();
  entropy[0] ^= 0b0000_1000;

  fs::write(&entropy_path, entropy).unwrap();

  Test::with_state(state)
    .command("--network regtest wallet fund")
    .expected_status(1)
    .expected_stderr("error: ChecksumMismatch\n")
    .run();
}

#[test]
fn fund_existing_wallet() {
  let state = Test::new()
    .command("--network regtest wallet init")
    .expected_status(0)
    .expected_stderr("Wallet initialized.\n")
    .output()
    .state;

  Test::with_state(state)
    .command("--network regtest wallet fund")
    .stdout_regex("^bcrt1.*\n")
    .run();
}

#[test]
fn fund_nonexistent_wallet() {
  Test::new()
    .command("--network regtest wallet fund")
    .expected_status(1)
    .expected_stderr("error: Wallet doesn't exist.\n")
    .run();
}

#[test]
fn utxos() {
  let state = Test::new()
    .command("--network regtest wallet init")
    .expected_status(0)
    .expected_stderr("Wallet initialized.\n")
    .output()
    .state;

  let output = Test::with_state(state)
    .command("--network regtest wallet fund")
    .stdout_regex("^bcrt1.*\n")
    .output();

  output
    .state
    .client
    .generate_to_address(
      1,
      &Address::from_str(
        output
          .stdout
          .strip_suffix('\n')
          .ok_or("Failed to strip suffix")
          .unwrap(),
      )
      .unwrap(),
    )
    .unwrap();

  Test::with_state(output.state)
    .command("--network regtest wallet utxos")
    .expected_status(0)
    .stdout_regex("^[[:xdigit:]]{64}:0 5000000000\n")
    .run()
}

#[test]
fn balance() {
  let state = Test::new()
    .command("--network regtest wallet init")
    .expected_status(0)
    .expected_stderr("Wallet initialized.\n")
    .output()
    .state;

  let state = Test::with_state(state)
    .command("--network regtest wallet balance")
    .expected_status(0)
    .expected_stdout("0\n")
    .output()
    .state;

  let output = Test::with_state(state)
    .command("--network regtest wallet fund")
    .stdout_regex("^bcrt1.*\n")
    .output();

  output
    .state
    .client
    .generate_to_address(
      101,
      &Address::from_str(
        output
          .stdout
          .strip_suffix('\n')
          .ok_or("Failed to strip suffix")
          .unwrap(),
      )
      .unwrap(),
    )
    .unwrap();

  Test::with_state(output.state)
    .command("--network regtest wallet balance")
    .expected_status(0)
    .expected_stdout("5000000000\n")
    .run()
}

#[test]
<<<<<<< HEAD
fn identify() {
=======
fn send_owned_ordinal() {
>>>>>>> 58267167
  let state = Test::new()
    .command("--network regtest wallet init")
    .expected_status(0)
    .expected_stderr("Wallet initialized.\n")
    .output()
    .state;

  let output = Test::with_state(state)
    .command("--network regtest wallet fund")
    .stdout_regex("^bcrt1.*\n")
    .output();

<<<<<<< HEAD
=======
  let from_address = Address::from_str(
    output
      .stdout
      .strip_suffix('\n')
      .ok_or("Failed to strip suffix")
      .unwrap(),
  )
  .unwrap();

  output
    .state
    .client
    .generate_to_address(1, &from_address)
    .unwrap();

>>>>>>> 58267167
  output
    .state
    .client
    .generate_to_address(
<<<<<<< HEAD
      101,
      &Address::from_str(
        output
          .stdout
          .strip_suffix('\n')
          .ok_or("Failed to strip suffix")
          .unwrap(),
      )
      .unwrap(),
    )
    .unwrap();

  Test::with_state(output.state)
    .command("--network regtest wallet identify")
    .expected_status(0)
    .expected_stdout("[5000000000, 10000000000)\n")
=======
      100,
      &Address::from_str("bcrt1qs758ursh4q9z627kt3pp5yysm78ddny6txaqgw").unwrap(),
    )
    .unwrap();

  let output = Test::with_state(output.state)
    .command("--network regtest wallet utxos")
    .expected_status(0)
    .stdout_regex("[[:xdigit:]]{64}:[[:digit:]] 5000000000\n")
    .output();

  let wallet = Wallet::new(
    Bip84(
      (
        Mnemonic::parse("book fit fly ketchup also elevator scout mind edit fatal where rookie")
          .unwrap(),
        None,
      ),
      KeychainKind::External,
    ),
    None,
    Network::Regtest,
    MemoryDatabase::new(),
  )
  .unwrap();

  let to_address = wallet.get_address(AddressIndex::LastUnused).unwrap();

  let state = Test::with_state(output.state)
    .command(&format!(
      "--network regtest wallet send --address {to_address} --ordinal 5000000001",
    ))
    .expected_status(0)
    .stdout_regex(format!(
      "Sent ordinal 5000000001 to address {to_address}: [[:xdigit:]]{{64}}\n"
    ))
    .output()
    .state;

  wallet
    .sync(&state.blockchain, SyncOptions::default())
    .unwrap();

  state.client.generate_to_address(1, &from_address).unwrap();

  Test::with_state(state)
    .command(&format!(
      "--network regtest list {}",
      wallet.list_unspent().unwrap().first().unwrap().outpoint
    ))
    .expected_status(0)
    .expected_stdout("[5000000000,9999999780)\n")
    .run()
}

#[test]
fn send_foreign_ordinal() {
  let state = Test::new()
    .command("--network regtest wallet init")
    .expected_status(0)
    .expected_stderr("Wallet initialized.\n")
    .output()
    .state;

  let output = Test::with_state(state)
    .command("--network regtest wallet fund")
    .stdout_regex("^bcrt1.*\n")
    .output();

  let from_address = Address::from_str(
    output
      .stdout
      .strip_suffix('\n')
      .ok_or("Failed to strip suffix")
      .unwrap(),
  )
  .unwrap();

  output
    .state
    .client
    .generate_to_address(1, &from_address)
    .unwrap();

  let output = Test::with_state(output.state)
    .command("--network regtest wallet utxos")
    .expected_status(0)
    .stdout_regex("[[:xdigit:]]{64}:[[:digit:]] 5000000000\n")
    .output();

  let wallet = Wallet::new(
    Bip84(
      (
        Mnemonic::parse("book fit fly ketchup also elevator scout mind edit fatal where rookie")
          .unwrap(),
        None,
      ),
      KeychainKind::External,
    ),
    None,
    Network::Regtest,
    MemoryDatabase::new(),
  )
  .unwrap();

  let to_address = wallet.get_address(AddressIndex::LastUnused).unwrap();

  Test::with_state(output.state)
    .command(&format!(
      "--network regtest wallet send --address {to_address} --ordinal 4999999999",
    ))
    .expected_status(1)
    .expected_stderr("error: No utxo contains 4999999999˚.\n")
>>>>>>> 58267167
    .run()
}<|MERGE_RESOLUTION|>--- conflicted
+++ resolved
@@ -190,46 +190,23 @@
 }
 
 #[test]
-<<<<<<< HEAD
 fn identify() {
-=======
-fn send_owned_ordinal() {
->>>>>>> 58267167
-  let state = Test::new()
-    .command("--network regtest wallet init")
-    .expected_status(0)
-    .expected_stderr("Wallet initialized.\n")
-    .output()
-    .state;
-
-  let output = Test::with_state(state)
-    .command("--network regtest wallet fund")
-    .stdout_regex("^bcrt1.*\n")
-    .output();
-
-<<<<<<< HEAD
-=======
-  let from_address = Address::from_str(
-    output
-      .stdout
-      .strip_suffix('\n')
-      .ok_or("Failed to strip suffix")
-      .unwrap(),
-  )
-  .unwrap();
-
-  output
-    .state
-    .client
-    .generate_to_address(1, &from_address)
-    .unwrap();
-
->>>>>>> 58267167
+  let state = Test::new()
+    .command("--network regtest wallet init")
+    .expected_status(0)
+    .expected_stderr("Wallet initialized.\n")
+    .output()
+    .state;
+
+  let output = Test::with_state(state)
+    .command("--network regtest wallet fund")
+    .stdout_regex("^bcrt1.*\n")
+    .output();
+
   output
     .state
     .client
     .generate_to_address(
-<<<<<<< HEAD
       101,
       &Address::from_str(
         output
@@ -246,7 +223,42 @@
     .command("--network regtest wallet identify")
     .expected_status(0)
     .expected_stdout("[5000000000, 10000000000)\n")
-=======
+    .run()
+}
+
+#[test]
+fn send_owned_ordinal() {
+  let state = Test::new()
+    .command("--network regtest wallet init")
+    .expected_status(0)
+    .expected_stderr("Wallet initialized.\n")
+    .output()
+    .state;
+
+  let output = Test::with_state(state)
+    .command("--network regtest wallet fund")
+    .stdout_regex("^bcrt1.*\n")
+    .output();
+
+  let from_address = Address::from_str(
+    output
+      .stdout
+      .strip_suffix('\n')
+      .ok_or("Failed to strip suffix")
+      .unwrap(),
+  )
+  .unwrap();
+
+  output
+    .state
+    .client
+    .generate_to_address(1, &from_address)
+    .unwrap();
+
+  output
+    .state
+    .client
+    .generate_to_address(
       100,
       &Address::from_str("bcrt1qs758ursh4q9z627kt3pp5yysm78ddny6txaqgw").unwrap(),
     )
@@ -360,6 +372,5 @@
     ))
     .expected_status(1)
     .expected_stderr("error: No utxo contains 4999999999˚.\n")
->>>>>>> 58267167
     .run()
 }