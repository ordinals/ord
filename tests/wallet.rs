use super::*;

fn path(path: &str) -> String {
  if cfg!(target_os = "macos") {
    format!("Library/Application Support/{}", path)
  } else {
    format!(".local/share/{}", path)
  }
}

#[test]
fn init_existing_wallet() {
  let state = Test::new()
    .command("--chain regtest wallet init")
    .expected_status(0)
    .expected_stderr("Wallet initialized.\n")
    .output()
    .state;

  assert!(state
    .tempdir
    .path()
    .join(path("ord/regtest/wallet.sqlite"))
    .exists());

  assert!(state
    .tempdir
    .path()
    .join(path("ord/regtest/entropy"))
    .exists());

  Test::with_state(state)
    .command("--chain regtest wallet init")
    .expected_status(1)
    .expected_stderr("error: Wallet already exists.\n")
    .run()
}

#[test]
fn init_nonexistent_wallet() {
  let output = Test::new()
    .command("--chain regtest wallet init")
    .expected_status(0)
    .expected_stderr("Wallet initialized.\n")
    .output();

  assert!(output
    .state
    .tempdir
    .path()
    .join(path("ord/regtest/wallet.sqlite"))
    .exists());

  assert!(output
    .state
    .tempdir
    .path()
    .join(path("ord/regtest/entropy"))
    .exists());
}

#[test]
fn load_corrupted_entropy() {
  let state = Test::new()
    .command("--chain regtest wallet init")
    .expected_status(0)
    .expected_stderr("Wallet initialized.\n")
    .output()
    .state;

  let entropy_path = state.tempdir.path().join(path("ord/regtest/entropy"));

  assert!(entropy_path.exists());

  let mut entropy = fs::read(&entropy_path).unwrap();
  entropy[0] ^= 0b0000_1000;

  fs::write(&entropy_path, entropy).unwrap();

  Test::with_state(state)
    .command("--chain regtest wallet fund")
    .expected_status(1)
    .expected_stderr("error: ChecksumMismatch\n")
    .run();
}

#[test]
fn fund_existing_wallet() {
  let state = Test::new()
    .command("--chain regtest wallet init")
    .expected_status(0)
    .expected_stderr("Wallet initialized.\n")
    .output()
    .state;

  Test::with_state(state)
    .command("--chain regtest wallet fund")
    .stdout_regex("^bcrt1.*\n")
    .run();
}

#[test]
fn fund_nonexistent_wallet() {
  Test::new()
    .command("--chain regtest wallet fund")
    .expected_status(1)
    .expected_stderr("error: Wallet doesn't exist.\n")
    .run();
}

#[test]
fn utxos() {
  let state = Test::new()
    .command("--chain regtest wallet init")
    .expected_status(0)
    .expected_stderr("Wallet initialized.\n")
    .output()
    .state;

  let output = Test::with_state(state)
    .command("--chain regtest wallet fund")
    .stdout_regex("^bcrt1.*\n")
    .output();

  output
    .state
    .client
    .generate_to_address(
      1,
      &Address::from_str(
        output
          .stdout
          .strip_suffix('\n')
          .ok_or("Failed to strip suffix")
          .unwrap(),
      )
      .unwrap(),
    )
    .unwrap();

  Test::with_state(output.state)
    .command("--chain regtest wallet utxos")
    .expected_status(0)
    .stdout_regex("^[[:xdigit:]]{64}:0 5000000000\n")
    .run()
}

#[test]
fn balance() {
  let state = Test::new()
    .command("--chain regtest wallet init")
    .expected_status(0)
    .expected_stderr("Wallet initialized.\n")
    .output()
    .state;

  let state = Test::with_state(state)
    .command("--chain regtest wallet balance")
    .expected_status(0)
    .expected_stdout("0\n")
    .output()
    .state;

  let output = Test::with_state(state)
    .command("--chain regtest wallet fund")
    .stdout_regex("^bcrt1.*\n")
    .output();

  output
    .state
    .client
    .generate_to_address(
      101,
      &Address::from_str(
        output
          .stdout
          .strip_suffix('\n')
          .ok_or("Failed to strip suffix")
          .unwrap(),
      )
      .unwrap(),
    )
    .unwrap();

  Test::with_state(output.state)
    .command("--chain regtest wallet balance")
    .expected_status(0)
    .expected_stdout("5000000000\n")
    .run()
}

#[test]
fn identify_single_ordinal() {
  let state = Test::new()
    .command("--chain regtest wallet init")
    .expected_status(0)
    .expected_stderr("Wallet initialized.\n")
    .output()
    .state;

  let output = Test::with_state(state)
    .command("--chain regtest wallet fund")
    .stdout_regex("^bcrt1.*\n")
    .output();

  output
    .state
    .client
    .generate_to_address(
      1,
      &Address::from_str(
        output
          .stdout
          .strip_suffix('\n')
          .ok_or("Failed to strip suffix")
          .unwrap(),
      )
      .unwrap(),
    )
    .unwrap();

  Test::with_state(output.state)
    .command("--chain regtest wallet identify")
    .expected_status(0)
    .stdout_regex("5000000000 uncommon [[:xdigit:]]{64}:[[:digit:]]\n")
    .run()
}

#[test]
fn identify_multiple_ordinals() {
  let state = Test::new()
    .command("--chain regtest wallet init")
    .expected_status(0)
    .expected_stderr("Wallet initialized.\n")
    .output()
    .state;

  let output = Test::with_state(state)
    .command("--chain regtest wallet fund")
    .stdout_regex("^bcrt1.*\n")
    .output();

  output
    .state
    .client
    .generate_to_address(
      5,
      &Address::from_str(
        output
          .stdout
          .strip_suffix('\n')
          .ok_or("Failed to strip suffix")
          .unwrap(),
      )
      .unwrap(),
    )
    .unwrap();

  Test::with_state(output.state)
    .command("--chain regtest wallet identify")
    .expected_status(0)
    .stdout_regex(
      "
       5000000000 uncommon [[:xdigit:]]{64}:[[:digit:]]
       10000000000 uncommon [[:xdigit:]]{64}:[[:digit:]]
       15000000000 uncommon [[:xdigit:]]{64}:[[:digit:]]
       20000000000 uncommon [[:xdigit:]]{64}:[[:digit:]]
       25000000000 uncommon [[:xdigit:]]{64}:[[:digit:]]
     "
      .unindent()
      .trim_start(),
    )
    .run()
}

#[test]
fn identify_sent_ordinal() {
  let state = Test::new()
    .command("--chain regtest wallet init")
    .expected_status(0)
    .expected_stderr("Wallet initialized.\n")
    .output()
    .state;

  let output = Test::with_state(state)
    .command("--chain regtest wallet fund")
    .stdout_regex("^bcrt1.*\n")
    .output();

  let from_address = Address::from_str(
    output
      .stdout
      .strip_suffix('\n')
      .ok_or("Failed to strip suffix")
      .unwrap(),
  )
  .unwrap();

  output
    .state
    .client
    .generate_to_address(1, &from_address)
    .unwrap();

  output
    .state
    .client
    .generate_to_address(
      100,
      &Address::from_str("bcrt1qs758ursh4q9z627kt3pp5yysm78ddny6txaqgw").unwrap(),
    )
    .unwrap();

  let output = Test::with_state(output.state)
    .command("--chain regtest wallet utxos")
    .expected_status(0)
    .stdout_regex("[[:xdigit:]]{64}:[[:digit:]] 5000000000\n")
    .output();

  let output = Test::with_state(output.state)
    .command("--chain regtest wallet identify")
    .expected_status(0)
    .stdout_regex("5000000000 uncommon [[:xdigit:]]{64}:[[:digit:]]\n")
    .output();

  let wallet = Wallet::new(
    Bip84(
      (
        Mnemonic::parse("book fit fly ketchup also elevator scout mind edit fatal where rookie")
          .unwrap(),
        None,
      ),
      KeychainKind::External,
    ),
    None,
    Network::Regtest,
    MemoryDatabase::new(),
  )
  .unwrap();

  let to_address = wallet.get_address(AddressIndex::LastUnused).unwrap();

  let state = Test::with_state(output.state)
    .command(&format!(
      "--chain regtest wallet send --address {to_address} --ordinal 5000000000",
    ))
    .expected_status(0)
    .stdout_regex(format!(
      "Sent ordinal 5000000000 to address {to_address}: [[:xdigit:]]{{64}}\n"
    ))
    .output()
    .state;

  wallet
    .sync(&state.blockchain, SyncOptions::default())
    .unwrap();

  state.client.generate_to_address(1, &to_address).unwrap();

  let output = Test::with_state(state)
    .command(&format!(
      "--chain regtest list {}",
      wallet.list_unspent().unwrap().first().unwrap().outpoint
    ))
    .expected_status(0)
    .expected_stdout("[5000000000,9999999780)\n")
    .output();

  Test::with_state(output.state)
    .command("--chain regtest wallet identify")
    .expected_status(0)
    .expected_stdout("")
    .run()
}

#[test]
fn send_uncommon_ordinal() {
  let state = Test::new()
    .command("--chain regtest wallet init")
    .expected_status(0)
    .expected_stderr("Wallet initialized.\n")
    .output()
    .state;

  let output = Test::with_state(state)
    .command("--chain regtest wallet fund")
    .stdout_regex("^bcrt1.*\n")
    .output();

  let from_address = Address::from_str(
    output
      .stdout
      .strip_suffix('\n')
      .ok_or("Failed to strip suffix")
      .unwrap(),
  )
  .unwrap();

  output
    .state
    .client
    .generate_to_address(1, &from_address)
    .unwrap();

  output
    .state
    .client
    .generate_to_address(
      100,
      &Address::from_str("bcrt1qs758ursh4q9z627kt3pp5yysm78ddny6txaqgw").unwrap(),
    )
    .unwrap();

  let output = Test::with_state(output.state)
    .command("--chain regtest wallet utxos")
    .expected_status(0)
    .stdout_regex("[[:xdigit:]]{64}:[[:digit:]] 5000000000\n")
    .output();

  let wallet = Wallet::new(
    Bip84(
      (
        Mnemonic::parse("book fit fly ketchup also elevator scout mind edit fatal where rookie")
          .unwrap(),
        None,
      ),
      KeychainKind::External,
    ),
    None,
    Network::Regtest,
    MemoryDatabase::new(),
  )
  .unwrap();

  let to_address = wallet.get_address(AddressIndex::LastUnused).unwrap();

  let state = Test::with_state(output.state)
    .command(&format!(
<<<<<<< HEAD
      "--network regtest wallet send --address {to_address} --ordinal 5000000000",
=======
      "--chain regtest wallet send --address {to_address} --ordinal 5000000001",
>>>>>>> 71b27e01
    ))
    .expected_status(0)
    .stdout_regex(format!(
      "Sent ordinal 5000000000 to address {to_address}: [[:xdigit:]]{{64}}\n"
    ))
    .output()
    .state;

  wallet
    .sync(&state.blockchain, SyncOptions::default())
    .unwrap();

  state.client.generate_to_address(1, &from_address).unwrap();

  Test::with_state(state)
    .command(&format!(
      "--chain regtest list {}",
      wallet.list_unspent().unwrap().first().unwrap().outpoint
    ))
    .expected_status(0)
    .expected_stdout("[5000000000,9999999780)\n")
    .run()
}

#[test]
fn send_foreign_ordinal() {
  let state = Test::new()
    .command("--chain regtest wallet init")
    .expected_status(0)
    .expected_stderr("Wallet initialized.\n")
    .output()
    .state;

  let output = Test::with_state(state)
    .command("--chain regtest wallet fund")
    .stdout_regex("^bcrt1.*\n")
    .output();

  let from_address = Address::from_str(
    output
      .stdout
      .strip_suffix('\n')
      .ok_or("Failed to strip suffix")
      .unwrap(),
  )
  .unwrap();

  output
    .state
    .client
    .generate_to_address(1, &from_address)
    .unwrap();

  let output = Test::with_state(output.state)
    .command("--chain regtest wallet utxos")
    .expected_status(0)
    .stdout_regex("[[:xdigit:]]{64}:[[:digit:]] 5000000000\n")
    .output();

  let wallet = Wallet::new(
    Bip84(
      (
        Mnemonic::parse("book fit fly ketchup also elevator scout mind edit fatal where rookie")
          .unwrap(),
        None,
      ),
      KeychainKind::External,
    ),
    None,
    Network::Regtest,
    MemoryDatabase::new(),
  )
  .unwrap();

  let to_address = wallet.get_address(AddressIndex::LastUnused).unwrap();

  Test::with_state(output.state)
    .command(&format!(
      "--chain regtest wallet send --address {to_address} --ordinal 4999999999",
    ))
    .expected_status(1)
    .expected_stderr("error: No utxo contains 4999999999˚.\n")
    .run()
}

#[test]
fn send_common_ordinal() {
  let state = Test::new()
    .command("--network regtest wallet init")
    .expected_status(0)
    .expected_stderr("Wallet initialized.\n")
    .output()
    .state;

  let output = Test::with_state(state)
    .command("--network regtest wallet fund")
    .stdout_regex("^bcrt1.*\n")
    .output();

  let from_address = Address::from_str(
    output
      .stdout
      .strip_suffix('\n')
      .ok_or("Failed to strip suffix")
      .unwrap(),
  )
  .unwrap();

  output
    .state
    .client
    .generate_to_address(1, &from_address)
    .unwrap();

  output
    .state
    .client
    .generate_to_address(
      100,
      &Address::from_str("bcrt1qs758ursh4q9z627kt3pp5yysm78ddny6txaqgw").unwrap(),
    )
    .unwrap();

  let output = Test::with_state(output.state)
    .command("--network regtest wallet utxos")
    .expected_status(0)
    .stdout_regex("[[:xdigit:]]{64}:[[:digit:]] 5000000000\n")
    .output();

  let wallet = Wallet::new(
    Bip84(
      (
        Mnemonic::parse("book fit fly ketchup also elevator scout mind edit fatal where rookie")
          .unwrap(),
        None,
      ),
      KeychainKind::External,
    ),
    None,
    Network::Regtest,
    MemoryDatabase::new(),
  )
  .unwrap();

  let to_address = wallet.get_address(AddressIndex::LastUnused).unwrap();

  Test::with_state(output.state)
    .command(&format!(
      "--network regtest wallet send --address {to_address} --ordinal 5000000001",
    ))
    .expected_status(1)
    .expected_stderr("error: UTXO contains a single uncommon or better ordinal that does not match the ordinal you are trying to send.\n")
    .run();
}

#[test]
fn send_non_unique_uncommon_ordinal() {
  let state = Test::new()
    .command("--network regtest wallet init")
    .expected_status(0)
    .expected_stderr("Wallet initialized.\n")
    .output()
    .state;

  let output = Test::with_state(state)
    .command("--network regtest wallet fund")
    .stdout_regex("^bcrt1.*\n")
    .output();

  let from_address = Address::from_str(
    output
      .stdout
      .strip_suffix('\n')
      .ok_or("Failed to strip suffix")
      .unwrap(),
  )
  .unwrap();

  output.state.blocks(101);

  output.state.transaction(TransactionOptions {
    slots: &[(1, 0, 0)],
    output_count: 2,
    fee: 0,
  });

  output.state.blocks(1);

  output.state.foo(
    TransactionOptions {
      slots: &[(102, 1, 0), (102, 1, 1)],
      output_count: 1,
      fee: 0,
    },
    &from_address,
  );

  output.state.blocks(1);

  output
    .state
    .client
    .generate_to_address(
      100,
      &Address::from_str("bcrt1qs758ursh4q9z627kt3pp5yysm78ddny6txaqgw").unwrap(),
    )
    .unwrap();

  let wallet = Wallet::new(
    Bip84(
      (
        Mnemonic::parse("book fit fly ketchup also elevator scout mind edit fatal where rookie")
          .unwrap(),
        None,
      ),
      KeychainKind::External,
    ),
    None,
    Network::Regtest,
    MemoryDatabase::new(),
  )
  .unwrap();

  let to_address = wallet.get_address(AddressIndex::LastUnused).unwrap();

  Test::with_state(output.state)
    .command(&format!(
      "--network regtest wallet send --address {to_address} --ordinal 7500000000",
    ))
    .expected_status(1)
    .expected_stderr("error: UTXO contains more than one uncommon or better ordinal.\n")
    .run();
}<|MERGE_RESOLUTION|>--- conflicted
+++ resolved
@@ -436,11 +436,7 @@
 
   let state = Test::with_state(output.state)
     .command(&format!(
-<<<<<<< HEAD
-      "--network regtest wallet send --address {to_address} --ordinal 5000000000",
-=======
       "--chain regtest wallet send --address {to_address} --ordinal 5000000001",
->>>>>>> 71b27e01
     ))
     .expected_status(0)
     .stdout_regex(format!(
@@ -529,14 +525,14 @@
 #[test]
 fn send_common_ordinal() {
   let state = Test::new()
-    .command("--network regtest wallet init")
-    .expected_status(0)
-    .expected_stderr("Wallet initialized.\n")
-    .output()
-    .state;
-
-  let output = Test::with_state(state)
-    .command("--network regtest wallet fund")
+    .command("--chain regtest wallet init")
+    .expected_status(0)
+    .expected_stderr("Wallet initialized.\n")
+    .output()
+    .state;
+
+  let output = Test::with_state(state)
+    .command("--chain regtest wallet fund")
     .stdout_regex("^bcrt1.*\n")
     .output();
 
@@ -565,7 +561,7 @@
     .unwrap();
 
   let output = Test::with_state(output.state)
-    .command("--network regtest wallet utxos")
+    .command("--chain regtest wallet utxos")
     .expected_status(0)
     .stdout_regex("[[:xdigit:]]{64}:[[:digit:]] 5000000000\n")
     .output();
@@ -589,7 +585,7 @@
 
   Test::with_state(output.state)
     .command(&format!(
-      "--network regtest wallet send --address {to_address} --ordinal 5000000001",
+      "--chain regtest wallet send --address {to_address} --ordinal 5000000001",
     ))
     .expected_status(1)
     .expected_stderr("error: UTXO contains a single uncommon or better ordinal that does not match the ordinal you are trying to send.\n")
@@ -599,14 +595,14 @@
 #[test]
 fn send_non_unique_uncommon_ordinal() {
   let state = Test::new()
-    .command("--network regtest wallet init")
-    .expected_status(0)
-    .expected_stderr("Wallet initialized.\n")
-    .output()
-    .state;
-
-  let output = Test::with_state(state)
-    .command("--network regtest wallet fund")
+    .command("--chain regtest wallet init")
+    .expected_status(0)
+    .expected_stderr("Wallet initialized.\n")
+    .output()
+    .state;
+
+  let output = Test::with_state(state)
+    .command("--chain regtest wallet fund")
     .stdout_regex("^bcrt1.*\n")
     .output();
 
@@ -668,7 +664,7 @@
 
   Test::with_state(output.state)
     .command(&format!(
-      "--network regtest wallet send --address {to_address} --ordinal 7500000000",
+      "--chain regtest wallet send --address {to_address} --ordinal 7500000000",
     ))
     .expected_status(1)
     .expected_stderr("error: UTXO contains more than one uncommon or better ordinal.\n")
