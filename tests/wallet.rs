<<<<<<< HEAD
use super::*;
=======
use {super::*, bitcoin::Address, std::str::FromStr};
>>>>>>> 77aa8c53

fn path(path: &str) -> String {
  if cfg!(target_os = "macos") {
    format!("Library/Application Support/{}", path)
  } else {
    format!(".local/share/{}", path)
  }
}

#[test]
fn init_existing_wallet() {
  let state = Test::new()
    .command("wallet init")
    .expected_status(0)
    .expected_stderr("Wallet initialized.\n")
    .output()
    .state;

  assert!(state
    .tempdir
    .path()
    .join(path("ord/wallet.sqlite"))
    .exists());

  assert!(state.tempdir.path().join(path("ord/entropy")).exists());

  Test::with_state(state)
    .command("wallet init")
    .expected_status(1)
    .expected_stderr("error: Wallet already exists.\n")
    .run()
}

#[test]
fn init_nonexistent_wallet() {
  let output = Test::new()
    .command("wallet init")
    .expected_status(0)
    .expected_stderr("Wallet initialized.\n")
    .output();

  assert!(output
    .state
    .tempdir
    .path()
    .join(path("ord/wallet.sqlite"))
    .exists());

  assert!(output
    .state
    .tempdir
    .path()
    .join(path("ord/entropy"))
    .exists());
}

#[test]
fn load_corrupted_entropy() {
  let state = Test::new()
    .command("wallet init")
    .expected_status(0)
    .expected_stderr("Wallet initialized.\n")
    .output()
    .state;

  let entropy_path = state.tempdir.path().join(path("ord/entropy"));

  assert!(entropy_path.exists());

  let mut entropy = fs::read(&entropy_path).unwrap();
  entropy[0] ^= 0b0000_1000;

  fs::write(&entropy_path, entropy).unwrap();

  Test::with_state(state)
    .command("wallet fund")
    .expected_status(1)
    .expected_stderr("error: ChecksumMismatch\n")
    .run();
}

#[test]
fn fund_existing_wallet() {
  let state = Test::new()
    .command("wallet init")
    .expected_status(0)
    .expected_stderr("Wallet initialized.\n")
    .output()
    .state;

  Test::with_state(state)
    .command("wallet fund")
    .stdout_regex("^bcrt1.*\n")
    .run();
}

#[test]
fn fund_nonexistent_wallet() {
  Test::new()
    .command("wallet fund")
    .expected_status(1)
    .expected_stderr("error: Wallet doesn't exist.\n")
    .run();
}

#[test]
fn utxos() {
  let state = Test::new()
    .command("wallet init")
    .expected_status(0)
    .expected_stderr("Wallet initialized.\n")
    .output()
    .state;

  let output = Test::with_state(state)
    .command("wallet fund")
    .stdout_regex("^bcrt1.*\n")
    .output();

  output
    .state
    .client
    .generate_to_address(
      101,
      &Address::from_str(
        &output
          .stdout
          .strip_suffix('\n')
          .ok_or("Failed to strip suffix")
          .unwrap(),
      )
      .unwrap(),
    )
    .unwrap();

  Test::with_state(output.state)
    .command("wallet utxos")
    .expected_status(0)
    .stdout_regex("^[a-z0-9]{64}:[0-9]*\n")
    .run()
}

#[test]
fn balance() -> Result {
  let output = Test::new()?
    .command("wallet init")
    .set_home_to_tempdir()
    .expected_status(0)
    .expected_stderr("Wallet initialized.\n")
    .set_home_to_tempdir()
    .output()?;

  let output = Test::connect(output)?
    .command("wallet fund")
    .set_home_to_tempdir()
    .stdout_regex("^bcrt1.*\n")
    .output()?;

  output.client.generate_to_address(
    101,
    &Address::from_str(
      &output
        .stdout
        .strip_suffix('\n')
        .ok_or("Failed to strip suffix")?,
    )?,
  )?;

  Test::connect(output)?
    .command("wallet balance")
    .set_home_to_tempdir()
    .expected_status(0)
    .expected_stdout("5000000000\n")
    .run()
}<|MERGE_RESOLUTION|>--- conflicted
+++ resolved
@@ -1,8 +1,4 @@
-<<<<<<< HEAD
-use super::*;
-=======
 use {super::*, bitcoin::Address, std::str::FromStr};
->>>>>>> 77aa8c53
 
 fn path(path: &str) -> String {
   if cfg!(target_os = "macos") {
@@ -146,34 +142,37 @@
 }
 
 #[test]
-fn balance() -> Result {
-  let output = Test::new()?
+fn balance() {
+  let state = Test::new()
     .command("wallet init")
-    .set_home_to_tempdir()
     .expected_status(0)
     .expected_stderr("Wallet initialized.\n")
-    .set_home_to_tempdir()
-    .output()?;
+    .output()
+    .state;
 
-  let output = Test::connect(output)?
+  let output = Test::with_state(state)
     .command("wallet fund")
-    .set_home_to_tempdir()
     .stdout_regex("^bcrt1.*\n")
-    .output()?;
+    .output();
 
-  output.client.generate_to_address(
-    101,
-    &Address::from_str(
-      &output
-        .stdout
-        .strip_suffix('\n')
-        .ok_or("Failed to strip suffix")?,
-    )?,
-  )?;
+  output
+    .state
+    .client
+    .generate_to_address(
+      101,
+      &Address::from_str(
+        &output
+          .stdout
+          .strip_suffix('\n')
+          .ok_or("Failed to strip suffix")
+          .unwrap(),
+      )
+      .unwrap(),
+    )
+    .unwrap();
 
-  Test::connect(output)?
+  Test::with_state(output.state)
     .command("wallet balance")
-    .set_home_to_tempdir()
     .expected_status(0)
     .expected_stdout("5000000000\n")
     .run()
