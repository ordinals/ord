--- conflicted
+++ resolved
@@ -1,922 +1,3 @@
-<<<<<<< HEAD
-use {super::*, std::str::FromStr};
-
-#[test]
-fn sats() {
-  let rpc_server = test_bitcoincore_rpc::spawn();
-  let second_coinbase = rpc_server.mine_blocks(1)[0].txdata[0].txid();
-
-  CommandBuilder::new("--index-sats wallet sats")
-    .rpc_server(&rpc_server)
-    .expected_stdout(format!(
-      "{}\t{}\t0\tuncommon\n",
-      OutPoint::new(second_coinbase, 0),
-      50 * COIN_VALUE,
-    ))
-    .run();
-}
-
-#[test]
-fn sats_from_tsv_success() {
-  let rpc_server = test_bitcoincore_rpc::spawn();
-  let second_coinbase = rpc_server.mine_blocks(1)[0].txdata[0].txid();
-
-  CommandBuilder::new("--index-sats wallet sats --tsv foo.tsv")
-    .write("foo.tsv", "nvtcsezkbtg")
-    .rpc_server(&rpc_server)
-    .expected_stdout(format!(
-      "{}\tnvtcsezkbtg\n",
-      OutPoint::new(second_coinbase, 0),
-    ))
-    .run();
-}
-
-#[test]
-fn sats_from_tsv_parse_error() {
-  let rpc_server = test_bitcoincore_rpc::spawn();
-  CommandBuilder::new("wallet sats --tsv foo.tsv")
-    .write("foo.tsv", "===")
-    .rpc_server(&rpc_server)
-    .expected_exit_code(1)
-    .expected_stderr(
-      "error: failed to parse sat from string \"===\" on line 1: invalid digit found in string\n",
-    )
-    .run();
-}
-
-#[test]
-fn sats_from_tsv_file_not_found() {
-  let rpc_server = test_bitcoincore_rpc::spawn();
-  CommandBuilder::new("wallet sats --tsv foo.tsv")
-    .rpc_server(&rpc_server)
-    .expected_exit_code(1)
-    .stderr_regex("error: I/O error reading `.*`\nbecause: .*\n")
-    .run();
-}
-
-#[test]
-fn send_works_on_signet() {
-  let rpc_server = test_bitcoincore_rpc::builder()
-    .network(Network::Signet)
-    .build();
-
-  let txid = rpc_server.mine_blocks(1)[0].txdata[0].txid();
-
-  let stdout = CommandBuilder::new(format!(
-    "--chain signet --index-sats wallet inscribe --satpoint {txid}:0:0 degenerate.png"
-  ))
-  .write("degenerate.png", [1; 520])
-  .rpc_server(&rpc_server)
-  .stdout_regex("commit\t[[:xdigit:]]{64}\nreveal\t[[:xdigit:]]{64}\n")
-  .run();
-
-  let reveal_txid = reveal_txid_from_inscribe_stdout(&stdout);
-
-  rpc_server.mine_blocks(1);
-
-  let stdout = CommandBuilder::new(format!(
-    "--chain signet wallet send tord1q497kurvh0fgtedca5angel7j4rdwe0q8h925u0 {reveal_txid}"
-  ))
-  .rpc_server(&rpc_server)
-  .stdout_regex(r".*")
-  .run();
-
-  let txid = rpc_server.mempool()[0].txid();
-  assert_eq!(format!("{}\n", txid), stdout);
-
-  rpc_server.mine_blocks(1);
-
-  let send_txid = stdout.trim();
-
-  let ord_server = TestServer::spawn_with_args(&rpc_server, &[]);
-  ord_server.assert_response_regex(
-    format!("/inscription/{reveal_txid}"),
-    format!(
-      ".*<h1>Inscription {reveal_txid}</h1>.*<dl>.*
-  <dt>content size</dt>
-  <dd>520 bytes</dd>
-  <dt>content type</dt>
-  <dd>image/png</dd>
-  .*
-  <dt>location</dt>
-  <dd class=monospace>{send_txid}:0:0</dd>
-  .*
-</dl>
-.*",
-    ),
-  );
-}
-
-#[test]
-fn send_unknown_inscription() {
-  let rpc_server = test_bitcoincore_rpc::builder()
-    .network(Network::Signet)
-    .build();
-
-  let txid = rpc_server.mine_blocks(1)[0].txdata[0].txid();
-
-  CommandBuilder::new(format!(
-    "--chain signet wallet send tord1q497kurvh0fgtedca5angel7j4rdwe0q8h925u0 {txid}"
-  ))
-  .rpc_server(&rpc_server)
-  .expected_stderr(format!("error: No inscription found for {txid}\n"))
-  .expected_exit_code(1)
-  .run();
-}
-
-#[test]
-fn send_inscribed_sat() {
-  let rpc_server = test_bitcoincore_rpc::builder()
-    .network(Network::Signet)
-    .build();
-  let txid = rpc_server.mine_blocks(1)[0].txdata[0].txid();
-
-  let stdout = CommandBuilder::new(format!(
-    "--chain signet --index-sats wallet inscribe --satpoint {txid}:0:0 degenerate.png"
-  ))
-  .write("degenerate.png", [1; 520])
-  .rpc_server(&rpc_server)
-  .stdout_regex("commit\t[[:xdigit:]]{64}\nreveal\t[[:xdigit:]]{64}\n")
-  .run();
-
-  rpc_server.mine_blocks(1);
-
-  let reveal_txid = reveal_txid_from_inscribe_stdout(&stdout);
-
-  let stdout = CommandBuilder::new(format!(
-    "--chain signet wallet send tord1q497kurvh0fgtedca5angel7j4rdwe0q8h925u0 {reveal_txid}"
-  ))
-  .rpc_server(&rpc_server)
-  .stdout_regex("[[:xdigit:]]{64}\n")
-  .run();
-
-  rpc_server.mine_blocks(1);
-
-  let send_txid = stdout.trim();
-
-  let ord_server = TestServer::spawn_with_args(&rpc_server, &[]);
-  ord_server.assert_response_regex(
-    format!("/inscription/{reveal_txid}"),
-    format!(
-      ".*<h1>Inscription {reveal_txid}</h1>.*<dt>location</dt>.*<dd class=monospace>{send_txid}:0:0</dd>.*",
-    ),
-  );
-}
-
-#[test]
-fn send_on_mainnnet_refuses_to_work_with_wallet_name_foo() {
-  let rpc_server = test_bitcoincore_rpc::builder().wallet_name("foo").build();
-  let txid = rpc_server.mine_blocks(1)[0].txdata[0].txid();
-
-  CommandBuilder::new(
-    format!("wallet send ord1qcqgs2pps4u4yedfyl5pysdjjncs8et5u8gcumw {txid}:0:0"),
-  )
-  .rpc_server(&rpc_server)
-  .expected_stderr("error: `ord wallet send` may only be used on mainnet with a wallet named `ord` or whose name starts with `ord-`\n")
-  .expected_exit_code(1)
-  .run();
-}
-
-#[test]
-fn send_addresses_must_be_valid_for_network() {
-  let rpc_server = test_bitcoincore_rpc::builder().build();
-  let txid = rpc_server.mine_blocks_with_subsidy(1, 1_000_000)[0].txdata[0].txid();
-
-  CommandBuilder::new(format!(
-    "wallet send tord1q497kurvh0fgtedca5angel7j4rdwe0q8h925u0 {txid}:0:0"
-  ))
-  .rpc_server(&rpc_server)
-  .expected_stderr(
-    "error: Address `tord1q497kurvh0fgtedca5angel7j4rdwe0q8h925u0` is not valid for mainnet\n",
-  )
-  .expected_exit_code(1)
-  .run();
-}
-
-#[test]
-fn send_on_mainnnet_works_with_wallet_named_ord() {
-  let rpc_server = test_bitcoincore_rpc::builder().build();
-  let txid = rpc_server.mine_blocks_with_subsidy(1, 1_000_000)[0].txdata[0].txid();
-
-  let stdout = CommandBuilder::new(format!(
-    "wallet send ord1qcqgs2pps4u4yedfyl5pysdjjncs8et5u8gcumw {txid}:0:0"
-  ))
-  .rpc_server(&rpc_server)
-  .stdout_regex(r".*")
-  .run();
-
-  let txid = rpc_server.mempool()[0].txid();
-  assert_eq!(format!("{}\n", txid), stdout);
-}
-
-#[test]
-fn send_on_mainnnet_works_with_wallet_whose_name_starts_with_ord() {
-  let rpc_server = test_bitcoincore_rpc::builder()
-    .wallet_name("ord-foo")
-    .build();
-  let txid = rpc_server.mine_blocks_with_subsidy(1, 1_000_000)[0].txdata[0].txid();
-
-  let stdout = CommandBuilder::new(format!(
-    "wallet send ord1qcqgs2pps4u4yedfyl5pysdjjncs8et5u8gcumw {txid}:0:0"
-  ))
-  .rpc_server(&rpc_server)
-  .stdout_regex(r".*")
-  .run();
-
-  let txid = rpc_server.mempool()[0].txid();
-  assert_eq!(format!("{}\n", txid), stdout);
-}
-
-#[test]
-fn inscribe_fails_if_bitcoin_core_is_too_old() {
-  let rpc_server = test_bitcoincore_rpc::builder()
-    .network(Network::Regtest)
-    .version(230000)
-    .build();
-
-  let txid = rpc_server.mine_blocks(1)[0].txdata[0].txid();
-
-  CommandBuilder::new(format!(
-    "--chain regtest wallet inscribe --satpoint {txid}:0:0 hello.txt"
-  ))
-  .write("hello.txt", "HELLOWORLD")
-  .expected_exit_code(1)
-  .expected_stderr("error: Bitcoin Core 24.0.0 or newer required, current version is 23.0.0\n")
-  .rpc_server(&rpc_server)
-  .run();
-}
-
-#[test]
-fn inscribe_no_backup() {
-  let rpc_server = test_bitcoincore_rpc::builder()
-    .network(Network::Regtest)
-    .build();
-  let txid = rpc_server.mine_blocks(1)[0].txdata[0].txid();
-
-  assert_eq!(rpc_server.descriptors(), 0);
-
-  CommandBuilder::new(format!(
-    "--chain regtest wallet inscribe --satpoint {txid}:0:0 hello.txt --no-backup"
-  ))
-  .write("hello.txt", "HELLOWORLD")
-  .rpc_server(&rpc_server)
-  .stdout_regex("commit\t[[:xdigit:]]{64}\nreveal\t[[:xdigit:]]{64}\n")
-  .run();
-
-  assert_eq!(rpc_server.descriptors(), 0);
-}
-
-#[test]
-fn inscribe() {
-  let rpc_server = test_bitcoincore_rpc::builder()
-    .network(Network::Regtest)
-    .build();
-  let txid = rpc_server.mine_blocks(1)[0].txdata[0].txid();
-
-  assert_eq!(rpc_server.descriptors(), 0);
-
-  let stdout = CommandBuilder::new(format!(
-    "--chain regtest wallet inscribe --satpoint {txid}:0:0 hello.txt"
-  ))
-  .write("hello.txt", "HELLOWORLD")
-  .rpc_server(&rpc_server)
-  .stdout_regex("commit\t[[:xdigit:]]{64}\nreveal\t[[:xdigit:]]{64}\n")
-  .run();
-
-  let inscription_id = reveal_txid_from_inscribe_stdout(&stdout);
-
-  assert_eq!(rpc_server.descriptors(), 1);
-
-  rpc_server.mine_blocks(1);
-
-  let request =
-    TestServer::spawn_with_args(&rpc_server, &[]).request(&format!("/content/{inscription_id}"));
-
-  assert_eq!(request.status(), 200);
-  assert_eq!(
-    request.headers().get("content-type").unwrap(),
-    "text/plain;charset=utf-8"
-  );
-  assert_eq!(request.text().unwrap(), "HELLOWORLD");
-}
-
-#[test]
-fn inscribe_unknown_file_extension() {
-  let rpc_server = test_bitcoincore_rpc::builder()
-    .network(Network::Regtest)
-    .build();
-  let txid = rpc_server.mine_blocks(1)[0].txdata[0].txid();
-
-  CommandBuilder::new(format!(
-    "--chain regtest wallet inscribe --satpoint {txid}:0:0 pepe.xyz"
-  ))
-  .write("pepe.xyz", [1; 520])
-  .rpc_server(&rpc_server)
-  .expected_exit_code(1)
-  .stderr_regex(r"error: unsupported file extension `\.xyz`, supported extensions: apng .*\n")
-  .run();
-}
-
-#[test]
-fn inscribe_exceeds_push_byte_limit() {
-  let rpc_server = test_bitcoincore_rpc::builder()
-    .network(Network::Signet)
-    .build();
-  let txid = rpc_server.mine_blocks(1)[0].txdata[0].txid();
-
-  CommandBuilder::new(format!(
-    "--chain signet wallet inscribe --satpoint {txid}:0:0 degenerate.png"
-  ))
-  .write("degenerate.png", [1; 1025])
-  .rpc_server(&rpc_server)
-  .expected_exit_code(1)
-  .expected_stderr(
-    "error: content size of 1025 bytes exceeds 1024 byte limit for signet inscriptions\n",
-  )
-  .run();
-}
-
-#[test]
-fn regtest_has_no_content_size_limit() {
-  let rpc_server = test_bitcoincore_rpc::builder()
-    .network(Network::Regtest)
-    .build();
-  let txid = rpc_server.mine_blocks(1)[0].txdata[0].txid();
-
-  CommandBuilder::new(format!(
-    "--chain regtest wallet inscribe --satpoint {txid}:0:0 degenerate.png"
-  ))
-  .write("degenerate.png", [1; 1025])
-  .rpc_server(&rpc_server)
-  .stdout_regex("commit\t[[:xdigit:]]{64}\nreveal\t[[:xdigit:]]{64}\n")
-  .run();
-}
-
-#[test]
-fn inscribe_does_not_use_inscribed_sats_as_cardinal_utxos() {
-  let rpc_server = test_bitcoincore_rpc::builder()
-    .network(Network::Regtest)
-    .build();
-  let txid = rpc_server.mine_blocks_with_subsidy(1, 800)[0].txdata[0].txid();
-  CommandBuilder::new(format!(
-    "--chain regtest wallet inscribe --satpoint {txid}:0:0 degenerate.png"
-  ))
-  .write("degenerate.png", [1; 100])
-  .rpc_server(&rpc_server)
-  .stdout_regex("commit\t[[:xdigit:]]{64}\nreveal\t[[:xdigit:]]{64}\n")
-  .run();
-
-  let txid = rpc_server.mine_blocks_with_subsidy(1, 100)[0].txdata[0].txid();
-
-  CommandBuilder::new(format!(
-    "--chain regtest wallet inscribe --satpoint {txid}:0:0 degenerate.png"
-  ))
-  .rpc_server(&rpc_server)
-  .write("degenerate.png", [1; 100])
-  .expected_exit_code(1)
-  .expected_stderr("error: wallet does not contain enough cardinal UTXOs, please add additional funds to wallet.\n")
-  .run();
-}
-
-#[test]
-fn send_does_not_use_inscribed_sats_as_cardinal_utxos() {
-  let rpc_server = test_bitcoincore_rpc::builder()
-    .network(Network::Regtest)
-    .build();
-  let txid = rpc_server.mine_blocks_with_subsidy(1, 800)[0].txdata[0].txid();
-  CommandBuilder::new(format!(
-    "--chain regtest wallet inscribe --satpoint {txid}:0:0 degenerate.png"
-  ))
-  .write("degenerate.png", [1; 100])
-  .rpc_server(&rpc_server)
-  .stdout_regex("commit\t[[:xdigit:]]{64}\nreveal\t[[:xdigit:]]{64}\n")
-  .run();
-
-  let txid = rpc_server.mine_blocks_with_subsidy(1, 100)[0].txdata[0].txid();
-
-  CommandBuilder::new(format!(
-    "--chain regtest wallet send rord1qpwxd9k4pm7t5peh8kml7asn2wgmxmfjac5kr8q {txid}:0:0"
-  ))
-  .rpc_server(&rpc_server)
-  .expected_exit_code(1)
-  .expected_stderr("error: wallet does not contain enough cardinal UTXOs, please add additional funds to wallet.\n")
-  .run();
-}
-
-#[test]
-fn refuse_to_reinscribe_sats() {
-  let rpc_server = test_bitcoincore_rpc::builder()
-    .network(Network::Regtest)
-    .build();
-
-  let txid = rpc_server.mine_blocks_with_subsidy(1, 800)[0].txdata[0].txid();
-  let stdout = CommandBuilder::new(format!(
-    "--chain regtest wallet inscribe --satpoint {txid}:0:0 degenerate.png"
-  ))
-  .write("degenerate.png", [1; 100])
-  .rpc_server(&rpc_server)
-  .stdout_regex("commit\t[[:xdigit:]]{64}\nreveal\t[[:xdigit:]]{64}\n")
-  .run();
-
-  let first_inscription_id = reveal_txid_from_inscribe_stdout(&stdout);
-
-  rpc_server.mine_blocks_with_subsidy(1, 100)[0].txdata[0].txid();
-
-  CommandBuilder::new(format!(
-    "--chain regtest wallet inscribe --satpoint {first_inscription_id}:0:0 hello.txt"
-  ))
-  .write("hello.txt", "HELLOWORLD")
-  .rpc_server(&rpc_server)
-  .expected_exit_code(1)
-  .expected_stderr(format!(
-    "error: sat at {first_inscription_id}:0:0 already inscribed\n"
-  ))
-  .run();
-}
-
-#[test]
-fn do_not_accidentally_send_an_inscription() {
-  let rpc_server = test_bitcoincore_rpc::builder()
-    .network(Network::Regtest)
-    .build();
-
-  let txid = rpc_server.mine_blocks(1)[0].txdata[0].txid();
-  let stdout = CommandBuilder::new(format!(
-    "--chain regtest wallet inscribe --satpoint {txid}:0:0 degenerate.png"
-  ))
-  .write("degenerate.png", [1; 100])
-  .rpc_server(&rpc_server)
-  .stdout_regex("commit\t[[:xdigit:]]{64}\nreveal\t[[:xdigit:]]{64}\n")
-  .run();
-
-  let inscription_id = reveal_txid_from_inscribe_stdout(&stdout);
-
-  rpc_server.mine_blocks(1);
-
-  let inscription_utxo = OutPoint {
-    txid: reveal_txid_from_inscribe_stdout(&stdout),
-    vout: 0,
-  };
-
-  CommandBuilder::new(format!(
-    "--chain regtest wallet send rord1qpwxd9k4pm7t5peh8kml7asn2wgmxmfjac5kr8q {inscription_utxo}:55"
-  ))
-  .rpc_server(&rpc_server)
-  .expected_exit_code(1)
-  .expected_stderr(format!(
-    "error: cannot send {inscription_utxo}:55 without also sending inscription {inscription_id} at {inscription_utxo}:0\n"
-  ))
-  .run();
-}
-
-#[test]
-fn refuse_to_inscribe_already_inscribed_utxo() {
-  let rpc_server = test_bitcoincore_rpc::builder()
-    .network(Network::Regtest)
-    .build();
-
-  let txid = rpc_server.mine_blocks(1)[0].txdata[0].txid();
-  let stdout = CommandBuilder::new(format!(
-    "--chain regtest wallet inscribe --satpoint {txid}:0:0 degenerate.png"
-  ))
-  .write("degenerate.png", [1; 100])
-  .rpc_server(&rpc_server)
-  .stdout_regex("commit\t[[:xdigit:]]{64}\nreveal\t[[:xdigit:]]{64}\n")
-  .run();
-
-  rpc_server.mine_blocks(1);
-
-  let inscription_id = reveal_txid_from_inscribe_stdout(&stdout);
-
-  let inscription_utxo = OutPoint {
-    txid: reveal_txid_from_inscribe_stdout(&stdout),
-    vout: 0,
-  };
-
-  CommandBuilder::new(format!(
-    "--chain regtest wallet inscribe --satpoint {inscription_utxo}:55555 hello.txt"
-  ))
-  .write("hello.txt", "HELLOWORLD")
-  .rpc_server(&rpc_server)
-  .expected_exit_code(1)
-  .expected_stderr(format!(
-    "error: utxo {inscription_utxo} already inscribed with inscription {inscription_id} on sat {inscription_utxo}:0\n",
-  ))
-  .run();
-}
-
-#[test]
-fn inscriptions_cannot_be_sent_by_satpoint() {
-  let rpc_server = test_bitcoincore_rpc::builder()
-    .network(Network::Regtest)
-    .build();
-  let txid = rpc_server.mine_blocks(1)[0].txdata[0].txid();
-
-  let stdout = CommandBuilder::new(format!(
-    "--chain regtest wallet inscribe --satpoint {txid}:0:0 hello.txt"
-  ))
-  .write("hello.txt", "HELLOWORLD")
-  .rpc_server(&rpc_server)
-  .stdout_regex("commit\t[[:xdigit:]]{64}\nreveal\t[[:xdigit:]]{64}\n")
-  .run();
-
-  let reveal_txid = reveal_txid_from_inscribe_stdout(&stdout);
-
-  rpc_server.mine_blocks(1);
-
-  CommandBuilder::new(format!(
-    "--chain regtest wallet send rord1qpwxd9k4pm7t5peh8kml7asn2wgmxmfjac5kr8q {reveal_txid}:0:0"
-  ))
-  .write("hello.txt", "HELLOWORLD")
-  .rpc_server(&rpc_server)
-  .expected_stderr("error: inscriptions must be sent by inscription ID\n")
-  .expected_exit_code(1)
-  .run();
-}
-
-#[test]
-fn receive_cardinal() {
-  let rpc_server = test_bitcoincore_rpc::spawn();
-
-  let stdout = CommandBuilder::new("wallet receive --cardinal")
-    .rpc_server(&rpc_server)
-    .stdout_regex(".*")
-    .run();
-
-  assert!(Address::from_str(stdout.trim()).is_ok());
-}
-
-#[test]
-fn receive_ordinal() {
-  let rpc_server = test_bitcoincore_rpc::spawn();
-
-  let stdout = CommandBuilder::new("wallet receive")
-    .rpc_server(&rpc_server)
-    .stdout_regex(".*")
-    .run();
-
-  assert!(stdout.starts_with("ord1"));
-}
-
-#[test]
-fn outputs() {
-  let rpc_server = test_bitcoincore_rpc::spawn();
-
-  let coinbase_tx = &rpc_server.mine_blocks_with_subsidy(1, 1_000_000)[0].txdata[0];
-  let outpoint = OutPoint::new(coinbase_tx.txid(), 0);
-  let amount = coinbase_tx.output[0].value;
-
-  CommandBuilder::new("wallet outputs")
-    .rpc_server(&rpc_server)
-    .expected_stdout(format!("{outpoint}\t{amount}\n"))
-    .run();
-}
-
-#[test]
-fn outputs_includes_locked_outputs() {
-  let rpc_server = test_bitcoincore_rpc::spawn();
-
-  let coinbase_tx = &rpc_server.mine_blocks_with_subsidy(1, 1_000_000)[0].txdata[0];
-  let outpoint = OutPoint::new(coinbase_tx.txid(), 0);
-  let amount = coinbase_tx.output[0].value;
-
-  rpc_server.lock(outpoint);
-
-  CommandBuilder::new("wallet outputs")
-    .rpc_server(&rpc_server)
-    .expected_stdout(format!("{outpoint}\t{amount}\n"))
-    .run();
-}
-
-#[test]
-fn inscriptions() {
-  let rpc_server = test_bitcoincore_rpc::builder()
-    .network(Network::Signet)
-    .wallet_name("ord-wallet")
-    .build();
-  let txid = rpc_server.mine_blocks(1)[0].txdata[0].txid();
-
-  let inscription_id = reveal_txid_from_inscribe_stdout(
-    &CommandBuilder::new(format!(
-      "--chain signet wallet inscribe --satpoint {txid}:0:0 hello.txt"
-    ))
-    .write("hello.txt", "HELLOWORLD")
-    .rpc_server(&rpc_server)
-    .stdout_regex("commit\t[[:xdigit:]]{64}\nreveal\t[[:xdigit:]]{64}\n")
-    .run(),
-  );
-
-  rpc_server.mine_blocks(1);
-
-  CommandBuilder::new("--chain signet wallet inscriptions")
-    .rpc_server(&rpc_server)
-    .expected_stdout(format!("{inscription_id}\t{inscription_id}:0:0\n"))
-    .run();
-
-  let stdout = CommandBuilder::new("--chain signet wallet receive")
-    .rpc_server(&rpc_server)
-    .expected_exit_code(0)
-    .stdout_regex(".*")
-    .run();
-
-  let address = stdout.trim();
-
-  let stdout = CommandBuilder::new(format!(
-    "--chain signet wallet send {address} {inscription_id}"
-  ))
-  .rpc_server(&rpc_server)
-  .expected_exit_code(0)
-  .stdout_regex(".*")
-  .run();
-
-  rpc_server.mine_blocks(1);
-
-  let txid = Txid::from_str(stdout.trim()).unwrap();
-
-  let outpoint = OutPoint::new(txid, 0);
-
-  CommandBuilder::new("--chain signet wallet inscriptions")
-    .rpc_server(&rpc_server)
-    .expected_stdout(format!("{inscription_id}\t{outpoint}:0\n"))
-    .run();
-}
-
-#[test]
-fn inscriptions_includes_locked_utxos() {
-  let rpc_server = test_bitcoincore_rpc::builder()
-    .network(Network::Signet)
-    .build();
-
-  rpc_server.mine_blocks(1);
-
-  let inscription_id = reveal_txid_from_inscribe_stdout(
-    &CommandBuilder::new("--chain signet wallet inscribe hello.txt")
-      .write("hello.txt", "HELLOWORLD")
-      .rpc_server(&rpc_server)
-      .stdout_regex("commit\t[[:xdigit:]]{64}\nreveal\t[[:xdigit:]]{64}\n")
-      .run(),
-  );
-
-  rpc_server.mine_blocks(1);
-
-  rpc_server.lock(OutPoint {
-    txid: inscription_id,
-    vout: 0,
-  });
-
-  CommandBuilder::new("--chain signet wallet inscriptions")
-    .rpc_server(&rpc_server)
-    .expected_stdout(format!("{inscription_id}\t{inscription_id}:0:0\n"))
-    .run();
-}
-
-#[test]
-fn inscribe_with_optional_satpoint_arg() {
-  let rpc_server = test_bitcoincore_rpc::builder()
-    .network(Network::Regtest)
-    .build();
-  rpc_server.mine_blocks(1);
-
-  let stdout = CommandBuilder::new("--chain regtest wallet inscribe hello.txt")
-    .write("hello.txt", "HELLOWORLD")
-    .rpc_server(&rpc_server)
-    .stdout_regex("commit\t[[:xdigit:]]{64}\nreveal\t[[:xdigit:]]{64}\n")
-    .run();
-
-  let inscription_id = reveal_txid_from_inscribe_stdout(&stdout);
-
-  rpc_server.mine_blocks(1);
-
-  TestServer::spawn_with_args(&rpc_server, &["--index-sats"]).assert_response_regex(
-    "/sat/5000000000",
-    format!(".*<a href=/inscription/{inscription_id}>.*"),
-  );
-
-  TestServer::spawn_with_args(&rpc_server, &[])
-    .assert_response_regex(format!("/content/{inscription_id}",), ".*HELLOWORLD.*");
-}
-
-#[test]
-fn create() {
-  let rpc_server = test_bitcoincore_rpc::builder()
-    .network(Network::Regtest)
-    .build();
-
-  assert!(!rpc_server.wallets().contains("ord"));
-
-  CommandBuilder::new("--chain regtest wallet create")
-    .rpc_server(&rpc_server)
-    .run();
-
-  assert!(rpc_server.wallets().contains("ord"));
-}
-
-#[test]
-fn transactions() {
-  let rpc_server = test_bitcoincore_rpc::spawn();
-
-  CommandBuilder::new("wallet transactions")
-    .rpc_server(&rpc_server)
-    .run();
-
-  rpc_server.mine_blocks(1);
-
-  CommandBuilder::new("wallet transactions")
-    .rpc_server(&rpc_server)
-    .stdout_regex("[[:xdigit:]]{64}\t1\n")
-    .run();
-}
-
-#[test]
-fn transactions_with_limit() {
-  let rpc_server = test_bitcoincore_rpc::spawn();
-
-  CommandBuilder::new("wallet transactions")
-    .rpc_server(&rpc_server)
-    .run();
-
-  rpc_server.mine_blocks(1);
-
-  CommandBuilder::new("wallet transactions")
-    .rpc_server(&rpc_server)
-    .stdout_regex("[[:xdigit:]]{64}\t1\n")
-    .run();
-
-  rpc_server.mine_blocks(1);
-
-  CommandBuilder::new("wallet transactions")
-    .rpc_server(&rpc_server)
-    .stdout_regex("[[:xdigit:]]{64}\t1\n[[:xdigit:]]{64}\t2\n")
-    .run();
-
-  CommandBuilder::new("wallet transactions --limit 1")
-    .rpc_server(&rpc_server)
-    .stdout_regex("[[:xdigit:]]{64}\t1\n")
-    .run();
-}
-
-#[test]
-fn wallet_balance() {
-  let rpc_server = test_bitcoincore_rpc::builder()
-    .network(Network::Regtest)
-    .build();
-
-  CommandBuilder::new("--regtest wallet balance")
-    .rpc_server(&rpc_server)
-    .expected_stdout("0\n")
-    .run();
-
-  rpc_server.mine_blocks(1);
-
-  CommandBuilder::new("--regtest wallet balance")
-    .rpc_server(&rpc_server)
-    .expected_stdout("5000000000\n")
-    .run();
-}
-
-#[test]
-fn send_btc() {
-  let rpc_server = test_bitcoincore_rpc::builder()
-    .network(Network::Regtest)
-    .build();
-
-  rpc_server.mine_blocks(1);
-
-  CommandBuilder::new(
-    "--chain regtest wallet send rord1qpwxd9k4pm7t5peh8kml7asn2wgmxmfjac5kr8q 1btc",
-  )
-  .rpc_server(&rpc_server)
-  .expected_stdout("0000000000000000000000000000000000000000000000000000000000000000\n")
-  .run();
-
-  assert_eq!(
-    rpc_server.sent(),
-    &[Sent {
-      amount: 1.0,
-      address: "bcrt1qpwxd9k4pm7t5peh8kml7asn2wgmxmfjawahtjv"
-        .parse::<Address>()
-        .unwrap(),
-      locked: Vec::new(),
-    }]
-  )
-}
-
-#[test]
-fn send_btc_locks_inscriptions() {
-  let rpc_server = test_bitcoincore_rpc::builder()
-    .network(Network::Regtest)
-    .build();
-
-  rpc_server.mine_blocks(1);
-
-  let stdout = CommandBuilder::new("--chain regtest wallet inscribe hello.txt")
-    .write("hello.txt", "HELLOWORLD")
-    .rpc_server(&rpc_server)
-    .stdout_regex("commit\t[[:xdigit:]]{64}\nreveal\t[[:xdigit:]]{64}\n")
-    .run();
-
-  let inscription_id = reveal_txid_from_inscribe_stdout(&stdout);
-
-  rpc_server.mine_blocks(1);
-
-  CommandBuilder::new(
-    "--chain regtest wallet send rord1qpwxd9k4pm7t5peh8kml7asn2wgmxmfjac5kr8q 1btc",
-  )
-  .rpc_server(&rpc_server)
-  .expected_stdout("0000000000000000000000000000000000000000000000000000000000000000\n")
-  .run();
-
-  assert_eq!(
-    rpc_server.sent(),
-    &[Sent {
-      amount: 1.0,
-      address: "bcrt1qpwxd9k4pm7t5peh8kml7asn2wgmxmfjawahtjv"
-        .parse::<Address>()
-        .unwrap(),
-      locked: vec![OutPoint {
-        txid: inscription_id,
-        vout: 0,
-      }]
-    }]
-  )
-}
-
-#[test]
-fn send_btc_fails_if_lock_unspent_fails() {
-  let rpc_server = test_bitcoincore_rpc::builder()
-    .fail_lock_unspent(true)
-    .network(Network::Regtest)
-    .build();
-
-  rpc_server.mine_blocks(1);
-
-  CommandBuilder::new(
-    "--chain regtest wallet send rord1qpwxd9k4pm7t5peh8kml7asn2wgmxmfjac5kr8q 1btc",
-  )
-  .rpc_server(&rpc_server)
-  .expected_stderr("error: failed to lock ordinal UTXOs\n")
-  .expected_exit_code(1)
-  .run();
-}
-
-#[test]
-fn wallet_inscribe_with_fee_rate() {
-  let rpc_server = test_bitcoincore_rpc::builder()
-    .network(Network::Signet)
-    .build();
-  rpc_server.mine_blocks(1);
-
-  CommandBuilder::new("--chain signet --index-sats wallet inscribe degenerate.png --fee-rate 2.0")
-    .write("degenerate.png", [1; 520])
-    .rpc_server(&rpc_server)
-    .stdout_regex("commit\t[[:xdigit:]]{64}\nreveal\t[[:xdigit:]]{64}\n")
-    .run();
-}
-
-#[test]
-fn refuse_to_send_to_cardinal_address_without_cardinal_flag() {
-  let rpc_server = test_bitcoincore_rpc::builder()
-    .network(Network::Regtest)
-    .build();
-
-  rpc_server.mine_blocks(1);
-
-  CommandBuilder::new(
-    "--chain regtest wallet send bcrt1qs758ursh4q9z627kt3pp5yysm78ddny6txaqgw 1btc",
-  )
-  .rpc_server(&rpc_server)
-  .expected_stderr("error: refusing to send to cardinal adddress, which may be from wallet without sat control; the `--cardinal` flag bypasses this check\n")
-  .expected_exit_code(1)
-  .run();
-}
-
-#[test]
-fn allow_send_to_cardinal_address_with_cardinal_flag() {
-  let rpc_server = test_bitcoincore_rpc::builder()
-    .network(Network::Regtest)
-    .build();
-
-  rpc_server.mine_blocks(1);
-
-  CommandBuilder::new(
-    "--chain regtest wallet send --cardinal bcrt1qs758ursh4q9z627kt3pp5yysm78ddny6txaqgw 1btc",
-  )
-  .rpc_server(&rpc_server)
-  .expected_stdout("0000000000000000000000000000000000000000000000000000000000000000\n")
-  .run();
-
-  assert_eq!(
-    rpc_server.sent(),
-    &[Sent {
-      amount: 1.0,
-      address: "bcrt1qs758ursh4q9z627kt3pp5yysm78ddny6txaqgw"
-        .parse()
-        .unwrap(),
-      locked: Vec::new(),
-    }]
-  )
-}
-=======
 use super::*;
 
 mod balance;
@@ -927,5 +8,4 @@
 mod receive;
 mod sats;
 mod send;
-mod transactions;
->>>>>>> 65fa6296
+mod transactions;