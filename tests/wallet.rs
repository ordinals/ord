--- conflicted
+++ resolved
@@ -89,19 +89,12 @@
   ord_server.assert_response_regex(
     &format!("/inscription/{reveal_txid}"),
     &format!(
-      ".*<h1>Inscription {reveal_txid}</h1>
-.*
-<dl>
-<<<<<<< HEAD
-  .*
-=======
+      ".*<h1>Inscription {reveal_txid}</h1>.*<dl>.*
   <dt>content size</dt>
   <dd>520 bytes</dd>
   <dt>content type</dt>
   <dd>image/png</dd>
-  <dt>genesis height</dt>
-  <dd>2</dd>
->>>>>>> 5750b334
+  .*
   <dt>location</dt>
   <dd class=monospace>{send_txid}:0:0</dd>
 </dl>
@@ -157,23 +150,7 @@
   ord_server.assert_response_regex(
     &format!("/inscription/{reveal_txid}"),
     &format!(
-      ".*<h1>Inscription {reveal_txid}</h1>
-.*
-<dl>
-<<<<<<< HEAD
-  .*
-=======
-  <dt>content size</dt>
-  <dd>520 bytes</dd>
-  <dt>content type</dt>
-  <dd>image/png</dd>
-  <dt>genesis height</dt>
-  <dd>2</dd>
->>>>>>> 5750b334
-  <dt>location</dt>
-  <dd class=monospace>{send_txid}:0:0</dd>
-</dl>
-.*",
+      ".*<h1>Inscription {reveal_txid}</h1>.*<dt>location</dt>.*<dd class=monospace>{send_txid}:0:0</dd>.*",
     ),
   );
 }
