--- conflicted
+++ resolved
@@ -10,23 +10,15 @@
     TxIn, TxMerkleNode, TxOut, Txid, Witness, Wtxid,
   },
   bitcoincore_rpc::json::{
-    Bip125Replaceable, CreateRawTransactionInput, GetRawTransactionResult, GetTransactionResult,
-    ListUnspentResultEntry, SignRawTransactionResult, WalletTxInfo,
+    Bip125Replaceable, CreateRawTransactionInput, GetBlockHeaderResult, GetRawTransactionResult,
+    GetTransactionResult, ListUnspentResultEntry, SignRawTransactionResult, WalletTxInfo,
   },
-<<<<<<< HEAD
-=======
-  bitcoincore_rpc_json::{GetBlockHeaderResult, GetRawTransactionResult, ListUnspentResultEntry},
->>>>>>> 7a7aa7f9
   jsonrpc_core::{IoHandler, Value},
   jsonrpc_http_server::{CloseHandle, ServerBuilder},
   std::collections::BTreeMap,
   std::{
-<<<<<<< HEAD
     collections::HashMap,
-    sync::{Arc, Mutex},
-=======
     sync::{Arc, Mutex, MutexGuard},
->>>>>>> 7a7aa7f9
     thread,
   },
 };
