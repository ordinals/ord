--- conflicted
+++ resolved
@@ -9,11 +9,8 @@
 
 [dependencies]
 bitcoin = { version = "0.29.1", features = ["serde"] }
-<<<<<<< HEAD
 bitcoincore-rpc = "0.16.0"
-=======
 bitcoincore-rpc-json = "0.16.0"
->>>>>>> 8ff39ad2
 hex = "0.4.3"
 jsonrpc-core = "18.0.0"
 jsonrpc-core-client = "18.0.0"
