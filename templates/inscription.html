<h1>Inscription {{ self.number }}</h1>
<div class=inscription>
%% if let Some(previous) = self.previous {
<a class=previous href=/inscription/{{previous}}>❮</a>
%% } else {
<div>❮</div>
%% }
{{Iframe::main(self.inscription_id)}}
%% if let Some(next) = self.next {
<a class=next href=/inscription/{{next}}>❯</a>
%% } else {
<div>❯</div>
%% }
</div>
<dl>
  <dt>id</dt>
  <dd class=monospace>{{ self.inscription_id }}</dd>
%% if let Ok(address) = self.chain.address_from_script(&self.output.script_pubkey ) {
  <dt>address</dt>
  <dd class=monospace>{{ address }}</dd>
%% }
  <dt>output value</dt>
  <dd>{{ self.output.value }}</dd>
%% if let Some(sat) = self.sat {
  <dt>sat</dt>
  <dd><a href=/sat/{{sat}}>{{sat}}</a></dd>
%% }
%% if let Some(content_size) = self.inscription.content_size() {
  <dt>content</dt>
<<<<<<< HEAD
  <dd><a href=/content/{{self.inscription_id}}>/content/{{self.inscription_id}}</a></dd>
=======
  <dd><a href=/content/{{self.inscription_id}}>link</a></dd>
>>>>>>> a01aff97
  <dt>content size</dt>
  <dd>{{ content_size }} bytes</dd>
%% }
%% if let Some(content_type) = self.inscription.content_type() {
  <dt>content type</dt>
  <dd>{{ content_type }}</dd>
%% }
  <dt>timestamp</dt>
  <dd>{{ self.timestamp }}</dd>
  <dt>genesis height</dt>
  <dd>{{ self.genesis_height }}</dd>
  <dt>genesis transaction</dt>
  <dd><a class=monospace href=/tx/{{ self.inscription_id.txid }}>{{ self.inscription_id.txid }}</a></dd>
  <dt>location</dt>
  <dd class=monospace>{{ self.satpoint }}</dd>
  <dt>output</dt>
  <dd><a class=monospace href=/output/{{ self.satpoint.outpoint }}>{{ self.satpoint.outpoint }}</a></dd>
  <dt>offset</dt>
  <dd>{{ self.satpoint.offset }}</dd>
</dl><|MERGE_RESOLUTION|>--- conflicted
+++ resolved
@@ -27,11 +27,7 @@
 %% }
 %% if let Some(content_size) = self.inscription.content_size() {
   <dt>content</dt>
-<<<<<<< HEAD
-  <dd><a href=/content/{{self.inscription_id}}>/content/{{self.inscription_id}}</a></dd>
-=======
   <dd><a href=/content/{{self.inscription_id}}>link</a></dd>
->>>>>>> a01aff97
   <dt>content size</dt>
   <dd>{{ content_size }} bytes</dd>
 %% }
