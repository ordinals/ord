<h1>Inscription {{ self.number }}</h1>
<div class=inscription>
%% if let Some(previous) = self.previous {
<a class=prev href=/inscription/{{previous}}>❮</a>
%% } else {
<div>❮</div>
%% }
{{Iframe::main(self.id)}}
%% if let Some(next) = self.next {
<a class=next href=/inscription/{{next}}>❯</a>
%% } else {
<div>❯</div>
%% }
</div>
<dl>
%% if !&self.parents.is_empty() {
  <dt>parents</dt>
  <dd>
    <div class=thumbnails>
%% for parent in &self.parents {
      {{Iframe::thumbnail(*parent)}}
%% }
    </div>
    <div class=center>
      <a href=/parents/{{self.id}}>all</a>
    </div>
  </dd>
%% }
%% if !self.children.is_empty() {
  <dt>children</dt>
  <dd>
    <div class=thumbnails>
%% for id in &self.children {
      {{Iframe::thumbnail(*id)}}
%% }
    </div>
    <div class=center>
      <a href=/children/{{self.id}}>all ({{ self.child_count }})</a>
    </div>
  </dd>
%% }
%% if let Some(rune) = self.rune {
  <dt>rune</dt>
  <dd><a href=/rune/{{ rune }}>{{ rune }}</a></dd>
%% }
  <dt>id</dt>
  <dd class=collapse>{{ self.id }}</dd>
%% if self.charms != 0 {
  <dt>charms</dt>
  <dd>
%% for charm in Charm::ALL {
%%   if charm.is_set(self.charms) {
    <span title={{charm}}>{{charm.icon()}}</span>
%%   }
%% }
  </dd>
%% }
%% if let Some(metadata) = self.inscription.metadata() {
  <dt>metadata</dt>
  <dd>
    {{ Trusted(MetadataHtml(&metadata)) }}
  </dd>
%% }
%% if let Some(burn_metadata) = self.burn_metadata() {
  <dt>burn metadata</dt>
  <dd>
    {{ Trusted(MetadataHtml(&burn_metadata)) }}
  </dd>
%% }
%% if let Some(output) = &self.output {
%%   if let Ok(address) = self.chain.address_from_script(&output.script_pubkey ) {
  <dt>address</dt>
<<<<<<< HEAD
  <dd class=monospace><a href=/address/{{address}}>{{ address }}</a></dd>
%%   }
=======
  <dd><a class=collapse href=/address/{{address}}>{{ address }}</a></dd>
%% }
>>>>>>> 11adf7ba
  <dt>value</dt>
  <dd>{{ output.value.to_sat() }}</dd>
%% }
%% if let Some(sat) = self.sat {
  <dt>sat</dt>
  <dd><a href=/sat/{{sat}}>{{sat}}</a></dd>
  <dt>sat name</dt>
  <dd><a href=/sat/{{ sat.name() }}>{{ sat.name() }}</a></dd>
%% }
%% if let Some(metaprotocol) = self.inscription.metaprotocol() {
  <dt>metaprotocol</dt>
  <dd>{{ metaprotocol }}</dd>
%% }
%% if self.inscription.content_length().is_some() || self.inscription.delegate().is_some() {
%% if let Some(delegate) = self.inscription.delegate() {
  <dt>delegate</dt>
  <dd><a href=/inscription/{{ delegate }}>{{ delegate }}</a></dd>
%% }
  <dt>preview</dt>
  <dd><a href=/preview/{{self.id}}>link</a></dd>
  <dt>content</dt>
  <dd><a href=/content/{{self.id}}>link</a></dd>
%% if let Some(content_length) = self.inscription.content_length() {
  <dt>content length</dt>
  <dd>{{ content_length }} bytes</dd>
%% }
%% }
%% if let Some(content_type) = self.inscription.content_type() {
  <dt>content type</dt>
  <dd>{{ content_type }}</dd>
%% }
%% if let Some(content_encoding) = self.inscription.content_encoding() {
  <dt>content encoding</dt>
  <dd>{{ content_encoding.to_str().unwrap_or_default() }}</dd>
%% }
  <dt>timestamp</dt>
  <dd><time>{{ self.timestamp }}</time></dd>
  <dt>height</dt>
  <dd><a href=/block/{{ self.height }}>{{ self.height }}</a></dd>
  <dt>fee</dt>
  <dd>{{ self.fee }}</dd>
  <dt>reveal transaction</dt>
  <dd><a class=collapse href=/tx/{{ self.id.txid }}>{{ self.id.txid }}</a></dd>
  <dt>location</dt>
  <dd><a class=collapse href=/satpoint/{{ self.satpoint }}>{{ self.satpoint }}</a></dd>
  <dt>output</dt>
  <dd><a class=collapse href=/output/{{ self.satpoint.outpoint }}>{{ self.satpoint.outpoint }}</a></dd>
  <dt>offset</dt>
  <dd>{{ self.satpoint.offset }}</dd>
  <dt>ethereum teleburn address</dt>
  <dd class=collapse>{{ teleburn::Ethereum::from(self.id) }}</dd>
</dl><|MERGE_RESOLUTION|>--- conflicted
+++ resolved
@@ -70,13 +70,8 @@
 %% if let Some(output) = &self.output {
 %%   if let Ok(address) = self.chain.address_from_script(&output.script_pubkey ) {
   <dt>address</dt>
-<<<<<<< HEAD
-  <dd class=monospace><a href=/address/{{address}}>{{ address }}</a></dd>
+  <dd><a class=collapse href=/address/{{address}}>{{ address }}</a></dd>
 %%   }
-=======
-  <dd><a class=collapse href=/address/{{address}}>{{ address }}</a></dd>
-%% }
->>>>>>> 11adf7ba
   <dt>value</dt>
   <dd>{{ output.value.to_sat() }}</dd>
 %% }
