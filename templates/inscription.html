--- conflicted
+++ resolved
@@ -11,13 +11,10 @@
   <dt>content type</dt>
   <dd>{{ content_type }}</dd>
 %% }
-<<<<<<< HEAD
+  <dt>genesis height</dt>
+  <dd>{{ self.genesis_height }}</dd>
   <dt>genesis transaction</dt>
   <dd><a class=monospace href=/tx/{{ self.inscription_id }}>{{ self.inscription_id }}</a></dd>
-=======
-  <dt>genesis height</dt>
-  <dd>{{ self.genesis_height }}</dd>
->>>>>>> 5750b334
   <dt>location</dt>
   <dd class=monospace>{{ self.satpoint }}</dd>
 </dl>