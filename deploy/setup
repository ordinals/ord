--- conflicted
+++ resolved
@@ -2,14 +2,10 @@
 
 set -euxo pipefail
 
-<<<<<<< HEAD
 CHAIN=$1
 DOMAIN=$2
 
-touch .hushlogin
-=======
 touch ~/.hushlogin
->>>>>>> c2c2c0bc
 
 sed -i -E 's/#?PasswordAuthentication yes/PasswordAuthentication no/' /etc/ssh/sshd_config
 
