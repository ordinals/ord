--- conflicted
+++ resolved
@@ -3309,15 +3309,9 @@
 msgstr ""
 " 符石按照其交易被包含在区块中的顺序执行。"
 
-<<<<<<< HEAD
-#: src/inscriptions/recursion.md:45
-msgid "`/r/sat/<SAT_NUMBER>`: the first 100 inscription ids on a sat."
-msgstr "`/r/sat/<SAT_NUMBER>`: 在一个Sats上的头100个铭文ID."
-=======
 #: src/runes/specification.md:392
 msgid "Etchings"
 msgstr "蚀刻"
->>>>>>> 42cb97bd
 
 #: src/runes/specification.md:394
 msgid "A runestone may contain an etching:"
