--- conflicted
+++ resolved
@@ -1,11 +1,7 @@
 [package]
 name = "ord"
 description = "◉ Ordinal wallet and block explorer"
-<<<<<<< HEAD
-version = "0.16.0"
-=======
 version = "0.17.1"
->>>>>>> 78889aed
 license = "CC0-1.0"
 edition = "2021"
 autotests = false
@@ -53,13 +49,8 @@
 miniscript = "10.0.0"
 mp4 = "0.14.0"
 ord-bitcoincore-rpc = "0.17.2"
-<<<<<<< HEAD
-ordinals = { version = "0.0.4", path = "crates/ordinals" }
-redb = "1.5.0"
-=======
 ordinals = { version = "0.0.6", path = "crates/ordinals" }
 redb = "2.0.0"
->>>>>>> 78889aed
 regex = "1.6.0"
 reqwest = { version = "0.11.23", features = ["blocking", "json"] }
 rss = "2.0.1"
@@ -78,10 +69,7 @@
 tokio-stream = "0.1.9"
 tokio-util = {version = "0.7.3", features = ["compat"] }
 tower-http = { version = "0.4.0", features = ["auth", "compression-br", "compression-gzip", "cors", "set-header"] }
-<<<<<<< HEAD
-=======
 urlencoding = "2.1.3"
->>>>>>> 78889aed
 
 [dev-dependencies]
 criterion = "0.5.1"
@@ -89,11 +77,7 @@
 nix = { version = "0.28.0", features = ["signal"] }
 pretty_assertions = "1.2.1"
 reqwest = { version = "0.11.10", features = ["blocking", "brotli", "json"] }
-<<<<<<< HEAD
-test-bitcoincore-rpc = { path = "crates/test-bitcoincore-rpc" }
-=======
 mockcore = { path = "crates/mockcore" }
->>>>>>> 78889aed
 unindent = "0.2.1"
 
 [[bin]]
