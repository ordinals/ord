--- conflicted
+++ resolved
@@ -8,11 +8,7 @@
 homepage = "https://github.com/ordinals/ord"
 repository = "https://github.com/ordinals/ord"
 autobins = false
-<<<<<<< HEAD
-rust-version = "1.80.0"
-=======
 rust-version = "1.79.0"
->>>>>>> d44e0ff0
 
 [package.metadata.deb]
 copyright = "The Ord Maintainers"
