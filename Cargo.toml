[package]
name = "ord"
description = "Bitcoin satoshi ordinal number utility"
version = "0.0.3"
license = "CC0-1.0"
edition = "2021"
autotests = false

[dependencies]
anyhow = { version = "1.0.56", features = ["backtrace"] }
axum = "0.5.6"
axum-server = "0.4.0"
<<<<<<< HEAD
bech32 = "0.9.0"
=======
bdk = { version = "0.20.0", features = ["keys-bip39", "sqlite"] }
>>>>>>> db316dc6
bitcoin = "0.28.1"
bitcoincore-rpc = "0.15.0"
chrono = "0.4.19"
clap = { version = "3.1.0", features = ["derive"] }
ctrlc = "3.2.1"
derive_more = "0.99.17"
dirs = "4.0.0"
env_logger = "0.9.0"
http = "0.2.6"
lazy_static = "1.4.0"
log = "0.4.14"
rayon = "1.5.1"
redb = "0.4.0"
<<<<<<< HEAD
reqwest = { version = "0.11.10", features = ["blocking", "json"] }
=======
>>>>>>> db316dc6
serde = { version = "1.0.137", features = ["derive"] }
serde_cbor = "0.11.2"
serde_json = "1.0.81"
tokio = { version = "1.17.0", features = ["rt-multi-thread"] }
tower-http = { version = "0.3.3", features = ["cors"] }

[dependencies.bdk]
git = "https://github.com/terror/bdk.git"
branch = "dust-limit"
version = "0.20.1-dev"
features = ["rpc", "keys-bip39", "sqlite"]

[dev-dependencies]
<<<<<<< HEAD
bitcoind = { path = "../bitcoind", features = ["23_0"] }
criterion = "0.3.5"
=======
executable-path = "1.0.0"
>>>>>>> db316dc6
hex = "0.4.3"
nix = "0.24.1"
regex = "1.5.4"
reqwest = { version = "0.11.10", features = ["blocking"] }
tempfile = "3.2.0"
unindent = "0.1.7"

[[test]]
name = "integration"
path = "tests/lib.rs"<|MERGE_RESOLUTION|>--- conflicted
+++ resolved
@@ -10,11 +10,6 @@
 anyhow = { version = "1.0.56", features = ["backtrace"] }
 axum = "0.5.6"
 axum-server = "0.4.0"
-<<<<<<< HEAD
-bech32 = "0.9.0"
-=======
-bdk = { version = "0.20.0", features = ["keys-bip39", "sqlite"] }
->>>>>>> db316dc6
 bitcoin = "0.28.1"
 bitcoincore-rpc = "0.15.0"
 chrono = "0.4.19"
@@ -28,10 +23,6 @@
 log = "0.4.14"
 rayon = "1.5.1"
 redb = "0.4.0"
-<<<<<<< HEAD
-reqwest = { version = "0.11.10", features = ["blocking", "json"] }
-=======
->>>>>>> db316dc6
 serde = { version = "1.0.137", features = ["derive"] }
 serde_cbor = "0.11.2"
 serde_json = "1.0.81"
@@ -45,12 +36,8 @@
 features = ["rpc", "keys-bip39", "sqlite"]
 
 [dev-dependencies]
-<<<<<<< HEAD
 bitcoind = { path = "../bitcoind", features = ["23_0"] }
-criterion = "0.3.5"
-=======
 executable-path = "1.0.0"
->>>>>>> db316dc6
 hex = "0.4.3"
 nix = "0.24.1"
 regex = "1.5.4"
