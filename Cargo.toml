[package]
name = "ord"
description = "Bitcoin satoshi ordinal number utility"
version = "0.0.3"
license = "CC0-1.0"
edition = "2021"
autotests = false

[dependencies]
anyhow = { version = "1.0.56", features = ["backtrace"] }
async-rustls = "0.2.0"
axum = "0.5.6"
axum-server = "0.4.0"
bdk = { version = "0.20.0", features = ["keys-bip39", "sqlite"] }
bech32 = "0.9.0"
bitcoin = "0.28.1"
bitcoin_hashes = "0.11.0"
bitcoincore-rpc = "0.15.0"
chrono = "0.4.19"
clap = { version = "3.1.0", features = ["derive"] }
ctrlc = "3.2.1"
derive_more = "0.99.17"
dirs = "4.0.0"
env_logger = "0.9.0"
executable-path = "1.0.0"
futures-util = "0.3.21"
http = "0.2.6"
hyper = "0.14.20"
jsonrpc = "0.12.1"
lazy_static = "1.4.0"
log = "0.4.14"
qrcode-generator = "4.1.6"
rayon = "1.5.1"
redb = "0.3.1"
reqwest = { version = "0.11.10", features = ["blocking", "json"] }
<<<<<<< HEAD
rustls-acme = "0.3.0"
secp256k1 = { version =  "0.22.1", features = ["rand", "rand-std", "global-context"] }
=======
>>>>>>> 69003706
serde = { version = "1.0.137", features = ["derive"] }
serde_cbor = "0.11.2"
serde_json = "1.0.81"
tokio = { version = "1.17.0", features = ["rt-multi-thread"] }
tokio-stream = "0.1.9"
tokio-util = {version = "0.7.3", features = ["compat"] }
tower = "0.4.13"
tower-http = { version = "0.3.3", features = ["cors"] }

[dev-dependencies]
criterion = "0.3.5"
hex = "0.4.3"
jsonrpc-core = "18.0.0"
jsonrpc-core-client = "18.0.0"
jsonrpc-derive = "18.0.0"
jsonrpc-http-server = "18.0.0"
nix = "0.24.1"
regex = "1.5.4"
reqwest = { version = "0.11.9", features = ["blocking"] }
tempfile = "3.2.0"
unindent = "0.1.7"

[[test]]
name = "integration"
path = "tests/lib.rs"

[[bench]]
name = "index"
harness = false<|MERGE_RESOLUTION|>--- conflicted
+++ resolved
@@ -33,11 +33,7 @@
 rayon = "1.5.1"
 redb = "0.3.1"
 reqwest = { version = "0.11.10", features = ["blocking", "json"] }
-<<<<<<< HEAD
 rustls-acme = "0.3.0"
-secp256k1 = { version =  "0.22.1", features = ["rand", "rand-std", "global-context"] }
-=======
->>>>>>> 69003706
 serde = { version = "1.0.137", features = ["derive"] }
 serde_cbor = "0.11.2"
 serde_json = "1.0.81"
