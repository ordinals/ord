--- conflicted
+++ resolved
@@ -20,27 +20,13 @@
 derive_more = "0.99.17"
 dirs = "4.0.0"
 env_logger = "0.9.0"
-<<<<<<< HEAD
-executable-path = "1.0.0"
 futures = "0.3.21"
-futures-io = "0.3.21"
-futures-util = "0.3.21"
 http = "0.2.6"
-hyper = "0.14.20"
-jsonrpc = "0.12.1"
-=======
-http = "0.2.6"
->>>>>>> db316dc6
 lazy_static = "1.4.0"
 log = "0.4.14"
 rayon = "1.5.1"
-<<<<<<< HEAD
-redb = "0.3.1"
-reqwest = { version = "0.11.10", features = ["blocking", "json"] }
+redb = "0.4.0"
 rustls-acme = "0.3.0"
-=======
-redb = "0.4.0"
->>>>>>> db316dc6
 serde = { version = "1.0.137", features = ["derive"] }
 serde_cbor = "0.11.2"
 serde_json = "1.0.81"
@@ -58,13 +44,8 @@
 jsonrpc-derive = "18.0.0"
 jsonrpc-http-server = "18.0.0"
 nix = "0.24.1"
-<<<<<<< HEAD
+reqwest = { version = "0.11.10", features = ["blocking"] }
 regex = "1.6.0"
-reqwest = { version = "0.11.9", features = ["blocking"] }
-=======
-regex = "1.5.4"
-reqwest = { version = "0.11.10", features = ["blocking"] }
->>>>>>> db316dc6
 tempfile = "3.2.0"
 unindent = "0.1.7"
 
