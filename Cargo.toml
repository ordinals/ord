--- conflicted
+++ resolved
@@ -11,10 +11,6 @@
 async-rustls = "0.2.0"
 axum = "0.5.6"
 axum-server = "0.4.0"
-<<<<<<< HEAD
-bdk = { version = "0.20.0", features = ["keys-bip39", "rpc", "sqlite"] }
-=======
->>>>>>> f268fea3
 bitcoin = "0.28.1"
 bitcoincore-rpc = "0.15.0"
 chrono = "0.4.19"
