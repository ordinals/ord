--- conflicted
+++ resolved
@@ -44,16 +44,12 @@
 [dev-dependencies]
 executable-path = "1.0.0"
 hex = "0.4.3"
-<<<<<<< HEAD
-=======
 log = "0.4.14"
->>>>>>> bcf78b48
 nix = "0.24.1"
 regex = "1.6.0"
 reqwest = { version = "0.11.10", features = ["blocking"] }
 tempfile = "3.2.0"
 unindent = "0.1.7"
-log = "0.4.14"
 
 [[test]]
 name = "integration"
