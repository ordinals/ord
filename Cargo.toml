--- conflicted
+++ resolved
@@ -39,12 +39,8 @@
 hex = "0.4.3"
 html-escaper = "0.2.0"
 http = "0.2.6"
-<<<<<<< HEAD
 humantime = "2.1.0"
-hyper = { version = "0.14.24", features = ["http1", "client"] }
-=======
 hyper = { version = "0.14.24", features = ["client", "http2"] }
->>>>>>> 8ec584c8
 indicatif = "0.17.1"
 lazy_static = "1.4.0"
 log = "0.4.14"
