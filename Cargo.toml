[package]
name = "ord"
description = "Bitcoin ordinal theory utility"
version = "0.3.0"
license = "CC0-1.0"
edition = "2021"
autotests = false
homepage = "https://github.com/casey/ord"
repository = "https://github.com/casey/ord"

[workspace]
members = [".", "test-bitcoincore-rpc"]

[dependencies]
anyhow = { version = "1.0.56", features = ["backtrace"] }
axum = "0.6.1"
axum-server = "0.4.0"
bitcoin = { version = "0.29.1", features = ["rand"] }
boilerplate = { version = "0.2.3", features = ["axum"] }
chrono = "0.4.19"
clap = { version = "3.1.0", features = ["derive"] }
ctrlc = "3.2.1"
derive_more = "0.99.17"
dirs = "4.0.0"
env_logger = "0.10.0"
futures = "0.3.21"
hex = "0.4.3"
html-escaper = "0.2.0"
http = "0.2.6"
indicatif = "0.17.1"
lazy_static = "1.4.0"
log = "0.4.14"
mime = "0.3.16"
mime_guess = "2.0.4"
ord-bitcoincore-rpc = "0.16.0"
redb = "0.11.0"
regex = "1.6.0"
rust-embed = "6.4.0"
rustls = "0.20.6"
rustls-acme = { version = "0.5.0", features = ["axum"] }
serde = { version = "1.0.137", features = ["derive"] }
serde_json = { version = "1.0.81" }
sys-info = "0.9.1"
tempfile = "3.2.0"
tokio = { version = "1.17.0", features = ["rt-multi-thread"] }
tokio-stream = "0.1.9"
tokio-util = {version = "0.7.3", features = ["compat"] }
<<<<<<< HEAD
tower = "0.4.13"
tower-http = { version = "0.3.3", features = ["cors", "set-header"] }
=======
>>>>>>> 99f362aa

[dev-dependencies]
executable-path = "1.0.0"
pretty_assertions = "1.2.1"
<<<<<<< HEAD
=======
reqwest = { version = "0.11.10", features = ["blocking"] }
tempfile = "3.2.0"
>>>>>>> 99f362aa
test-bitcoincore-rpc = { path = "test-bitcoincore-rpc" }
unindent = "0.1.7"

[[test]]
name = "integration"
path = "tests/lib.rs"

[build-dependencies]
pulldown-cmark = "0.9.2"<|MERGE_RESOLUTION|>--- conflicted
+++ resolved
@@ -45,20 +45,12 @@
 tokio = { version = "1.17.0", features = ["rt-multi-thread"] }
 tokio-stream = "0.1.9"
 tokio-util = {version = "0.7.3", features = ["compat"] }
-<<<<<<< HEAD
-tower = "0.4.13"
-tower-http = { version = "0.3.3", features = ["cors", "set-header"] }
-=======
->>>>>>> 99f362aa
+tower-http = { version = "0.3.3", features = ["set-header"] }
 
 [dev-dependencies]
 executable-path = "1.0.0"
 pretty_assertions = "1.2.1"
-<<<<<<< HEAD
-=======
 reqwest = { version = "0.11.10", features = ["blocking"] }
-tempfile = "3.2.0"
->>>>>>> 99f362aa
 test-bitcoincore-rpc = { path = "test-bitcoincore-rpc" }
 unindent = "0.1.7"
 
