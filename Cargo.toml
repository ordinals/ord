[package]
name = "ord"
description = "◉ Ordinal wallet and block explorer"
version = "0.9.0"
license = "CC0-1.0"
edition = "2021"
autotests = false
homepage = "https://github.com/ordinals/ord"
repository = "https://github.com/ordinals/ord"
autobins = false
rust-version = "1.67"

[workspace]
members = [".", "test-bitcoincore-rpc"]

[dependencies]
anyhow = { version = "1.0.56", features = ["backtrace"] }
async-trait = "0.1.72"
axum = { version = "0.6.1", features = ["headers"] }
axum-server = "0.5.0"
base64 = "0.21.0"
bech32 = "0.9.1"
bip39 = "2.0.0"
bitcoin = { version = "0.30.0", features = ["rand"] }
boilerplate = { version = "1.0.0", features = ["axum"] }
chrono = "0.4.19"
ciborium = "0.2.1"
clap = { version = "4.4.2", features = ["derive"] }
ctrlc = { version = "3.2.1", features = ["termination"] }
derive_more = "0.99.17"
dirs = "5.0.0"
env_logger = "0.10.0"
futures = "0.3.21"
hex = "0.4.3"
html-escaper = "0.2.0"
http = "0.2.6"
hyper = { version = "0.14.24", features = ["http1", "client"] }
indicatif = "0.17.1"
lazy_static = "1.4.0"
log = "0.4.14"
mime = "0.3.16"
mime_guess = "2.0.4"
miniscript = "10.0.0"
mp4 = "0.14.0"
ord-bitcoincore-rpc = "0.17.1"
redb = "1.0.5"
regex = "1.6.0"
rss = "2.0.1"
<<<<<<< HEAD
rust-crypto = "0.2"
rust-embed = "6.4.0"
=======
rust-embed = "8.0.0"
>>>>>>> 9904aa56
rustls = "0.21.1"
rustls-acme = { version = "0.7.1", features = ["axum"] }
serde = { version = "1.0.137", features = ["derive"] }
serde_json = { version = "1.0.81", features = ["preserve_order"] }
serde_yaml = "0.9.17"
sysinfo = "0.29.2"
tempfile = "3.2.0"
tokio = { version = "1.17.0", features = ["rt-multi-thread"] }
tokio-stream = "0.1.9"
tokio-util = {version = "0.7.3", features = ["compat"] }
tower-http = { version = "0.4.0", features = ["compression-br", "compression-gzip", "cors", "set-header"] }

[dev-dependencies]
executable-path = "1.0.0"
pretty_assertions = "1.2.1"
reqwest = { version = "0.11.10", features = ["blocking", "json"] }
test-bitcoincore-rpc = { path = "test-bitcoincore-rpc" }
unindent = "0.2.1"

[[bin]]
name = "ord"
path = "src/bin/main.rs"

[lib]
name = "ord"
path = "src/lib.rs"

[[test]]
name = "integration"
path = "tests/lib.rs"

[build-dependencies]
pulldown-cmark = "0.9.2"<|MERGE_RESOLUTION|>--- conflicted
+++ resolved
@@ -46,12 +46,8 @@
 redb = "1.0.5"
 regex = "1.6.0"
 rss = "2.0.1"
-<<<<<<< HEAD
 rust-crypto = "0.2"
-rust-embed = "6.4.0"
-=======
 rust-embed = "8.0.0"
->>>>>>> 9904aa56
 rustls = "0.21.1"
 rustls-acme = { version = "0.7.1", features = ["axum"] }
 serde = { version = "1.0.137", features = ["derive"] }
