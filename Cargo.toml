--- conflicted
+++ resolved
@@ -41,11 +41,7 @@
 miniscript = "9.0.1"
 mp4 = "0.13.0"
 ord-bitcoincore-rpc = "0.16.5"
-<<<<<<< HEAD
-redb = "1.0.1"
-=======
 redb = "1.0.2"
->>>>>>> 6e8f4b12
 regex = "1.6.0"
 rss = "2.0.1"
 rust-embed = "6.4.0"
