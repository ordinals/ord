[package]
name = "ord"
description = "◉ Ordinal wallet and block explorer"
version = "0.11.1"
license = "CC0-1.0"
edition = "2021"
autotests = false
homepage = "https://github.com/ordinals/ord"
repository = "https://github.com/ordinals/ord"
autobins = false
rust-version = "1.67"

[workspace]
members = [".", "test-bitcoincore-rpc"]

[dependencies]
anyhow = { version = "1.0.56", features = ["backtrace"] }
async-trait = "0.1.72"
axum = { version = "0.6.1", features = ["headers"] }
axum-server = "0.5.0"
base64 = "0.21.0"
bech32 = "0.9.1"
bip39 = "2.0.0"
bitcoin = { version = "0.30.1", features = ["rand"] }
boilerplate = { version = "1.0.0", features = ["axum"] }
brotli = "3.4.0"
chrono = "0.4.19"
ciborium = "0.2.1"
clap = { version = "4.4.2", features = ["derive"] }
ctrlc = { version = "3.2.1", features = ["termination"] }
derive_more = "0.99.17"
dirs = "5.0.0"
env_logger = "0.10.0"
futures = "0.3.21"
hex = "0.4.3"
html-escaper = "0.2.0"
http = "0.2.6"
hyper = { version = "0.14.24", features = ["http1", "client"] }
indicatif = "0.17.1"
lazy_static = "1.4.0"
log = "0.4.14"
mime = "0.3.16"
mime_guess = "2.0.4"
miniscript = "10.0.0"
mp4 = "0.14.0"
ord-bitcoincore-rpc = "0.17.1"
<<<<<<< HEAD
redb = { git = "https://github.com/cberner/redb", branch = "repair_callback" }
=======
redb = "1.4.0"
>>>>>>> 50e5b454
regex = "1.6.0"
rss = "2.0.1"
rust-embed = "8.0.0"
rustls = "0.21.1"
rustls-acme = { version = "0.7.1", features = ["axum"] }
serde = { version = "1.0.137", features = ["derive"] }
serde_json = { version = "1.0.81", features = ["preserve_order"] }
serde_yaml = "0.9.17"
sha3 = "0.10.8"
sysinfo = "0.29.2"
tempfile = "3.2.0"
tokio = { version = "1.17.0", features = ["rt-multi-thread"] }
tokio-stream = "0.1.9"
tokio-util = {version = "0.7.3", features = ["compat"] }
tower-http = { version = "0.4.0", features = ["compression-br", "compression-gzip", "cors", "set-header"] }

[dev-dependencies]
executable-path = "1.0.0"
pretty_assertions = "1.2.1"
reqwest = { version = "0.11.10", features = ["blocking", "brotli", "json"] }
test-bitcoincore-rpc = { path = "test-bitcoincore-rpc" }
unindent = "0.2.1"

[[bin]]
name = "ord"
path = "src/bin/main.rs"

[lib]
name = "ord"
path = "src/lib.rs"

[[test]]
name = "integration"
path = "tests/lib.rs"

[build-dependencies]
pulldown-cmark = "0.9.2"<|MERGE_RESOLUTION|>--- conflicted
+++ resolved
@@ -44,11 +44,7 @@
 miniscript = "10.0.0"
 mp4 = "0.14.0"
 ord-bitcoincore-rpc = "0.17.1"
-<<<<<<< HEAD
-redb = { git = "https://github.com/cberner/redb", branch = "repair_callback" }
-=======
 redb = "1.4.0"
->>>>>>> 50e5b454
 regex = "1.6.0"
 rss = "2.0.1"
 rust-embed = "8.0.0"
