name: CI

on:
  push:
    branches:
      - main
  pull_request:
    branches:
      - main

defaults:
  run:
    shell: bash

env:
  RUSTFLAGS: --deny warnings

jobs:
  test:
    strategy:
      matrix:
        os: [macos-latest, ubuntu-latest, windows-latest]

    runs-on: ${{ matrix.os }}
    env:
      RUST_BACKTRACE: 1

    steps:
      - uses: actions/checkout@v4

      - name: Install Rust Toolchain Components
        uses: actions-rs/toolchain@v1
        with:
          profile: minimal
          toolchain: stable

      - uses: Swatinem/rust-cache@v2

      - name: Test (skip rune/sweep tests in CI)
        run: |
          cargo test --workspace --all-targets --all-features -- --test-threads=1 \
            --skip wallet::split::requires_rune_index \
            --skip wallet::sweep::sweep_needs_rune_index \
            --skip wallet::sweep::sweep_needs_utxos \
<<<<<<< HEAD
            --skip wallet::sweep::sweep_only_works_with_p2wpkh
=======
            --skip wallet::sweep::sweep_only_works_with_p2wpkh
>>>>>>> 2ac8606c
<|MERGE_RESOLUTION|>--- conflicted
+++ resolved
@@ -42,8 +42,4 @@
             --skip wallet::split::requires_rune_index \
             --skip wallet::sweep::sweep_needs_rune_index \
             --skip wallet::sweep::sweep_needs_utxos \
-<<<<<<< HEAD
-            --skip wallet::sweep::sweep_only_works_with_p2wpkh
-=======
-            --skip wallet::sweep::sweep_only_works_with_p2wpkh
->>>>>>> 2ac8606c
+            --skip wallet::sweep::sweep_only_works_with_p2wpkh