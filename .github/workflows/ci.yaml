--- conflicted
+++ resolved
@@ -14,11 +14,8 @@
 
 env:
   RUSTFLAGS: --deny warnings
-<<<<<<< HEAD
-  LANGUAGES: de fr es ru zh ja ko fil ar hi
-=======
-  LANGUAGES: de fr es pt ru zh ja ko fil ar
->>>>>>> 5b347c37
+
+  LANGUAGES: de fr es pt ru zh ja ko fil ar hi
 
 jobs:
   docs:
