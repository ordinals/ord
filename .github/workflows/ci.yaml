name: CI

on:
  push:
    branches:
    - master
  pull_request:
    branches:
    - master

defaults:
  run:
    shell: bash

env:
  RUSTFLAGS: --deny warnings
<<<<<<< HEAD
  LANGUAGES: pt es zh ja
=======
  LANGUAGES: de fr es ru zh ja ko fil ar
>>>>>>> 676c2122

jobs:
  docs:
    runs-on: ubuntu-latest
    steps:
    - uses: actions/checkout@v2


    - name: Install Rust Toolchain Components
      uses: actions-rs/toolchain@v1
      with:
        override: true
        toolchain: stable

    - uses: Swatinem/rust-cache@v2

    - uses: peaceiris/actions-mdbook@v1
      with:
        mdbook-version: latest

    - name: Install mdbook-i18n-helpers
      run: cargo install mdbook-i18n-helpers

    - name: Install mdbook-linkcheck
      run: |
        mkdir -p mdbook-linkcheck
        cd mdbook-linkcheck
        wget https://github.com/Michael-F-Bryan/mdbook-linkcheck/releases/latest/download/mdbook-linkcheck.x86_64-unknown-linux-gnu.zip
        unzip mdbook-linkcheck.x86_64-unknown-linux-gnu.zip
        chmod +x mdbook-linkcheck
        pwd >> $GITHUB_PATH

    - name: Build docs
      run: mdbook build docs -d build

    - name: Build all translations for docs
      run: |
        for lang in ${{ env.LANGUAGES }}; do
          echo "::group::Building $lang translation"
          MDBOOK_BOOK__LANGUAGE=$lang \
            mdbook build docs -d build/$lang
          mv docs/build/$lang/html docs/build/html/$lang
          echo "::endgroup::"
        done

    - name: Deploy Pages
      uses: peaceiris/actions-gh-pages@v3
      if: github.ref == 'refs/heads/master'
      with:
        github_token: ${{secrets.GITHUB_TOKEN}}
        publish_branch: gh-pages
        publish_dir: docs/build/html

  lint:
    runs-on: ubuntu-latest

    steps:
    - uses: actions/checkout@v2

    - name: Install Rust Toolchain Components
      uses: actions-rs/toolchain@v1
      with:
        components: clippy, rustfmt
        override: true
        toolchain: stable

    - uses: Swatinem/rust-cache@v2

    - name: Clippy
      run: cargo clippy --all --all-targets

    - name: Format
      run: cargo fmt --all -- --check

    - name: Check for Forbidden Words
      run: |
        sudo apt-get install ripgrep
        ./bin/forbid

  test:
    strategy:
      matrix:
        os:
        - macos-latest
        - ubuntu-latest
        - windows-latest

    runs-on: ${{matrix.os}}

    steps:
    - uses: actions/checkout@v2

    - name: Install Rust Toolchain Components
      uses: actions-rs/toolchain@v1
      with:
        profile: minimal
        toolchain: stable

    - uses: Swatinem/rust-cache@v2

    - name: Test
      run: cargo test --all

  core:
    runs-on: ubuntu-latest

    steps:
    - uses: actions/checkout@v2

    - name: Install Rust Toolchain Components
      uses: actions-rs/toolchain@v1
      with:
        profile: minimal
        toolchain: stable

    - uses: Swatinem/rust-cache@v2

    - name: Install Bitcoin Core
      run: ./bin/install-bitcoin-core-linux

    - name: Test
      run: cargo test --all -- --ignored<|MERGE_RESOLUTION|>--- conflicted
+++ resolved
@@ -14,11 +14,7 @@
 
 env:
   RUSTFLAGS: --deny warnings
-<<<<<<< HEAD
-  LANGUAGES: pt es zh ja
-=======
-  LANGUAGES: de fr es ru zh ja ko fil ar
->>>>>>> 676c2122
+  LANGUAGES: de fr es pt ru zh ja ko fil ar
 
 jobs:
   docs:
