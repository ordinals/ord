name: CI

on:
  push:
    branches:
    - master
  pull_request:
    branches:
    - master

defaults:
  run:
    shell: bash

jobs:
  all:
    name: All

    strategy:
      matrix:
        os:
        - ubuntu-latest
        - macos-latest

    runs-on: ${{matrix.os}}

    env:
      RUSTFLAGS: --deny warnings

    steps:
    - uses: actions/checkout@v2

    - name: Install Rust Toolchain Components
      uses: actions-rs/toolchain@v1
      with:
        components: clippy, rustfmt
        override: true
        toolchain: stable

    - name: Install Bitcoin from Homebrew
      if: ${{ matrix.os == 'macos-latest' }}
      run: brew install bitcoin

    - name: Install from bitcoincore.org
      if: ${{ matrix.os == 'ubuntu-latest' }}
      run: |
        curl -O https://bitcoincore.org/bin/bitcoin-core-23.0/bitcoin-23.0-x86_64-linux-gnu.tar.gz
        tar xvf bitcoin-23.0-x86_64-linux-gnu.tar.gz
        cp bitcoin-23.0/bin/bitcoind /usr/local/bin/

    - uses: Swatinem/rust-cache@v1

    - name: Check Lockfile
      run: cargo update --locked --package ord
<<<<<<< HEAD

    - name: Test
      run: cargo test --all -- --test-threads=1
=======

    - name: Test on MacOS
      if: ${{ matrix.os == 'macos-latest' }}
      run: cargo test --all -- --test-threads=1

    - name: Test on Linux
      if: ${{ matrix.os == 'ubuntu-latest' }}
      run: cargo test --all
>>>>>>> bcf78b48

    - name: Clippy
      run: cargo clippy --all --all-targets

    - name: Format
      run: cargo fmt --all -- --check

    - name: Check for Forbidden Words
      if: ${{ matrix.os == 'ubuntu-latest' }}
      run: |
        sudo apt-get update
        sudo apt-get install ripgrep
        ./bin/forbid<|MERGE_RESOLUTION|>--- conflicted
+++ resolved
@@ -52,11 +52,6 @@
 
     - name: Check Lockfile
       run: cargo update --locked --package ord
-<<<<<<< HEAD
-
-    - name: Test
-      run: cargo test --all -- --test-threads=1
-=======
 
     - name: Test on MacOS
       if: ${{ matrix.os == 'macos-latest' }}
@@ -65,7 +60,6 @@
     - name: Test on Linux
       if: ${{ matrix.os == 'ubuntu-latest' }}
       run: cargo test --all
->>>>>>> bcf78b48
 
     - name: Clippy
       run: cargo clippy --all --all-targets
