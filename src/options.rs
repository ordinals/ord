--- conflicted
+++ resolved
@@ -5,10 +5,6 @@
 
 #[derive(Debug, Parser)]
 pub(crate) struct Options {
-<<<<<<< HEAD
-  #[clap(long, help = "Load Bitcoin Core RPC cookie file from <COOKIE_FILE>.")]
-  cookie_file: Option<PathBuf>,
-=======
   #[clap(long, help = "Load Bitcoin Core data dir from <BITCOIN_DATA_DIR>.")]
   bitcoin_data_dir: Option<PathBuf>,
   #[clap(long, arg_enum, default_value = "mainnet", help = "Index <CHAIN>.")]
@@ -21,12 +17,6 @@
   pub(crate) height_limit: Option<u64>,
   #[clap(long, help = "Index ordinal ranges")]
   pub(crate) index_ordinals: bool,
-  #[clap(
-    long,
-    help = "Limit the ordinal index to <MAX_INDEX_SIZE> bytes. This cannot be changed later. [mainnet, testnet, and signet default: 1 TiB, regtest default: 10 MiB]"
-  )]
-  max_index_size: Option<Bytes>,
->>>>>>> cb4f5293
   #[clap(long, help = "Connect to Bitcoin Core RPC at <RPC_URL>.")]
   rpc_url: Option<String>,
 }
