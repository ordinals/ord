--- conflicted
+++ resolved
@@ -144,20 +144,14 @@
     Ok(client)
   }
 
-<<<<<<< HEAD
-  pub(crate) fn bitcoin_rpc_client_mainnet_forbidden(&self, command: &str) -> Result<Client> {
-    if self.chain() == Chain::Mainnet {
-      bail!("`{command}` is unstable and not yet supported on mainnet.");
-    }
-
-    let client = self.bitcoin_rpc_client_for_wallet_command(command)?;
-
-    Ok(client)
-  }
-
   pub(crate) fn bitcoin_rpc_client_for_wallet_command(&self, command: &str) -> Result<Client> {
     let client = self.bitcoin_rpc_client()?;
 
+    let wallet_info = client.get_wallet_info()?;
+
+    if !(wallet_info.wallet_name == "ord" || wallet_info.wallet_name.starts_with("ord-")) {
+      bail!("`{command}` may only be used on mainnet with a wallet named `ord` or whose name starts with `ord-`");
+    }
     const MIN_VERSION: usize = 240000;
 
     let bitcoin_version = client.version()?;
@@ -206,15 +200,6 @@
           "this does not appear to be an ord wallet, please create one using `ord wallet create`"
         );
       }
-=======
-  pub(crate) fn bitcoin_rpc_client_for_wallet_command(&self, command: &str) -> Result<Client> {
-    let client = self.bitcoin_rpc_client()?;
-
-    let wallet_info = client.get_wallet_info()?;
-
-    if !(wallet_info.wallet_name == "ord" || wallet_info.wallet_name.starts_with("ord-")) {
-      bail!("`{command}` may only be used on mainnet with a wallet named `ord` or whose name starts with `ord-`");
->>>>>>> 5dcf0605
     }
 
     Ok(client)
