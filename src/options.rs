use {super::*, bitcoincore_rpc::Auth};

#[derive(Clone, Default, Debug, Parser)]
#[clap(group(
  ArgGroup::new("chains")
    .required(false)
    .args(&["chain-argument", "signet", "regtest", "testnet"]),
))]
pub(crate) struct Options {
  #[clap(long, help = "Load Bitcoin Core data dir from <BITCOIN_DATA_DIR>.")]
  pub(crate) bitcoin_data_dir: Option<PathBuf>,
  #[clap(
    long = "chain",
    arg_enum,
    default_value = "mainnet",
    help = "Use <CHAIN>."
  )]
  pub(crate) chain_argument: Chain,
  #[clap(long, help = "Load configuration from <CONFIG>.")]
  pub(crate) config: Option<PathBuf>,
  #[clap(long, help = "Load Bitcoin Core RPC cookie file from <COOKIE_FILE>.")]
  pub(crate) cookie_file: Option<PathBuf>,
  #[clap(long, help = "Store index in <DATA_DIR>.")]
  pub(crate) data_dir: Option<PathBuf>,
  #[clap(
    long,
    help = "Don't look for inscriptions below <FIRST_INSCRIPTION_HEIGHT>."
  )]
  pub(crate) first_inscription_height: Option<u64>,
  #[clap(long, help = "Limit index to <HEIGHT_LIMIT> blocks.")]
  pub(crate) height_limit: Option<u64>,
  #[clap(long, help = "Use index at <INDEX>.")]
  pub(crate) index: Option<PathBuf>,
  #[clap(long, help = "Track location of all satoshis.")]
  pub(crate) index_sats: bool,
  #[clap(long, short, help = "Use regtest. Equivalent to `--chain regtest`.")]
  pub(crate) regtest: bool,
  #[clap(long, help = "Authenticate to Bitcoin Core RPC as <RPC_USER>.")]
  pub(crate) rpc_user: Option<String>,
  #[clap(long, help = "Authenticate to Bitcoin Core RPC with <RPC_PASS>.")]
  pub(crate) rpc_pass: Option<String>,
  #[clap(long, help = "Connect to Bitcoin Core RPC at <RPC_URL>.")]
  pub(crate) rpc_url: Option<String>,
  #[clap(long, short, help = "Use signet. Equivalent to `--chain signet`.")]
  pub(crate) signet: bool,
  #[clap(long, short, help = "Use testnet. Equivalent to `--chain testnet`.")]
  pub(crate) testnet: bool,
  #[clap(long, default_value = "ord", help = "Use wallet named <WALLET>.")]
  pub(crate) wallet: String,
}

impl Options {
  pub(crate) fn chain(&self) -> Chain {
    if self.signet {
      Chain::Signet
    } else if self.regtest {
      Chain::Regtest
    } else if self.testnet {
      Chain::Testnet
    } else {
      self.chain_argument
    }
  }

  pub(crate) fn first_inscription_height(&self) -> u64 {
    if self.chain() == Chain::Regtest {
      self.first_inscription_height.unwrap_or(0)
    } else if integration_test() {
      0
    } else {
      self
        .first_inscription_height
        .unwrap_or_else(|| self.chain().first_inscription_height())
    }
  }

  pub(crate) fn rpc_url(&self) -> String {
    self.rpc_url.clone().unwrap_or_else(|| {
      format!(
        "127.0.0.1:{}/wallet/{}",
        self.chain().default_rpc_port(),
        self.wallet
      )
    })
  }

  pub(crate) fn cookie_file(&self) -> Result<PathBuf> {
    if let Some(cookie_file) = &self.cookie_file {
      return Ok(cookie_file.clone());
    }

    let path = if let Some(bitcoin_data_dir) = &self.bitcoin_data_dir {
      bitcoin_data_dir.clone()
    } else if cfg!(target_os = "linux") {
      dirs::home_dir()
        .ok_or_else(|| anyhow!("failed to retrieve home dir"))?
        .join(".bitcoin")
    } else {
      dirs::data_dir()
        .ok_or_else(|| anyhow!("failed to retrieve data dir"))?
        .join("Bitcoin")
    };

    let path = self.chain().join_with_data_dir(&path);

    Ok(path.join(".cookie"))
  }

  pub(crate) fn data_dir(&self) -> Result<PathBuf> {
    let base = match &self.data_dir {
      Some(base) => base.clone(),
      None => dirs::data_dir()
        .ok_or_else(|| anyhow!("failed to retrieve data dir"))?
        .join("ord"),
    };

    Ok(self.chain().join_with_data_dir(&base))
  }

  pub(crate) fn load_config(&self) -> Result<Config> {
    match &self.config {
      Some(path) => Ok(serde_yaml::from_reader(File::open(path)?)?),
      None => Ok(Default::default()),
    }
  }

  fn format_bitcoin_core_version(version: usize) -> String {
    format!(
      "{}.{}.{}",
      version / 10000,
      version % 10000 / 100,
      version % 100
    )
  }

  pub(crate) fn bitcoin_rpc_client(&self) -> Result<Client> {
<<<<<<< HEAD
=======
    let cookie_file = self
      .cookie_file()
      .map_err(|err| anyhow!("failed to get cookie file path: {err}"))?;

>>>>>>> f599b82a
    let rpc_url = self.rpc_url();

    let client =
      if let (Some(rpc_user), Some(rpc_pass)) = (self.rpc_user.clone(), self.rpc_pass.clone()) {
        log::info!(
          "Connecting to Bitcoin Core RPC server at {rpc_url} using rpc_pass for `{rpc_user}`",
        );

        Client::new(&rpc_url, Auth::UserPass(rpc_user, rpc_pass))
          .with_context(|| format!("failed to connect to Bitcoin Core RPC at {rpc_url}"))?
      } else {
        let cookie_file = self.cookie_file()?;

        log::info!(
          "Connecting to Bitcoin Core RPC server at {rpc_url} using credentials from `{}`",
          cookie_file.display()
        );

<<<<<<< HEAD
        Client::new(&rpc_url, Auth::CookieFile(cookie_file))
          .with_context(|| format!("failed to connect to Bitcoin Core RPC at {rpc_url}"))?
      };
=======
    let client =
      Client::new(&rpc_url, Auth::CookieFile(cookie_file.clone())).with_context(|| {
        format!(
          "failed to connect to Bitcoin Core RPC at {rpc_url} using cookie file {}",
          cookie_file.display()
        )
      })?;
>>>>>>> f599b82a

    let rpc_chain = match client.get_blockchain_info()?.chain.as_str() {
      "main" => Chain::Mainnet,
      "test" => Chain::Testnet,
      "regtest" => Chain::Regtest,
      "signet" => Chain::Signet,
      other => bail!("Bitcoin RPC server on unknown chain: {other}"),
    };

    let ord_chain = self.chain();

    if rpc_chain != ord_chain {
      bail!("Bitcoin RPC server is on {rpc_chain} but ord is on {ord_chain}");
    }

    Ok(client)
  }

  pub(crate) fn bitcoin_rpc_client_for_wallet_command(&self, create: bool) -> Result<Client> {
    let client = self.bitcoin_rpc_client()?;

    const MIN_VERSION: usize = 240000;

    let bitcoin_version = client.version()?;
    if bitcoin_version < MIN_VERSION {
      bail!(
        "Bitcoin Core {} or newer required, current version is {}",
        Self::format_bitcoin_core_version(MIN_VERSION),
        Self::format_bitcoin_core_version(bitcoin_version),
      );
    }

    if !create {
      if !client.list_wallets()?.contains(&self.wallet) {
        client.load_wallet(&self.wallet)?;
      }

      let descriptors = client.list_descriptors(None)?.descriptors;

      let tr = descriptors
        .iter()
        .filter(|descriptor| descriptor.desc.starts_with("tr("))
        .count();

      let rawtr = descriptors
        .iter()
        .filter(|descriptor| descriptor.desc.starts_with("rawtr("))
        .count();

      if tr != 2 || descriptors.len() != 2 + rawtr {
        bail!("wallet \"{}\" contains unexpected output descriptors, and does not appear to be an `ord` wallet, create a new wallet with `ord wallet create`", self.wallet);
      }
    }

    Ok(client)
  }
}

#[cfg(test)]
mod tests {
  use {super::*, bitcoin::Network, std::path::Path};

  #[test]
  fn rpc_url_overrides_network() {
    assert_eq!(
      Arguments::try_parse_from(["ord", "--rpc-url=127.0.0.1:1234", "--chain=signet", "index"])
        .unwrap()
        .options
        .rpc_url(),
      "127.0.0.1:1234"
    );
  }

  #[test]
  fn cookie_file_overrides_network() {
    assert_eq!(
      Arguments::try_parse_from(["ord", "--cookie-file=/foo/bar", "--chain=signet", "index"])
        .unwrap()
        .options
        .cookie_file()
        .unwrap(),
      Path::new("/foo/bar")
    );
  }

  #[test]
  fn use_default_network() {
    let arguments = Arguments::try_parse_from(["ord", "index"]).unwrap();

    assert_eq!(arguments.options.rpc_url(), "127.0.0.1:8332/wallet/ord");

    assert!(arguments
      .options
      .cookie_file()
      .unwrap()
      .ends_with(".cookie"));
  }

  #[test]
  fn uses_network_defaults() {
    let arguments = Arguments::try_parse_from(["ord", "--chain=signet", "index"]).unwrap();

    assert_eq!(arguments.options.rpc_url(), "127.0.0.1:38332/wallet/ord");

    assert!(arguments
      .options
      .cookie_file()
      .unwrap()
      .display()
      .to_string()
      .ends_with(if cfg!(windows) {
        r"\signet\.cookie"
      } else {
        "/signet/.cookie"
      }));
  }

  #[test]
  fn mainnet_cookie_file_path() {
    let cookie_file = Arguments::try_parse_from(["ord", "index"])
      .unwrap()
      .options
      .cookie_file()
      .unwrap()
      .display()
      .to_string();

    assert!(cookie_file.ends_with(if cfg!(target_os = "linux") {
      "/.bitcoin/.cookie"
    } else if cfg!(windows) {
      r"\Bitcoin\.cookie"
    } else {
      "/Bitcoin/.cookie"
    }))
  }

  #[test]
  fn othernet_cookie_file_path() {
    let arguments = Arguments::try_parse_from(["ord", "--chain=signet", "index"]).unwrap();

    let cookie_file = arguments
      .options
      .cookie_file()
      .unwrap()
      .display()
      .to_string();

    assert!(cookie_file.ends_with(if cfg!(target_os = "linux") {
      "/.bitcoin/signet/.cookie"
    } else if cfg!(windows) {
      r"\Bitcoin\signet\.cookie"
    } else {
      "/Bitcoin/signet/.cookie"
    }));
  }

  #[test]
  fn cookie_file_defaults_to_bitcoin_data_dir() {
    let arguments =
      Arguments::try_parse_from(["ord", "--bitcoin-data-dir=foo", "--chain=signet", "index"])
        .unwrap();

    let cookie_file = arguments
      .options
      .cookie_file()
      .unwrap()
      .display()
      .to_string();

    assert!(cookie_file.ends_with(if cfg!(windows) {
      r"foo\signet\.cookie"
    } else {
      "foo/signet/.cookie"
    }));
  }

  #[test]
  fn mainnet_data_dir() {
    let data_dir = Arguments::try_parse_from(["ord", "index"])
      .unwrap()
      .options
      .data_dir()
      .unwrap()
      .display()
      .to_string();
    assert!(
      data_dir.ends_with(if cfg!(windows) { r"\ord" } else { "/ord" }),
      "{data_dir}"
    );
  }

  #[test]
  fn othernet_data_dir() {
    let data_dir = Arguments::try_parse_from(["ord", "--chain=signet", "index"])
      .unwrap()
      .options
      .data_dir()
      .unwrap()
      .display()
      .to_string();
    assert!(
      data_dir.ends_with(if cfg!(windows) {
        r"\ord\signet"
      } else {
        "/ord/signet"
      }),
      "{data_dir}"
    );
  }

  #[test]
  fn network_is_joined_with_data_dir() {
    let data_dir =
      Arguments::try_parse_from(["ord", "--chain=signet", "--data-dir", "foo", "index"])
        .unwrap()
        .options
        .data_dir()
        .unwrap()
        .display()
        .to_string();
    assert!(
      data_dir.ends_with(if cfg!(windows) {
        r"foo\signet"
      } else {
        "foo/signet"
      }),
      "{data_dir}"
    );
  }

  #[test]
  fn network_accepts_aliases() {
    fn check_network_alias(alias: &str, suffix: &str) {
      let data_dir = Arguments::try_parse_from(["ord", "--chain", alias, "index"])
        .unwrap()
        .options
        .data_dir()
        .unwrap()
        .display()
        .to_string();

      assert!(data_dir.ends_with(suffix), "{data_dir}");
    }

    check_network_alias("main", "ord");
    check_network_alias("mainnet", "ord");
    check_network_alias(
      "regtest",
      if cfg!(windows) {
        r"ord\regtest"
      } else {
        "ord/regtest"
      },
    );
    check_network_alias(
      "signet",
      if cfg!(windows) {
        r"ord\signet"
      } else {
        "ord/signet"
      },
    );
    check_network_alias(
      "test",
      if cfg!(windows) {
        r"ord\testnet3"
      } else {
        "ord/testnet3"
      },
    );
    check_network_alias(
      "testnet",
      if cfg!(windows) {
        r"ord\testnet3"
      } else {
        "ord/testnet3"
      },
    );
  }

  #[test]
  fn rpc_server_chain_must_match() {
    let rpc_server = test_bitcoincore_rpc::builder()
      .network(Network::Testnet)
      .build();

    let tempdir = TempDir::new().unwrap();

    let cookie_file = tempdir.path().join(".cookie");
    fs::write(&cookie_file, "username:password").unwrap();

    let options = Options::try_parse_from([
      "ord",
      "--cookie-file",
      cookie_file.to_str().unwrap(),
      "--rpc-url",
      &rpc_server.url(),
    ])
    .unwrap();

    assert_eq!(
      options.bitcoin_rpc_client().unwrap_err().to_string(),
      "Bitcoin RPC server is on testnet but ord is on mainnet"
    );
  }

  #[test]
  fn chain_flags() {
    Arguments::try_parse_from(["ord", "--signet", "--chain", "signet", "index"]).unwrap_err();
    assert_eq!(
      Arguments::try_parse_from(["ord", "--signet", "index"])
        .unwrap()
        .options
        .chain(),
      Chain::Signet
    );
    assert_eq!(
      Arguments::try_parse_from(["ord", "-s", "index"])
        .unwrap()
        .options
        .chain(),
      Chain::Signet
    );

    Arguments::try_parse_from(["ord", "--regtest", "--chain", "signet", "index"]).unwrap_err();
    assert_eq!(
      Arguments::try_parse_from(["ord", "--regtest", "index"])
        .unwrap()
        .options
        .chain(),
      Chain::Regtest
    );
    assert_eq!(
      Arguments::try_parse_from(["ord", "-r", "index"])
        .unwrap()
        .options
        .chain(),
      Chain::Regtest
    );

    Arguments::try_parse_from(["ord", "--testnet", "--chain", "signet", "index"]).unwrap_err();
    assert_eq!(
      Arguments::try_parse_from(["ord", "--testnet", "index"])
        .unwrap()
        .options
        .chain(),
      Chain::Testnet
    );
    assert_eq!(
      Arguments::try_parse_from(["ord", "-t", "index"])
        .unwrap()
        .options
        .chain(),
      Chain::Testnet
    );
  }

  #[test]
  fn wallet_flag_overrides_default_name() {
    assert_eq!(
      Arguments::try_parse_from(["ord", "wallet", "create"])
        .unwrap()
        .options
        .wallet,
      "ord"
    );

    assert_eq!(
      Arguments::try_parse_from(["ord", "--wallet", "foo", "wallet", "create"])
        .unwrap()
        .options
        .wallet,
      "foo"
    )
  }

  #[test]
  fn default_config_is_returned_if_config_option_is_not_passed() {
    assert_eq!(
      Arguments::try_parse_from(["ord", "index"])
        .unwrap()
        .options
        .load_config()
        .unwrap(),
      Default::default()
    );
  }

  #[test]
  fn config_is_loaded_from_config_option_path() {
    let id = "8d363b28528b0cb86b5fd48615493fb175bdf132d2a3d20b4251bba3f130a5abi0"
      .parse::<InscriptionId>()
      .unwrap();

    let tempdir = TempDir::new().unwrap();
    let path = tempdir.path().join("ord.yaml");
    fs::write(&path, format!("hidden:\n- \"{id}\"")).unwrap();

    assert_eq!(
      Arguments::try_parse_from(["ord", "--config", path.to_str().unwrap(), "index",])
        .unwrap()
        .options
        .load_config()
        .unwrap(),
      Config {
        hidden: iter::once(id).collect(),
      }
    );
  }

  #[test]
  fn test_rpc_user_and_pass() {
    let options = Arguments::try_parse_from([
      "ord",
      "--rpc-user",
      "satoshi",
      "--rpc-pass",
      "123456secret",
      "index",
    ])
    .unwrap()
    .options;

    assert_eq!(options.rpc_user.unwrap(), "satoshi".to_string());
    assert_eq!(options.rpc_pass.unwrap(), "123456secret".to_string());
  }
}<|MERGE_RESOLUTION|>--- conflicted
+++ resolved
@@ -134,13 +134,6 @@
   }
 
   pub(crate) fn bitcoin_rpc_client(&self) -> Result<Client> {
-<<<<<<< HEAD
-=======
-    let cookie_file = self
-      .cookie_file()
-      .map_err(|err| anyhow!("failed to get cookie file path: {err}"))?;
-
->>>>>>> f599b82a
     let rpc_url = self.rpc_url();
 
     let client =
@@ -148,7 +141,6 @@
         log::info!(
           "Connecting to Bitcoin Core RPC server at {rpc_url} using rpc_pass for `{rpc_user}`",
         );
-
         Client::new(&rpc_url, Auth::UserPass(rpc_user, rpc_pass))
           .with_context(|| format!("failed to connect to Bitcoin Core RPC at {rpc_url}"))?
       } else {
@@ -159,19 +151,9 @@
           cookie_file.display()
         );
 
-<<<<<<< HEAD
         Client::new(&rpc_url, Auth::CookieFile(cookie_file))
           .with_context(|| format!("failed to connect to Bitcoin Core RPC at {rpc_url}"))?
       };
-=======
-    let client =
-      Client::new(&rpc_url, Auth::CookieFile(cookie_file.clone())).with_context(|| {
-        format!(
-          "failed to connect to Bitcoin Core RPC at {rpc_url} using cookie file {}",
-          cookie_file.display()
-        )
-      })?;
->>>>>>> f599b82a
 
     let rpc_chain = match client.get_blockchain_info()?.chain.as_str() {
       "main" => Chain::Mainnet,
