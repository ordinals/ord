--- conflicted
+++ resolved
@@ -34,11 +34,7 @@
   pub(crate) config_dir: Option<PathBuf>,
   #[arg(long, help = "Load Bitcoin Core RPC cookie file from <COOKIE_FILE>.")]
   pub(crate) cookie_file: Option<PathBuf>,
-<<<<<<< HEAD
-  #[arg(long, help = "Store index in <DATA_DIR>.")]
-=======
   #[arg(long, alias = "datadir", help = "Store index in <DATA_DIR>.")]
->>>>>>> 78889aed
   pub(crate) data_dir: Option<PathBuf>,
   #[arg(
     long,
