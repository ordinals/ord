--- conflicted
+++ resolved
@@ -87,11 +87,7 @@
   pub height: u32,
   pub id: InscriptionId,
   pub next: Option<InscriptionId>,
-<<<<<<< HEAD
-  pub output_value: Option<u64>,
-=======
   pub number: i32,
->>>>>>> 6864023f
   pub parents: Vec<InscriptionId>,
   pub previous: Option<InscriptionId>,
   pub rune: Option<SpacedRune>,
