--- conflicted
+++ resolved
@@ -87,13 +87,8 @@
   pub height: u32,
   pub id: InscriptionId,
   pub next: Option<InscriptionId>,
-<<<<<<< HEAD
-  pub output_value: Option<u64>,
+  pub number: i32,
   pub parents: Vec<InscriptionId>,
-=======
-  pub number: i32,
-  pub parent: Option<InscriptionId>,
->>>>>>> fd152425
   pub previous: Option<InscriptionId>,
   pub rune: Option<SpacedRune>,
   pub sat: Option<ordinals::Sat>,
