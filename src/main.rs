--- conflicted
+++ resolved
@@ -5,12 +5,9 @@
     arguments::Arguments, bytes::Bytes, epoch::Epoch, height::Height, index::Index, key::Key,
     options::Options, ordinal::Ordinal, sat_point::SatPoint, subcommand::Subcommand,
   },
-<<<<<<< HEAD
+  anyhow::{anyhow, Context, Error},
   axum::{extract, http::StatusCode, response::IntoResponse, routing::get, Json, Router},
   axum_server::Handle,
-=======
-  anyhow::{anyhow, Context, Error},
->>>>>>> 5e064f23
   bitcoin::{
     blockdata::constants::COIN_VALUE, consensus::Decodable, consensus::Encodable, Block, BlockHash,
     OutPoint, Transaction, Txid,
