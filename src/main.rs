--- conflicted
+++ resolved
@@ -34,17 +34,11 @@
       atomic::{self, AtomicU64},
       Arc, Mutex,
     },
-<<<<<<< HEAD
+    thread,
     time::{Duration, Instant},
   },
   tokio::runtime::Runtime,
   tower_http::cors::{Any, CorsLayer},
-=======
-    thread,
-    time::{Duration, Instant},
-  },
-  tokio::runtime::Runtime,
->>>>>>> ac35b4b8
 };
 
 #[cfg(feature = "redb")]
