--- conflicted
+++ resolved
@@ -5,7 +5,7 @@
 pub struct Batchfile {
   pub(crate) inscriptions: Vec<BatchEntry>,
   pub(crate) mode: Mode,
-  pub(crate) parents: Option<Vec<InscriptionId>>,
+  pub(crate) parent: Option<InscriptionId>,
   pub(crate) postage: Option<u64>,
   #[serde(default)]
   pub(crate) reinscribe: bool,
@@ -134,11 +134,7 @@
         entry.delegate,
         entry.metadata()?,
         entry.metaprotocol.clone(),
-<<<<<<< HEAD
-        self.parents.unwrap_or_default(),
-=======
         self.parent.into_iter().collect(),
->>>>>>> 6864023f
         &entry.file,
         Some(pointer),
       )?);
