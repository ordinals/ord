--- conflicted
+++ resolved
@@ -8,7 +8,7 @@
   pub(crate) mode: Mode,
   pub(crate) no_backup: bool,
   pub(crate) no_limit: bool,
-  pub(crate) parent_infos: Vec<ParentInfo>,
+  pub(crate) parent_info: Option<ParentInfo>,
   pub(crate) postages: Vec<Amount>,
   pub(crate) reinscribe: bool,
   pub(crate) reveal_fee_rate: FeeRate,
@@ -26,7 +26,7 @@
       mode: Mode::SharedOutput,
       no_backup: false,
       no_limit: false,
-      parent_infos: Vec::new(),
+      parent_info: None,
       postages: vec![Amount::from_sat(10_000)],
       reinscribe: false,
       reveal_fee_rate: 1.0.try_into().unwrap(),
@@ -164,14 +164,14 @@
 
       let vout = match self.mode {
         Mode::SharedOutput | Mode::SameSat => {
-          if self.parent_infos.is_some() {
+          if self.parent_info.is_some() {
             1
           } else {
             0
           }
         }
         Mode::SeparateOutputs | Mode::SatPoints => {
-          if self.parent_infos.is_some() {
+          if self.parent_info.is_some() {
             index + 1
           } else {
             index
@@ -205,7 +205,7 @@
       reveal,
       reveal_psbt,
       total_fees,
-      parents: self.parent_infos.iter().map(|info| info.id).collect(),
+      parent: self.parent_info.clone().map(|info| info.id),
       inscriptions: inscriptions_output,
     }
   }
@@ -219,20 +219,10 @@
     mut utxos: BTreeMap<OutPoint, TxOut>,
     change: [Address; 2],
   ) -> Result<(Transaction, Transaction, TweakedKeyPair, u64)> {
-<<<<<<< HEAD
-    if let Some(parent_info) = &self.parent_infos {
-      assert!(self.inscriptions.iter().all(|inscription| inscription
-        .parents()
-        .first()
-        .unwrap()
-        .clone()
-        == parent_info.id))
-=======
     if let Some(parent_info) = &self.parent_info {
       for inscription in &self.inscriptions {
         assert_eq!(inscription.parents(), vec![parent_info.id]);
       }
->>>>>>> 6864023f
     }
 
     match self.mode {
@@ -359,7 +349,7 @@
       id: _,
       destination,
       tx_out,
-    }) = self.parent_infos.clone()
+    }) = self.parent_info.clone()
     {
       reveal_inputs.push(location.outpoint);
       reveal_outputs.push(TxOut {
@@ -386,7 +376,7 @@
       });
     }
 
-    let commit_input = usize::from(self.parent_infos.is_some()) + self.reveal_satpoints.len();
+    let commit_input = usize::from(self.parent_info.is_some()) + self.reveal_satpoints.len();
 
     let (_, reveal_fee) = Self::build_reveal_transaction(
       &control_block,
@@ -446,7 +436,7 @@
 
     let mut prevouts = Vec::new();
 
-    if let Some(parent_info) = self.parent_infos.clone() {
+    if let Some(parent_info) = self.parent_info.clone() {
       prevouts.push(parent_info.tx_out);
     }
 
