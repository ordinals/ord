use super::*;

pub struct Plan {
  pub(crate) commit_fee_rate: FeeRate,
  pub(crate) destinations: Vec<Address>,
  pub(crate) dry_run: bool,
  pub(crate) etching: Option<Etching>,
  pub(crate) inscriptions: Vec<Inscription>,
  pub(crate) mode: Mode,
  pub(crate) no_backup: bool,
  pub(crate) no_limit: bool,
  pub(crate) parent_info: Option<ParentInfo>,
  pub(crate) postages: Vec<Amount>,
  pub(crate) reinscribe: bool,
  pub(crate) reveal_fee_rate: FeeRate,
  pub(crate) reveal_satpoints: Vec<(SatPoint, TxOut)>,
  pub(crate) satpoint: Option<SatPoint>,
}

impl Default for Plan {
  fn default() -> Self {
    Self {
      commit_fee_rate: 1.0.try_into().unwrap(),
      destinations: Vec::new(),
      dry_run: false,
      etching: None,
      inscriptions: Vec::new(),
      mode: Mode::SharedOutput,
      no_backup: false,
      no_limit: false,
      parent_info: None,
      postages: vec![Amount::from_sat(10_000)],
      reinscribe: false,
      reveal_fee_rate: 1.0.try_into().unwrap(),
      reveal_satpoints: Vec::new(),
      satpoint: None,
    }
  }
}

impl Plan {
  pub(crate) fn inscribe(
    &self,
    locked_utxos: &BTreeSet<OutPoint>,
    runic_utxos: BTreeSet<OutPoint>,
    utxos: &BTreeMap<OutPoint, TxOut>,
    wallet: &Wallet,
  ) -> SubcommandResult {
    let Transactions {
      commit_tx,
      reveal_tx,
      recovery_key_pair,
      total_fees,
      rune,
    } = self.create_batch_transactions(
      wallet.inscriptions().clone(),
      wallet.chain(),
      locked_utxos.clone(),
      runic_utxos,
      utxos.clone(),
      [wallet.get_change_address()?, wallet.get_change_address()?],
      wallet.get_change_address()?,
    )?;

    if self.dry_run {
      let commit_psbt = wallet
        .bitcoin_client()
        .wallet_process_psbt(
          &base64::engine::general_purpose::STANDARD
            .encode(Psbt::from_unsigned_tx(Self::remove_witnesses(commit_tx.clone()))?.serialize()),
          Some(false),
          None,
          None,
        )?
        .psbt;

      let reveal_psbt = Psbt::from_unsigned_tx(Self::remove_witnesses(reveal_tx.clone()))?;

      return Ok(Some(Box::new(self.output(
        commit_tx.txid(),
        Some(commit_psbt),
        reveal_tx.txid(),
        Some(base64::engine::general_purpose::STANDARD.encode(reveal_psbt.serialize())),
        total_fees,
        self.inscriptions.clone(),
        rune,
      ))));
    }

    let signed_commit_tx = wallet
      .bitcoin_client()
      .sign_raw_transaction_with_wallet(&commit_tx, None, None)?
      .hex;

    let result = wallet.bitcoin_client().sign_raw_transaction_with_wallet(
      &reveal_tx,
      Some(
        &commit_tx
          .output
          .iter()
          .enumerate()
          .map(|(vout, output)| SignRawTransactionInput {
            txid: commit_tx.txid(),
            vout: vout.try_into().unwrap(),
            script_pub_key: output.script_pubkey.clone(),
            redeem_script: None,
            amount: Some(Amount::from_sat(output.value)),
          })
          .collect::<Vec<SignRawTransactionInput>>(),
      ),
      None,
    )?;

    ensure!(
      result.complete,
      format!("Failed to sign reveal transaction: {:?}", result.errors)
    );

    let signed_reveal_tx = result.hex;

    if !self.no_backup {
      Self::backup_recovery_key(wallet, recovery_key_pair)?;
    }

    let commit = wallet
      .bitcoin_client()
      .send_raw_transaction(&signed_commit_tx)?;

    if self.etching.is_some() {
      eprintln!("Waiting for rune commitment to mature…");

      loop {
        let transaction = wallet
          .bitcoin_client()
          .get_transaction(&commit_tx.txid(), Some(true))
          .into_option()?;

        if let Some(transaction) = transaction {
          if u32::try_from(transaction.info.confirmations).unwrap() < RUNE_COMMIT_INTERVAL {
            continue;
          }
        }

        let tx_out = wallet
          .bitcoin_client()
          .get_tx_out(&commit_tx.txid(), 0, Some(true))?;

        if let Some(tx_out) = tx_out {
          if tx_out.confirmations >= RUNE_COMMIT_INTERVAL {
            break;
          }
        }

        if !wallet.integration_test() {
          thread::sleep(Duration::from_secs(5));
        }
      }
    }

    let reveal = match wallet
      .bitcoin_client()
      .send_raw_transaction(&signed_reveal_tx)
    {
      Ok(txid) => txid,
      Err(err) => {
        return Err(anyhow!(
        "Failed to send reveal transaction: {err}\nCommit tx {commit} will be recovered once mined"
      ))
      }
    };

    Ok(Some(Box::new(self.output(
      commit,
      None,
      reveal,
      None,
      total_fees,
      self.inscriptions.clone(),
      rune,
    ))))
  }

  fn remove_witnesses(mut transaction: Transaction) -> Transaction {
    for txin in transaction.input.iter_mut() {
      txin.witness = Witness::new();
    }

    transaction
  }

  fn output(
    &self,
    commit: Txid,
    commit_psbt: Option<String>,
    reveal: Txid,
    reveal_psbt: Option<String>,
    total_fees: u64,
    inscriptions: Vec<Inscription>,
    rune: Option<RuneInfo>,
  ) -> Output {
    let mut inscriptions_output = Vec::new();
    for i in 0..inscriptions.len() {
      let index = u32::try_from(i).unwrap();

      let vout = match self.mode {
        Mode::SharedOutput | Mode::SameSat => {
          if self.parent_info.is_some() {
            1
          } else {
            0
          }
        }
        Mode::SeparateOutputs | Mode::SatPoints => {
          if self.parent_info.is_some() {
            index + 1
          } else {
            index
          }
        }
      };

      let offset = match self.mode {
        Mode::SharedOutput => self.postages[0..i]
          .iter()
          .map(|amount| amount.to_sat())
          .sum(),
        Mode::SeparateOutputs | Mode::SameSat | Mode::SatPoints => 0,
      };

      let destination = match self.mode {
        Mode::SameSat | Mode::SharedOutput => &self.destinations[0],
        Mode::SatPoints | Mode::SeparateOutputs => &self.destinations[i],
      };

      inscriptions_output.push(InscriptionInfo {
        id: InscriptionId {
          txid: reveal,
          index,
        },
        destination: uncheck(destination),
        location: SatPoint {
          outpoint: OutPoint { txid: reveal, vout },
          offset,
        },
      });
    }

    Output {
      commit,
      commit_psbt,
      inscriptions: inscriptions_output,
      parent: self.parent_info.clone().map(|info| info.id),
      reveal,
      reveal_psbt,
      rune,
      total_fees,
    }
  }

  pub(crate) fn create_batch_transactions(
    &self,
    wallet_inscriptions: BTreeMap<SatPoint, Vec<InscriptionId>>,
    chain: Chain,
    locked_utxos: BTreeSet<OutPoint>,
    runic_utxos: BTreeSet<OutPoint>,
    mut utxos: BTreeMap<OutPoint, TxOut>,
    commit_change: [Address; 2],
    reveal_change: Address,
  ) -> Result<Transactions> {
    if let Some(parent_info) = &self.parent_info {
      for inscription in &self.inscriptions {
        assert_eq!(inscription.parents(), vec![parent_info.id]);
      }
    }

    match self.mode {
      Mode::SameSat => {
        assert_eq!(
          self.postages.len(),
          1,
          "invariant: same-sat has only one postage"
        );
        assert_eq!(
          self.destinations.len(),
          1,
          "invariant: same-sat has only one destination"
        );
      }
      Mode::SeparateOutputs | Mode::SatPoints => {
        assert_eq!(
          self.destinations.len(),
          self.inscriptions.len(),
          "invariant: destination addresses and number of inscriptions doesn't match"
        );
        assert_eq!(
          self.destinations.len(),
          self.postages.len(),
          "invariant: destination addresses and number of postages doesn't match"
        );
      }
      Mode::SharedOutput => {
        assert_eq!(
          self.destinations.len(),
          1,
          "invariant: shared-output has only one destination"
        );
        assert_eq!(
          self.postages.len(),
          self.inscriptions.len(),
          "invariant: postages and number of inscriptions doesn't match"
        );
      }
    }

    let satpoint = if let Some(satpoint) = self.satpoint {
      satpoint
    } else {
      let inscribed_utxos = wallet_inscriptions
        .keys()
        .map(|satpoint| satpoint.outpoint)
        .collect::<BTreeSet<OutPoint>>();

      utxos
        .iter()
        .find(|(outpoint, txout)| {
          txout.value > 0
            && !inscribed_utxos.contains(outpoint)
            && !locked_utxos.contains(outpoint)
            && !runic_utxos.contains(outpoint)
        })
        .map(|(outpoint, _amount)| SatPoint {
          outpoint: *outpoint,
          offset: 0,
        })
        .ok_or_else(|| anyhow!("wallet contains no cardinal utxos"))?
    };

    let mut reinscription = false;

    for (inscribed_satpoint, inscription_ids) in &wallet_inscriptions {
      if *inscribed_satpoint == satpoint {
        reinscription = true;
        if self.reinscribe {
          continue;
        }

        bail!("sat at {} already inscribed", satpoint);
      }

      if inscribed_satpoint.outpoint == satpoint.outpoint {
        bail!(
          "utxo {} with sat {inscribed_satpoint} already inscribed with the following inscriptions:\n{}",
          satpoint.outpoint,
          inscription_ids
            .iter()
            .map(ToString::to_string)
            .collect::<Vec<String>>()
            .join("\n"),
        );
      }
    }

    if self.reinscribe && !reinscription {
      bail!("reinscribe flag set but this would not be a reinscription");
    }

    let secp256k1 = Secp256k1::new();
    let key_pair = UntweakedKeyPair::new(&secp256k1, &mut rand::thread_rng());
    let (public_key, _parity) = XOnlyPublicKey::from_keypair(&key_pair);

    let reveal_script = Inscription::append_batch_reveal_script(
      &self.inscriptions,
      ScriptBuf::builder()
        .push_slice(public_key.serialize())
        .push_opcode(opcodes::all::OP_CHECKSIG),
    );

    let taproot_spend_info = TaprootBuilder::new()
      .add_leaf(0, reveal_script.clone())
      .expect("adding leaf should work")
      .finalize(&secp256k1, public_key)
      .expect("finalizing taproot builder should work");

    let control_block = taproot_spend_info
      .control_block(&(reveal_script.clone(), LeafVersion::TapScript))
      .expect("should compute control block");

    let commit_tx_address = Address::p2tr_tweaked(taproot_spend_info.output_key(), chain.network());

    let total_postage = self.postages.iter().map(|amount| amount.to_sat()).sum();

    let mut reveal_inputs = Vec::new();
    let mut reveal_outputs = Vec::new();

    if let Some(ParentInfo {
      location,
      id: _,
      destination,
      tx_out,
    }) = self.parent_info.clone()
    {
      reveal_inputs.push(location.outpoint);
      reveal_outputs.push(TxOut {
        script_pubkey: destination.script_pubkey(),
        value: tx_out.value,
      });
    }

    if self.mode == Mode::SatPoints {
      for (satpoint, _txout) in self.reveal_satpoints.iter() {
        reveal_inputs.push(satpoint.outpoint);
      }
    }

    reveal_inputs.push(OutPoint::null());

    for (i, destination) in self.destinations.iter().enumerate() {
      reveal_outputs.push(TxOut {
        script_pubkey: destination.script_pubkey(),
        value: match self.mode {
          Mode::SeparateOutputs | Mode::SatPoints => self.postages[i].to_sat(),
          Mode::SharedOutput | Mode::SameSat => total_postage,
        },
      });
    }

    let rune;
    let premine;
    let runestone;

    if let Some(etching) = self.etching {
      let mut edicts = Vec::new();

      let vout;
      let destination;
      premine = etching.premine.to_integer(etching.divisibility)?;

      if premine > 0 {
        let output = u32::try_from(reveal_outputs.len()).unwrap();
        destination = Some(reveal_change.clone());

        reveal_outputs.push(TxOut {
          script_pubkey: reveal_change.into(),
          value: TARGET_POSTAGE.to_sat(),
        });

        edicts.push(Edict {
          id: RuneId::default(),
          amount: premine,
          output,
        });

        vout = Some(output);
      } else {
        vout = None;
        destination = None;
      }

      let inner = Runestone {
        cenotaph: false,
        edicts,
        etching: Some(runes::Etching {
          divisibility: (etching.divisibility > 0).then_some(etching.divisibility),
          terms: etching
            .terms
            .map(|terms| -> Result<runes::Terms> {
              Ok(runes::Terms {
                cap: (terms.cap > 0).then_some(terms.cap),
                height: (
                  terms.height.and_then(|range| (range.start)),
                  terms.height.and_then(|range| (range.end)),
                ),
<<<<<<< HEAD
                limit: Some(terms.limit.to_integer(etching.divisibility)?),
=======
                amount: Some(terms.amount.to_amount(etching.divisibility)?),
>>>>>>> 9a7f1c8d
                offset: (
                  terms.offset.and_then(|range| (range.start)),
                  terms.offset.and_then(|range| (range.end)),
                ),
              })
            })
            .transpose()?,
          premine: (premine > 0).then_some(premine),
          rune: Some(etching.rune.rune),
          spacers: (etching.rune.spacers > 0).then_some(etching.rune.spacers),
          symbol: Some(etching.symbol),
        }),
        mint: None,
        pointer: None,
      };

      let script_pubkey = inner.encipher();

      runestone = Some(inner);

      ensure!(
        script_pubkey.len() <= 82,
        "runestone greater than maximum OP_RETURN size: {} > 82",
        script_pubkey.len()
      );

      reveal_outputs.push(TxOut {
        script_pubkey,
        value: 0,
      });

      rune = Some((destination, etching.rune, vout));
    } else {
      premine = 0;
      rune = None;
      runestone = None;
    }

    let commit_input = usize::from(self.parent_info.is_some()) + self.reveal_satpoints.len();

    let (_reveal_tx, reveal_fee) = Self::build_reveal_transaction(
      commit_input,
      &control_block,
      self.reveal_fee_rate,
      reveal_outputs.clone(),
      reveal_inputs.clone(),
      &reveal_script,
    );

    let mut target_value = reveal_fee;

    if self.mode != Mode::SatPoints {
      target_value += Amount::from_sat(total_postage);
    }

    if premine > 0 {
      target_value += TARGET_POSTAGE;
    }

    let unsigned_commit_tx = TransactionBuilder::new(
      satpoint,
      wallet_inscriptions,
      utxos.clone(),
      locked_utxos.clone(),
      runic_utxos,
      commit_tx_address.clone(),
      commit_change,
      self.commit_fee_rate,
      Target::Value(target_value),
    )
    .build_transaction()?;

    let (vout, _commit_output) = unsigned_commit_tx
      .output
      .iter()
      .enumerate()
      .find(|(_vout, output)| output.script_pubkey == commit_tx_address.script_pubkey())
      .expect("should find sat commit/inscription output");

    reveal_inputs[commit_input] = OutPoint {
      txid: unsigned_commit_tx.txid(),
      vout: vout.try_into().unwrap(),
    };

    let (mut reveal_tx, _fee) = Self::build_reveal_transaction(
      commit_input,
      &control_block,
      self.reveal_fee_rate,
      reveal_outputs.clone(),
      reveal_inputs,
      &reveal_script,
    );

    for output in reveal_tx.output.iter() {
      ensure!(
        output.value >= output.script_pubkey.dust_value().to_sat(),
        "commit transaction output would be dust"
      );
    }

    let mut prevouts = Vec::new();

    if let Some(parent_info) = self.parent_info.clone() {
      prevouts.push(parent_info.tx_out);
    }

    if self.mode == Mode::SatPoints {
      for (_satpoint, txout) in self.reveal_satpoints.iter() {
        prevouts.push(txout.clone());
      }
    }

    prevouts.push(unsigned_commit_tx.output[vout].clone());

    let mut sighash_cache = SighashCache::new(&mut reveal_tx);

    let sighash = sighash_cache
      .taproot_script_spend_signature_hash(
        commit_input,
        &Prevouts::All(&prevouts),
        TapLeafHash::from_script(&reveal_script, LeafVersion::TapScript),
        TapSighashType::Default,
      )
      .expect("signature hash should compute");

    let sig = secp256k1.sign_schnorr(
      &secp256k1::Message::from_slice(sighash.as_ref())
        .expect("should be cryptographically secure hash"),
      &key_pair,
    );

    let witness = sighash_cache
      .witness_mut(commit_input)
      .expect("getting mutable witness reference should work");

    witness.push(
      Signature {
        sig,
        hash_ty: TapSighashType::Default,
      }
      .to_vec(),
    );

    witness.push(reveal_script);
    witness.push(&control_block.serialize());

    let recovery_key_pair = key_pair.tap_tweak(&secp256k1, taproot_spend_info.merkle_root());

    let (x_only_pub_key, _parity) = recovery_key_pair.to_inner().x_only_public_key();
    assert_eq!(
      Address::p2tr_tweaked(
        TweakedPublicKey::dangerous_assume_tweaked(x_only_pub_key),
        chain.network(),
      ),
      commit_tx_address
    );

    let reveal_weight = reveal_tx.weight();

    if !self.no_limit && reveal_weight > bitcoin::Weight::from_wu(MAX_STANDARD_TX_WEIGHT.into()) {
      bail!(
        "reveal transaction weight greater than {MAX_STANDARD_TX_WEIGHT} (MAX_STANDARD_TX_WEIGHT): {reveal_weight}"
      );
    }

    utxos.insert(
      reveal_tx.input[commit_input].previous_output,
      unsigned_commit_tx.output[reveal_tx.input[commit_input].previous_output.vout as usize]
        .clone(),
    );

    let total_fees =
      Self::calculate_fee(&unsigned_commit_tx, &utxos) + Self::calculate_fee(&reveal_tx, &utxos);

    match (Runestone::from_transaction(&reveal_tx), runestone) {
      (Some(actual), Some(expected)) => assert_eq!(
        actual, expected,
        "commit transaction runestone did not match expected runestone"
      ),
      (Some(_), None) => panic!("commit transaction contained runestone, but none was expected"),
      (None, Some(_)) => {
        panic!("commit transaction did not contain runestone, but one was expected")
      }
      (None, None) => {}
    }

    let rune = rune.map(|(destination, rune, vout)| RuneInfo {
      destination: destination.map(|destination| uncheck(&destination)),
      location: vout.map(|vout| OutPoint {
        txid: reveal_tx.txid(),
        vout,
      }),
      rune,
    });

    Ok(Transactions {
      commit_tx: unsigned_commit_tx,
      recovery_key_pair,
      reveal_tx,
      rune,
      total_fees,
    })
  }

  fn backup_recovery_key(wallet: &Wallet, recovery_key_pair: TweakedKeyPair) -> Result {
    let recovery_private_key = PrivateKey::new(
      recovery_key_pair.to_inner().secret_key(),
      wallet.chain().network(),
    );

    let info = wallet
      .bitcoin_client()
      .get_descriptor_info(&format!("rawtr({})", recovery_private_key.to_wif()))?;

    let response = wallet
      .bitcoin_client()
      .import_descriptors(vec![ImportDescriptors {
        descriptor: format!("rawtr({})#{}", recovery_private_key.to_wif(), info.checksum),
        timestamp: Timestamp::Now,
        active: Some(false),
        range: None,
        next_index: None,
        internal: Some(false),
        label: Some("commit tx recovery key".to_string()),
      }])?;

    for result in response {
      if !result.success {
        return Err(anyhow!("commit tx recovery key import failed"));
      }
    }

    Ok(())
  }

  fn build_reveal_transaction(
    commit_input_index: usize,
    control_block: &ControlBlock,
    fee_rate: FeeRate,
    output: Vec<TxOut>,
    input: Vec<OutPoint>,
    script: &Script,
  ) -> (Transaction, Amount) {
    let reveal_tx = Transaction {
      input: input
        .into_iter()
        .map(|previous_output| TxIn {
          previous_output,
          script_sig: script::Builder::new().into_script(),
          witness: Witness::new(),
          sequence: Sequence::ENABLE_RBF_NO_LOCKTIME,
        })
        .collect(),
      output,
      lock_time: LockTime::ZERO,
      version: 2,
    };

    let fee = {
      let mut reveal_tx = reveal_tx.clone();

      for (current_index, txin) in reveal_tx.input.iter_mut().enumerate() {
        // add dummy inscription witness for reveal input/commit output
        if current_index == commit_input_index {
          txin.witness.push(
            Signature::from_slice(&[0; SCHNORR_SIGNATURE_SIZE])
              .unwrap()
              .to_vec(),
          );
          txin.witness.push(script);
          txin.witness.push(&control_block.serialize());
        } else {
          txin.witness = Witness::from_slice(&[&[0; SCHNORR_SIGNATURE_SIZE]]);
        }
      }

      fee_rate.fee(reveal_tx.vsize())
    };

    (reveal_tx, fee)
  }

  fn calculate_fee(tx: &Transaction, utxos: &BTreeMap<OutPoint, TxOut>) -> u64 {
    tx.input
      .iter()
      .map(|txin| utxos.get(&txin.previous_output).unwrap().value)
      .sum::<u64>()
      .checked_sub(tx.output.iter().map(|txout| txout.value).sum::<u64>())
      .unwrap()
  }
}<|MERGE_RESOLUTION|>--- conflicted
+++ resolved
@@ -470,11 +470,7 @@
                   terms.height.and_then(|range| (range.start)),
                   terms.height.and_then(|range| (range.end)),
                 ),
-<<<<<<< HEAD
-                limit: Some(terms.limit.to_integer(etching.divisibility)?),
-=======
-                amount: Some(terms.amount.to_amount(etching.divisibility)?),
->>>>>>> 9a7f1c8d
+                amount: Some(terms.amount.to_integer(etching.divisibility)?),
                 offset: (
                   terms.offset.and_then(|range| (range.start)),
                   terms.offset.and_then(|range| (range.end)),
