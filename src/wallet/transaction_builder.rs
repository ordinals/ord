//! Ordinal transaction construction is fraught.
//!
//! Ordinal-aware transaction construction has additional invariants,
//! constraints, and concerns in addition to those of normal, non-ordinal-aware
//! Bitcoin transactions.
//!
//! This module contains a `TransactionBuilder` struct that facilitates
//! constructing ordinal-aware transactions that take these additional
//! conditions into account.
//!
//! The external interface is `TransactionBuilder::new`, which returns a
//! constructed transaction given the `Target`, which include the outgoing sat
//! to send, the wallets current UTXOs and their sat ranges, and the
//! recipient's address. To build the transaction call
//! `Transaction::build_transaction`.
//!
//! `Target::Postage` ensures that the outgoing value is at most 20,000 sats,
//! reducing it to 10,000 sats if coin selection requires adding excess value.
//!
//! `Target::Value(Amount)` ensures that the outgoing value is exactly the
//! requested amount,
//!
//! Internally, `TransactionBuilder` calls multiple methods that implement
//! transformations responsible for individual concerns, such as ensuring that
//! the transaction fee is paid, and that outgoing outputs aren't too large.
//!
//! This module is heavily tested. For all features of transaction
//! construction, there should be a positive test that checks that the feature
//! is implemented correctly, an assertion in the final
//! `Transaction::build_transaction` method that the built transaction is
//! correct with respect to the feature, and a test that the assertion fires as
//! expected.

use {
  super::*,
  std::cmp::{max, min},
};

#[derive(Debug, PartialEq)]
pub enum Error {
  DuplicateAddress(Address),
  Dust {
    output_value: Amount,
    dust_value: Amount,
  },
  InvalidAddress(bitcoin::address::Error),
  NotEnoughCardinalUtxos,
  NotInWallet(SatPoint),
  OutOfRange(SatPoint, u64),
  UtxoContainsAdditionalInscriptions {
    outgoing_satpoint: SatPoint,
    inscribed_satpoint: SatPoint,
    inscription_ids: Vec<InscriptionId>,
  },
  ValueOverflow,
}

#[derive(Debug, PartialEq)]
pub enum Target {
  Value(Amount),
  Postage,
  ExactPostage(Amount),
}

impl Display for Error {
  fn fmt(&self, f: &mut Formatter) -> fmt::Result {
    match self {
      Error::Dust {
        output_value,
        dust_value,
      } => write!(f, "output value is below dust value: {output_value} < {dust_value}"),
      Error::InvalidAddress(source) => write!(f, "invalid address: {source}", ),
      Error::NotInWallet(outgoing_satpoint) => write!(f, "outgoing satpoint {outgoing_satpoint} not in wallet"),
      Error::OutOfRange(outgoing_satpoint, maximum) => write!(f, "outgoing satpoint {outgoing_satpoint} offset higher than maximum {maximum}"),
      Error::NotEnoughCardinalUtxos => write!(
        f,
        "wallet does not contain enough cardinal UTXOs, please add additional funds to wallet."
      ),
      Error::UtxoContainsAdditionalInscriptions {
        outgoing_satpoint,
        inscribed_satpoint,
        inscription_ids,
      } => write!(
        f,
        "cannot send {outgoing_satpoint} without also sending inscription {} at {inscribed_satpoint}",
        inscription_ids.iter().map(ToString::to_string).collect::<Vec<String>>().join(", "),
      ),
      Error::ValueOverflow => write!(f, "arithmetic overflow calculating value"),
      Error::DuplicateAddress(address) => write!(f, "duplicate input address: {address}"),
    }
  }
}

impl std::error::Error for Error {}

impl From<bitcoin::address::Error> for Error {
  fn from(source: bitcoin::address::Error) -> Self {
    Self::InvalidAddress(source)
  }
}

#[derive(Debug, PartialEq)]
pub struct TransactionBuilder {
  amounts: BTreeMap<OutPoint, TxOut>,
  change_addresses: BTreeSet<Address>,
  fee_rate: FeeRate,
  inputs: Vec<OutPoint>,
  inscriptions: BTreeMap<SatPoint, Vec<InscriptionId>>,
  locked_utxos: BTreeSet<OutPoint>,
  network: Network,
  outgoing: SatPoint,
  outputs: Vec<TxOut>,
  recipient: ScriptBuf,
  runic_utxos: BTreeSet<OutPoint>,
  target: Target,
  unused_change_addresses: Vec<Address>,
  utxos: BTreeSet<OutPoint>,
}

type Result<T> = std::result::Result<T, Error>;

impl TransactionBuilder {
  const ADDITIONAL_INPUT_VBYTES: usize = 58;
  const ADDITIONAL_OUTPUT_VBYTES: usize = 43;
  const SCHNORR_SIGNATURE_SIZE: usize = 64;
  pub(crate) const MAX_POSTAGE: Amount = Amount::from_sat(2 * 10_000);

  pub fn new(
    outgoing: SatPoint,
    inscriptions: BTreeMap<SatPoint, Vec<InscriptionId>>,
    amounts: BTreeMap<OutPoint, TxOut>,
    locked_utxos: BTreeSet<OutPoint>,
    runic_utxos: BTreeSet<OutPoint>,
    recipient: ScriptBuf,
    change: [Address; 2],
    fee_rate: FeeRate,
    target: Target,
    network: Network,
  ) -> Self {
    Self {
      utxos: amounts.keys().cloned().collect(),
      amounts,
      change_addresses: change.iter().cloned().collect(),
      fee_rate,
      inputs: Vec::new(),
      inscriptions,
      locked_utxos,
      outgoing,
      outputs: Vec::new(),
      recipient,
      runic_utxos,
      target,
      unused_change_addresses: change.to_vec(),
      network,
    }
  }

  pub fn build_transaction(self) -> Result<Transaction> {
    if self.change_addresses.len() < 2 {
      return Err(Error::DuplicateAddress(
        self.change_addresses.first().unwrap().clone(),
      ));
    }

    if !self.recipient.is_op_return() {
      let recipient_as_address = Address::from_script(self.recipient.as_script(), self.network)?;

      if self.change_addresses.contains(&recipient_as_address) {
        return Err(Error::DuplicateAddress(recipient_as_address));
      }

      if let Target::Value(output_value) | Target::ExactPostage(output_value) = self.target {
        let dust_value = self.recipient.dust_value();

        if output_value < dust_value {
          return Err(Error::Dust {
            output_value,
            dust_value,
          });
        }
      }
    }

    self
      .select_outgoing()?
      .align_outgoing()
      .pad_alignment_output()?
      .add_value()?
      .strip_value()
      .deduct_fee()
      .build()
  }

  fn select_outgoing(mut self) -> Result<Self> {
    let dust_limit = self
      .unused_change_addresses
      .last()
      .unwrap()
      .script_pubkey()
      .dust_value()
      .to_sat();

    for (inscribed_satpoint, inscription_ids) in self.inscriptions.iter().rev() {
      if self.outgoing.outpoint == inscribed_satpoint.outpoint
        && self.outgoing.offset != inscribed_satpoint.offset
        && self.outgoing.offset < inscribed_satpoint.offset + dust_limit
      {
        return Err(Error::UtxoContainsAdditionalInscriptions {
          inscribed_satpoint: *inscribed_satpoint,
          inscription_ids: inscription_ids.clone(),
          outgoing_satpoint: self.outgoing,
        });
      }
    }

    let amount = self
      .amounts
      .get(&self.outgoing.outpoint)
      .ok_or(Error::NotInWallet(self.outgoing))?
      .value
      .to_sat();

    if self.outgoing.offset >= amount {
      return Err(Error::OutOfRange(self.outgoing, amount - 1));
    }

    self.utxos.remove(&self.outgoing.outpoint);
    self.inputs.push(self.outgoing.outpoint);
    self.outputs.push(TxOut {
      script_pubkey: self.recipient.clone(),
      value: amount,
    });

    tprintln!(
      "selected outgoing outpoint {} with value {}",
      self.outgoing.outpoint,
      amount
    );

    Ok(self)
  }

  fn align_outgoing(mut self) -> Self {
    assert_eq!(self.outputs.len(), 1, "invariant: only one output");

    assert_eq!(
      self.outputs[0].script_pubkey, self.recipient,
      "invariant: first output is recipient"
    );

    let sat_offset = self.calculate_sat_offset();

    if sat_offset == 0 {
      tprintln!("outgoing is aligned");
    } else {
      tprintln!("aligned outgoing with {sat_offset} sat padding output");
      self.outputs.insert(
        0,
        TxOut {
          script_pubkey: self
            .unused_change_addresses
            .pop()
            .unwrap_or_else(|| panic!("not enough change addresses"))
            .script_pubkey(),
          value: sat_offset,
        },
      );
      self.outputs.last_mut().expect("no output").value -= sat_offset;
    }

    self
  }

  fn pad_alignment_output(mut self) -> Result<Self> {
    if self.outputs[0].script_pubkey == self.recipient {
      tprintln!("no alignment output");
    } else {
      let dust_limit = self
        .unused_change_addresses
        .last()
        .unwrap()
        .script_pubkey()
        .dust_value()
        .to_sat();

      if self.outputs[0].value >= dust_limit {
        tprintln!("no padding needed");
      } else {
        while self.outputs[0].value < dust_limit {
          let (utxo, size) = self.select_cardinal_utxo(dust_limit - self.outputs[0].value, true)?;

          self.inputs.insert(0, utxo);
          self.outputs[0].value += size.to_sat();

          tprintln!(
            "padded alignment output to {} with additional {size} sat input",
            self.outputs[0].value
          );
        }
      }
    }

    Ok(self)
  }

  fn add_value(mut self) -> Result<Self> {
    let estimated_fee = self.estimate_fee();

    let min_value = match self.target {
      Target::Postage => self.outputs.last().unwrap().script_pubkey.dust_value(),
      Target::Value(value) | Target::ExactPostage(value) => value,
    };

    let total = min_value
      .checked_add(estimated_fee)
      .ok_or(Error::ValueOverflow)?;

    if let Some(mut deficit) =
      total.checked_sub(Amount::from_sat(self.outputs.last().unwrap().value))
    {
      while deficit > Amount::ZERO {
        let additional_fee = self.fee_rate.fee(Self::ADDITIONAL_INPUT_VBYTES);

        let needed = deficit
          .checked_add(additional_fee)
          .ok_or(Error::ValueOverflow)?;

        let (utxo, value) = self.select_cardinal_utxo(needed.to_sat(), false)?;

        let benefit = value
          .checked_sub(additional_fee)
          .ok_or(Error::NotEnoughCardinalUtxos)?;

        self.inputs.push(utxo);

        self.outputs.last_mut().unwrap().value += value.to_sat();

        if benefit > deficit {
          tprintln!("added {value} sat input to cover {deficit} sat deficit");
          deficit = Amount::ZERO;
        } else {
          tprintln!("added {value} sat input to reduce {deficit} sat deficit by {benefit} sat");
          deficit -= benefit;
        }
      }
    }

    Ok(self)
  }

  fn strip_value(mut self) -> Self {
    let sat_offset = self.calculate_sat_offset();

    let total_output_amount = self
      .outputs
      .iter()
      .map(|tx_out| Amount::from_sat(tx_out.value))
      .sum::<Amount>();

    self
      .outputs
      .iter()
      .find(|tx_out| tx_out.script_pubkey == self.recipient)
      .expect("couldn't find output that contains the index");

    let value = total_output_amount - Amount::from_sat(sat_offset);

    if let Some(excess) = value.checked_sub(self.fee_rate.fee(self.estimate_vbytes())) {
      let (max, target) = match self.target {
        Target::ExactPostage(postage) => (postage, postage),
        Target::Postage => (Self::MAX_POSTAGE, TARGET_POSTAGE),
        Target::Value(value) => (value, value),
      };

      if excess > max
        && value.checked_sub(target).unwrap()
          > self
            .unused_change_addresses
            .last()
            .unwrap()
            .script_pubkey()
            .dust_value()
            + self
              .fee_rate
              .fee(self.estimate_vbytes() + Self::ADDITIONAL_OUTPUT_VBYTES)
      {
        tprintln!("stripped {} sats", (value - target).to_sat());
        self.outputs.last_mut().expect("no outputs found").value = target.to_sat();
        self.outputs.push(TxOut {
          script_pubkey: self
            .unused_change_addresses
            .pop()
            .unwrap_or_else(|| panic!("not enough change addresses"))
            .script_pubkey(),
          value: (value - target).to_sat(),
        });
      }
    }

    self
  }

  fn deduct_fee(mut self) -> Self {
    let sat_offset = self.calculate_sat_offset();

    let fee = self.estimate_fee();

    let total_output_amount = self
      .outputs
      .iter()
      .map(|tx_out| Amount::from_sat(tx_out.value))
      .sum::<Amount>();

    let last_tx_out = self
      .outputs
      .last_mut()
      .expect("No output to deduct fee from");

    assert!(
      total_output_amount.checked_sub(fee).unwrap() > Amount::from_sat(sat_offset),
      "invariant: deducting fee does not consume sat",
    );

    assert!(
      last_tx_out.value >= fee.to_sat(),
      "invariant: last output can pay fee: {} {}",
      last_tx_out.value,
      fee,
    );

    last_tx_out.value -= fee.to_sat();

    self
  }

  /// Estimate the size in virtual bytes of the transaction under construction.
  /// We initialize wallets with taproot descriptors only, so we know that all
  /// inputs are taproot key path spends, which allows us to know that witnesses
  /// will all consist of single Schnorr signatures.
  fn estimate_vbytes(&self) -> usize {
    Self::estimate_vbytes_with(self.inputs.len(), &self.outputs)
  }

  fn estimate_vbytes_with(inputs: usize, outputs: &[TxOut]) -> usize {
    Transaction {
      version: Version(2),
      lock_time: LockTime::ZERO,
      input: (0..inputs)
        .map(|_| TxIn {
          previous_output: OutPoint::null(),
          script_sig: ScriptBuf::new(),
          sequence: Sequence::ENABLE_RBF_NO_LOCKTIME,
          witness: Witness::from_slice(&[&[0; Self::SCHNORR_SIGNATURE_SIZE]]),
        })
        .collect(),
<<<<<<< HEAD
      output: outputs
        .into_iter()
        .map(|address| TxOut {
          value: Amount::from_sat(0),
          script_pubkey: address.script_pubkey(),
        })
        .collect(),
=======
      output: outputs.to_vec(),
>>>>>>> 91afc8d1
    }
    .vsize()
  }

  fn estimate_fee(&self) -> Amount {
    self.fee_rate.fee(self.estimate_vbytes())
  }

  fn build(self) -> Result<Transaction> {
    let transaction = Transaction {
      version: Version(2),
      lock_time: LockTime::ZERO,
      input: self
        .inputs
        .iter()
        .map(|outpoint| TxIn {
          previous_output: *outpoint,
          script_sig: ScriptBuf::new(),
          sequence: Sequence::ENABLE_RBF_NO_LOCKTIME,
          witness: Witness::new(),
        })
        .collect(),
<<<<<<< HEAD
      output: self
        .outputs
        .iter()
        .map(|(address, amount)| TxOut {
          value: *amount,
          script_pubkey: address.script_pubkey(),
        })
        .collect(),
=======
      output: self.outputs.clone(),
>>>>>>> 91afc8d1
    };

    assert_eq!(
      self
        .amounts
        .iter()
        .filter(|(outpoint, txout)| *outpoint == &self.outgoing.outpoint
          && self.outgoing.offset < txout.value.to_sat())
        .count(),
      1,
      "invariant: outgoing sat is contained in utxos"
    );

    assert_eq!(
      transaction
        .input
        .iter()
        .filter(|tx_in| tx_in.previous_output == self.outgoing.outpoint)
        .count(),
      1,
      "invariant: inputs spend outgoing sat"
    );

    let mut sat_offset = 0;
    let mut found = false;
    for tx_in in &transaction.input {
      if tx_in.previous_output == self.outgoing.outpoint {
        sat_offset += self.outgoing.offset;
        found = true;
        break;
      } else {
        sat_offset += self.amounts[&tx_in.previous_output].value.to_sat();
      }
    }
    assert!(found, "invariant: outgoing sat is found in inputs");

    let mut output_end = 0;
    let mut found = false;
    for tx_out in &transaction.output {
      output_end += tx_out.value.to_sat();
      if output_end > sat_offset {
        assert_eq!(
          tx_out.script_pubkey, self.recipient,
          "invariant: outgoing sat is sent to recipient"
        );
        found = true;
        break;
      }
    }
    assert!(found, "invariant: outgoing sat is found in outputs");

    assert_eq!(
      transaction
        .output
        .iter()
        .filter(|tx_out| tx_out.script_pubkey == self.recipient)
        .count(),
      1,
      "invariant: recipient address appears exactly once in outputs",
    );

    assert!(
      self
        .change_addresses
        .iter()
        .map(|change_address| transaction
          .output
          .iter()
          .filter(|tx_out| tx_out.script_pubkey == change_address.script_pubkey())
          .count())
        .all(|count| count <= 1),
      "invariant: change addresses appear at most once in outputs",
    );

    let mut offset = 0;
    for output in &transaction.output {
      if output.script_pubkey == self.recipient {
        let slop = self.fee_rate.fee(Self::ADDITIONAL_OUTPUT_VBYTES);

        match self.target {
          Target::Postage => {
            assert!(
              output.value <= Self::MAX_POSTAGE + slop,
              "invariant: excess postage is stripped"
            );
          }
          Target::ExactPostage(postage) => {
            assert!(
              output.value <= postage + slop,
              "invariant: excess postage is stripped"
            );
          }
          Target::Value(value) => {
            assert!(
              output.value.checked_sub(value).unwrap()
                <= self
                  .change_addresses
                  .iter()
                  .map(|address| address.script_pubkey().dust_value())
                  .max()
                  .unwrap_or_default()
                  + slop,
              "invariant: output equals target value",
            );
          }
        }
        assert_eq!(
          offset, sat_offset,
          "invariant: sat is at first position in recipient output"
        );
      } else {
        assert!(
          self
            .change_addresses
            .iter()
            .any(|change_address| change_address.script_pubkey() == output.script_pubkey),
          "invariant: all outputs are either change or recipient: unrecognized output {}",
          output.script_pubkey
        );
      }
      offset += output.value.to_sat();
    }

    let mut actual_fee = Amount::ZERO;
    for input in &transaction.input {
      actual_fee += self.amounts[&input.previous_output].value;
    }
    for output in &transaction.output {
      actual_fee -= output.value;
    }

    let mut modified_tx = transaction.clone();
    for input in &mut modified_tx.input {
      input.witness = Witness::from_slice(&[&[0; 64]]);
    }
    let expected_fee = self.fee_rate.fee(modified_tx.vsize());

    assert_eq!(
      actual_fee, expected_fee,
      "invariant: fee estimation is correct",
    );

    for tx_out in &transaction.output {
      assert!(
        tx_out.value >= tx_out.script_pubkey.dust_value(),
        "invariant: all outputs are above dust limit",
      );
    }

    Ok(transaction)
  }

  fn calculate_sat_offset(&self) -> u64 {
    let mut sat_offset = 0;
    for outpoint in &self.inputs {
      if *outpoint == self.outgoing.outpoint {
        return sat_offset + self.outgoing.offset;
      } else {
        sat_offset += self.amounts[outpoint].value.to_sat();
      }
    }

    panic!("Could not find outgoing sat in inputs");
  }

  /// Cardinal UTXOs are those that are unlocked, contain no inscriptions, and
  /// contain no runes, can therefore be used to pad transactions and pay fees.
  /// Sometimes multiple cardinal UTXOs are needed and depending on the context
  /// we want to select either ones above or under (when trying to consolidate
  /// dust outputs) the target value.
  fn select_cardinal_utxo(
    &mut self,
    target_value: u64,
    prefer_under: bool,
  ) -> Result<(OutPoint, Amount)> {
    tprintln!(
      "looking for {} cardinal worth {target_value}",
      if prefer_under { "smaller" } else { "bigger" }
    );

    let inscribed_utxos = self
      .inscriptions
      .keys()
      .map(|satpoint| satpoint.outpoint)
      .collect::<BTreeSet<OutPoint>>();

    let mut best_match = None;
    for utxo in &self.utxos {
      if self.runic_utxos.contains(utxo)
        || inscribed_utxos.contains(utxo)
        || self.locked_utxos.contains(utxo)
      {
        continue;
      }

      let current_value = self.amounts[utxo].value.to_sat();

      let (_, best_value) = match best_match {
        Some(prev) => prev,
        None => {
          best_match = Some((*utxo, current_value));
          (*utxo, current_value)
        }
      };

      let abs_diff = |a: u64, b: u64| -> u64 { max(a, b) - min(a, b) };
      let is_closer = abs_diff(current_value, target_value) < abs_diff(best_value, target_value);

      let not_preference_but_closer = if prefer_under {
        best_value > target_value && is_closer
      } else {
        best_value < target_value && is_closer
      };

      let is_preference_and_closer = if prefer_under {
        current_value <= target_value && is_closer
      } else {
        current_value >= target_value && is_closer
      };

      let newly_meets_preference = if prefer_under {
        best_value > target_value && current_value <= target_value
      } else {
        best_value < target_value && current_value >= target_value
      };

      if is_preference_and_closer || not_preference_but_closer || newly_meets_preference {
        best_match = Some((*utxo, current_value))
      }
    }

    let (utxo, value) = best_match.ok_or(Error::NotEnoughCardinalUtxos)?;

    self.utxos.remove(&utxo);
    tprintln!("found cardinal worth {}", value);

    Ok((utxo, Amount::from_sat(value)))
  }
}

#[cfg(test)]
mod tests {
  use {super::Error, super::*};

  #[test]
  fn select_sat() {
    let mut utxos = vec![
      (outpoint(1), tx_out(5_000, address())),
      (outpoint(2), tx_out(49 * COIN_VALUE, address())),
      (outpoint(3), tx_out(2_000, address())),
    ];

    let tx_builder = TransactionBuilder::new(
      satpoint(2, 0),
      BTreeMap::new(),
      utxos.clone().into_iter().collect(),
      BTreeSet::new(),
      BTreeSet::new(),
      recipient(),
      [change(0), change(1)],
      FeeRate::try_from(1.0).unwrap(),
      Target::Postage,
      Network::Testnet,
    )
    .select_outgoing()
    .unwrap();

    utxos.remove(1);
    assert_eq!(
      tx_builder.utxos,
      utxos.iter().map(|(outpoint, _ranges)| *outpoint).collect()
    );
    assert_eq!(tx_builder.inputs, [outpoint(2)]);
    assert_eq!(
      tx_builder.outputs,
      [TxOut {
        script_pubkey: recipient(),
        value: 100 * COIN_VALUE - 51 * COIN_VALUE
      }]
    )
  }

  #[test]
  fn tx_builder_to_transaction() {
    let mut amounts = BTreeMap::new();
    amounts.insert(outpoint(1), tx_out(5_000, address()));
    amounts.insert(outpoint(2), tx_out(5_000, address()));
    amounts.insert(outpoint(3), tx_out(2_000, address()));

    let tx_builder = TransactionBuilder {
      amounts,
      fee_rate: FeeRate::try_from(1.0).unwrap(),
      utxos: BTreeSet::new(),
      outgoing: satpoint(1, 0),
      inscriptions: BTreeMap::new(),
      locked_utxos: BTreeSet::new(),
      runic_utxos: BTreeSet::new(),
      recipient: recipient(),
      unused_change_addresses: vec![change(0), change(1)],
      change_addresses: vec![change(0), change(1)].into_iter().collect(),
      inputs: vec![outpoint(1), outpoint(2), outpoint(3)],
      outputs: vec![
        TxOut {
          script_pubkey: recipient(),
          value: 5_000,
        },
        TxOut {
          script_pubkey: change(0).script_pubkey(),
          value: 5_000,
        },
        TxOut {
          script_pubkey: change(1).script_pubkey(),
          value: 1_724,
        },
      ],
      target: Target::Postage,
      network: Network::Testnet,
    };

    pretty_assert_eq!(
      tx_builder.build(),
      Ok(Transaction {
        version: 2,
        lock_time: LockTime::ZERO,
        input: vec![tx_in(outpoint(1)), tx_in(outpoint(2)), tx_in(outpoint(3))],
        output: vec![
          tx_out(5_000, recipient_address()),
          tx_out(5_000, change(0)),
          tx_out(1_724, change(1))
        ],
      })
    )
  }

  #[test]
  fn transactions_are_rbf() {
    let utxos = vec![(outpoint(1), tx_out(5_000, address()))];

    assert!(TransactionBuilder::new(
      satpoint(1, 0),
      BTreeMap::new(),
      utxos.into_iter().collect(),
      BTreeSet::new(),
      BTreeSet::new(),
      recipient(),
      [change(0), change(1)],
      FeeRate::try_from(1.0).unwrap(),
      Target::Postage,
      Network::Testnet,
    )
    .build_transaction()
    .unwrap()
    .is_explicitly_rbf())
  }

  #[test]
  fn deduct_fee() {
    let utxos = vec![(outpoint(1), tx_out(5_000, address()))];

    pretty_assert_eq!(
      TransactionBuilder::new(
        satpoint(1, 0),
        BTreeMap::new(),
        utxos.into_iter().collect(),
        BTreeSet::new(),
        BTreeSet::new(),
        recipient(),
        [change(0), change(1)],
        FeeRate::try_from(1.0).unwrap(),
        Target::Postage,
        Network::Testnet,
      )
      .build_transaction(),
      Ok(Transaction {
        version: 2,
        lock_time: LockTime::ZERO,
        input: vec![tx_in(outpoint(1))],
        output: vec![tx_out(4901, recipient_address())],
      })
    )
  }

  #[test]
  #[should_panic(expected = "invariant: deducting fee does not consume sat")]
  fn invariant_deduct_fee_does_not_consume_sat() {
    let utxos = vec![(outpoint(1), tx_out(5_000, address()))];

    TransactionBuilder::new(
      satpoint(1, 4_950),
      BTreeMap::new(),
      utxos.into_iter().collect(),
      BTreeSet::new(),
      BTreeSet::new(),
      recipient(),
      [change(0), change(1)],
      FeeRate::try_from(1.0).unwrap(),
      Target::Postage,
      Network::Testnet,
    )
    .select_outgoing()
    .unwrap()
    .align_outgoing()
    .strip_value()
    .deduct_fee();
  }

  #[test]
  fn additional_postage_added_when_required() {
    let utxos = vec![
      (outpoint(1), tx_out(5_000, address())),
      (outpoint(2), tx_out(5_000, address())),
    ];

    pretty_assert_eq!(
      TransactionBuilder::new(
        satpoint(1, 4_950),
        BTreeMap::new(),
        utxos.into_iter().collect(),
        BTreeSet::new(),
        BTreeSet::new(),
        recipient(),
        [change(0), change(1)],
        FeeRate::try_from(1.0).unwrap(),
        Target::Postage,
        Network::Testnet,
      )
      .build_transaction(),
      Ok(Transaction {
        version: 2,
        lock_time: LockTime::ZERO,
        input: vec![tx_in(outpoint(1)), tx_in(outpoint(2))],
        output: vec![tx_out(4_950, change(1)), tx_out(4_862, recipient_address())],
      })
    )
  }

  #[test]
  fn insufficient_padding_to_add_postage_no_utxos() {
    let utxos = vec![(outpoint(1), tx_out(5_000, address()))];

    pretty_assert_eq!(
      TransactionBuilder::new(
        satpoint(1, 4_950),
        BTreeMap::new(),
        utxos.into_iter().collect(),
        BTreeSet::new(),
        BTreeSet::new(),
        recipient(),
        [change(0), change(1)],
        FeeRate::try_from(1.0).unwrap(),
        Target::Postage,
        Network::Testnet,
      )
      .build_transaction(),
      Err(Error::NotEnoughCardinalUtxos),
    )
  }

  #[test]
  fn insufficient_padding_to_add_postage_small_utxos() {
    let utxos = vec![
      (outpoint(1), tx_out(5_000, address())),
      (outpoint(2), tx_out(1, address())),
    ];

    pretty_assert_eq!(
      TransactionBuilder::new(
        satpoint(1, 4_950),
        BTreeMap::new(),
        utxos.into_iter().collect(),
        BTreeSet::new(),
        BTreeSet::new(),
        recipient(),
        [change(0), change(1)],
        FeeRate::try_from(1.0).unwrap(),
        Target::Postage,
        Network::Testnet,
      )
      .build_transaction(),
      Err(Error::NotEnoughCardinalUtxos),
    )
  }

  #[test]
  fn excess_additional_postage_is_stripped() {
    let utxos = vec![
      (outpoint(1), tx_out(5_000, address())),
      (outpoint(2), tx_out(25_000, address())),
    ];

    pretty_assert_eq!(
      TransactionBuilder::new(
        satpoint(1, 4_950),
        BTreeMap::new(),
        utxos.into_iter().collect(),
        BTreeSet::new(),
        BTreeSet::new(),
        recipient(),
        [change(0), change(1)],
        FeeRate::try_from(1.0).unwrap(),
        Target::Postage,
        Network::Testnet,
      )
      .build_transaction(),
      Ok(Transaction {
        version: 2,
        lock_time: LockTime::ZERO,
        input: vec![tx_in(outpoint(1)), tx_in(outpoint(2))],
        output: vec![
          tx_out(4_950, change(1)),
          tx_out(TARGET_POSTAGE.to_sat(), recipient_address()),
          tx_out(14_831, change(0)),
        ],
      })
    )
  }

  #[test]
  #[should_panic(expected = "invariant: outgoing sat is contained in utxos")]
  fn invariant_satpoint_outpoint_is_contained_in_utxos() {
    TransactionBuilder::new(
      satpoint(2, 0),
      BTreeMap::new(),
      vec![(outpoint(1), tx_out(4, address()))]
        .into_iter()
        .collect(),
      BTreeSet::new(),
      BTreeSet::new(),
      recipient(),
      [change(0), change(1)],
      FeeRate::try_from(1.0).unwrap(),
      Target::Postage,
      Network::Testnet,
    )
    .build()
    .unwrap();
  }

  #[test]
  #[should_panic(expected = "invariant: outgoing sat is contained in utxos")]
  fn invariant_satpoint_offset_is_contained_in_utxos() {
    TransactionBuilder::new(
      satpoint(1, 4),
      BTreeMap::new(),
      vec![(outpoint(1), tx_out(4, address()))]
        .into_iter()
        .collect(),
      BTreeSet::new(),
      BTreeSet::new(),
      recipient(),
      [change(0), change(1)],
      FeeRate::try_from(1.0).unwrap(),
      Target::Postage,
      Network::Testnet,
    )
    .build()
    .unwrap();
  }

  #[test]
  #[should_panic(expected = "invariant: inputs spend outgoing sat")]
  fn invariant_inputs_spend_sat() {
    TransactionBuilder::new(
      satpoint(1, 2),
      BTreeMap::new(),
      vec![(outpoint(1), tx_out(5, address()))]
        .into_iter()
        .collect(),
      BTreeSet::new(),
      BTreeSet::new(),
      recipient(),
      [change(0), change(1)],
      FeeRate::try_from(1.0).unwrap(),
      Target::Postage,
      Network::Testnet,
    )
    .build()
    .unwrap();
  }

  #[test]
  #[should_panic(expected = "invariant: outgoing sat is sent to recipient")]
  fn invariant_sat_is_sent_to_recipient() {
    let mut builder = TransactionBuilder::new(
      satpoint(1, 2),
      BTreeMap::new(),
      vec![(outpoint(1), tx_out(5, address()))]
        .into_iter()
        .collect(),
      BTreeSet::new(),
      BTreeSet::new(),
      recipient(),
      [change(0), change(1)],
      FeeRate::try_from(1.0).unwrap(),
      Target::Postage,
      Network::Testnet,
    )
    .select_outgoing()
    .unwrap();

    builder.outputs[0].script_pubkey = "tb1qx4gf3ya0cxfcwydpq8vr2lhrysneuj5d7lqatw"
      .parse::<Address<NetworkUnchecked>>()
      .unwrap()
      .assume_checked()
      .script_pubkey();

    builder.build().unwrap();
  }

  #[test]
  #[should_panic(expected = "invariant: outgoing sat is found in outputs")]
  fn invariant_sat_is_found_in_outputs() {
    let mut builder = TransactionBuilder::new(
      satpoint(1, 2),
      BTreeMap::new(),
      vec![(outpoint(1), tx_out(5, address()))]
        .into_iter()
        .collect(),
      BTreeSet::new(),
      BTreeSet::new(),
      recipient(),
      [change(0), change(1)],
      FeeRate::try_from(1.0).unwrap(),
      Target::Postage,
      Network::Testnet,
    )
    .select_outgoing()
    .unwrap();

    builder.outputs[0].value = 0;

    builder.build().unwrap();
  }

  #[test]
  fn excess_postage_is_stripped() {
    let utxos = vec![(outpoint(1), tx_out(1_000_000, address()))];

    pretty_assert_eq!(
      TransactionBuilder::new(
        satpoint(1, 0),
        BTreeMap::new(),
        utxos.into_iter().collect(),
        BTreeSet::new(),
        BTreeSet::new(),
        recipient(),
        [change(0), change(1)],
        FeeRate::try_from(1.0).unwrap(),
        Target::Postage,
        Network::Testnet,
      )
      .build_transaction(),
      Ok(Transaction {
        version: 2,
        lock_time: LockTime::ZERO,
        input: vec![tx_in(outpoint(1))],
        output: vec![
          tx_out(TARGET_POSTAGE.to_sat(), recipient_address()),
          tx_out(989_870, change(1))
        ],
      })
    )
  }

  #[test]
  #[should_panic(expected = "invariant: excess postage is stripped")]
  fn invariant_excess_postage_is_stripped() {
    let utxos = vec![(outpoint(1), tx_out(1_000_000, address()))];

    TransactionBuilder::new(
      satpoint(1, 0),
      BTreeMap::new(),
      utxos.into_iter().collect(),
      BTreeSet::new(),
      BTreeSet::new(),
      recipient(),
      [change(0), change(1)],
      FeeRate::try_from(1.0).unwrap(),
      Target::Postage,
      Network::Testnet,
    )
    .select_outgoing()
    .unwrap()
    .build()
    .unwrap();
  }

  #[test]
  fn sat_is_aligned() {
    let utxos = vec![(outpoint(1), tx_out(10_000, address()))];

    pretty_assert_eq!(
      TransactionBuilder::new(
        satpoint(1, 3_333),
        BTreeMap::new(),
        utxos.into_iter().collect(),
        BTreeSet::new(),
        BTreeSet::new(),
        recipient(),
        [change(0), change(1)],
        FeeRate::try_from(1.0).unwrap(),
        Target::Postage,
        Network::Testnet,
      )
      .build_transaction(),
      Ok(Transaction {
        version: 2,
        lock_time: LockTime::ZERO,
        input: vec![tx_in(outpoint(1))],
        output: vec![tx_out(3_333, change(1)), tx_out(6_537, recipient_address())],
      })
    )
  }

  #[test]
  fn alignment_output_under_dust_limit_is_padded() {
    let utxos = vec![
      (outpoint(1), tx_out(10_000, address())),
      (outpoint(2), tx_out(10_000, address())),
    ];

    pretty_assert_eq!(
      TransactionBuilder::new(
        satpoint(1, 1),
        BTreeMap::new(),
        utxos.into_iter().collect(),
        BTreeSet::new(),
        BTreeSet::new(),
        recipient(),
        [change(0), change(1)],
        FeeRate::try_from(1.0).unwrap(),
        Target::Postage,
        Network::Testnet,
      )
      .build_transaction(),
      Ok(Transaction {
        version: 2,
        lock_time: LockTime::ZERO,
        input: vec![tx_in(outpoint(2)), tx_in(outpoint(1))],
        output: vec![
          tx_out(10_001, change(1)),
          tx_out(9_811, recipient_address())
        ],
      })
    )
  }

  #[test]
  #[should_panic(expected = "invariant: all outputs are either change or recipient")]
  fn invariant_all_output_are_recognized() {
    let utxos = vec![(outpoint(1), tx_out(10_000, address()))];

    let mut builder = TransactionBuilder::new(
      satpoint(1, 3_333),
      BTreeMap::new(),
      utxos.into_iter().collect(),
      BTreeSet::new(),
      BTreeSet::new(),
      recipient(),
      [change(0), change(1)],
      FeeRate::try_from(1.0).unwrap(),
      Target::Postage,
      Network::Testnet,
    )
    .select_outgoing()
    .unwrap()
    .align_outgoing()
    .add_value()
    .unwrap()
    .strip_value()
    .deduct_fee();

    builder.change_addresses = BTreeSet::new();

    builder.build().unwrap();
  }

  #[test]
  #[should_panic(expected = "invariant: all outputs are above dust limit")]
  fn invariant_all_output_are_above_dust_limit() {
    let utxos = vec![(outpoint(1), tx_out(10_000, address()))];

    TransactionBuilder::new(
      satpoint(1, 1),
      BTreeMap::new(),
      utxos.into_iter().collect(),
      BTreeSet::new(),
      BTreeSet::new(),
      recipient(),
      [change(0), change(1)],
      FeeRate::try_from(1.0).unwrap(),
      Target::Postage,
      Network::Testnet,
    )
    .select_outgoing()
    .unwrap()
    .align_outgoing()
    .add_value()
    .unwrap()
    .strip_value()
    .deduct_fee()
    .build()
    .unwrap();
  }

  #[test]
  #[should_panic(expected = "invariant: sat is at first position in recipient output")]
  fn invariant_sat_is_aligned() {
    let utxos = vec![(outpoint(1), tx_out(10_000, address()))];

    TransactionBuilder::new(
      satpoint(1, 3_333),
      BTreeMap::new(),
      utxos.into_iter().collect(),
      BTreeSet::new(),
      BTreeSet::new(),
      recipient(),
      [change(0), change(1)],
      FeeRate::try_from(1.0).unwrap(),
      Target::Postage,
      Network::Testnet,
    )
    .select_outgoing()
    .unwrap()
    .strip_value()
    .deduct_fee()
    .build()
    .unwrap();
  }

  #[test]
  #[should_panic(expected = "invariant: fee estimation is correct")]
  fn invariant_fee_is_at_least_target_fee_rate() {
    let utxos = vec![(outpoint(1), tx_out(10_000, address()))];

    TransactionBuilder::new(
      satpoint(1, 0),
      BTreeMap::new(),
      utxos.into_iter().collect(),
      BTreeSet::new(),
      BTreeSet::new(),
      recipient(),
      [change(0), change(1)],
      FeeRate::try_from(1.0).unwrap(),
      Target::Postage,
      Network::Testnet,
    )
    .select_outgoing()
    .unwrap()
    .strip_value()
    .build()
    .unwrap();
  }

  #[test]
  #[should_panic(expected = "invariant: recipient address appears exactly once in outputs")]
  fn invariant_recipient_appears_exactly_once() {
    let mut amounts = BTreeMap::new();
    amounts.insert(outpoint(1), tx_out(5_000, address()));
    amounts.insert(outpoint(2), tx_out(5_000, address()));
    amounts.insert(outpoint(3), tx_out(2_000, address()));

    TransactionBuilder {
      amounts,
      fee_rate: FeeRate::try_from(1.0).unwrap(),
      utxos: BTreeSet::new(),
      locked_utxos: BTreeSet::new(),
      runic_utxos: BTreeSet::new(),
      outgoing: satpoint(1, 0),
      inscriptions: BTreeMap::new(),
      recipient: recipient(),
      unused_change_addresses: vec![change(0), change(1)],
      change_addresses: vec![change(0), change(1)].into_iter().collect(),
      inputs: vec![outpoint(1), outpoint(2), outpoint(3)],
      outputs: vec![
        TxOut {
          script_pubkey: recipient(),
          value: 5_000,
        },
        TxOut {
          script_pubkey: recipient(),
          value: 5_000,
        },
        TxOut {
          script_pubkey: change(1).script_pubkey(),
          value: 1_774,
        },
      ],
      target: Target::Postage,
      network: Network::Testnet,
    }
    .build()
    .unwrap();
  }

  #[test]
  #[should_panic(expected = "invariant: change addresses appear at most once in outputs")]
  fn invariant_change_appears_at_most_once() {
    let mut amounts = BTreeMap::new();
    amounts.insert(outpoint(1), tx_out(5_000, address()));
    amounts.insert(outpoint(2), tx_out(5_000, address()));
    amounts.insert(outpoint(3), tx_out(2_000, address()));

    TransactionBuilder {
      amounts,
      fee_rate: FeeRate::try_from(1.0).unwrap(),
      utxos: BTreeSet::new(),
      locked_utxos: BTreeSet::new(),
      runic_utxos: BTreeSet::new(),
      outgoing: satpoint(1, 0),
      inscriptions: BTreeMap::new(),
      recipient: recipient(),
      unused_change_addresses: vec![change(0), change(1)],
      change_addresses: vec![change(0), change(1)].into_iter().collect(),
      inputs: vec![outpoint(1), outpoint(2), outpoint(3)],
      outputs: vec![
        TxOut {
          script_pubkey: recipient(),
          value: 5_000,
        },
        TxOut {
          script_pubkey: change(0).script_pubkey(),
          value: 5_000,
        },
        TxOut {
          script_pubkey: change(0).script_pubkey(),
          value: 1_774,
        },
      ],
      target: Target::Postage,
      network: Network::Testnet,
    }
    .build()
    .unwrap();
  }

  #[test]
  fn do_not_select_already_inscribed_sats_for_cardinal_utxos() {
    let utxos = vec![
      (outpoint(1), tx_out(100, address())),
      (outpoint(2), tx_out(49 * COIN_VALUE, address())),
    ];

    pretty_assert_eq!(
      TransactionBuilder::new(
        satpoint(1, 0),
        BTreeMap::from([(satpoint(2, 10 * COIN_VALUE), vec![inscription_id(1)])]),
        utxos.into_iter().collect(),
        BTreeSet::new(),
        BTreeSet::new(),
        recipient(),
        [change(0), change(1)],
        FeeRate::try_from(1.0).unwrap(),
        Target::Postage,
        Network::Testnet,
      )
      .build_transaction(),
      Err(Error::NotEnoughCardinalUtxos)
    )
  }

  #[test]
  fn do_not_select_runic_utxos_for_cardinal_utxos() {
    let utxos = vec![
      (outpoint(1), tx_out(100, address())),
      (outpoint(2), tx_out(49 * COIN_VALUE, address())),
    ];

    pretty_assert_eq!(
      TransactionBuilder::new(
        satpoint(1, 0),
        BTreeMap::new(),
        utxos.into_iter().collect(),
        BTreeSet::new(),
        vec![outpoint(2)].into_iter().collect(),
        recipient(),
        [change(0), change(1)],
        FeeRate::try_from(1.0).unwrap(),
        Target::Postage,
        Network::Testnet,
      )
      .build_transaction(),
      Err(Error::NotEnoughCardinalUtxos)
    )
  }

  #[test]
  fn do_not_send_two_inscriptions_at_once() {
    let utxos = vec![(outpoint(1), tx_out(1_000, address()))];

    pretty_assert_eq!(
      TransactionBuilder::new(
        satpoint(1, 0),
        BTreeMap::from([(satpoint(1, 500), vec![inscription_id(1)])]),
        utxos.into_iter().collect(),
        BTreeSet::new(),
        BTreeSet::new(),
        recipient(),
        [change(0), change(1)],
        FeeRate::try_from(1.0).unwrap(),
        Target::Postage,
        Network::Testnet,
      )
      .build_transaction(),
      Err(Error::UtxoContainsAdditionalInscriptions {
        inscribed_satpoint: satpoint(1, 500),
        inscription_ids: vec![inscription_id(1)],
        outgoing_satpoint: satpoint(1, 0),
      })
    )
  }

  #[test]
  fn build_transaction_with_custom_fee_rate() {
    let utxos = vec![(outpoint(1), tx_out(10_000, address()))];

    let fee_rate = FeeRate::try_from(17.3).unwrap();

    let transaction = TransactionBuilder::new(
      satpoint(1, 0),
      BTreeMap::from([(satpoint(1, 0), vec![inscription_id(1)])]),
      utxos.into_iter().collect(),
      BTreeSet::new(),
      BTreeSet::new(),
      recipient(),
      [change(0), change(1)],
      fee_rate,
      Target::Postage,
      Network::Testnet,
    )
    .build_transaction()
    .unwrap();

    let fee =
      fee_rate.fee(transaction.vsize() + TransactionBuilder::SCHNORR_SIGNATURE_SIZE / 4 + 1);

    pretty_assert_eq!(
      transaction,
      Transaction {
        version: 2,
        lock_time: LockTime::ZERO,
        input: vec![tx_in(outpoint(1))],
        output: vec![tx_out(10_000 - fee.to_sat(), recipient_address())],
      }
    )
  }

  #[test]
  fn exact_transaction_has_correct_value() {
    let utxos = vec![(outpoint(1), tx_out(5_000, address()))];

    pretty_assert_eq!(
      TransactionBuilder::new(
        satpoint(1, 0),
        BTreeMap::new(),
        utxos.into_iter().collect(),
        BTreeSet::new(),
        BTreeSet::new(),
        recipient(),
        [change(0), change(1)],
        FeeRate::try_from(1.0).unwrap(),
        Target::Value(Amount::from_sat(1000)),
        Network::Testnet,
      )
      .build_transaction(),
      Ok(Transaction {
        version: 2,
        lock_time: LockTime::ZERO,
        input: vec![tx_in(outpoint(1))],
        output: vec![tx_out(1000, recipient_address()), tx_out(3870, change(1))],
      })
    )
  }

  #[test]
  fn exact_transaction_adds_output_to_cover_value() {
    let utxos = vec![
      (outpoint(1), tx_out(1_000, address())),
      (outpoint(2), tx_out(1_000, address())),
    ];

    pretty_assert_eq!(
      TransactionBuilder::new(
        satpoint(1, 0),
        BTreeMap::new(),
        utxos.into_iter().collect(),
        BTreeSet::new(),
        BTreeSet::new(),
        recipient(),
        [change(0), change(1)],
        FeeRate::try_from(1.0).unwrap(),
        Target::Value(Amount::from_sat(1500)),
        Network::Testnet,
      )
      .build_transaction(),
      Ok(Transaction {
        version: 2,
        lock_time: LockTime::ZERO,
        input: vec![tx_in(outpoint(1)), tx_in(outpoint(2))],
        output: vec![tx_out(1500, recipient_address()), tx_out(312, change(1))],
      })
    )
  }

  #[test]
  fn refuse_to_send_dust() {
    let utxos = vec![(outpoint(1), tx_out(1_000, address()))];

    pretty_assert_eq!(
      TransactionBuilder::new(
        satpoint(1, 0),
        BTreeMap::from([(satpoint(1, 500), vec![inscription_id(1)])]),
        utxos.into_iter().collect(),
        BTreeSet::new(),
        BTreeSet::new(),
        recipient(),
        [change(0), change(1)],
        FeeRate::try_from(1.0).unwrap(),
        Target::Value(Amount::from_sat(1)),
        Network::Testnet,
      )
      .build_transaction(),
      Err(Error::Dust {
        output_value: Amount::from_sat(1),
        dust_value: Amount::from_sat(294)
      })
    )
  }

  #[test]
  fn do_not_select_outputs_which_do_not_pay_for_their_own_fee_at_default_fee_rate() {
    let utxos = vec![
      (outpoint(1), tx_out(1_000, address())),
      (outpoint(2), tx_out(100, address())),
    ];

    pretty_assert_eq!(
      TransactionBuilder::new(
        satpoint(1, 0),
        BTreeMap::new(),
        utxos.into_iter().collect(),
        BTreeSet::new(),
        BTreeSet::new(),
        recipient(),
        [change(0), change(1)],
        FeeRate::try_from(1.0).unwrap(),
        Target::Value(Amount::from_sat(1000)),
        Network::Testnet,
      )
      .build_transaction(),
      Err(Error::NotEnoughCardinalUtxos),
    )
  }

  #[test]
  fn do_not_select_outputs_which_do_not_pay_for_their_own_fee_at_higher_fee_rate() {
    let utxos = vec![
      (outpoint(1), tx_out(1_000, address())),
      (outpoint(2), tx_out(500, address())),
    ];

    pretty_assert_eq!(
      TransactionBuilder::new(
        satpoint(1, 0),
        BTreeMap::new(),
        utxos.into_iter().collect(),
        BTreeSet::new(),
        BTreeSet::new(),
        recipient(),
        [change(0), change(1)],
        FeeRate::try_from(4.0).unwrap(),
        Target::Value(Amount::from_sat(1000)),
        Network::Testnet,
      )
      .build_transaction(),
      Err(Error::NotEnoughCardinalUtxos),
    )
  }

  #[test]
  fn additional_input_size_is_correct() {
    let before = TransactionBuilder::estimate_vbytes_with(0, &[]);
    let after = TransactionBuilder::estimate_vbytes_with(1, &[]);
    assert_eq!(after - before, TransactionBuilder::ADDITIONAL_INPUT_VBYTES);
  }

  #[test]
  fn additional_output_size_is_correct() {
    let before = TransactionBuilder::estimate_vbytes_with(0, &[]);
    let after = TransactionBuilder::estimate_vbytes_with(
      0,
      &[TxOut {
        script_pubkey: "bc1pxwww0ct9ue7e8tdnlmug5m2tamfn7q06sahstg39ys4c9f3340qqxrdu9k"
          .parse::<Address<NetworkUnchecked>>()
          .unwrap()
          .assume_checked()
          .script_pubkey(),
        value: 0,
      }],
    );
    assert_eq!(after - before, TransactionBuilder::ADDITIONAL_OUTPUT_VBYTES);
  }

  #[test]
  fn do_not_strip_excess_value_if_it_would_create_dust() {
    pretty_assert_eq!(
      TransactionBuilder::new(
        satpoint(1, 0),
        BTreeMap::new(),
        vec![(outpoint(1), tx_out(1_000, address()))]
          .into_iter()
          .collect(),
        BTreeSet::new(),
        BTreeSet::new(),
        recipient(),
        [change(0), change(1)],
        FeeRate::try_from(1.0).unwrap(),
        Target::Value(Amount::from_sat(707)),
        Network::Testnet,
      )
      .build_transaction(),
      Ok(Transaction {
        version: 2,
        lock_time: LockTime::ZERO,
        input: vec![tx_in(outpoint(1))],
        output: vec![tx_out(901, recipient_address())],
      }),
    );
  }

  #[test]
  fn possible_to_create_output_of_exactly_max_postage() {
    pretty_assert_eq!(
      TransactionBuilder::new(
        satpoint(1, 0),
        BTreeMap::new(),
        vec![(outpoint(1), tx_out(20_099, address()))]
          .into_iter()
          .collect(),
        BTreeSet::new(),
        BTreeSet::new(),
        recipient(),
        [change(0), change(1)],
        FeeRate::try_from(1.0).unwrap(),
        Target::Postage,
        Network::Testnet,
      )
      .build_transaction(),
      Ok(Transaction {
        version: 2,
        lock_time: LockTime::ZERO,
        input: vec![tx_in(outpoint(1))],
        output: vec![tx_out(20_000, recipient_address())],
      }),
    );
  }

  #[test]
  fn do_not_strip_excess_value_if_additional_output_cannot_pay_fee() {
    pretty_assert_eq!(
      TransactionBuilder::new(
        satpoint(1, 0),
        BTreeMap::new(),
        vec![(outpoint(1), tx_out(1_500, address()))]
          .into_iter()
          .collect(),
        BTreeSet::new(),
        BTreeSet::new(),
        recipient(),
        [change(0), change(1)],
        FeeRate::try_from(5.0).unwrap(),
        Target::Value(Amount::from_sat(1000)),
        Network::Testnet,
      )
      .build_transaction(),
      Ok(Transaction {
        version: 2,
        lock_time: LockTime::ZERO,
        input: vec![tx_in(outpoint(1))],
        output: vec![tx_out(1005, recipient_address())],
      }),
    );
  }

  #[test]
  fn correct_error_is_returned_when_fee_cannot_be_paid() {
    pretty_assert_eq!(
      TransactionBuilder::new(
        satpoint(1, 0),
        BTreeMap::new(),
        vec![(outpoint(1), tx_out(1_500, address()))]
          .into_iter()
          .collect(),
        BTreeSet::new(),
        BTreeSet::new(),
        recipient(),
        [change(0), change(1)],
        FeeRate::try_from(6.0).unwrap(),
        Target::Value(Amount::from_sat(1000)),
        Network::Testnet,
      )
      .build_transaction(),
      Err(Error::NotEnoughCardinalUtxos)
    );
  }

  #[test]
  fn recipient_address_must_be_unique() {
    pretty_assert_eq!(
      TransactionBuilder::new(
        satpoint(1, 0),
        BTreeMap::new(),
        vec![(outpoint(1), tx_out(1000, address()))]
          .into_iter()
          .collect(),
        BTreeSet::new(),
        BTreeSet::new(),
        recipient(),
        [recipient_address(), change(1)],
        FeeRate::try_from(0.0).unwrap(),
        Target::Value(Amount::from_sat(1000)),
        Network::Testnet,
      )
      .build_transaction(),
      Err(Error::DuplicateAddress(recipient_address()))
    );
  }

  #[test]
  fn change_addresses_must_be_unique() {
    pretty_assert_eq!(
      TransactionBuilder::new(
        satpoint(1, 0),
        BTreeMap::new(),
        vec![(outpoint(1), tx_out(1000, address()))]
          .into_iter()
          .collect(),
        BTreeSet::new(),
        BTreeSet::new(),
        recipient(),
        [change(0), change(0)],
        FeeRate::try_from(0.0).unwrap(),
        Target::Value(Amount::from_sat(1000)),
        Network::Testnet,
      )
      .build_transaction(),
      Err(Error::DuplicateAddress(change(0)))
    );
  }

  #[test]
  fn output_over_value_because_fees_prevent_excess_value_stripping() {
    pretty_assert_eq!(
      TransactionBuilder::new(
        satpoint(1, 0),
        BTreeMap::new(),
        vec![(outpoint(1), tx_out(2000, address()))]
          .into_iter()
          .collect(),
        BTreeSet::new(),
        BTreeSet::new(),
        recipient(),
        [change(0), change(1)],
        FeeRate::try_from(2.0).unwrap(),
        Target::Value(Amount::from_sat(1500)),
        Network::Testnet,
      )
      .build_transaction(),
      Ok(Transaction {
        version: 2,
        lock_time: LockTime::ZERO,
        input: vec![tx_in(outpoint(1))],
        output: vec![tx_out(1802, recipient_address())],
      }),
    );
  }

  #[test]
  fn output_over_max_postage_because_fees_prevent_excess_value_stripping() {
    pretty_assert_eq!(
      TransactionBuilder::new(
        satpoint(1, 0),
        BTreeMap::new(),
        vec![(outpoint(1), tx_out(45000, address()))]
          .into_iter()
          .collect(),
        BTreeSet::new(),
        BTreeSet::new(),
        recipient(),
        [change(0), change(1)],
        FeeRate::try_from(250.0).unwrap(),
        Target::Postage,
        Network::Testnet,
      )
      .build_transaction(),
      Ok(Transaction {
        version: 2,
        lock_time: LockTime::ZERO,
        input: vec![tx_in(outpoint(1))],
        output: vec![tx_out(20250, recipient_address())],
      }),
    );
  }

  #[test]
  fn select_outgoing_can_select_multiple_utxos() {
    let mut utxos = vec![
      (outpoint(2), tx_out(3_006, address())), // 2. biggest utxo is selected 2nd leaving us needing 4206 more
      (outpoint(1), tx_out(3_003, address())), // 1. satpoint is selected 1st leaving us needing 7154 more
      (outpoint(5), tx_out(3_004, address())),
      (outpoint(4), tx_out(3_001, address())), // 4. smallest utxo >= 1259 is selected 4th, filling deficit
      (outpoint(3), tx_out(3_005, address())), // 3. next biggest utxo is selected 3rd leaving us needing 1259 more
      (outpoint(6), tx_out(3_002, address())),
    ];

    let tx_builder = TransactionBuilder::new(
      satpoint(1, 0),
      BTreeMap::new(),
      utxos.clone().into_iter().collect(),
      BTreeSet::new(),
      BTreeSet::new(),
      recipient(),
      [change(0), change(1)],
      FeeRate::try_from(1.0).unwrap(),
      Target::Value(Amount::from_sat(10_000)),
      Network::Testnet,
    )
    .select_outgoing()
    .unwrap()
    .add_value()
    .unwrap();

    utxos.remove(4);
    utxos.remove(3);
    utxos.remove(1);
    utxos.remove(0);
    assert_eq!(
      tx_builder.utxos,
      utxos.iter().map(|(outpoint, _ranges)| *outpoint).collect()
    );
    assert_eq!(
      tx_builder.inputs,
      [outpoint(1), outpoint(2), outpoint(3), outpoint(4)]
    ); // value inputs are pushed at the end
    assert_eq!(
      tx_builder.outputs,
      [TxOut {
        script_pubkey: recipient(),
        value: 3_003 + 3_006 + 3_005 + 3_001
      }]
    )
  }

  #[test]
  fn pad_alignment_output_can_select_multiple_utxos() {
    let mut utxos = vec![
      (outpoint(4), tx_out(101, address())), // 4. smallest utxo >= 84 is selected 4th, filling deficit
      (outpoint(1), tx_out(20_000, address())), // 1. satpoint is selected 1st leaving deficit 293
      (outpoint(2), tx_out(105, address())), // 2. biggest utxo <= 293 is selected 2nd leaving deficit 188
      (outpoint(5), tx_out(103, address())),
      (outpoint(6), tx_out(10_000, address())),
      (outpoint(3), tx_out(104, address())), // 3. biggest utxo <= 188 is selected 3rd leaving deficit 84
      (outpoint(7), tx_out(102, address())),
    ];

    let tx_builder = TransactionBuilder::new(
      satpoint(1, 1),
      BTreeMap::new(),
      utxos.clone().into_iter().collect(),
      BTreeSet::new(),
      BTreeSet::new(),
      recipient(),
      [change(0), change(1)],
      FeeRate::try_from(1.0).unwrap(),
      Target::Value(Amount::from_sat(10_000)),
      Network::Testnet,
    )
    .select_outgoing()
    .unwrap()
    .align_outgoing()
    .pad_alignment_output()
    .unwrap();

    utxos.remove(5);
    utxos.remove(2);
    utxos.remove(1);
    utxos.remove(0);
    assert_eq!(
      tx_builder.utxos,
      utxos.iter().map(|(outpoint, _ranges)| *outpoint).collect()
    );
    assert_eq!(
      tx_builder.inputs,
      [outpoint(4), outpoint(3), outpoint(2), outpoint(1)]
    ); // padding inputs are inserted at the start
    assert_eq!(
      tx_builder.outputs,
      [
        TxOut {
          script_pubkey: change(1).script_pubkey(),
          value: 101 + 104 + 105 + 1
        },
        TxOut {
          script_pubkey: recipient(),
          value: 19_999
        }
      ]
    )
  }

  fn select_cardinal_utxo_prefer_under_helper(
    target_value: Amount,
    prefer_under: bool,
    expected_value: Amount,
  ) {
    let utxos = vec![
      (outpoint(4), tx_out(101, address())),
      (outpoint(1), tx_out(20_000, address())),
      (outpoint(2), tx_out(105, address())),
      (outpoint(5), tx_out(103, address())),
      (outpoint(6), tx_out(10_000, address())),
      (outpoint(3), tx_out(104, address())),
      (outpoint(7), tx_out(102, address())),
    ];

    let mut tx_builder = TransactionBuilder::new(
      satpoint(0, 0),
      BTreeMap::new(),
      utxos.into_iter().collect(),
      BTreeSet::new(),
      BTreeSet::new(),
      recipient(),
      [change(0), change(1)],
      FeeRate::try_from(1.0).unwrap(),
      Target::Value(Amount::from_sat(10_000)),
      Network::Testnet,
    );

    assert_eq!(
      tx_builder
        .select_cardinal_utxo(target_value.to_sat(), prefer_under)
        .unwrap()
        .1,
      expected_value
    );
  }

  #[test]
  fn select_cardinal_utxo_prefer_under() {
    // select biggest utxo <= 104
    select_cardinal_utxo_prefer_under_helper(Amount::from_sat(104), true, Amount::from_sat(104));

    // select biggest utxo <= 1_000
    select_cardinal_utxo_prefer_under_helper(Amount::from_sat(1_000), true, Amount::from_sat(105));

    // select biggest utxo <= 10, else smallest > 10
    select_cardinal_utxo_prefer_under_helper(Amount::from_sat(10), true, Amount::from_sat(101));

    // select smallest utxo >= 104
    select_cardinal_utxo_prefer_under_helper(Amount::from_sat(104), false, Amount::from_sat(104));

    // select smallest utxo >= 1_000
    select_cardinal_utxo_prefer_under_helper(
      Amount::from_sat(1000),
      false,
      Amount::from_sat(10_000),
    );

    // select smallest utxo >= 100_000, else biggest < 100_000
    select_cardinal_utxo_prefer_under_helper(
      Amount::from_sat(100_000),
      false,
      Amount::from_sat(20_000),
    );
  }

  #[test]
  fn build_transaction_with_custom_postage() {
    let utxos = vec![(outpoint(1), tx_out(1_000_000, address()))];

    let fee_rate = FeeRate::try_from(17.3).unwrap();

    let transaction = TransactionBuilder::new(
      satpoint(1, 0),
      BTreeMap::from([(satpoint(1, 0), vec![inscription_id(1)])]),
      utxos.into_iter().collect(),
      BTreeSet::new(),
      BTreeSet::new(),
      recipient(),
      [change(0), change(1)],
      fee_rate,
      Target::ExactPostage(Amount::from_sat(66_000)),
      Network::Testnet,
    )
    .build_transaction()
    .unwrap();

    let fee =
      fee_rate.fee(transaction.vsize() + TransactionBuilder::SCHNORR_SIGNATURE_SIZE / 4 + 1);

    pretty_assert_eq!(
      transaction,
      Transaction {
        version: 2,
        lock_time: LockTime::ZERO,
        input: vec![tx_in(outpoint(1))],
        output: vec![
          tx_out(66_000, recipient_address()),
          tx_out(1_000_000 - 66_000 - fee.to_sat(), change(1))
        ],
      }
    )
  }

  #[test]
  fn select_cardinal_utxo_ignores_locked_utxos_and_errors_if_none_available() {
    let utxos = vec![(outpoint(1), tx_out(500, address()))];
    let locked_utxos = vec![outpoint(1)];

    let mut tx_builder = TransactionBuilder::new(
      satpoint(0, 0),
      BTreeMap::new(),
      utxos.into_iter().collect(),
      locked_utxos.into_iter().collect(),
      BTreeSet::new(),
      recipient(),
      [change(0), change(1)],
      FeeRate::try_from(1.0).unwrap(),
      Target::Value(Amount::from_sat(10_000)),
      Network::Testnet,
    );

    assert_eq!(
      tx_builder.select_cardinal_utxo(500, false),
      Err(Error::NotEnoughCardinalUtxos),
    );
  }

  #[test]
  fn select_cardinal_utxo_ignores_locked_utxos() {
    let utxos = vec![
      (outpoint(1), tx_out(500, address())),
      (outpoint(2), tx_out(500, address())),
    ];
    let locked_utxos = vec![outpoint(1)];

    let mut tx_builder = TransactionBuilder::new(
      satpoint(0, 0),
      BTreeMap::new(),
      utxos.into_iter().collect(),
      locked_utxos.into_iter().collect(),
      BTreeSet::new(),
      recipient(),
      [change(0), change(1)],
      FeeRate::try_from(1.0).unwrap(),
      Target::Value(Amount::from_sat(10_000)),
      Network::Testnet,
    );

    assert_eq!(
      tx_builder.select_cardinal_utxo(500, false).unwrap().0,
      outpoint(2),
    );
  }

  #[test]
  fn prefer_further_away_utxos_if_they_are_newly_under_target() {
    let utxos = vec![
      (outpoint(1), tx_out(510, address())),
      (outpoint(2), tx_out(400, address())),
    ];

    let mut tx_builder = TransactionBuilder::new(
      satpoint(0, 0),
      BTreeMap::new(),
      utxos.into_iter().collect(),
      BTreeSet::new(),
      BTreeSet::new(),
      recipient(),
      [change(0), change(1)],
      FeeRate::try_from(1.0).unwrap(),
      Target::Value(Amount::from_sat(10_000)),
      Network::Testnet,
    );

    assert_eq!(
      tx_builder.select_cardinal_utxo(500, true).unwrap().0,
      outpoint(2),
    );
  }

  #[test]
  fn prefer_further_away_utxos_if_they_are_newly_over_target() {
    let utxos = vec![
      (outpoint(1), tx_out(490, address())),
      (outpoint(2), tx_out(600, address())),
    ];

    let mut tx_builder = TransactionBuilder::new(
      satpoint(0, 0),
      BTreeMap::new(),
      utxos.into_iter().collect(),
      BTreeSet::new(),
      BTreeSet::new(),
      recipient(),
      [change(0), change(1)],
      FeeRate::try_from(1.0).unwrap(),
      Target::Value(Amount::from_sat(10_000)),
      Network::Testnet,
    );

    assert_eq!(
      tx_builder.select_cardinal_utxo(500, false).unwrap().0,
      outpoint(2),
    );
  }
}<|MERGE_RESOLUTION|>--- conflicted
+++ resolved
@@ -453,17 +453,7 @@
           witness: Witness::from_slice(&[&[0; Self::SCHNORR_SIGNATURE_SIZE]]),
         })
         .collect(),
-<<<<<<< HEAD
-      output: outputs
-        .into_iter()
-        .map(|address| TxOut {
-          value: Amount::from_sat(0),
-          script_pubkey: address.script_pubkey(),
-        })
-        .collect(),
-=======
       output: outputs.to_vec(),
->>>>>>> 91afc8d1
     }
     .vsize()
   }
@@ -486,18 +476,7 @@
           witness: Witness::new(),
         })
         .collect(),
-<<<<<<< HEAD
-      output: self
-        .outputs
-        .iter()
-        .map(|(address, amount)| TxOut {
-          value: *amount,
-          script_pubkey: address.script_pubkey(),
-        })
-        .collect(),
-=======
       output: self.outputs.clone(),
->>>>>>> 91afc8d1
     };
 
     assert_eq!(
