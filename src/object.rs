--- conflicted
+++ resolved
@@ -53,27 +53,6 @@
   }
 }
 
-<<<<<<< HEAD
-impl Serialize for Object {
-  fn serialize<S>(&self, serializer: S) -> Result<S::Ok, S::Error>
-  where
-    S: Serializer,
-  {
-    serializer.collect_str(self)
-  }
-}
-
-impl<'de> Deserialize<'de> for Object {
-  fn deserialize<D>(deserializer: D) -> Result<Self, D::Error>
-  where
-    D: Deserializer<'de>,
-  {
-    DeserializeFromStr::with(deserializer)
-  }
-}
-
-=======
->>>>>>> 78889aed
 #[cfg(test)]
 mod tests {
   use super::*;
