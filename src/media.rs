--- conflicted
+++ resolved
@@ -25,6 +25,7 @@
     ("audio/mpeg", Media::Audio, &["mp3"]),
     ("audio/wav", Media::Audio, &["wav"]),
     ("image/apng", Media::Image, &["apng"]),
+    ("image/avif", Media::Image, &[]),
     ("image/gif", Media::Image, &["gif"]),
     ("image/jpeg", Media::Image, &["jpg", "jpeg"]),
     ("image/png", Media::Image, &["png"]),
@@ -58,7 +59,7 @@
 
     let mut extensions = Self::TABLE
       .iter()
-      .map(|(_, _, extensions)| extensions[0])
+      .flat_map(|(_, _, extensions)| extensions.first().cloned())
       .collect::<Vec<&str>>();
 
     extensions.sort();
@@ -105,27 +106,6 @@
   }
 }
 
-<<<<<<< HEAD
-const TABLE: &[(&str, Media, &[&str])] = &[
-  ("application/pdf", Media::Pdf, &["pdf"]),
-  ("application/pgp-signature", Media::Text, &["asc"]),
-  ("audio/flac", Media::Audio, &["flac"]),
-  ("audio/mpeg", Media::Audio, &["mp3"]),
-  ("audio/wav", Media::Audio, &["wav"]),
-  ("image/apng", Media::Image, &["apng"]),
-  ("image/avif", Media::Image, &["avif"]),
-  ("image/gif", Media::Image, &["gif"]),
-  ("image/jpeg", Media::Image, &["jpg", "jpeg"]),
-  ("image/png", Media::Image, &["png"]),
-  ("image/svg+xml", Media::Iframe, &["svg"]),
-  ("image/webp", Media::Image, &["webp"]),
-  ("text/html;charset=utf-8", Media::Iframe, &["html"]),
-  ("text/plain;charset=utf-8", Media::Text, &["txt"]),
-  ("video/webm", Media::Video, &["webm"]),
-];
-
-=======
->>>>>>> fa247838
 #[cfg(test)]
 mod tests {
   use super::*;
