--- conflicted
+++ resolved
@@ -79,8 +79,6 @@
       Self::Testnet => data_dir.as_ref().join("testnet3"),
       Self::Signet => data_dir.as_ref().join("signet"),
       Self::Regtest => data_dir.as_ref().join("regtest"),
-<<<<<<< HEAD
-=======
     }
   }
 }
@@ -92,7 +90,6 @@
       Chain::Testnet => Network::Testnet,
       Chain::Signet => Network::Signet,
       Chain::Regtest => Network::Regtest,
->>>>>>> 78889aed
     }
   }
 }
