--- conflicted
+++ resolved
@@ -63,13 +63,9 @@
       .unwrap();
     }
 
-<<<<<<< HEAD
     Ok(if s.parse::<u64>().is_ok() {
       Self::Sat(Sat(s.parse::<u64>()?))
     } else if SATPOINT.is_match(s) {
-=======
-    Ok(if re::SATPOINT.is_match(s) {
->>>>>>> 46a0277f
       Self::SatPoint(s.parse()?)
     } else if re::INSCRIPTION_ID.is_match(s) {
       Self::InscriptionId(s.parse()?)
