--- conflicted
+++ resolved
@@ -32,20 +32,12 @@
   pub(crate) supply: u128,
 }
 
-<<<<<<< HEAD
-pub(super) type RuneEntryValue = (u8, (u128, u128), u8, u128, u128);
-=======
-pub(super) type RuneEntryValue = (u128, u8, u8, u128, u128);
->>>>>>> a921f27c
+pub(super) type RuneEntryValue = (u128, u8, (u128, u128), u8, u128, u128);
 
 impl Entry for RuneEntry {
   type Value = RuneEntryValue;
 
-<<<<<<< HEAD
-  fn load((divisibility, etching, rarity, rune, supply): RuneEntryValue) -> Self {
-=======
-  fn load((burned, divisibility, rarity, rune, supply): RuneEntryValue) -> Self {
->>>>>>> a921f27c
+  fn load((burned, divisibility, etching, rarity, rune, supply): RuneEntryValue) -> Self {
     Self {
       burned,
       divisibility,
@@ -402,57 +394,47 @@
   #[test]
   fn rune_entry() {
     let rune_entry = RuneEntry {
-<<<<<<< HEAD
-      divisibility: 1,
+      burned: 1,
+      divisibility: 2,
       etching: Txid::from_byte_array([
         0x00, 0x01, 0x02, 0x03, 0x04, 0x05, 0x06, 0x07, 0x08, 0x09, 0x0A, 0x0B, 0x0C, 0x0D, 0x0E,
         0x0F, 0x10, 0x11, 0x12, 0x13, 0x14, 0x15, 0x16, 0x17, 0x18, 0x19, 0x1A, 0x1B, 0x1C, 0x1D,
         0x1E, 0x1F,
       ]),
-      rarity: Rarity::Rare,
-      rune: Rune(3),
-      supply: 4,
+      rarity: Rarity::Epic,
+      rune: Rune(4),
+      supply: 5,
     };
 
     assert_eq!(
       rune_entry.store(),
       (
         1,
+        2,
         (
           0x0F0E0D0C0B0A09080706050403020100,
           0x1F1E1D1C1B1A19181716151413121110
         ),
-        2,
         3,
         4,
+        5,
       )
     );
 
     assert_eq!(
       RuneEntry::load((
         1,
+        2,
         (
           0x0F0E0D0C0B0A09080706050403020100,
           0x1F1E1D1C1B1A19181716151413121110
         ),
-        2,
         3,
         4,
+        5,
       )),
       rune_entry
     );
-=======
-      burned: 1,
-      divisibility: 2,
-      rarity: Rarity::Epic,
-      rune: Rune(4),
-      supply: 5,
-    };
-
-    assert_eq!(rune_entry.store(), (1, 2, 3, 4, 5));
-
-    assert_eq!(RuneEntry::load((1, 2, 3, 4, 5)), rune_entry);
->>>>>>> a921f27c
   }
 
   #[test]
