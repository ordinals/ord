use super::*;

pub(crate) trait Entry: Sized {
  type Value;

  fn load(value: Self::Value) -> Self;

  fn store(self) -> Self::Value;
}

pub(super) type BlockHashValue = [u8; 32];

impl Entry for BlockHash {
  type Value = BlockHashValue;

  fn load(value: Self::Value) -> Self {
    BlockHash::from_raw_hash(Hash::from_byte_array(value))
  }

  fn store(self) -> Self::Value {
    *self.as_ref()
  }
}

#[derive(Debug, PartialEq, Copy, Clone)]
pub(crate) struct RuneEntry {
  pub(crate) burned: u128,
  pub(crate) divisibility: u8,
  pub(crate) etching: Txid,
  pub(crate) number: u64,
  pub(crate) rune: Rune,
  pub(crate) supply: u128,
  pub(crate) symbol: Option<char>,
  pub(crate) timestamp: u32,
}

<<<<<<< HEAD
pub(super) type RuneEntryValue = (u128, u8, (u128, u128), u128, u128, u32, u32);
=======
impl Default for RuneEntry {
  fn default() -> Self {
    Self {
      burned: 0,
      divisibility: 0,
      etching: Txid::all_zeros(),
      number: 0,
      rune: Rune(0),
      supply: 0,
      symbol: None,
    }
  }
}

pub(super) type RuneEntryValue = (u128, u8, (u128, u128), u64, u128, u128, u32);
>>>>>>> 7e1ed85b

impl Entry for RuneEntry {
  type Value = RuneEntryValue;

<<<<<<< HEAD
  fn load(
    (burned, divisibility, etching, rune, supply, symbol, timestamp): RuneEntryValue,
  ) -> Self {
=======
  fn load((burned, divisibility, etching, number, rune, supply, symbol): RuneEntryValue) -> Self {
>>>>>>> 7e1ed85b
    Self {
      burned,
      divisibility,
      etching: {
        let low = etching.0.to_le_bytes();
        let high = etching.1.to_le_bytes();
        Txid::from_byte_array([
          low[0], low[1], low[2], low[3], low[4], low[5], low[6], low[7], low[8], low[9], low[10],
          low[11], low[12], low[13], low[14], low[15], high[0], high[1], high[2], high[3], high[4],
          high[5], high[6], high[7], high[8], high[9], high[10], high[11], high[12], high[13],
          high[14], high[15],
        ])
      },
      number,
      rune: Rune(rune),
      supply,
      symbol: char::from_u32(symbol),
      timestamp,
    }
  }

  fn store(self) -> Self::Value {
    (
      self.burned,
      self.divisibility,
      {
        let bytes = self.etching.to_byte_array();
        (
          u128::from_le_bytes([
            bytes[0], bytes[1], bytes[2], bytes[3], bytes[4], bytes[5], bytes[6], bytes[7],
            bytes[8], bytes[9], bytes[10], bytes[11], bytes[12], bytes[13], bytes[14], bytes[15],
          ]),
          u128::from_le_bytes([
            bytes[16], bytes[17], bytes[18], bytes[19], bytes[20], bytes[21], bytes[22], bytes[23],
            bytes[24], bytes[25], bytes[26], bytes[27], bytes[28], bytes[29], bytes[30], bytes[31],
          ]),
        )
      },
      self.number,
      self.rune.0,
      self.supply,
      match self.symbol {
        Some(symbol) => symbol.into(),
        None => u32::max_value(),
      },
      self.timestamp,
    )
  }
}

pub(super) type RuneIdValue = (u32, u16);

impl Entry for RuneId {
  type Value = RuneIdValue;

  fn load((height, index): Self::Value) -> Self {
    Self { height, index }
  }

  fn store(self) -> Self::Value {
    (self.height, self.index)
  }
}

#[derive(Debug)]
pub(crate) struct InscriptionEntry {
  pub(crate) fee: u64,
  pub(crate) height: u64,
  pub(crate) inscription_number: i64,
  pub(crate) parent: Option<InscriptionId>,
  pub(crate) sat: Option<Sat>,
  pub(crate) sequence_number: u64,
  pub(crate) timestamp: u32,
}

pub(crate) type InscriptionEntryValue = (u64, u64, i64, ParentValue, u64, u64, u32);

impl Entry for InscriptionEntry {
  type Value = InscriptionEntryValue;

  fn load(
    (fee, height, inscription_number, parent, sat, sequence_number, timestamp): InscriptionEntryValue,
  ) -> Self {
    Self {
      fee,
      height,
      inscription_number,
      parent: ParentEntry::load(parent),
      sat: if sat == u64::MAX {
        None
      } else {
        Some(Sat(sat))
      },
      sequence_number,
      timestamp,
    }
  }

  fn store(self) -> Self::Value {
    (
      self.fee,
      self.height,
      self.inscription_number,
      self.parent.store(),
      match self.sat {
        Some(sat) => sat.n(),
        None => u64::MAX,
      },
      self.sequence_number,
      self.timestamp,
    )
  }
}

pub(super) type InscriptionIdValue = [u8; 36];

impl Entry for InscriptionId {
  type Value = InscriptionIdValue;

  fn load(value: Self::Value) -> Self {
    let (txid, index) = value.split_at(32);
    Self {
      txid: Txid::from_raw_hash(Hash::from_slice(txid).unwrap()),
      index: u32::from_be_bytes(index.try_into().unwrap()),
    }
  }

  fn store(self) -> Self::Value {
    let mut value = [0; 36];
    let (txid, index) = value.split_at_mut(32);
    txid.copy_from_slice(self.txid.as_ref());
    index.copy_from_slice(&self.index.to_be_bytes());
    value
  }
}

type ParentValue = (u128, u128, u32);
type ParentEntry = Option<InscriptionId>;

impl Entry for ParentEntry {
  type Value = ParentValue;

  fn load(value: Self::Value) -> Self {
    if (0, 0, 0) == value {
      None
    } else {
      let (head, tail, index) = value;
      let head_array = head.to_le_bytes();
      let tail_array = tail.to_le_bytes();
      let index_array = index.to_be_bytes();
      let array = [
        head_array[0],
        head_array[1],
        head_array[2],
        head_array[3],
        head_array[4],
        head_array[5],
        head_array[6],
        head_array[7],
        head_array[8],
        head_array[9],
        head_array[10],
        head_array[11],
        head_array[12],
        head_array[13],
        head_array[14],
        head_array[15],
        tail_array[0],
        tail_array[1],
        tail_array[2],
        tail_array[3],
        tail_array[4],
        tail_array[5],
        tail_array[6],
        tail_array[7],
        tail_array[8],
        tail_array[9],
        tail_array[10],
        tail_array[11],
        tail_array[12],
        tail_array[13],
        tail_array[14],
        tail_array[15],
        index_array[0],
        index_array[1],
        index_array[2],
        index_array[3],
      ];

      Some(InscriptionId::load(array))
    }
  }

  fn store(self) -> Self::Value {
    if let Some(inscription_id) = self {
      let txid_entry = inscription_id.txid.store();
      let little_end = u128::from_le_bytes(txid_entry[..16].try_into().unwrap());
      let big_end = u128::from_le_bytes(txid_entry[16..].try_into().unwrap());
      (little_end, big_end, inscription_id.index)
    } else {
      (0, 0, 0)
    }
  }
}

pub(super) type OutPointValue = [u8; 36];

impl Entry for OutPoint {
  type Value = OutPointValue;

  fn load(value: Self::Value) -> Self {
    Decodable::consensus_decode(&mut io::Cursor::new(value)).unwrap()
  }

  fn store(self) -> Self::Value {
    let mut value = [0; 36];
    self.consensus_encode(&mut value.as_mut_slice()).unwrap();
    value
  }
}

pub(super) type SatPointValue = [u8; 44];

impl Entry for SatPoint {
  type Value = SatPointValue;

  fn load(value: Self::Value) -> Self {
    Decodable::consensus_decode(&mut io::Cursor::new(value)).unwrap()
  }

  fn store(self) -> Self::Value {
    let mut value = [0; 44];
    self.consensus_encode(&mut value.as_mut_slice()).unwrap();
    value
  }
}

pub(super) type SatRange = (u64, u64);

impl Entry for SatRange {
  type Value = [u8; 11];

  fn load([b0, b1, b2, b3, b4, b5, b6, b7, b8, b9, b10]: Self::Value) -> Self {
    let raw_base = u64::from_le_bytes([b0, b1, b2, b3, b4, b5, b6, 0]);

    // 51 bit base
    let base = raw_base & ((1 << 51) - 1);

    let raw_delta = u64::from_le_bytes([b6, b7, b8, b9, b10, 0, 0, 0]);

    // 33 bit delta
    let delta = raw_delta >> 3;

    (base, base + delta)
  }

  fn store(self) -> Self::Value {
    let base = self.0;
    let delta = self.1 - self.0;
    let n = u128::from(base) | u128::from(delta) << 51;
    n.to_le_bytes()[0..11].try_into().unwrap()
  }
}

pub(super) type TxidValue = [u8; 32];

impl Entry for Txid {
  type Value = TxidValue;

  fn load(value: Self::Value) -> Self {
    Txid::from_byte_array(value)
  }

  fn store(self) -> Self::Value {
    Txid::to_byte_array(self)
  }
}

#[cfg(test)]
mod tests {
  use super::*;

  #[test]
  fn parent_entry() {
    let inscription_id: Option<InscriptionId> = None;

    assert_eq!(inscription_id.store(), (0, 0, 0));
    assert_eq!(
      <Option<InscriptionId> as Entry>::load((0, 0, 0)),
      inscription_id
    );

    let inscription_id = Some(
      "0000000000000000000000000000000000000000000000000000000000000000i1"
        .parse::<InscriptionId>()
        .unwrap(),
    );

    assert_eq!(inscription_id.store(), (0, 0, 1));
    assert_eq!(
      <Option<InscriptionId> as Entry>::load((0, 0, 1)),
      inscription_id
    );

    let inscription_id = Some(
      "ffffffffffffffffffffffffffffffff00000000000000000000000000000000i0"
        .parse::<InscriptionId>()
        .unwrap(),
    );

    assert_eq!(inscription_id.store(), (0, u128::MAX, 0));
    assert_eq!(
      <Option<InscriptionId> as Entry>::load((0, u128::MAX, 0)),
      inscription_id
    );
  }

  #[test]
  fn parent_entry_individual_byte_order() {
    let inscription_id = Some(
      "0123456789abcdef0123456789abcdef0123456789abcdef0123456789abcdefi0"
        .parse::<InscriptionId>()
        .unwrap(),
    );

    assert_eq!(
      inscription_id.store(),
      (
        0x0123456789abcdef0123456789abcdef,
        0x0123456789abcdef0123456789abcdef,
        0
      )
    );

    assert_eq!(
      <Option<InscriptionId> as Entry>::load((
        0x0123456789abcdef0123456789abcdef,
        0x0123456789abcdef0123456789abcdef,
        0
      )),
      inscription_id
    );
  }

  #[test]
  fn parent_entry_index() {
    let inscription_id = Some(
      "0000000000000000000000000000000000000000000000000000000000000000i1"
        .parse::<InscriptionId>()
        .unwrap(),
    );

    assert_eq!(inscription_id.store(), (0, 0, 1));

    assert_eq!(
      <Option<InscriptionId> as Entry>::load((0, 0, 1)),
      inscription_id
    );
  }

  #[test]
  fn rune_entry() {
    let rune_entry = RuneEntry {
      burned: 1,
      divisibility: 2,
      etching: Txid::from_byte_array([
        0x00, 0x01, 0x02, 0x03, 0x04, 0x05, 0x06, 0x07, 0x08, 0x09, 0x0A, 0x0B, 0x0C, 0x0D, 0x0E,
        0x0F, 0x10, 0x11, 0x12, 0x13, 0x14, 0x15, 0x16, 0x17, 0x18, 0x19, 0x1A, 0x1B, 0x1C, 0x1D,
        0x1E, 0x1F,
      ]),
      number: 3,
      rune: Rune(4),
      supply: 5,
      symbol: Some('a'),
      timestamp: 6,
    };

    assert_eq!(
      rune_entry.store(),
      (
        1,
        2,
        (
          0x0F0E0D0C0B0A09080706050403020100,
          0x1F1E1D1C1B1A19181716151413121110
        ),
        3,
        4,
        5,
        u32::from('a'),
        6,
      )
    );

    assert_eq!(
      RuneEntry::load((
        1,
        2,
        (
          0x0F0E0D0C0B0A09080706050403020100,
          0x1F1E1D1C1B1A19181716151413121110
        ),
        3,
        4,
        5,
        u32::from('a'),
        6,
      )),
      rune_entry
    );

    let rune_entry = RuneEntry {
      symbol: None,
      ..rune_entry
    };

    assert_eq!(
      rune_entry.store(),
      (
        1,
        2,
        (
          0x0F0E0D0C0B0A09080706050403020100,
          0x1F1E1D1C1B1A19181716151413121110
        ),
        3,
        4,
        5,
        u32::max_value(),
        6,
      )
    );

    assert_eq!(
      RuneEntry::load((
        1,
        2,
        (
          0x0F0E0D0C0B0A09080706050403020100,
          0x1F1E1D1C1B1A19181716151413121110
        ),
        3,
        4,
        5,
        u32::max_value(),
        6,
      )),
      rune_entry
    );
  }

  #[test]
  fn rune_id_entry() {
    assert_eq!(
      RuneId {
        height: 1,
        index: 2,
      }
      .store(),
      (1, 2),
    );

    assert_eq!(
      RuneId {
        height: 1,
        index: 2,
      },
      RuneId::load((1, 2)),
    );
  }
}<|MERGE_RESOLUTION|>--- conflicted
+++ resolved
@@ -34,9 +34,8 @@
   pub(crate) timestamp: u32,
 }
 
-<<<<<<< HEAD
-pub(super) type RuneEntryValue = (u128, u8, (u128, u128), u128, u128, u32, u32);
-=======
+pub(super) type RuneEntryValue = (u128, u8, (u128, u128), u64, u128, u128, u32, u32);
+
 impl Default for RuneEntry {
   fn default() -> Self {
     Self {
@@ -47,23 +46,17 @@
       rune: Rune(0),
       supply: 0,
       symbol: None,
+      timestamp: 0,
     }
   }
 }
-
-pub(super) type RuneEntryValue = (u128, u8, (u128, u128), u64, u128, u128, u32);
->>>>>>> 7e1ed85b
 
 impl Entry for RuneEntry {
   type Value = RuneEntryValue;
 
-<<<<<<< HEAD
   fn load(
-    (burned, divisibility, etching, rune, supply, symbol, timestamp): RuneEntryValue,
+    (burned, divisibility, etching, number, rune, supply, symbol, timestamp): RuneEntryValue,
   ) -> Self {
-=======
-  fn load((burned, divisibility, etching, number, rune, supply, symbol): RuneEntryValue) -> Self {
->>>>>>> 7e1ed85b
     Self {
       burned,
       divisibility,
