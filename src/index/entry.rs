use super::*;

pub(super) trait Entry: Sized {
  type Value;

  fn load(value: Self::Value) -> Self;

  fn store(self) -> Self::Value;
}

pub(super) type BlockHashValue = [u8; 32];

impl Entry for BlockHash {
  type Value = BlockHashValue;

  fn load(value: Self::Value) -> Self {
    BlockHash::from_raw_hash(Hash::from_byte_array(value))
  }

  fn store(self) -> Self::Value {
    *self.as_ref()
  }
}

#[derive(Debug, PartialEq, Copy, Clone)]
pub(crate) struct RuneEntry {
  pub(crate) burned: u128,
  pub(crate) divisibility: u8,
  pub(crate) etching: Txid,
  pub(crate) rune: Rune,
  pub(crate) supply: u128,
<<<<<<< HEAD
  pub(crate) timestamp: u32,
}

pub(super) type RuneEntryValue = (u128, u8, (u128, u128), u8, u128, u128, u32);
=======
  pub(crate) symbol: Option<char>,
}

pub(super) type RuneEntryValue = (u128, u8, (u128, u128), u128, u128, u32);
>>>>>>> 659ce6c8

impl Entry for RuneEntry {
  type Value = RuneEntryValue;

<<<<<<< HEAD
  fn load(
    (burned, divisibility, etching, rarity, rune, supply, timestamp): RuneEntryValue,
  ) -> Self {
=======
  fn load((burned, divisibility, etching, rune, supply, symbol): RuneEntryValue) -> Self {
>>>>>>> 659ce6c8
    Self {
      burned,
      divisibility,
      etching: {
        let low = etching.0.to_le_bytes();
        let high = etching.1.to_le_bytes();
        Txid::from_byte_array([
          low[0], low[1], low[2], low[3], low[4], low[5], low[6], low[7], low[8], low[9], low[10],
          low[11], low[12], low[13], low[14], low[15], high[0], high[1], high[2], high[3], high[4],
          high[5], high[6], high[7], high[8], high[9], high[10], high[11], high[12], high[13],
          high[14], high[15],
        ])
      },
      rune: Rune(rune),
      supply,
<<<<<<< HEAD
      timestamp,
=======
      symbol: char::from_u32(symbol),
>>>>>>> 659ce6c8
    }
  }

  fn store(self) -> Self::Value {
    (
      self.burned,
      self.divisibility,
      {
        let bytes = self.etching.to_byte_array();
        (
          u128::from_le_bytes([
            bytes[0], bytes[1], bytes[2], bytes[3], bytes[4], bytes[5], bytes[6], bytes[7],
            bytes[8], bytes[9], bytes[10], bytes[11], bytes[12], bytes[13], bytes[14], bytes[15],
          ]),
          u128::from_le_bytes([
            bytes[16], bytes[17], bytes[18], bytes[19], bytes[20], bytes[21], bytes[22], bytes[23],
            bytes[24], bytes[25], bytes[26], bytes[27], bytes[28], bytes[29], bytes[30], bytes[31],
          ]),
        )
      },
      self.rune.0,
      self.supply,
<<<<<<< HEAD
      self.timestamp,
=======
      match self.symbol {
        Some(symbol) => symbol.into(),
        None => u32::max_value(),
      },
>>>>>>> 659ce6c8
    )
  }
}

pub(super) type RuneIdValue = (u32, u16);

impl Entry for RuneId {
  type Value = RuneIdValue;

  fn load((height, index): Self::Value) -> Self {
    Self { height, index }
  }

  fn store(self) -> Self::Value {
    (self.height, self.index)
  }
}

#[derive(Debug)]
pub(crate) struct InscriptionEntry {
  pub(crate) fee: u64,
  pub(crate) height: u64,
  pub(crate) inscription_number: i64,
  pub(crate) parent: Option<InscriptionId>,
  pub(crate) sat: Option<Sat>,
  pub(crate) sequence_number: u64,
  pub(crate) timestamp: u32,
}

pub(crate) type InscriptionEntryValue = (u64, u64, i64, ParentValue, u64, u64, u32);

impl Entry for InscriptionEntry {
  type Value = InscriptionEntryValue;

  fn load(
    (fee, height, inscription_number, parent, sat, sequence_number, timestamp): InscriptionEntryValue,
  ) -> Self {
    Self {
      fee,
      height,
      inscription_number,
      parent: ParentEntry::load(parent),
      sat: if sat == u64::MAX {
        None
      } else {
        Some(Sat(sat))
      },
      sequence_number,
      timestamp,
    }
  }

  fn store(self) -> Self::Value {
    (
      self.fee,
      self.height,
      self.inscription_number,
      self.parent.store(),
      match self.sat {
        Some(sat) => sat.n(),
        None => u64::MAX,
      },
      self.sequence_number,
      self.timestamp,
    )
  }
}

pub(super) type InscriptionIdValue = [u8; 36];

impl Entry for InscriptionId {
  type Value = InscriptionIdValue;

  fn load(value: Self::Value) -> Self {
    let (txid, index) = value.split_at(32);
    Self {
      txid: Txid::from_raw_hash(Hash::from_slice(txid).unwrap()),
      index: u32::from_be_bytes(index.try_into().unwrap()),
    }
  }

  fn store(self) -> Self::Value {
    let mut value = [0; 36];
    let (txid, index) = value.split_at_mut(32);
    txid.copy_from_slice(self.txid.as_ref());
    index.copy_from_slice(&self.index.to_be_bytes());
    value
  }
}

type ParentValue = (u128, u128, u32);
type ParentEntry = Option<InscriptionId>;

impl Entry for ParentEntry {
  type Value = ParentValue;

  fn load(value: Self::Value) -> Self {
    if (0, 0, 0) == value {
      None
    } else {
      let (head, tail, index) = value;
      let head_array = head.to_le_bytes();
      let tail_array = tail.to_le_bytes();
      let index_array = index.to_be_bytes();
      let array = [
        head_array[0],
        head_array[1],
        head_array[2],
        head_array[3],
        head_array[4],
        head_array[5],
        head_array[6],
        head_array[7],
        head_array[8],
        head_array[9],
        head_array[10],
        head_array[11],
        head_array[12],
        head_array[13],
        head_array[14],
        head_array[15],
        tail_array[0],
        tail_array[1],
        tail_array[2],
        tail_array[3],
        tail_array[4],
        tail_array[5],
        tail_array[6],
        tail_array[7],
        tail_array[8],
        tail_array[9],
        tail_array[10],
        tail_array[11],
        tail_array[12],
        tail_array[13],
        tail_array[14],
        tail_array[15],
        index_array[0],
        index_array[1],
        index_array[2],
        index_array[3],
      ];

      Some(InscriptionId::load(array))
    }
  }

  fn store(self) -> Self::Value {
    if let Some(inscription_id) = self {
      let txid_entry = inscription_id.txid.store();
      let little_end = u128::from_le_bytes(txid_entry[..16].try_into().unwrap());
      let big_end = u128::from_le_bytes(txid_entry[16..].try_into().unwrap());
      (little_end, big_end, inscription_id.index)
    } else {
      (0, 0, 0)
    }
  }
}

pub(super) type OutPointValue = [u8; 36];

impl Entry for OutPoint {
  type Value = OutPointValue;

  fn load(value: Self::Value) -> Self {
    Decodable::consensus_decode(&mut io::Cursor::new(value)).unwrap()
  }

  fn store(self) -> Self::Value {
    let mut value = [0; 36];
    self.consensus_encode(&mut value.as_mut_slice()).unwrap();
    value
  }
}

pub(super) type SatPointValue = [u8; 44];

impl Entry for SatPoint {
  type Value = SatPointValue;

  fn load(value: Self::Value) -> Self {
    Decodable::consensus_decode(&mut io::Cursor::new(value)).unwrap()
  }

  fn store(self) -> Self::Value {
    let mut value = [0; 44];
    self.consensus_encode(&mut value.as_mut_slice()).unwrap();
    value
  }
}

pub(super) type SatRange = (u64, u64);

impl Entry for SatRange {
  type Value = [u8; 11];

  fn load([b0, b1, b2, b3, b4, b5, b6, b7, b8, b9, b10]: Self::Value) -> Self {
    let raw_base = u64::from_le_bytes([b0, b1, b2, b3, b4, b5, b6, 0]);

    // 51 bit base
    let base = raw_base & ((1 << 51) - 1);

    let raw_delta = u64::from_le_bytes([b6, b7, b8, b9, b10, 0, 0, 0]);

    // 33 bit delta
    let delta = raw_delta >> 3;

    (base, base + delta)
  }

  fn store(self) -> Self::Value {
    let base = self.0;
    let delta = self.1 - self.0;
    let n = u128::from(base) | u128::from(delta) << 51;
    n.to_le_bytes()[0..11].try_into().unwrap()
  }
}

pub(super) type TxidValue = [u8; 32];

impl Entry for Txid {
  type Value = TxidValue;

  fn load(value: Self::Value) -> Self {
    Txid::from_byte_array(value)
  }

  fn store(self) -> Self::Value {
    Txid::to_byte_array(self)
  }
}

#[cfg(test)]
mod tests {
  use super::*;

  #[test]
  fn parent_entry() {
    let inscription_id: Option<InscriptionId> = None;

    assert_eq!(inscription_id.store(), (0, 0, 0));
    assert_eq!(
      <Option<InscriptionId> as Entry>::load((0, 0, 0)),
      inscription_id
    );

    let inscription_id = Some(
      "0000000000000000000000000000000000000000000000000000000000000000i1"
        .parse::<InscriptionId>()
        .unwrap(),
    );

    assert_eq!(inscription_id.store(), (0, 0, 1));
    assert_eq!(
      <Option<InscriptionId> as Entry>::load((0, 0, 1)),
      inscription_id
    );

    let inscription_id = Some(
      "ffffffffffffffffffffffffffffffff00000000000000000000000000000000i0"
        .parse::<InscriptionId>()
        .unwrap(),
    );

    assert_eq!(inscription_id.store(), (0, u128::MAX, 0));
    assert_eq!(
      <Option<InscriptionId> as Entry>::load((0, u128::MAX, 0)),
      inscription_id
    );
  }

  #[test]
  fn parent_entry_individual_byte_order() {
    let inscription_id = Some(
      "0123456789abcdef0123456789abcdef0123456789abcdef0123456789abcdefi0"
        .parse::<InscriptionId>()
        .unwrap(),
    );

    assert_eq!(
      inscription_id.store(),
      (
        0x0123456789abcdef0123456789abcdef,
        0x0123456789abcdef0123456789abcdef,
        0
      )
    );

    assert_eq!(
      <Option<InscriptionId> as Entry>::load((
        0x0123456789abcdef0123456789abcdef,
        0x0123456789abcdef0123456789abcdef,
        0
      )),
      inscription_id
    );
  }

  #[test]
  fn parent_entry_index() {
    let inscription_id = Some(
      "0000000000000000000000000000000000000000000000000000000000000000i1"
        .parse::<InscriptionId>()
        .unwrap(),
    );

    assert_eq!(inscription_id.store(), (0, 0, 1));

    assert_eq!(
      <Option<InscriptionId> as Entry>::load((0, 0, 1)),
      inscription_id
    );
  }

  #[test]
  fn rune_entry() {
    let rune_entry = RuneEntry {
      burned: 1,
      divisibility: 2,
      etching: Txid::from_byte_array([
        0x00, 0x01, 0x02, 0x03, 0x04, 0x05, 0x06, 0x07, 0x08, 0x09, 0x0A, 0x0B, 0x0C, 0x0D, 0x0E,
        0x0F, 0x10, 0x11, 0x12, 0x13, 0x14, 0x15, 0x16, 0x17, 0x18, 0x19, 0x1A, 0x1B, 0x1C, 0x1D,
        0x1E, 0x1F,
      ]),
<<<<<<< HEAD
      rarity: Rarity::Epic,
      rune: Rune(4),
      supply: 5,
      timestamp: 6,
=======
      rune: Rune(3),
      supply: 4,
      symbol: Some('a'),
    };

    assert_eq!(
      rune_entry.store(),
      (
        1,
        2,
        (
          0x0F0E0D0C0B0A09080706050403020100,
          0x1F1E1D1C1B1A19181716151413121110
        ),
        3,
        4,
        u32::from('a'),
      )
    );

    assert_eq!(
      RuneEntry::load((
        1,
        2,
        (
          0x0F0E0D0C0B0A09080706050403020100,
          0x1F1E1D1C1B1A19181716151413121110
        ),
        3,
        4,
        u32::from('a'),
      )),
      rune_entry
    );

    let rune_entry = RuneEntry {
      symbol: None,
      ..rune_entry
>>>>>>> 659ce6c8
    };

    assert_eq!(
      rune_entry.store(),
      (
        1,
        2,
        (
          0x0F0E0D0C0B0A09080706050403020100,
          0x1F1E1D1C1B1A19181716151413121110
        ),
        3,
        4,
<<<<<<< HEAD
        5,
        6,
=======
        u32::max_value(),
>>>>>>> 659ce6c8
      )
    );

    assert_eq!(
      RuneEntry::load((
        1,
        2,
        (
          0x0F0E0D0C0B0A09080706050403020100,
          0x1F1E1D1C1B1A19181716151413121110
        ),
        3,
        4,
<<<<<<< HEAD
        5,
        6,
=======
        u32::max_value(),
>>>>>>> 659ce6c8
      )),
      rune_entry
    );
  }

  #[test]
  fn rune_id_entry() {
    assert_eq!(
      RuneId {
        height: 1,
        index: 2,
      }
      .store(),
      (1, 2),
    );

    assert_eq!(
      RuneId {
        height: 1,
        index: 2,
      },
      RuneId::load((1, 2)),
    );
  }
}<|MERGE_RESOLUTION|>--- conflicted
+++ resolved
@@ -29,28 +29,18 @@
   pub(crate) etching: Txid,
   pub(crate) rune: Rune,
   pub(crate) supply: u128,
-<<<<<<< HEAD
+  pub(crate) symbol: Option<char>,
   pub(crate) timestamp: u32,
 }
 
-pub(super) type RuneEntryValue = (u128, u8, (u128, u128), u8, u128, u128, u32);
-=======
-  pub(crate) symbol: Option<char>,
-}
-
-pub(super) type RuneEntryValue = (u128, u8, (u128, u128), u128, u128, u32);
->>>>>>> 659ce6c8
+pub(super) type RuneEntryValue = (u128, u8, (u128, u128), u128, u128, u32, u32);
 
 impl Entry for RuneEntry {
   type Value = RuneEntryValue;
 
-<<<<<<< HEAD
   fn load(
-    (burned, divisibility, etching, rarity, rune, supply, timestamp): RuneEntryValue,
+    (burned, divisibility, etching, rune, supply, symbol, timestamp): RuneEntryValue,
   ) -> Self {
-=======
-  fn load((burned, divisibility, etching, rune, supply, symbol): RuneEntryValue) -> Self {
->>>>>>> 659ce6c8
     Self {
       burned,
       divisibility,
@@ -66,11 +56,8 @@
       },
       rune: Rune(rune),
       supply,
-<<<<<<< HEAD
+      symbol: char::from_u32(symbol),
       timestamp,
-=======
-      symbol: char::from_u32(symbol),
->>>>>>> 659ce6c8
     }
   }
 
@@ -93,14 +80,11 @@
       },
       self.rune.0,
       self.supply,
-<<<<<<< HEAD
-      self.timestamp,
-=======
       match self.symbol {
         Some(symbol) => symbol.into(),
         None => u32::max_value(),
       },
->>>>>>> 659ce6c8
+      self.timestamp,
     )
   }
 }
@@ -425,15 +409,10 @@
         0x0F, 0x10, 0x11, 0x12, 0x13, 0x14, 0x15, 0x16, 0x17, 0x18, 0x19, 0x1A, 0x1B, 0x1C, 0x1D,
         0x1E, 0x1F,
       ]),
-<<<<<<< HEAD
-      rarity: Rarity::Epic,
-      rune: Rune(4),
-      supply: 5,
-      timestamp: 6,
-=======
       rune: Rune(3),
       supply: 4,
       symbol: Some('a'),
+      timestamp: 6,
     };
 
     assert_eq!(
@@ -448,6 +427,7 @@
         3,
         4,
         u32::from('a'),
+        6,
       )
     );
 
@@ -462,6 +442,7 @@
         3,
         4,
         u32::from('a'),
+        6,
       )),
       rune_entry
     );
@@ -469,7 +450,6 @@
     let rune_entry = RuneEntry {
       symbol: None,
       ..rune_entry
->>>>>>> 659ce6c8
     };
 
     assert_eq!(
@@ -483,12 +463,8 @@
         ),
         3,
         4,
-<<<<<<< HEAD
-        5,
+        u32::max_value(),
         6,
-=======
-        u32::max_value(),
->>>>>>> 659ce6c8
       )
     );
 
@@ -502,12 +478,8 @@
         ),
         3,
         4,
-<<<<<<< HEAD
-        5,
+        u32::max_value(),
         6,
-=======
-        u32::max_value(),
->>>>>>> 659ce6c8
       )),
       rune_entry
     );
