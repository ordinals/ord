--- conflicted
+++ resolved
@@ -39,11 +39,6 @@
 
 pub(super) struct InscriptionUpdater<'a, 'tx> {
   pub(super) blessed_inscription_count: u64,
-<<<<<<< HEAD
-  pub(super) content_type_to_count: &'a mut Table<'tx, Option<&'static [u8]>, u64>,
-=======
-  pub(super) chain: Chain,
->>>>>>> 3a50f671
   pub(super) cursed_inscription_count: u64,
   pub(super) flotsam: Vec<Flotsam>,
   pub(super) height: u32,
