--- conflicted
+++ resolved
@@ -40,11 +40,7 @@
 pub(super) struct InscriptionUpdater<'a, 'tx> {
   pub(super) blessed_inscription_count: u64,
   pub(super) chain: Chain,
-<<<<<<< HEAD
-  pub(super) content_type_to_count: &'a mut Table<'db, 'tx, Option<&'static [u8]>, u64>,
-=======
   pub(super) content_type_to_count: &'a mut Table<'tx, Option<&'static [u8]>, u64>,
->>>>>>> 78889aed
   pub(super) cursed_inscription_count: u64,
   pub(super) event_sender: Option<&'a Sender<Event>>,
   pub(super) flotsam: Vec<Flotsam>,
@@ -71,11 +67,7 @@
   pub(super) value_receiver: &'a mut Receiver<u64>,
 }
 
-<<<<<<< HEAD
-impl<'a, 'db, 'tx> InscriptionUpdater<'a, 'db, 'tx> {
-=======
 impl<'a, 'tx> InscriptionUpdater<'a, 'tx> {
->>>>>>> 78889aed
   pub(super) fn index_inscriptions(
     &mut self,
     tx: &Transaction,
@@ -489,14 +481,9 @@
           self.sat_to_sequence_number.insert(&n, &sequence_number)?;
         }
 
-<<<<<<< HEAD
-        let parent_sequence_number = match parent {
-          Some(parent_id) => {
-=======
         let parent_sequence_numbers = parents
           .iter()
           .map(|parent| {
->>>>>>> 78889aed
             let parent_sequence_number = self
               .id_to_sequence_number
               .get(&parent.store())?
@@ -522,17 +509,6 @@
           })?;
         }
 
-        if let Some(sender) = self.event_sender {
-          sender.blocking_send(Event::InscriptionCreated {
-            block_height: self.height,
-            charms,
-            inscription_id,
-            location: (!unbound).then_some(new_satpoint),
-            parent_inscription_id: parent,
-            sequence_number,
-          })?;
-        }
-
         self.sequence_number_to_entry.insert(
           sequence_number,
           &InscriptionEntry {
@@ -541,11 +517,7 @@
             height: self.height,
             id: inscription_id,
             inscription_number,
-<<<<<<< HEAD
-            parent: parent_sequence_number,
-=======
             parents: parent_sequence_numbers,
->>>>>>> 78889aed
             sat,
             sequence_number,
             timestamp: self.timestamp,
