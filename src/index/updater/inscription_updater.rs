--- conflicted
+++ resolved
@@ -186,19 +186,15 @@
           index: id_counter,
         };
 
-<<<<<<< HEAD
         if let Some(content_hash) = inscription.inscription.content_hash() {
           self
             .content_hash_to_id
             .insert(&content_hash.hash, &inscription_id.store())?;
         }
 
-        let curse = if inscription.tx_in_index != 0 {
-=======
         let curse = if inscription.inscription.unrecognized_even_field {
           Some(Curse::UnrecognizedEvenField)
         } else if inscription.tx_in_index != 0 {
->>>>>>> 05c10a73
           Some(Curse::NotInFirstInput)
         } else if inscription.tx_in_offset != 0 {
           Some(Curse::NotAtOffsetZero)
