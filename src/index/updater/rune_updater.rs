use {
  super::*,
  crate::runes::{varint, Edict, Runestone},
};

struct Allocation {
  balance: u128,
  divisibility: u8,
  id: u128,
  rune: Rune,
  symbol: Option<char>,
}

pub(super) struct RuneUpdater<'a, 'db, 'tx> {
  height: u64,
  id_to_entry: &'a mut Table<'db, 'tx, RuneIdValue, RuneEntryValue>,
  minimum: Rune,
  outpoint_to_balances: &'a mut Table<'db, 'tx, &'static OutPointValue, &'static [u8]>,
<<<<<<< HEAD
  rarity: Rarity,
  rune_to_id: &'a mut Table<'db, 'tx, u128, RuneIdValue>,
  transaction_id_to_rune: &'a mut Table<'db, 'tx, &'static TxidValue, u128>,
=======
  rune_to_id: &'a mut Table<'db, 'tx, u128, RuneIdValue>,
>>>>>>> 659ce6c8
}

impl<'a, 'db, 'tx> RuneUpdater<'a, 'db, 'tx> {
  pub(super) fn new(
    height: u64,
    outpoint_to_balances: &'a mut Table<'db, 'tx, &'static OutPointValue, &'static [u8]>,
    id_to_entry: &'a mut Table<'db, 'tx, RuneIdValue, RuneEntryValue>,
    rune_to_id: &'a mut Table<'db, 'tx, u128, RuneIdValue>,
    transaction_id_to_rune: &'a mut Table<'db, 'tx, &'static TxidValue, u128>,
  ) -> Self {
    Self {
<<<<<<< HEAD
      count: 0,
=======
>>>>>>> 659ce6c8
      height,
      id_to_entry,
      minimum: Rune::minimum_at_height(Height(height)),
      outpoint_to_balances,
      rarity: Height(height).starting_sat().rarity(),
      rune_to_id,
      transaction_id_to_rune,
    }
  }

  pub(super) fn index_runes(
    &mut self,
    timestamp: u32,
    index: usize,
    tx: &Transaction,
    txid: Txid,
  ) -> Result<()> {
    let runestone = Runestone::from_transaction(tx);

    // A mapping of rune ID to un-allocated balance of that rune
    let mut unallocated: HashMap<u128, u128> = HashMap::new();

    // Increment unallocated runes with the runes in this transaction's inputs
    for input in &tx.input {
      if let Some(guard) = self
        .outpoint_to_balances
        .remove(&input.previous_output.store())?
      {
        let buffer = guard.value();
        let mut i = 0;
        while i < buffer.len() {
          let (id, len) = varint::decode(&buffer[i..])?;
          i += len;
          let (balance, len) = varint::decode(&buffer[i..])?;
          i += len;
          *unallocated.entry(id).or_default() += balance;
        }
      }
    }

    // A vector of allocated transaction output rune balances
    let mut allocated: Vec<HashMap<u128, u128>> = vec![HashMap::new(); tx.output.len()];

    if let Some(runestone) = runestone {
      // Determine if this runestone conains a valid issuance
      let mut allocation = match runestone.etching {
        Some(etching) => {
          // If the issuance symbol is already taken, the issuance is ignored
          if etching.rune < self.minimum || self.rune_to_id.get(etching.rune.0)?.is_some() {
            None
          } else {
            // Construct an allocation, representing the new runes that may be
            // allocated. Beware: Because it would require constructing a block
            // with 2**16 + 1 transactions, there is no test that checks that
            // an eching in a transaction with an out-of-bounds index is
            // ignored.
            match u16::try_from(index) {
              Ok(index) => Some(Allocation {
                balance: u128::max_value(),
                divisibility: etching.divisibility,
                id: u128::from(self.height) << 16 | u128::from(index),
                rune: etching.rune,
                symbol: etching.symbol,
              }),
              Err(_) => None,
            }
          }
        }
        None => None,
      };

      for Edict { id, amount, output } in runestone.edicts {
        // Skip edicts not referring to valid outputs
        if output >= tx.output.len() as u128 {
          continue;
        }

        let (balance, id) = if id == 0 {
          // If this edict allocates new issuance runes, skip it
          // if no issuance was present, or if the issuance was invalid.
          // Additionally, replace ID 0 with the newly assigned ID, and
          // get the unallocated balance of the issuance.
          match allocation.as_mut() {
            Some(Allocation { balance, id, .. }) => (balance, *id),
            None => continue,
          }
        } else {
          // Get the unallocated balance of the given ID
          match unallocated.get_mut(&id) {
            Some(balance) => (balance, id),
            None => continue,
          }
        };

        // Get the allocatable amount
        let amount = if amount == 0 {
          *balance
        } else {
          amount.min(*balance)
        };

        // If the amount to be allocated is greater than zero,
        // deduct it from the remaining balance, and increment
        // the allocated entry.
        if amount > 0 {
          *balance -= amount;
          *allocated[output as usize].entry(id).or_default() += amount;
        }
      }

      if let Some(Allocation {
        balance,
        divisibility,
        id,
        rune,
        symbol,
      }) = allocation
      {
<<<<<<< HEAD
        // Calculate the allocated supply
        let supply = u128::max_value() - balance;

        // If no runes were allocated, ignore this issuance
        if supply > 0 {
          let id = RuneId::try_from(id).unwrap();
          self.rune_to_id.insert(rune.0, id.store())?;
          self.transaction_id_to_rune.insert(&txid.store(), rune.0)?;
          self.id_to_entry.insert(
            id.store(),
            RuneEntry {
              burned: 0,
              divisibility,
              etching: txid,
              rarity: if self.count == 0 {
                self.rarity
              } else {
                Rarity::Common
              },
              rune,
              supply,
              timestamp,
            }
            .store(),
          )?;
        }
        self.count += 1;
=======
        let id = RuneId::try_from(id).unwrap();
        self.rune_to_id.insert(rune.0, id.store())?;
        self.id_to_entry.insert(
          id.store(),
          RuneEntry {
            burned: 0,
            divisibility,
            etching: txid,
            rune,
            supply: u128::max_value() - balance,
            symbol,
          }
          .store(),
        )?;
>>>>>>> 659ce6c8
      }
    }

    // Assign all un-allocated runes to the first non OP_RETURN output
    if let Some((vout, _)) = tx
      .output
      .iter()
      .enumerate()
      .find(|(_, tx_out)| !tx_out.script_pubkey.is_op_return())
    {
      for (id, balance) in unallocated {
        if balance > 0 {
          *allocated[vout].entry(id).or_default() += balance;
        }
      }
    }

    let mut burned: HashMap<u128, u128> = HashMap::new();

    // update outpoint balances
    let mut buffer: Vec<u8> = Vec::new();
    for (vout, balances) in allocated.into_iter().enumerate() {
      if balances.is_empty() {
        continue;
      }

      // increment burned balances
      if tx.output[vout].script_pubkey.is_op_return() {
        for (id, balance) in &balances {
          *burned.entry(*id).or_default() += balance;
        }
      }

      buffer.clear();

      let mut balances = balances.into_iter().collect::<Vec<(u128, u128)>>();

      // Sort balances by id so tests can assert balances in a fixed order
      balances.sort();

      for (id, balance) in balances {
        varint::encode_to_vec(id, &mut buffer);
        varint::encode_to_vec(balance, &mut buffer);
      }

      self.outpoint_to_balances.insert(
        &OutPoint {
          txid,
          vout: vout.try_into().unwrap(),
        }
        .store(),
        buffer.as_slice(),
      )?;
    }

    // increment entries with burned runes
    for (id, amount) in burned {
      let id = RuneId::try_from(id).unwrap().store();
      let mut entry = RuneEntry::load(self.id_to_entry.get(id)?.unwrap().value());
      entry.burned += amount;
      self.id_to_entry.insert(id, entry.store())?;
    }

    Ok(())
  }
}<|MERGE_RESOLUTION|>--- conflicted
+++ resolved
@@ -16,45 +16,32 @@
   id_to_entry: &'a mut Table<'db, 'tx, RuneIdValue, RuneEntryValue>,
   minimum: Rune,
   outpoint_to_balances: &'a mut Table<'db, 'tx, &'static OutPointValue, &'static [u8]>,
-<<<<<<< HEAD
-  rarity: Rarity,
   rune_to_id: &'a mut Table<'db, 'tx, u128, RuneIdValue>,
+  timestamp: u32,
   transaction_id_to_rune: &'a mut Table<'db, 'tx, &'static TxidValue, u128>,
-=======
-  rune_to_id: &'a mut Table<'db, 'tx, u128, RuneIdValue>,
->>>>>>> 659ce6c8
 }
 
 impl<'a, 'db, 'tx> RuneUpdater<'a, 'db, 'tx> {
   pub(super) fn new(
     height: u64,
+    id_to_entry: &'a mut Table<'db, 'tx, RuneIdValue, RuneEntryValue>,
     outpoint_to_balances: &'a mut Table<'db, 'tx, &'static OutPointValue, &'static [u8]>,
-    id_to_entry: &'a mut Table<'db, 'tx, RuneIdValue, RuneEntryValue>,
     rune_to_id: &'a mut Table<'db, 'tx, u128, RuneIdValue>,
+    timestamp: u32,
     transaction_id_to_rune: &'a mut Table<'db, 'tx, &'static TxidValue, u128>,
   ) -> Self {
     Self {
-<<<<<<< HEAD
-      count: 0,
-=======
->>>>>>> 659ce6c8
       height,
       id_to_entry,
       minimum: Rune::minimum_at_height(Height(height)),
       outpoint_to_balances,
-      rarity: Height(height).starting_sat().rarity(),
       rune_to_id,
+      timestamp,
       transaction_id_to_rune,
     }
   }
 
-  pub(super) fn index_runes(
-    &mut self,
-    timestamp: u32,
-    index: usize,
-    tx: &Transaction,
-    txid: Txid,
-  ) -> Result<()> {
+  pub(super) fn index_runes(&mut self, index: usize, tx: &Transaction, txid: Txid) -> Result<()> {
     let runestone = Runestone::from_transaction(tx);
 
     // A mapping of rune ID to un-allocated balance of that rune
@@ -156,37 +143,9 @@
         symbol,
       }) = allocation
       {
-<<<<<<< HEAD
-        // Calculate the allocated supply
-        let supply = u128::max_value() - balance;
-
-        // If no runes were allocated, ignore this issuance
-        if supply > 0 {
-          let id = RuneId::try_from(id).unwrap();
-          self.rune_to_id.insert(rune.0, id.store())?;
-          self.transaction_id_to_rune.insert(&txid.store(), rune.0)?;
-          self.id_to_entry.insert(
-            id.store(),
-            RuneEntry {
-              burned: 0,
-              divisibility,
-              etching: txid,
-              rarity: if self.count == 0 {
-                self.rarity
-              } else {
-                Rarity::Common
-              },
-              rune,
-              supply,
-              timestamp,
-            }
-            .store(),
-          )?;
-        }
-        self.count += 1;
-=======
         let id = RuneId::try_from(id).unwrap();
         self.rune_to_id.insert(rune.0, id.store())?;
+        self.transaction_id_to_rune.insert(&txid.store(), rune.0)?;
         self.id_to_entry.insert(
           id.store(),
           RuneEntry {
@@ -196,10 +155,10 @@
             rune,
             supply: u128::max_value() - balance,
             symbol,
+            timestamp: self.timestamp,
           }
           .store(),
         )?;
->>>>>>> 659ce6c8
       }
     }
 
