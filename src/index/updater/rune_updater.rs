--- conflicted
+++ resolved
@@ -116,7 +116,6 @@
           }
         };
 
-<<<<<<< HEAD
         if output == tx.output.len() as u128 {
           // find non-OP_RETURN outputs
           let destinations = tx
@@ -147,15 +146,11 @@
           }
         } else {
           // Get the allocatable amount
-          let amount = amount.min(*balance);
-=======
-        // Get the allocatable amount
-        let amount = if amount == 0 {
-          *balance
-        } else {
-          amount.min(*balance)
-        };
->>>>>>> 659ce6c8
+          let amount = if amount == 0 {
+            *balance
+          } else {
+            amount.min(*balance)
+          };
 
           // If the amount to be allocated is greater than zero,
           // deduct it from the remaining balance, and increment
