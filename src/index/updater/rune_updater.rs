use {
  super::*,
  crate::runes::{varint, Edict, Runestone},
};

struct Allocation {
  balance: u128,
  divisibility: u8,
  id: u128,
  rune: Rune,
  symbol: Option<char>,
}

pub(super) struct RuneUpdater<'a, 'db, 'tx> {
  height: u64,
  id_to_entry: &'a mut Table<'db, 'tx, RuneIdValue, RuneEntryValue>,
  minimum: Rune,
  outpoint_to_balances: &'a mut Table<'db, 'tx, &'static OutPointValue, &'static [u8]>,
  rune_to_id: &'a mut Table<'db, 'tx, u128, RuneIdValue>,
}

impl<'a, 'db, 'tx> RuneUpdater<'a, 'db, 'tx> {
  pub(super) fn new(
    height: u64,
    outpoint_to_balances: &'a mut Table<'db, 'tx, &'static OutPointValue, &'static [u8]>,
    id_to_entry: &'a mut Table<'db, 'tx, RuneIdValue, RuneEntryValue>,
    rune_to_id: &'a mut Table<'db, 'tx, u128, RuneIdValue>,
  ) -> Self {
    Self {
      height,
      id_to_entry,
      minimum: Rune::minimum_at_height(Height(height)),
      outpoint_to_balances,
      rune_to_id,
    }
  }

  pub(super) fn index_runes(&mut self, index: usize, tx: &Transaction, txid: Txid) -> Result<()> {
    let runestone = Runestone::from_transaction(tx);

    // A mapping of rune ID to un-allocated balance of that rune
    let mut unallocated: HashMap<u128, u128> = HashMap::new();

    // Increment unallocated runes with the runes in this transaction's inputs
    for input in &tx.input {
      if let Some(guard) = self
        .outpoint_to_balances
        .remove(&input.previous_output.store())?
      {
        let buffer = guard.value();
        let mut i = 0;
        while i < buffer.len() {
          let (id, len) = varint::decode(&buffer[i..])?;
          i += len;
          let (balance, len) = varint::decode(&buffer[i..])?;
          i += len;
          *unallocated.entry(id).or_default() += balance;
        }
      }
    }

    // A vector of allocated transaction output rune balances
    let mut allocated: Vec<HashMap<u128, u128>> = vec![HashMap::new(); tx.output.len()];

    if let Some(runestone) = runestone {
      // Determine if this runestone conains a valid issuance
      let mut allocation = match runestone.etching {
        Some(etching) => {
          // If the issuance symbol is already taken, the issuance is ignored
          if etching.rune < self.minimum || self.rune_to_id.get(etching.rune.0)?.is_some() {
            None
          } else {
            // Construct an allocation, representing the new runes that may be
            // allocated. Beware: Because it would require constructing a block
            // with 2**16 + 1 transactions, there is no test that checks that
            // an eching in a transaction with an out-of-bounds index is
            // ignored.
            match u16::try_from(index) {
              Ok(index) => Some(Allocation {
                balance: u128::max_value(),
                divisibility: etching.divisibility,
                id: u128::from(self.height) << 16 | u128::from(index),
                rune: etching.rune,
                symbol: etching.symbol,
              }),
              Err(_) => None,
            }
          }
        }
        None => None,
      };

      for Edict { id, amount, output } in runestone.edicts {
        // Skip edicts not referring to valid outputs
        if output >= tx.output.len() as u128 {
          continue;
        }

        let (balance, id) = if id == 0 {
          // If this edict allocates new issuance runes, skip it
          // if no issuance was present, or if the issuance was invalid.
          // Additionally, replace ID 0 with the newly assigned ID, and
          // get the unallocated balance of the issuance.
          match allocation.as_mut() {
            Some(Allocation { balance, id, .. }) => (balance, *id),
            None => continue,
          }
        } else {
          // Get the unallocated balance of the given ID
          match unallocated.get_mut(&id) {
            Some(balance) => (balance, id),
            None => continue,
          }
        };

        // Get the allocatable amount
        let amount = amount.min(*balance);

        // If the amount to be allocated is greater than zero,
        // deduct it from the remaining balance, and increment
        // the allocated entry.
        if amount > 0 {
          *balance -= amount;
          *allocated[output as usize].entry(id).or_default() += amount;
        }
      }

      if let Some(Allocation {
        balance,
        divisibility,
        id,
        rune,
        symbol,
      }) = allocation
      {
        // Calculate the allocated supply
        let supply = u128::max_value() - balance;
<<<<<<< HEAD
        let id = RuneId::try_from(id).unwrap();
        self.rune_to_id.insert(rune.0, id.store())?;
        self.id_to_entry.insert(
          id.store(),
          RuneEntry {
            burned: 0,
            divisibility,
            etching: txid,
            rarity: if self.count == 0 {
              self.rarity
            } else {
              Rarity::Common
            },
            rune,
            supply,
          }
          .store(),
        )?;
        self.count += 1;
=======

        // If no runes were allocated, ignore this issuance
        if supply > 0 {
          let id = RuneId::try_from(id).unwrap();
          self.rune_to_id.insert(rune.0, id.store())?;
          self.id_to_entry.insert(
            id.store(),
            RuneEntry {
              burned: 0,
              divisibility,
              etching: txid,
              rune,
              supply,
              symbol,
            }
            .store(),
          )?;
        }
>>>>>>> 722d11ef
      }
    }

    // Assign all un-allocated runes to the first non OP_RETURN output
    if let Some((vout, _)) = tx
      .output
      .iter()
      .enumerate()
      .find(|(_, tx_out)| !tx_out.script_pubkey.is_op_return())
    {
      for (id, balance) in unallocated {
        *allocated[vout].entry(id).or_default() += balance;
      }
    }

    let mut burned: HashMap<u128, u128> = HashMap::new();

    // update outpoint balances
    let mut buffer: Vec<u8> = Vec::new();
    for (vout, balances) in allocated.into_iter().enumerate() {
      if balances.is_empty() {
        continue;
      }

      // increment burned balances
      if tx.output[vout].script_pubkey.is_op_return() {
        for (id, balance) in &balances {
          *burned.entry(*id).or_default() += balance;
        }
      }

      buffer.clear();

      let mut balances = balances.into_iter().collect::<Vec<(u128, u128)>>();

      // Sort balances by id so tests can assert balances in a fixed order
      balances.sort();

      for (id, balance) in balances {
        varint::encode_to_vec(id, &mut buffer);
        varint::encode_to_vec(balance, &mut buffer);
      }

      self.outpoint_to_balances.insert(
        &OutPoint {
          txid,
          vout: vout.try_into().unwrap(),
        }
        .store(),
        buffer.as_slice(),
      )?;
    }

    // increment entries with burned runes
    for (id, amount) in burned {
      let id = RuneId::try_from(id).unwrap().store();
      let mut entry = RuneEntry::load(self.id_to_entry.get(id)?.unwrap().value());
      entry.burned += amount;
      self.id_to_entry.insert(id, entry.store())?;
    }

    Ok(())
  }
}<|MERGE_RESOLUTION|>--- conflicted
+++ resolved
@@ -133,9 +133,6 @@
         symbol,
       }) = allocation
       {
-        // Calculate the allocated supply
-        let supply = u128::max_value() - balance;
-<<<<<<< HEAD
         let id = RuneId::try_from(id).unwrap();
         self.rune_to_id.insert(rune.0, id.store())?;
         self.id_to_entry.insert(
@@ -144,37 +141,12 @@
             burned: 0,
             divisibility,
             etching: txid,
-            rarity: if self.count == 0 {
-              self.rarity
-            } else {
-              Rarity::Common
-            },
             rune,
-            supply,
+            supply: u128::max_value() - balance,
+            symbol,
           }
           .store(),
         )?;
-        self.count += 1;
-=======
-
-        // If no runes were allocated, ignore this issuance
-        if supply > 0 {
-          let id = RuneId::try_from(id).unwrap();
-          self.rune_to_id.insert(rune.0, id.store())?;
-          self.id_to_entry.insert(
-            id.store(),
-            RuneEntry {
-              burned: 0,
-              divisibility,
-              etching: txid,
-              rune,
-              supply,
-              symbol,
-            }
-            .store(),
-          )?;
-        }
->>>>>>> 722d11ef
       }
     }
 
