use {
  super::*,
  crate::runes::{varint, Edict, Runestone},
};

struct Allocation {
  balance: u128,
  divisibility: u8,
  id: u128,
  rune: Rune,
  symbol: Option<char>,
}

pub(super) struct RuneUpdater<'a, 'db, 'tx> {
  height: u64,
  id_to_entry: &'a mut Table<'db, 'tx, RuneIdValue, RuneEntryValue>,
  minimum: Rune,
  outpoint_to_balances: &'a mut Table<'db, 'tx, &'static OutPointValue, &'static [u8]>,
  rune_to_id: &'a mut Table<'db, 'tx, u128, RuneIdValue>,
}

impl<'a, 'db, 'tx> RuneUpdater<'a, 'db, 'tx> {
  pub(super) fn new(
    height: u64,
    outpoint_to_balances: &'a mut Table<'db, 'tx, &'static OutPointValue, &'static [u8]>,
    id_to_entry: &'a mut Table<'db, 'tx, RuneIdValue, RuneEntryValue>,
    rune_to_id: &'a mut Table<'db, 'tx, u128, RuneIdValue>,
  ) -> Self {
    Self {
      height,
      id_to_entry,
      minimum: Rune::minimum_at_height(Height(height)),
      outpoint_to_balances,
      rune_to_id,
    }
  }

  pub(super) fn index_runes(&mut self, index: usize, tx: &Transaction, txid: Txid) -> Result<()> {
    let runestone = Runestone::from_transaction(tx);

    // A mapping of rune ID to un-allocated balance of that rune
    let mut unallocated: HashMap<u128, u128> = HashMap::new();

    // Increment unallocated runes with the runes in this transaction's inputs
    for input in &tx.input {
      if let Some(guard) = self
        .outpoint_to_balances
        .remove(&input.previous_output.store())?
      {
        let buffer = guard.value();
        let mut i = 0;
        while i < buffer.len() {
          let (id, len) = varint::decode(&buffer[i..])?;
          i += len;
          let (balance, len) = varint::decode(&buffer[i..])?;
          i += len;
          *unallocated.entry(id).or_default() += balance;
        }
      }
    }

    let burn = runestone
      .as_ref()
      .map(|runestone| runestone.burn)
      .unwrap_or_default();

    // A vector of allocated transaction output rune balances
    let mut allocated: Vec<HashMap<u128, u128>> = vec![HashMap::new(); tx.output.len()];

    if let Some(runestone) = runestone {
      // Determine if this runestone conains a valid issuance
      let mut allocation = match runestone.etching {
        Some(etching) => {
          // If the issuance symbol is already taken, the issuance is ignored
          if etching.rune < self.minimum || self.rune_to_id.get(etching.rune.0)?.is_some() {
            None
          } else {
            // Construct an allocation, representing the new runes that may be
            // allocated. Beware: Because it would require constructing a block
            // with 2**16 + 1 transactions, there is no test that checks that
            // an eching in a transaction with an out-of-bounds index is
            // ignored.
            match u16::try_from(index) {
              Ok(index) => Some(Allocation {
                balance: u128::max_value(),
                divisibility: etching.divisibility,
                id: u128::from(self.height) << 16 | u128::from(index),
                rune: etching.rune,
                symbol: etching.symbol,
              }),
              Err(_) => None,
            }
          }
        }
        None => None,
      };

<<<<<<< HEAD
      for Edict { id, amount, output } in runestone.edicts {
        // Skip edicts not referring to valid outputs
        if output > tx.output.len() as u128 {
          continue;
        }

        let (balance, id) = if id == 0 {
          // If this edict allocates new issuance runes, skip it
          // if no issuance was present, or if the issuance was invalid.
          // Additionally, replace ID 0 with the newly assigned ID, and
          // get the unallocated balance of the issuance.
          match allocation.as_mut() {
            Some(Allocation { balance, id, .. }) => (balance, *id),
            None => continue,
=======
      if !burn {
        for Edict { id, amount, output } in runestone.edicts {
          // Skip edicts not referring to valid outputs
          if output >= tx.output.len() as u128 {
            continue;
>>>>>>> e724dfcd
          }

          let (balance, id) = if id == 0 {
            // If this edict allocates new issuance runes, skip it
            // if no issuance was present, or if the issuance was invalid.
            // Additionally, replace ID 0 with the newly assigned ID, and
            // get the unallocated balance of the issuance.
            match allocation.as_mut() {
              Some(Allocation { balance, id, .. }) => (balance, *id),
              None => continue,
            }
          } else {
            // Get the unallocated balance of the given ID
            match unallocated.get_mut(&id) {
              Some(balance) => (balance, id),
              None => continue,
            }
          };

          // Get the allocatable amount
          let amount = if amount == 0 {
            *balance
          } else {
            amount.min(*balance)
          };

          // If the amount to be allocated is greater than zero,
          // deduct it from the remaining balance, and increment
          // the allocated entry.
          if amount > 0 {
            *balance -= amount;
            *allocated[output as usize].entry(id).or_default() += amount;
          }
<<<<<<< HEAD
        };

        if output == tx.output.len() as u128 {
          // find non-OP_RETURN outputs
          let destinations = tx
            .output
            .iter()
            .enumerate()
            .filter_map(|(output, tx_out)| (!tx_out.script_pubkey.is_op_return()).then_some(output))
            .collect::<Vec<usize>>();

          if amount == 0 {
            // if amount is zero, divide balance between eligible outputs
            let amount = *balance / destinations.len() as u128;

            for output in destinations {
              *balance -= amount;
              *allocated[output].entry(id).or_default() += amount;
            }
          } else {
            // if amount is non-zero, distribute amount to eligible outputs
            for output in destinations {
              let amount = amount.min(*balance);

              if amount > 0 {
                *balance -= amount;
                *allocated[output].entry(id).or_default() += amount;
              }
            }
          }
        } else {
          // Get the allocatable amount
          let amount = if amount == 0 {
            *balance
          } else {
            amount.min(*balance)
          };

          // If the amount to be allocated is greater than zero,
          // deduct it from the remaining balance, and increment
          // the allocated entry.
          if amount > 0 {
            *balance -= amount;
            *allocated[output as usize].entry(id).or_default() += amount;
          }
=======
>>>>>>> e724dfcd
        }
      }

      if let Some(Allocation {
        balance,
        divisibility,
        id,
        rune,
        symbol,
      }) = allocation
      {
        let id = RuneId::try_from(id).unwrap();
        self.rune_to_id.insert(rune.0, id.store())?;
        self.id_to_entry.insert(
          id.store(),
          RuneEntry {
            burned: 0,
            divisibility,
            etching: txid,
            rune,
            supply: u128::max_value() - balance,
            symbol,
          }
          .store(),
        )?;
      }
    }

    let mut burned: HashMap<u128, u128> = HashMap::new();

    if burn {
      for (id, balance) in unallocated {
        *burned.entry(id).or_default() += balance;
      }
    } else {
      // Assign all un-allocated runes to the first non OP_RETURN output
      if let Some((vout, _)) = tx
        .output
        .iter()
        .enumerate()
        .find(|(_, tx_out)| !tx_out.script_pubkey.is_op_return())
      {
        for (id, balance) in unallocated {
          if balance > 0 {
            *allocated[vout].entry(id).or_default() += balance;
          }
        }
      }
    }

    // update outpoint balances
    let mut buffer: Vec<u8> = Vec::new();
    for (vout, balances) in allocated.into_iter().enumerate() {
      if balances.is_empty() {
        continue;
      }

      // increment burned balances
      if tx.output[vout].script_pubkey.is_op_return() {
        for (id, balance) in &balances {
          *burned.entry(*id).or_default() += balance;
        }
      }

      buffer.clear();

      let mut balances = balances.into_iter().collect::<Vec<(u128, u128)>>();

      // Sort balances by id so tests can assert balances in a fixed order
      balances.sort();

      for (id, balance) in balances {
        varint::encode_to_vec(id, &mut buffer);
        varint::encode_to_vec(balance, &mut buffer);
      }

      self.outpoint_to_balances.insert(
        &OutPoint {
          txid,
          vout: vout.try_into().unwrap(),
        }
        .store(),
        buffer.as_slice(),
      )?;
    }

    // increment entries with burned runes
    for (id, amount) in burned {
      let id = RuneId::try_from(id).unwrap().store();
      let mut entry = RuneEntry::load(self.id_to_entry.get(id)?.unwrap().value());
      entry.burned += amount;
      self.id_to_entry.insert(id, entry.store())?;
    }

    Ok(())
  }
}<|MERGE_RESOLUTION|>--- conflicted
+++ resolved
@@ -95,28 +95,11 @@
         None => None,
       };
 
-<<<<<<< HEAD
-      for Edict { id, amount, output } in runestone.edicts {
-        // Skip edicts not referring to valid outputs
-        if output > tx.output.len() as u128 {
-          continue;
-        }
-
-        let (balance, id) = if id == 0 {
-          // If this edict allocates new issuance runes, skip it
-          // if no issuance was present, or if the issuance was invalid.
-          // Additionally, replace ID 0 with the newly assigned ID, and
-          // get the unallocated balance of the issuance.
-          match allocation.as_mut() {
-            Some(Allocation { balance, id, .. }) => (balance, *id),
-            None => continue,
-=======
       if !burn {
         for Edict { id, amount, output } in runestone.edicts {
           // Skip edicts not referring to valid outputs
-          if output >= tx.output.len() as u128 {
+          if output > tx.output.len() as u128 {
             continue;
->>>>>>> e724dfcd
           }
 
           let (balance, id) = if id == 0 {
@@ -136,68 +119,52 @@
             }
           };
 
-          // Get the allocatable amount
-          let amount = if amount == 0 {
-            *balance
-          } else {
-            amount.min(*balance)
-          };
-
-          // If the amount to be allocated is greater than zero,
-          // deduct it from the remaining balance, and increment
-          // the allocated entry.
-          if amount > 0 {
-            *balance -= amount;
-            *allocated[output as usize].entry(id).or_default() += amount;
-          }
-<<<<<<< HEAD
-        };
-
-        if output == tx.output.len() as u128 {
-          // find non-OP_RETURN outputs
-          let destinations = tx
-            .output
-            .iter()
-            .enumerate()
-            .filter_map(|(output, tx_out)| (!tx_out.script_pubkey.is_op_return()).then_some(output))
-            .collect::<Vec<usize>>();
-
-          if amount == 0 {
-            // if amount is zero, divide balance between eligible outputs
-            let amount = *balance / destinations.len() as u128;
-
-            for output in destinations {
-              *balance -= amount;
-              *allocated[output].entry(id).or_default() += amount;
-            }
-          } else {
-            // if amount is non-zero, distribute amount to eligible outputs
-            for output in destinations {
-              let amount = amount.min(*balance);
-
-              if amount > 0 {
+          if output == tx.output.len() as u128 {
+            // find non-OP_RETURN outputs
+            let destinations = tx
+              .output
+              .iter()
+              .enumerate()
+              .filter_map(|(output, tx_out)| {
+                (!tx_out.script_pubkey.is_op_return()).then_some(output)
+              })
+              .collect::<Vec<usize>>();
+
+            if amount == 0 {
+              // if amount is zero, divide balance between eligible outputs
+              let amount = *balance / destinations.len() as u128;
+
+              for output in destinations {
                 *balance -= amount;
                 *allocated[output].entry(id).or_default() += amount;
               }
-            }
-          }
-        } else {
-          // Get the allocatable amount
-          let amount = if amount == 0 {
-            *balance
+            } else {
+              // if amount is non-zero, distribute amount to eligible outputs
+              for output in destinations {
+                let amount = amount.min(*balance);
+
+                if amount > 0 {
+                  *balance -= amount;
+                  *allocated[output].entry(id).or_default() += amount;
+                }
+              }
+            }
           } else {
-            amount.min(*balance)
-          };
-
-          // If the amount to be allocated is greater than zero,
-          // deduct it from the remaining balance, and increment
-          // the allocated entry.
-          if amount > 0 {
-            *balance -= amount;
-            *allocated[output as usize].entry(id).or_default() += amount;
-          }
-=======
->>>>>>> e724dfcd
+            // Get the allocatable amount
+            let amount = if amount == 0 {
+              *balance
+            } else {
+              amount.min(*balance)
+            };
+
+            // If the amount to be allocated is greater than zero,
+            // deduct it from the remaining balance, and increment
+            // the allocated entry.
+            if amount > 0 {
+              *balance -= amount;
+              *allocated[output as usize].entry(id).or_default() += amount;
+            }
+          }
         }
       }
 
