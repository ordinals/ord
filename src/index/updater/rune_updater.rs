use {
  super::*,
  crate::runes::{varint, Edict, Runestone},
};

struct Allocation {
  balance: u128,
  divisibility: u8,
  id: u128,
  rune: Rune,
}

pub(super) struct RuneUpdater<'a, 'db, 'tx> {
  count: usize,
  height: u64,
  id_to_entry: &'a mut Table<'db, 'tx, RuneIdValue, RuneEntryValue>,
  minimum: Rune,
  outpoint_to_balances: &'a mut Table<'db, 'tx, &'static OutPointValue, &'static [u8]>,
  rune_to_id: &'a mut Table<'db, 'tx, u128, RuneIdValue>,
  rarity: Rarity,
}

impl<'a, 'db, 'tx> RuneUpdater<'a, 'db, 'tx> {
  pub(super) fn new(
    height: u64,
    outpoint_to_balances: &'a mut Table<'db, 'tx, &'static OutPointValue, &'static [u8]>,
    id_to_entry: &'a mut Table<'db, 'tx, RuneIdValue, RuneEntryValue>,
    rune_to_id: &'a mut Table<'db, 'tx, u128, RuneIdValue>,
  ) -> Self {
    Self {
      count: 0,
      rarity: Height(height).starting_sat().rarity(),
      height,
      id_to_entry,
      minimum: Rune::minimum_at_height(Height(height)),
      outpoint_to_balances,
      rune_to_id,
    }
  }

  pub(super) fn index_runes(&mut self, index: usize, tx: &Transaction, txid: Txid) -> Result<()> {
    let runestone = Runestone::from_transaction(tx);

    // A mapping of rune ID to un-allocated balance of that rune
    let mut unallocated: HashMap<u128, u128> = HashMap::new();

    // Increment unallocated runes with the runes in this transaction's inputs
    for input in &tx.input {
      if let Some(guard) = self
        .outpoint_to_balances
        .remove(&input.previous_output.store())?
      {
        let buffer = guard.value();
        let mut i = 0;
        while i < buffer.len() {
          let (id, len) = varint::decode(&buffer[i..])?;
          i += len;
          let (balance, len) = varint::decode(&buffer[i..])?;
          i += len;
          *unallocated.entry(id).or_default() += balance;
        }
      }
    }

    // A vector of allocated transaction output rune balances
    let mut allocated: Vec<HashMap<u128, u128>> = vec![HashMap::new(); tx.output.len()];

    if let Some(runestone) = runestone {
      // Determine if this runestone conains a valid issuance
      let mut allocation = match runestone.etching {
        Some(etching) => {
          // If the issuance symbol is already taken, the issuance is ignored
          if etching.rune < self.minimum || self.rune_to_id.get(etching.rune.0)?.is_some() {
            None
          } else {
            // Construct an allocation, representing the new runes that may be
            // allocated. Beware: Because it would require constructing a block
            // with 2**16 + 1 transactions, there is no test that checks that
            // an eching in a transaction with an out-of-bounds index is
            // ignored.
            match u16::try_from(index) {
              Ok(index) => Some(Allocation {
                id: u128::from(self.height) << 16 | u128::from(index),
                balance: u128::max_value(),
                rune: etching.rune,
                divisibility: etching.divisibility,
              }),
              Err(_) => None,
            }
          }
        }
        None => None,
      };

      for Edict { id, amount, output } in runestone.edicts {
        // Skip edicts not referring to valid outputs
        if output >= tx.output.len() as u128 {
          continue;
        }

        let (balance, id) = if id == 0 {
          // If this edict allocates new issuance runes, skip it
          // if no issuance was present, or if the issuance was invalid.
          // Additionally, replace ID 0 with the newly assigned ID, and
          // get the unallocated balance of the issuance.
          match allocation.as_mut() {
            Some(Allocation { balance, id, .. }) => (balance, *id),
            None => continue,
          }
        } else {
          // Get the unallocated balance of the given ID
          match unallocated.get_mut(&id) {
            Some(balance) => (balance, id),
            None => continue,
          }
        };

        // Get the allocatable amount
        let amount = amount.min(*balance);

        // If the amount to be allocated is greater than zero,
        // deduct it from the remaining balance, and increment
        // the allocated entry.
        if amount > 0 {
          *balance -= amount;
          *allocated[output as usize].entry(id).or_default() += amount;
        }
      }

      if let Some(Allocation {
        id,
        balance,
        rune,
        divisibility,
      }) = allocation
      {
        // Calculate the allocated supply
        let supply = u128::max_value() - balance;

        // If no runes were allocated, ignore this issuance
        if supply > 0 {
          let id = RuneId::try_from(id).unwrap();
          self.rune_to_id.insert(rune.0, id.store())?;
          self.id_to_entry.insert(
            id.store(),
            RuneEntry {
<<<<<<< HEAD
              divisibility,
              etching: txid,
=======
              burned: 0,
>>>>>>> a921f27c
              rarity: if self.count == 0 {
                self.rarity
              } else {
                Rarity::Common
              },
              rune,
              supply,
            }
            .store(),
          )?;
        }
        self.count += 1;
      }
    }

    // Assign all un-allocated runes to the first non OP_RETURN output
    if let Some((vout, _)) = tx
      .output
      .iter()
      .enumerate()
      .find(|(_, tx_out)| !tx_out.script_pubkey.is_op_return())
    {
      for (id, balance) in unallocated {
        *allocated[vout].entry(id).or_default() += balance;
      }
    }

    let mut burned: HashMap<u128, u128> = HashMap::new();

    // update outpoint balances
    let mut buffer: Vec<u8> = Vec::new();
    for (vout, balances) in allocated.into_iter().enumerate() {
      if balances.is_empty() {
        continue;
      }

      // increment burned balances
      if tx.output[vout].script_pubkey.is_op_return() {
        for (id, balance) in &balances {
          *burned.entry(*id).or_default() += balance;
        }
      }

      buffer.clear();

      let mut balances = balances.into_iter().collect::<Vec<(u128, u128)>>();

      // Sort balances by id so tests can assert balances in a fixed order
      balances.sort();

      for (id, balance) in balances {
        varint::encode_to_vec(id, &mut buffer);
        varint::encode_to_vec(balance, &mut buffer);
      }

      self.outpoint_to_balances.insert(
        &OutPoint {
          txid,
          vout: vout.try_into().unwrap(),
        }
        .store(),
        buffer.as_slice(),
      )?;
    }

    // increment entries with burned runes
    for (id, amount) in burned {
      let id = RuneId::try_from(id).unwrap().store();
      let mut entry = RuneEntry::load(self.id_to_entry.get(id)?.unwrap().value());
      entry.burned += amount;
      self.id_to_entry.insert(id, entry.store())?;
    }

    Ok(())
  }
}<|MERGE_RESOLUTION|>--- conflicted
+++ resolved
@@ -80,10 +80,10 @@
             // ignored.
             match u16::try_from(index) {
               Ok(index) => Some(Allocation {
+                balance: u128::max_value(),
+                divisibility: etching.divisibility,
                 id: u128::from(self.height) << 16 | u128::from(index),
-                balance: u128::max_value(),
                 rune: etching.rune,
-                divisibility: etching.divisibility,
               }),
               Err(_) => None,
             }
@@ -128,10 +128,10 @@
       }
 
       if let Some(Allocation {
+        balance,
+        divisibility,
         id,
-        balance,
         rune,
-        divisibility,
       }) = allocation
       {
         // Calculate the allocated supply
@@ -144,12 +144,9 @@
           self.id_to_entry.insert(
             id.store(),
             RuneEntry {
-<<<<<<< HEAD
+              burned: 0,
               divisibility,
               etching: txid,
-=======
-              burned: 0,
->>>>>>> a921f27c
               rarity: if self.count == 0 {
                 self.rarity
               } else {
