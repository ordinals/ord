--- conflicted
+++ resolved
@@ -40,18 +40,8 @@
   pub(super) updates: HashMap<RuneId, RuneUpdate>,
 }
 
-<<<<<<< HEAD
-impl<'a, 'db, 'tx> RuneUpdater<'a, 'db, 'tx> {
+impl<'a, 'tx> RuneUpdater<'a, 'tx> {
   pub(super) fn index_runes(&mut self, tx_index: u32, tx: &Transaction, txid: Txid) -> Result<()> {
-=======
-impl<'a, 'tx> RuneUpdater<'a, 'tx> {
-  pub(super) fn index_runes(
-    &mut self,
-    tx_index: usize,
-    tx: &Transaction,
-    txid: Txid,
-  ) -> Result<()> {
->>>>>>> 2792551e
     let runestone = Runestone::from_transaction(tx);
 
     let mut unallocated = self.unallocated(tx)?;
