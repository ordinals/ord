--- conflicted
+++ resolved
@@ -292,18 +292,13 @@
     ordinal_ranges_written: &mut u64,
     outputs_traversed: &mut u64,
   ) -> Result {
-<<<<<<< HEAD
-    if let Some((ordinal, inscription)) = Inscription::from_transaction(tx, input_ordinal_ranges) {
-      let json = serde_json::to_string(&inscription)
-        .expect("Inscription serialization should always succeed");
-      ordinal_to_inscription.insert(&ordinal.n(), &json)?;
-=======
     if self.chain != Chain::Mainnet {
       if let Some((ordinal, inscription)) = Inscription::from_transaction(tx, input_ordinal_ranges)
       {
-        ordinal_to_inscription.insert(&ordinal.n(), &inscription.0)?;
-      }
->>>>>>> ecade4c9
+        let json = serde_json::to_string(&inscription)
+          .expect("Inscription serialization should always succeed");
+        ordinal_to_inscription.insert(&ordinal.n(), &json)?;
+      }
     }
 
     for (vout, output) in tx.output.iter().enumerate() {
