--- conflicted
+++ resolved
@@ -135,15 +135,11 @@
         progress_bar.inc(1);
 
         if progress_bar.position() > progress_bar.length().unwrap() {
-<<<<<<< HEAD
-          progress_bar.set_length(runtime.block_on(async { fetcher.get_block_count().await })? + 1);
-=======
           if let Ok(count) = index.client.get_block_count() {
             progress_bar.set_length(count + 1);
           } else {
             log::warn!("Failed to fetch latest block height");
           }
->>>>>>> d8857399
         }
       }
 
