--- conflicted
+++ resolved
@@ -412,7 +412,6 @@
     sat_ranges_written: &mut u64,
     outputs_in_block: &mut u64,
   ) -> Result<(), Error> {
-    let mut content_type_to_count = wtx.open_table(CONTENT_TYPE_TO_COUNT)?;
     let mut height_to_last_sequence_number = wtx.open_table(HEIGHT_TO_LAST_SEQUENCE_NUMBER)?;
     let mut home_inscriptions = wtx.open_table(HOME_INSCRIPTIONS)?;
     let mut inscription_number_to_sequence_number =
@@ -472,40 +471,6 @@
       }
     }
 
-<<<<<<< HEAD
-=======
-    if let Some(address_txout_receiver) = address_txout_receiver {
-      let mut script_pubkey_to_outpoint = wtx.open_multimap_table(SCRIPT_PUBKEY_TO_OUTPOINT)?;
-      for (tx, txid) in &block.txdata {
-        self.index_transaction_output_script_pubkeys(
-          tx,
-          txid,
-          address_txout_receiver,
-          utxo_cache,
-          &mut script_pubkey_to_outpoint,
-          &mut outpoint_to_txout,
-          index_inscriptions,
-        )?;
-      }
-    };
-
-    let mut height_to_block_header = wtx.open_table(HEIGHT_TO_BLOCK_HEADER)?;
-    let mut height_to_last_sequence_number = wtx.open_table(HEIGHT_TO_LAST_SEQUENCE_NUMBER)?;
-    let mut home_inscriptions = wtx.open_table(HOME_INSCRIPTIONS)?;
-    let mut inscription_id_to_sequence_number =
-      wtx.open_table(INSCRIPTION_ID_TO_SEQUENCE_NUMBER)?;
-    let mut inscription_number_to_sequence_number =
-      wtx.open_table(INSCRIPTION_NUMBER_TO_SEQUENCE_NUMBER)?;
-    let mut sat_to_sequence_number = wtx.open_multimap_table(SAT_TO_SEQUENCE_NUMBER)?;
-    let mut satpoint_to_sequence_number = wtx.open_multimap_table(SATPOINT_TO_SEQUENCE_NUMBER)?;
-    let mut sequence_number_to_children = wtx.open_multimap_table(SEQUENCE_NUMBER_TO_CHILDREN)?;
-    let mut sequence_number_to_inscription_entry =
-      wtx.open_table(SEQUENCE_NUMBER_TO_INSCRIPTION_ENTRY)?;
-    let mut sequence_number_to_satpoint = wtx.open_table(SEQUENCE_NUMBER_TO_SATPOINT)?;
-    let mut statistic_to_count = wtx.open_table(STATISTIC_TO_COUNT)?;
-    let mut transaction_id_to_transaction = wtx.open_table(TRANSACTION_ID_TO_TRANSACTION)?;
-
->>>>>>> 3a50f671
     let mut lost_sats = statistic_to_count
       .get(&Statistic::LostSats.key())?
       .map(|lost_sats| lost_sats.value())
@@ -537,11 +502,6 @@
 
     let mut inscription_updater = InscriptionUpdater {
       blessed_inscription_count,
-<<<<<<< HEAD
-      content_type_to_count: &mut content_type_to_count,
-=======
-      chain: self.index.settings.chain(),
->>>>>>> 3a50f671
       cursed_inscription_count,
       flotsam: Vec::new(),
       height: self.height,
