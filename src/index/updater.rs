--- conflicted
+++ resolved
@@ -1,16 +1,11 @@
 use {
-<<<<<<< HEAD
-  self::inscription_updater::InscriptionUpdater,
   super::{p2p::Connection, *},
   bitcoin::hashes::Hash,
-  std::sync::mpsc,
-=======
   self::{inscription_updater::InscriptionUpdater, rune_updater::RuneUpdater},
   super::{fetcher::Fetcher, *},
   futures::future::try_join_all,
   std::sync::mpsc,
   tokio::sync::mpsc::{error::TryRecvError, Receiver, Sender},
->>>>>>> 8cdcca77
 };
 
 mod inscription_updater;
@@ -89,7 +84,6 @@
       Some(progress_bar)
     };
 
-<<<<<<< HEAD
     let hash = 'hash: {
       let Some(prev_height) = self.height.checked_sub(1) else { break 'hash Ok::<Option<BlockHash>, Error>(None); };
 
@@ -100,23 +94,7 @@
       Ok(Some(BlockHash::from_slice(hash)?))
     }?;
 
-    let rx = Self::fetch_blocks_from(index, self.height, hash, self.index_sats)?;
-
-    let mut uncommitted = 0;
-    let mut value_cache = HashMap::new();
-    loop {
-      let block = match rx.recv() {
-        Ok(Some(block)) => block,
-        Ok(None) => {
-          index.reorged.store(true, atomic::Ordering::Relaxed);
-          return Err(anyhow!("reorg detected at or before {}", self.height));
-        }
-        Err(mpsc::RecvError) => break,
-      };
-
-      self.index_block(index, &mut wtx, block, &mut value_cache)?;
-=======
-    let rx = Self::fetch_blocks_from(self.index, self.height, self.index.index_sats)?;
+    let rx = Self::fetch_blocks_from(self.index, self.height, hash, self.index.index_sats)?;
 
     let (mut outpoint_sender, mut value_receiver) = Self::spawn_fetcher(self.index)?;
 
@@ -128,10 +106,9 @@
         &mut outpoint_sender,
         &mut value_receiver,
         &mut wtx,
-        block,
+        block.unwrap(), // TODO
         &mut value_cache,
       )?;
->>>>>>> 8cdcca77
 
       if let Some(progress_bar) = &mut progress_bar {
         progress_bar.inc(1);
@@ -201,12 +178,8 @@
 
     let height_limit = index.height_limit;
 
-<<<<<<< HEAD
     let mut conn = Connection::connect(index.network, index.p2p_url.parse()?)
       .context("Failed to connect to P2P URL. Is listen=1 set in bitcoin.conf?")?;
-=======
-    let client = index.options.bitcoin_rpc_client()?;
->>>>>>> 8cdcca77
 
     let first_inscription_height = index.first_inscription_height;
 
@@ -300,6 +273,52 @@
     });
 
     Ok(rx)
+  }
+
+  fn get_block_with_retries(
+    client: &Client,
+    height: u64,
+    index_sats: bool,
+    first_inscription_height: u64,
+  ) -> Result<Option<Block>> {
+    let mut errors = 0;
+    loop {
+      match client
+        .get_block_hash(height)
+        .into_option()
+        .and_then(|option| {
+          option
+            .map(|hash| {
+              if index_sats || height >= first_inscription_height {
+                Ok(client.get_block(&hash)?)
+              } else {
+                Ok(Block {
+                  header: client.get_block_header(&hash)?,
+                  txdata: Vec::new(),
+                })
+              }
+            })
+            .transpose()
+        }) {
+        Err(err) => {
+          if cfg!(test) {
+            return Err(err);
+          }
+
+          errors += 1;
+          let seconds = 1 << errors;
+          log::warn!("failed to fetch block {height}, retrying in {seconds}s: {err}");
+
+          if seconds > 120 {
+            log::error!("would sleep for more than 120s, giving up");
+            return Err(err);
+          }
+
+          thread::sleep(Duration::from_secs(seconds));
+        }
+        Ok(result) => return Ok(result),
+      }
+    }
   }
 
   fn spawn_fetcher(index: &Index) -> Result<(Sender<OutPoint>, Receiver<u64>)> {
@@ -393,8 +412,6 @@
       block.txdata.len()
     );
 
-<<<<<<< HEAD
-=======
     // If value_receiver still has values something went wrong with the last block
     // Could be an assert, shouldn't recover from this and commit the last block
     let Err(TryRecvError::Empty) = value_receiver.try_recv() else {
@@ -441,7 +458,6 @@
 
     let mut height_to_block_hash = wtx.open_table(HEIGHT_TO_BLOCK_HASH)?;
     let mut height_to_last_sequence_number = wtx.open_table(HEIGHT_TO_LAST_SEQUENCE_NUMBER)?;
->>>>>>> 8cdcca77
     let mut inscription_id_to_inscription_entry =
       wtx.open_table(INSCRIPTION_ID_TO_INSCRIPTION_ENTRY)?;
     let mut inscription_id_to_satpoint = wtx.open_table(INSCRIPTION_ID_TO_SATPOINT)?;
