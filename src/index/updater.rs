--- conflicted
+++ resolved
@@ -378,13 +378,10 @@
     }
 
     let mut height_to_block_hash = wtx.open_table(HEIGHT_TO_BLOCK_HASH)?;
-<<<<<<< HEAD
     let mut content_hash_to_inscription_id =
       wtx.open_multimap_table(CONTENT_HASH_TO_INSCRIPTION_ID)?;
-=======
     let mut height_to_last_inscription_number =
       wtx.open_table(HEIGHT_TO_LAST_INSCRIPTION_NUMBER)?;
->>>>>>> 05c10a73
     let mut inscription_id_to_inscription_entry =
       wtx.open_table(INSCRIPTION_ID_TO_INSCRIPTION_ENTRY)?;
     let mut inscription_id_to_satpoint = wtx.open_table(INSCRIPTION_ID_TO_SATPOINT)?;
