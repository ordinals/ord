use {
  self::{inscription_updater::InscriptionUpdater, rune_updater::RuneUpdater},
  super::{fetcher::Fetcher, *},
  futures::future::try_join_all,
  std::sync::mpsc,
  tokio::sync::mpsc::{error::TryRecvError, Receiver, Sender},
};

mod inscription_updater;
mod rune_updater;

pub(crate) struct BlockData {
  pub(crate) header: Header,
  pub(crate) txdata: Vec<(Transaction, Txid)>,
}

impl From<Block> for BlockData {
  fn from(block: Block) -> Self {
    BlockData {
      header: block.header,
      txdata: block
        .txdata
        .into_iter()
        .map(|transaction| {
          let txid = transaction.txid();
          (transaction, txid)
        })
        .collect(),
    }
  }
}

pub(crate) struct Updater<'index> {
  range_cache: HashMap<OutPointValue, Vec<u8>>,
  height: u64,
  index: &'index Index,
  sat_ranges_since_flush: u64,
  outputs_cached: u64,
  outputs_inserted_since_flush: u64,
  outputs_traversed: u64,
}

impl<'index> Updater<'_> {
  pub(crate) fn new(index: &'index Index) -> Result<Updater<'index>> {
    Ok(Updater {
      range_cache: HashMap::new(),
      height: index.block_count()?,
      index,
      sat_ranges_since_flush: 0,
      outputs_cached: 0,
      outputs_inserted_since_flush: 0,
      outputs_traversed: 0,
    })
  }

  pub(crate) fn update_index(&mut self) -> Result {
    let mut wtx = self.index.begin_write()?;
    let starting_height = self.index.client.get_block_count()? + 1;

    wtx
      .open_table(WRITE_TRANSACTION_STARTING_BLOCK_COUNT_TO_TIMESTAMP)?
      .insert(
        &self.height,
        &SystemTime::now()
          .duration_since(SystemTime::UNIX_EPOCH)
          .map(|duration| duration.as_millis())
          .unwrap_or(0),
      )?;

    let mut progress_bar = if cfg!(test)
      || log_enabled!(log::Level::Info)
      || starting_height <= self.height
      || integration_test()
    {
      None
    } else {
      let progress_bar = ProgressBar::new(starting_height);
      progress_bar.set_position(self.height);
      progress_bar.set_style(
        ProgressStyle::with_template("[indexing blocks] {wide_bar} {pos}/{len}").unwrap(),
      );
      Some(progress_bar)
    };

    let rx = Self::fetch_blocks_from(self.index, self.height, self.index.index_sats)?;

    let (mut outpoint_sender, mut value_receiver) = Self::spawn_fetcher(self.index)?;

    let mut uncommitted = 0;
    let mut value_cache = HashMap::new();
    while let Ok(block) = rx.recv() {
      self.index_block(
        self.index,
        &mut outpoint_sender,
        &mut value_receiver,
        &mut wtx,
        block,
        &mut value_cache,
      )?;

      if let Some(progress_bar) = &mut progress_bar {
        progress_bar.inc(1);

        if progress_bar.position() > progress_bar.length().unwrap() {
          if let Ok(count) = self.index.client.get_block_count() {
            progress_bar.set_length(count + 1);
          } else {
            log::warn!("Failed to fetch latest block height");
          }
        }
      }

      uncommitted += 1;

      if uncommitted == 5000 {
        self.commit(wtx, value_cache)?;
        value_cache = HashMap::new();
        uncommitted = 0;
        wtx = self.index.begin_write()?;
        let height = wtx
          .open_table(HEIGHT_TO_BLOCK_HASH)?
          .range(0..)?
          .next_back()
          .and_then(|result| result.ok())
          .map(|(height, _hash)| height.value() + 1)
          .unwrap_or(0);
        if height != self.height {
          // another update has run between committing and beginning the new
          // write transaction
          break;
        }
        wtx
          .open_table(WRITE_TRANSACTION_STARTING_BLOCK_COUNT_TO_TIMESTAMP)?
          .insert(
            &self.height,
            &SystemTime::now()
              .duration_since(SystemTime::UNIX_EPOCH)
              .map(|duration| duration.as_millis())
              .unwrap_or(0),
          )?;
      }

      if SHUTTING_DOWN.load(atomic::Ordering::Relaxed) {
        break;
      }
    }

    if uncommitted > 0 {
      self.commit(wtx, value_cache)?;
    }

    if let Some(progress_bar) = &mut progress_bar {
      progress_bar.finish_and_clear();
    }

    Ok(())
  }

  fn fetch_blocks_from(
    index: &Index,
    mut height: u64,
    index_sats: bool,
  ) -> Result<mpsc::Receiver<BlockData>> {
    let (tx, rx) = mpsc::sync_channel(32);

    let height_limit = index.height_limit;

    let client = index.options.bitcoin_rpc_client()?;

    let first_inscription_height = index.first_inscription_height;

    thread::spawn(move || loop {
      if let Some(height_limit) = height_limit {
        if height >= height_limit {
          break;
        }
      }

      match Self::get_block_with_retries(&client, height, index_sats, first_inscription_height) {
        Ok(Some(block)) => {
          if let Err(err) = tx.send(block.into()) {
            log::info!("Block receiver disconnected: {err}");
            break;
          }
          height += 1;
        }
        Ok(None) => break,
        Err(err) => {
          log::error!("failed to fetch block {height}: {err}");
          break;
        }
      }
    });

    Ok(rx)
  }

  fn get_block_with_retries(
    client: &Client,
    height: u64,
    index_sats: bool,
    first_inscription_height: u64,
  ) -> Result<Option<Block>> {
    let mut errors = 0;
    loop {
      match client
        .get_block_hash(height)
        .into_option()
        .and_then(|option| {
          option
            .map(|hash| {
              if index_sats || height >= first_inscription_height {
                Ok(client.get_block(&hash)?)
              } else {
                Ok(Block {
                  header: client.get_block_header(&hash)?,
                  txdata: Vec::new(),
                })
              }
            })
            .transpose()
        }) {
        Err(err) => {
          if cfg!(test) {
            return Err(err);
          }

          errors += 1;
          let seconds = 1 << errors;
          log::warn!("failed to fetch block {height}, retrying in {seconds}s: {err}");

          if seconds > 120 {
            log::error!("would sleep for more than 120s, giving up");
            return Err(err);
          }

          thread::sleep(Duration::from_secs(seconds));
        }
        Ok(result) => return Ok(result),
      }
    }
  }

  fn spawn_fetcher(index: &Index) -> Result<(Sender<OutPoint>, Receiver<u64>)> {
    let fetcher = Fetcher::new(&index.options)?;

    // Not sure if any block has more than 20k inputs, but none so far after first inscription block
    const CHANNEL_BUFFER_SIZE: usize = 20_000;
    let (outpoint_sender, mut outpoint_receiver) =
      tokio::sync::mpsc::channel::<OutPoint>(CHANNEL_BUFFER_SIZE);
    let (value_sender, value_receiver) = tokio::sync::mpsc::channel::<u64>(CHANNEL_BUFFER_SIZE);

    // Batch 2048 missing inputs at a time. Arbitrarily chosen for now, maybe higher or lower can be faster?
    // Did rudimentary benchmarks with 1024 and 4096 and time was roughly the same.
    const BATCH_SIZE: usize = 2048;
    // Default rpcworkqueue in bitcoind is 16, meaning more than 16 concurrent requests will be rejected.
    // Since we are already requesting blocks on a separate thread, and we don't want to break if anything
    // else runs a request, we keep this to 12.
    const PARALLEL_REQUESTS: usize = 12;

    std::thread::spawn(move || {
      let rt = tokio::runtime::Builder::new_multi_thread()
        .enable_all()
        .build()
        .unwrap();
      rt.block_on(async move {
        loop {
          let Some(outpoint) = outpoint_receiver.recv().await else {
            log::debug!("Outpoint channel closed");
            return;
          };
          // There's no try_iter on tokio::sync::mpsc::Receiver like std::sync::mpsc::Receiver.
          // So we just loop until BATCH_SIZE doing try_recv until it returns None.
          let mut outpoints = vec![outpoint];
          for _ in 0..BATCH_SIZE - 1 {
            let Ok(outpoint) = outpoint_receiver.try_recv() else {
              break;
            };
            outpoints.push(outpoint);
          }
          // Break outpoints into chunks for parallel requests
          let chunk_size = (outpoints.len() / PARALLEL_REQUESTS) + 1;
          let mut futs = Vec::with_capacity(PARALLEL_REQUESTS);
          for chunk in outpoints.chunks(chunk_size) {
            let txids = chunk.iter().map(|outpoint| outpoint.txid).collect();
            let fut = fetcher.get_transactions(txids);
            futs.push(fut);
          }
          let txs = match try_join_all(futs).await {
            Ok(txs) => txs,
            Err(e) => {
              log::error!("Couldn't receive txs {e}");
              return;
            }
          };
          // Send all tx output values back in order
          for (i, tx) in txs.iter().flatten().enumerate() {
            let Ok(_) = value_sender
              .send(tx.output[usize::try_from(outpoints[i].vout).unwrap()].value)
              .await
            else {
              log::error!("Value channel closed unexpectedly");
              return;
            };
          }
        }
      })
    });

    Ok((outpoint_sender, value_receiver))
  }

  fn index_block(
    &mut self,
    index: &Index,
    outpoint_sender: &mut Sender<OutPoint>,
    value_receiver: &mut Receiver<u64>,
    wtx: &mut WriteTransaction,
    block: BlockData,
    value_cache: &mut HashMap<OutPoint, u64>,
  ) -> Result<()> {
    Reorg::detect_reorg(&block, self.height, self.index)?;

    let start = Instant::now();
    let mut sat_ranges_written = 0;
    let mut outputs_in_block = 0;

    log::info!(
      "Block {} at {} with {} transactions…",
      self.height,
      timestamp(block.header.time),
      block.txdata.len()
    );

    // If value_receiver still has values something went wrong with the last block
    // Could be an assert, shouldn't recover from this and commit the last block
    let Err(TryRecvError::Empty) = value_receiver.try_recv() else {
      return Err(anyhow!("Previous block did not consume all input values"));
    };

    let mut outpoint_to_value = wtx.open_table(OUTPOINT_TO_VALUE)?;

    let index_inscriptions = self.height >= index.first_inscription_height;

    if index_inscriptions {
      // Send all missing input outpoints to be fetched right away
      let txids = block
        .txdata
        .iter()
        .map(|(_, txid)| txid)
        .collect::<HashSet<_>>();
      for (tx, _) in &block.txdata {
        for input in &tx.input {
          let prev_output = input.previous_output;
          // We don't need coinbase input value
          if prev_output.is_null() {
            continue;
          }
          // We don't need input values from txs earlier in the block, since they'll be added to value_cache
          // when the tx is indexed
          if txids.contains(&prev_output.txid) {
            continue;
          }
          // We don't need input values we already have in our value_cache from earlier blocks
          if value_cache.contains_key(&prev_output) {
            continue;
          }
          // We don't need input values we already have in our outpoint_to_value table from earlier blocks that
          // were committed to db already
          if outpoint_to_value.get(&prev_output.store())?.is_some() {
            continue;
          }
          // We don't know the value of this tx input. Send this outpoint to background thread to be fetched
          outpoint_sender.blocking_send(prev_output)?;
        }
      }
    }

<<<<<<< HEAD
=======
    if index.index_runes {
      let mut outpoint_to_rune_balances = wtx.open_table(OUTPOINT_TO_RUNE_BALANCES)?;
      let mut rune_id_to_rune_entry = wtx.open_table(RUNE_ID_TO_RUNE_ENTRY)?;
      let mut rune_to_rune_id = wtx.open_table(RUNE_TO_RUNE_ID)?;
      let mut statistic_to_count = wtx.open_table(STATISTIC_TO_COUNT)?;
      let mut rune_updater = RuneUpdater::new(
        self.height,
        &mut outpoint_to_rune_balances,
        &mut rune_id_to_rune_entry,
        &mut rune_to_rune_id,
        &mut statistic_to_count,
      )?;
      for (i, (tx, txid)) in block.txdata.iter().enumerate() {
        rune_updater.index_runes(i, tx, *txid)?;
      }
    }

>>>>>>> 15faa097
    let mut height_to_block_hash = wtx.open_table(HEIGHT_TO_BLOCK_HASH)?;
    let mut height_to_last_sequence_number = wtx.open_table(HEIGHT_TO_LAST_SEQUENCE_NUMBER)?;
    let mut inscription_id_to_inscription_entry =
      wtx.open_table(INSCRIPTION_ID_TO_INSCRIPTION_ENTRY)?;
    let mut inscription_id_to_satpoint = wtx.open_table(INSCRIPTION_ID_TO_SATPOINT)?;
    let mut inscription_number_to_inscription_id =
      wtx.open_table(INSCRIPTION_NUMBER_TO_INSCRIPTION_ID)?;
    let mut sat_to_inscription_id = wtx.open_multimap_table(SAT_TO_INSCRIPTION_ID)?;
    let mut inscription_id_to_children = wtx.open_multimap_table(INSCRIPTION_ID_TO_CHILDREN)?;
    let mut satpoint_to_inscription_id = wtx.open_multimap_table(SATPOINT_TO_INSCRIPTION_ID)?;
    let mut sequence_number_to_inscription_id =
      wtx.open_table(SEQUENCE_NUMBER_TO_INSCRIPTION_ID)?;
    let mut statistic_to_count = wtx.open_table(STATISTIC_TO_COUNT)?;

    let mut lost_sats = statistic_to_count
      .get(&Statistic::LostSats.key())?
      .map(|lost_sats| lost_sats.value())
      .unwrap_or(0);

    let cursed_inscription_count = statistic_to_count
      .get(&Statistic::CursedInscriptions.key())?
      .map(|count| count.value())
      .unwrap_or(0);

    let blessed_inscription_count = statistic_to_count
      .get(&Statistic::BlessedInscriptions.key())?
      .map(|count| count.value())
      .unwrap_or(0);

    let unbound_inscriptions = statistic_to_count
      .get(&Statistic::UnboundInscriptions.key())?
      .map(|unbound_inscriptions| unbound_inscriptions.value())
      .unwrap_or(0);

    {
      let mut inscription_updater = InscriptionUpdater::new(
        self.height,
        &mut inscription_id_to_children,
        &mut inscription_id_to_satpoint,
        value_receiver,
        &mut inscription_id_to_inscription_entry,
        lost_sats,
        &mut inscription_number_to_inscription_id,
        cursed_inscription_count,
        blessed_inscription_count,
        &mut sequence_number_to_inscription_id,
        &mut outpoint_to_value,
        &mut sat_to_inscription_id,
        &mut satpoint_to_inscription_id,
        block.header.time,
        unbound_inscriptions,
        value_cache,
      )?;

      if self.index.index_sats {
        let mut sat_to_satpoint = wtx.open_table(SAT_TO_SATPOINT)?;
        let mut outpoint_to_sat_ranges = wtx.open_table(OUTPOINT_TO_SAT_RANGES)?;

        let mut coinbase_inputs = VecDeque::new();

        let h = Height(self.height);
        if h.subsidy() > 0 {
          let start = h.starting_sat();
          coinbase_inputs.push_front((start.n(), (start + h.subsidy()).n()));
          self.sat_ranges_since_flush += 1;
        }

        for (tx_offset, (tx, txid)) in block.txdata.iter().enumerate().skip(1) {
          log::trace!("Indexing transaction {tx_offset}…");

          let mut input_sat_ranges = VecDeque::new();

          for input in &tx.input {
            let key = input.previous_output.store();

            let sat_ranges = match self.range_cache.remove(&key) {
              Some(sat_ranges) => {
                self.outputs_cached += 1;
                sat_ranges
              }
              None => outpoint_to_sat_ranges
                .remove(&key)?
                .ok_or_else(|| {
                  anyhow!("Could not find outpoint {} in index", input.previous_output)
                })?
                .value()
                .to_vec(),
            };

            for chunk in sat_ranges.chunks_exact(11) {
              input_sat_ranges.push_back(SatRange::load(chunk.try_into().unwrap()));
            }
          }

          self.index_transaction_sats(
            tx,
            *txid,
            &mut sat_to_satpoint,
            &mut input_sat_ranges,
            &mut sat_ranges_written,
            &mut outputs_in_block,
            &mut inscription_updater,
            index_inscriptions,
          )?;

          coinbase_inputs.extend(input_sat_ranges);
        }

        if let Some((tx, txid)) = block.txdata.get(0) {
          self.index_transaction_sats(
            tx,
            *txid,
            &mut sat_to_satpoint,
            &mut coinbase_inputs,
            &mut sat_ranges_written,
            &mut outputs_in_block,
            &mut inscription_updater,
            index_inscriptions,
          )?;
        }

        if !coinbase_inputs.is_empty() {
          let mut lost_sat_ranges = outpoint_to_sat_ranges
            .remove(&OutPoint::null().store())?
            .map(|ranges| ranges.value().to_vec())
            .unwrap_or_default();

          for (start, end) in coinbase_inputs {
            if !Sat(start).is_common() {
              sat_to_satpoint.insert(
                &start,
                &SatPoint {
                  outpoint: OutPoint::null(),
                  offset: lost_sats,
                }
                .store(),
              )?;
            }

            lost_sat_ranges.extend_from_slice(&(start, end).store());

            lost_sats += end - start;
          }

          outpoint_to_sat_ranges.insert(&OutPoint::null().store(), lost_sat_ranges.as_slice())?;
        }
      } else {
        for (tx, txid) in block.txdata.iter().skip(1).chain(block.txdata.first()) {
          inscription_updater.index_envelopes(tx, *txid, None)?;
        }
      }

      self.index_block_inscription_numbers(
        &mut height_to_last_sequence_number,
        &inscription_updater,
        index_inscriptions,
      )?;

      statistic_to_count.insert(&Statistic::LostSats.key(), &inscription_updater.lost_sats)?;

      statistic_to_count.insert(
        &Statistic::CursedInscriptions.key(),
        &inscription_updater.cursed_inscription_count,
      )?;

      statistic_to_count.insert(
        &Statistic::BlessedInscriptions.key(),
        &inscription_updater.blessed_inscription_count,
      )?;

      statistic_to_count.insert(
        &Statistic::UnboundInscriptions.key(),
        &inscription_updater.unbound_inscriptions,
      )?;
    }

    if index.index_runes {
      let mut outpoint_to_rune_balances = wtx.open_table(OUTPOINT_TO_RUNE_BALANCES)?;
      let mut rune_id_to_rune_entry = wtx.open_table(RUNE_ID_TO_RUNE_ENTRY)?;
      let mut rune_to_rune_id = wtx.open_table(RUNE_TO_RUNE_ID)?;
      let mut inscription_id_to_runes = wtx.open_multimap_table(INSCRIPTION_ID_TO_RUNES)?;
      let mut rune_updater = RuneUpdater::new(
        self.height,
        &mut outpoint_to_rune_balances,
        &mut rune_id_to_rune_entry,
        &inscription_id_to_inscription_entry,
        &mut inscription_id_to_runes,
        &mut rune_to_rune_id,
      );
      for (i, (tx, txid)) in block.txdata.iter().enumerate() {
        rune_updater.index_runes(i, tx, *txid)?;
      }
    }

    height_to_block_hash.insert(&self.height, &block.header.block_hash().store())?;

    self.height += 1;
    self.outputs_traversed += outputs_in_block;

    log::info!(
      "Wrote {sat_ranges_written} sat ranges from {outputs_in_block} outputs in {} ms",
      (Instant::now() - start).as_millis(),
    );

    Ok(())
  }

  fn index_transaction_sats(
    &mut self,
    tx: &Transaction,
    txid: Txid,
    sat_to_satpoint: &mut Table<u64, &SatPointValue>,
    input_sat_ranges: &mut VecDeque<(u64, u64)>,
    sat_ranges_written: &mut u64,
    outputs_traversed: &mut u64,
    inscription_updater: &mut InscriptionUpdater,
    index_inscriptions: bool,
  ) -> Result {
    if index_inscriptions {
      inscription_updater.index_envelopes(tx, txid, Some(input_sat_ranges))?;
    }

    for (vout, output) in tx.output.iter().enumerate() {
      let outpoint = OutPoint {
        vout: vout.try_into().unwrap(),
        txid,
      };
      let mut sats = Vec::new();

      let mut remaining = output.value;
      while remaining > 0 {
        let range = input_sat_ranges
          .pop_front()
          .ok_or_else(|| anyhow!("insufficient inputs for transaction outputs"))?;

        if !Sat(range.0).is_common() {
          sat_to_satpoint.insert(
            &range.0,
            &SatPoint {
              outpoint,
              offset: output.value - remaining,
            }
            .store(),
          )?;
        }

        let count = range.1 - range.0;

        let assigned = if count > remaining {
          self.sat_ranges_since_flush += 1;
          let middle = range.0 + remaining;
          input_sat_ranges.push_front((middle, range.1));
          (range.0, middle)
        } else {
          range
        };

        sats.extend_from_slice(&assigned.store());

        remaining -= assigned.1 - assigned.0;

        *sat_ranges_written += 1;
      }

      *outputs_traversed += 1;

      self.range_cache.insert(outpoint.store(), sats);
      self.outputs_inserted_since_flush += 1;
    }

    Ok(())
  }

  fn index_block_inscription_numbers(
    &mut self,
    height_to_sequence_number: &mut Table<u64, u64>,
    inscription_updater: &InscriptionUpdater,
    index_inscription: bool,
  ) -> Result {
    if !index_inscription {
      return Ok(());
    }

    height_to_sequence_number.insert(&self.height, inscription_updater.next_sequence_number)?;

    Ok(())
  }

  fn commit(&mut self, wtx: WriteTransaction, value_cache: HashMap<OutPoint, u64>) -> Result {
    log::info!(
      "Committing at block height {}, {} outputs traversed, {} in map, {} cached",
      self.height,
      self.outputs_traversed,
      self.range_cache.len(),
      self.outputs_cached
    );

    if self.index.index_sats {
      log::info!(
        "Flushing {} entries ({:.1}% resulting from {} insertions) from memory to database",
        self.range_cache.len(),
        self.range_cache.len() as f64 / self.outputs_inserted_since_flush as f64 * 100.,
        self.outputs_inserted_since_flush,
      );

      let mut outpoint_to_sat_ranges = wtx.open_table(OUTPOINT_TO_SAT_RANGES)?;

      for (outpoint, sat_range) in self.range_cache.drain() {
        outpoint_to_sat_ranges.insert(&outpoint, sat_range.as_slice())?;
      }

      self.outputs_inserted_since_flush = 0;
    }

    {
      let mut outpoint_to_value = wtx.open_table(OUTPOINT_TO_VALUE)?;

      for (outpoint, value) in value_cache {
        outpoint_to_value.insert(&outpoint.store(), &value)?;
      }
    }

    Index::increment_statistic(&wtx, Statistic::OutputsTraversed, self.outputs_traversed)?;
    self.outputs_traversed = 0;
    Index::increment_statistic(&wtx, Statistic::SatRanges, self.sat_ranges_since_flush)?;
    self.sat_ranges_since_flush = 0;
    Index::increment_statistic(&wtx, Statistic::Commits, 1)?;
    wtx.commit()?;

    Reorg::update_savepoints(self.index, self.height)?;

    Ok(())
  }
}<|MERGE_RESOLUTION|>--- conflicted
+++ resolved
@@ -376,26 +376,6 @@
       }
     }
 
-<<<<<<< HEAD
-=======
-    if index.index_runes {
-      let mut outpoint_to_rune_balances = wtx.open_table(OUTPOINT_TO_RUNE_BALANCES)?;
-      let mut rune_id_to_rune_entry = wtx.open_table(RUNE_ID_TO_RUNE_ENTRY)?;
-      let mut rune_to_rune_id = wtx.open_table(RUNE_TO_RUNE_ID)?;
-      let mut statistic_to_count = wtx.open_table(STATISTIC_TO_COUNT)?;
-      let mut rune_updater = RuneUpdater::new(
-        self.height,
-        &mut outpoint_to_rune_balances,
-        &mut rune_id_to_rune_entry,
-        &mut rune_to_rune_id,
-        &mut statistic_to_count,
-      )?;
-      for (i, (tx, txid)) in block.txdata.iter().enumerate() {
-        rune_updater.index_runes(i, tx, *txid)?;
-      }
-    }
-
->>>>>>> 15faa097
     let mut height_to_block_hash = wtx.open_table(HEIGHT_TO_BLOCK_HASH)?;
     let mut height_to_last_sequence_number = wtx.open_table(HEIGHT_TO_LAST_SEQUENCE_NUMBER)?;
     let mut inscription_id_to_inscription_entry =
@@ -584,7 +564,8 @@
         &inscription_id_to_inscription_entry,
         &mut inscription_id_to_runes,
         &mut rune_to_rune_id,
-      );
+        &mut statistic_to_count,
+      )?;
       for (i, (tx, txid)) in block.txdata.iter().enumerate() {
         rune_updater.index_runes(i, tx, *txid)?;
       }
