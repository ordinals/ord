use {
  self::inscription_updater::InscriptionUpdater,
  super::{fetcher::Fetcher, *},
  futures::future::try_join_all,
  std::sync::mpsc,
  tokio::sync::mpsc::{error::TryRecvError, Receiver, Sender},
};

mod inscription_updater;

struct BlockData {
  header: BlockHeader,
  txdata: Vec<(Transaction, Txid)>,
}

impl From<Block> for BlockData {
  fn from(block: Block) -> Self {
    BlockData {
      header: block.header,
      txdata: block
        .txdata
        .into_iter()
        .map(|transaction| {
          let txid = transaction.txid();
          (transaction, txid)
        })
        .collect(),
    }
  }
}

pub(crate) struct Updater {
  range_cache: HashMap<OutPointValue, Vec<u8>>,
  height: u64,
  index_sats: bool,
  sat_ranges_since_flush: u64,
  outputs_cached: u64,
  outputs_inserted_since_flush: u64,
  outputs_traversed: u64,
}

impl Updater {
  pub(crate) fn update(index: &Index) -> Result {
    let wtx = index.begin_write()?;

    let height = wtx
      .open_table(HEIGHT_TO_BLOCK_HASH)?
      .range(0..)?
      .rev()
      .next()
      .map(|(height, _hash)| height.value() + 1)
      .unwrap_or(0);

    wtx
      .open_table(WRITE_TRANSACTION_STARTING_BLOCK_COUNT_TO_TIMESTAMP)?
      .insert(
        &height,
        &SystemTime::now()
          .duration_since(SystemTime::UNIX_EPOCH)
          .map(|duration| duration.as_millis())
          .unwrap_or(0),
      )?;

    let mut updater = Self {
      range_cache: HashMap::new(),
      height,
      index_sats: index.has_sat_index()?,
      sat_ranges_since_flush: 0,
      outputs_cached: 0,
      outputs_inserted_since_flush: 0,
      outputs_traversed: 0,
    };

    updater.update_index(index, wtx)
  }

  fn update_index<'index>(
    &mut self,
    index: &'index Index,
    mut wtx: WriteTransaction<'index>,
  ) -> Result {
    let starting_height = index.client.get_block_count()? + 1;

    let mut progress_bar = if cfg!(test)
      || log_enabled!(log::Level::Info)
      || starting_height <= self.height
      || integration_test()
    {
      None
    } else {
      let progress_bar = ProgressBar::new(starting_height);
      progress_bar.set_position(self.height);
      progress_bar.set_style(
        ProgressStyle::with_template("[indexing blocks] {wide_bar} {pos}/{len}").unwrap(),
      );
      Some(progress_bar)
    };

    let rx = Self::fetch_blocks_from(index, self.height, self.index_sats)?;

    let (mut outpoint_sender, mut value_receiver) = Self::spawn_fetcher(index)?;

    let mut uncommitted = 0;

    let mut history_len = wtx
      .open_table(INSCRIPTION_TRANS)?
      .range(0..)?
      .rev()
      .next()
      .map(|(height, _)| height.value() + 1) //must add 1 
      .unwrap_or(0);

    let mut value_cache = HashMap::new();
    loop {
      let block = match rx.recv() {
        Ok(block) => block,
        Err(mpsc::RecvError) => break,
      };

      self.index_block(
        index,
        &mut outpoint_sender,
        &mut value_receiver,
        &mut wtx,
        block,
        &mut value_cache,
        &mut history_len,
      )?;

      if let Some(progress_bar) = &mut progress_bar {
        progress_bar.inc(1);

        if progress_bar.position() > progress_bar.length().unwrap() {
          if let Ok(count) = index.client.get_block_count() {
            progress_bar.set_length(count + 1);
          } else {
            log::warn!("Failed to fetch latest block height");
          }
        }
      }

      uncommitted += 1;

      if uncommitted == 5000 {
        self.commit(wtx, value_cache)?;
        value_cache = HashMap::new();
        uncommitted = 0;
        wtx = index.begin_write()?;
        let height = wtx
          .open_table(HEIGHT_TO_BLOCK_HASH)?
          .range(0..)?
          .rev()
          .next()
          .map(|(height, _hash)| height.value() + 1)
          .unwrap_or(0);
        if height != self.height {
          // another update has run between committing and beginning the new
          // write transaction
          break;
        }
        wtx
          .open_table(WRITE_TRANSACTION_STARTING_BLOCK_COUNT_TO_TIMESTAMP)?
          .insert(
            &self.height,
            &SystemTime::now()
              .duration_since(SystemTime::UNIX_EPOCH)
              .map(|duration| duration.as_millis())
              .unwrap_or(0),
          )?;
      }

      if SHUTTING_DOWN.load(atomic::Ordering::Relaxed) {
        break;
      }
    }

    if uncommitted > 0 {
      self.commit(wtx, value_cache)?;
    }

    if let Some(progress_bar) = &mut progress_bar {
      progress_bar.finish_and_clear();
    }

    Ok(())
  }

  fn fetch_blocks_from(
    index: &Index,
    mut height: u64,
    index_sats: bool,
  ) -> Result<mpsc::Receiver<BlockData>> {
    let (tx, rx) = mpsc::sync_channel(32);

    let height_limit = index.height_limit;

    let client = index.options.bitcoin_rpc_client()?;

    let first_inscription_height = index.first_inscription_height;

    thread::spawn(move || loop {
      if let Some(height_limit) = height_limit {
        if height >= height_limit {
          break;
        }
      }

      match Self::get_block_with_retries(&client, height, index_sats, first_inscription_height) {
        Ok(Some(block)) => {
          if let Err(err) = tx.send(block.into()) {
            log::info!("Block receiver disconnected: {err}");
            break;
          }
          height += 1;
        }
        Ok(None) => break,
        Err(err) => {
          log::error!("failed to fetch block {height}: {err}");
          break;
        }
      }
    });

    Ok(rx)
  }

  fn get_block_with_retries(
    client: &Client,
    height: u64,
    index_sats: bool,
    first_inscription_height: u64,
  ) -> Result<Option<Block>> {
    let mut errors = 0;
    loop {
      match client
        .get_block_hash(height)
        .into_option()
        .and_then(|option| {
          option
            .map(|hash| {
              if index_sats || height >= first_inscription_height {
                Ok(client.get_block(&hash)?)
              } else {
                Ok(Block {
                  header: client.get_block_header(&hash)?,
                  txdata: Vec::new(),
                })
              }
            })
            .transpose()
        }) {
        Err(err) => {
          if cfg!(test) {
            return Err(err);
          }

          errors += 1;
          let seconds = 1 << errors;
          log::warn!("failed to fetch block {height}, retrying in {seconds}s: {err}");

          if seconds > 120 {
            log::error!("would sleep for more than 120s, giving up");
            return Err(err);
          }

          thread::sleep(Duration::from_secs(seconds));
        }
        Ok(result) => return Ok(result),
      }
    }
  }

  fn spawn_fetcher(index: &Index) -> Result<(Sender<OutPoint>, Receiver<u64>)> {
    let fetcher = Fetcher::new(&index.options)?;

    // Not sure if any block has more than 20k inputs, but none so far after first inscription block
    const CHANNEL_BUFFER_SIZE: usize = 20_000;
    let (outpoint_sender, mut outpoint_receiver) =
      tokio::sync::mpsc::channel::<OutPoint>(CHANNEL_BUFFER_SIZE);
    let (value_sender, value_receiver) = tokio::sync::mpsc::channel::<u64>(CHANNEL_BUFFER_SIZE);

    // Batch 2048 missing inputs at a time. Arbitrarily chosen for now, maybe higher or lower can be faster?
    // Did rudimentary benchmarks with 1024 and 4096 and time was roughly the same.
    const BATCH_SIZE: usize = 2048;
    // Default rpcworkqueue in bitcoind is 16, meaning more than 16 concurrent requests will be rejected.
    // Since we are already requesting blocks on a separate thread, and we don't want to break if anything
    // else runs a request, we keep this to 12.
    const PARALLEL_REQUESTS: usize = 12;

    std::thread::spawn(move || {
      let rt = tokio::runtime::Builder::new_multi_thread()
        .enable_all()
        .build()
        .unwrap();
      rt.block_on(async move {
        loop {
          let Some(outpoint) = outpoint_receiver.recv().await else {
            log::debug!("Outpoint channel closed");
            return;
          };
          // There's no try_iter on tokio::sync::mpsc::Receiver like std::sync::mpsc::Receiver.
          // So we just loop until BATCH_SIZE doing try_recv until it returns None.
          let mut outpoints = vec![outpoint];
          for _ in 0..BATCH_SIZE-1 {
            let Ok(outpoint) = outpoint_receiver.try_recv() else {
              break;
            };
            outpoints.push(outpoint);
          }
          // Break outpoints into chunks for parallel requests
          let chunk_size = (outpoints.len() / PARALLEL_REQUESTS) + 1;
          let mut futs = Vec::with_capacity(PARALLEL_REQUESTS);
          for chunk in outpoints.chunks(chunk_size) {
            let txids = chunk.iter().map(|outpoint| outpoint.txid).collect();
            let fut = fetcher.get_transactions(txids);
            futs.push(fut);
          }
          let txs = match try_join_all(futs).await {
            Ok(txs) => txs,
            Err(e) => {
              log::error!("Couldn't receive txs {e}");
              return;
            }
          };
          // Send all tx output values back in order
          for (i, tx) in txs.iter().flatten().enumerate() {
            let Ok(_) = value_sender.send(tx.output[usize::try_from(outpoints[i].vout).unwrap()].value).await else {
              log::error!("Value channel closed unexpectedly");
              return;
            };
          }
        }
      })
    });

    Ok((outpoint_sender, value_receiver))
  }

  fn index_block(
    &mut self,
    index: &Index,
    outpoint_sender: &mut Sender<OutPoint>,
    value_receiver: &mut Receiver<u64>,
    wtx: &mut WriteTransaction,
    block: BlockData,
    value_cache: &mut HashMap<OutPoint, u64>,
    history_len: &mut u64,
  ) -> Result<()> {
    // If value_receiver still has values something went wrong with the last block
    // Could be an assert, shouldn't recover from this and commit the last block
    let Err(TryRecvError::Empty) = value_receiver.try_recv() else {
      return Err(anyhow!("Previous block did not consume all input values"));
    };

    let mut outpoint_to_value = wtx.open_table(OUTPOINT_TO_VALUE)?;

    let index_inscriptions = self.height >= index.first_inscription_height;

    if index_inscriptions {
      // Send all missing input outpoints to be fetched right away
      let txids = block
        .txdata
        .iter()
        .map(|(_, txid)| txid)
        .collect::<HashSet<_>>();
      for (tx, _) in &block.txdata {
        for input in &tx.input {
          let prev_output = input.previous_output;
          // We don't need coinbase input value
          if prev_output.is_null() {
            continue;
          }
          // We don't need input values from txs earlier in the block, since they'll be added to value_cache
          // when the tx is indexed
          if txids.contains(&prev_output.txid) {
            continue;
          }
          // We don't need input values we already have in our value_cache from earlier blocks
          if value_cache.contains_key(&prev_output) {
            continue;
          }
          // We don't need input values we already have in our outpoint_to_value table from earlier blocks that
          // were committed to db already
          if outpoint_to_value.get(&prev_output.store())?.is_some() {
            continue;
          }
          // We don't know the value of this tx input. Send this outpoint to background thread to be fetched
          outpoint_sender.blocking_send(prev_output)?;
        }
      }
    }

    let mut height_to_block_hash = wtx.open_table(HEIGHT_TO_BLOCK_HASH)?;

    let start = Instant::now();
    let mut sat_ranges_written = 0;
    let mut outputs_in_block = 0;

    let time = timestamp(block.header.time);

    log::info!(
      "Block {} at {} with {} transactions…",
      self.height,
      time,
      block.txdata.len()
    );

    if let Some(prev_height) = self.height.checked_sub(1) {
      let prev_hash = height_to_block_hash.get(&prev_height)?.unwrap();

      if prev_hash.value() != block.header.prev_blockhash.as_ref() {
        index.reorged.store(true, atomic::Ordering::Relaxed);
        return Err(anyhow!("reorg detected at or before {prev_height}"));
      }
    }

    let mut inscription_id_to_inscription_entry =
      wtx.open_table(INSCRIPTION_ID_TO_INSCRIPTION_ENTRY)?;
    let mut inscription_id_to_satpoint = wtx.open_table(INSCRIPTION_ID_TO_SATPOINT)?;
    let mut inscription_number_to_inscription_id =
      wtx.open_table(INSCRIPTION_NUMBER_TO_INSCRIPTION_ID)?;
    let mut sat_to_inscription_id = wtx.open_table(SAT_TO_INSCRIPTION_ID)?;
    let mut satpoint_to_inscription_id = wtx.open_table(SATPOINT_TO_INSCRIPTION_ID)?;
    let mut statistic_to_count = wtx.open_table(STATISTIC_TO_COUNT)?;

    let mut lost_sats = statistic_to_count
      .get(&Statistic::LostSats.key())?
      .map(|lost_sats| lost_sats.value())
      .unwrap_or(0);

<<<<<<< HEAD
    //------------------ add inscription_trans------------------//
    let mut inscription_trans = wtx.open_table(INSCRIPTION_TRANS)?;
    let mut height_to_trans_index = wtx.open_table(HEIGHT_TO_TRANS_INDEX)?;

    let _ = height_to_trans_index.insert(self.height, history_len.clone());

    // height_to_trans_index.insert(self.height, inscription_trans.len()? as u64);
=======
    let unbound_inscriptions = statistic_to_count
      .get(&Statistic::UnboundInscriptions.key())?
      .map(|unbound_inscriptions| unbound_inscriptions.value())
      .unwrap_or(0);

>>>>>>> 46cb65de
    let mut inscription_updater = InscriptionUpdater::new(
      self.height,
      &mut inscription_id_to_satpoint,
      value_receiver,
      &mut inscription_id_to_inscription_entry,
      lost_sats,
      &mut inscription_number_to_inscription_id,
      &mut outpoint_to_value,
      &mut sat_to_inscription_id,
      &mut satpoint_to_inscription_id,
      block.header.time,
      unbound_inscriptions,
      value_cache,
      &mut inscription_trans,
      history_len,
    )?;

    if self.index_sats {
      let mut sat_to_satpoint = wtx.open_table(SAT_TO_SATPOINT)?;
      let mut outpoint_to_sat_ranges = wtx.open_table(OUTPOINT_TO_SAT_RANGES)?;

      let mut coinbase_inputs = VecDeque::new();

      let h = Height(self.height);
      if h.subsidy() > 0 {
        let start = h.starting_sat();
        coinbase_inputs.push_front((start.n(), (start + h.subsidy()).n()));
        self.sat_ranges_since_flush += 1;
      }

      for (tx_offset, (tx, txid)) in block.txdata.iter().enumerate().skip(1) {
        log::trace!("Indexing transaction {tx_offset}…");

        let mut input_sat_ranges = VecDeque::new();

        for input in &tx.input {
          let key = input.previous_output.store();

          let sat_ranges = match self.range_cache.remove(&key) {
            Some(sat_ranges) => {
              self.outputs_cached += 1;
              sat_ranges
            }
            None => outpoint_to_sat_ranges
              .remove(&key)?
              .ok_or_else(|| anyhow!("Could not find outpoint {} in index", input.previous_output))?
              .value()
              .to_vec(),
          };

          for chunk in sat_ranges.chunks_exact(11) {
            input_sat_ranges.push_back(SatRange::load(chunk.try_into().unwrap()));
          }
        }

        self.index_transaction_sats(
          tx,
          *txid,
          &mut sat_to_satpoint,
          &mut input_sat_ranges,
          &mut sat_ranges_written,
          &mut outputs_in_block,
          &mut inscription_updater,
          index_inscriptions,
        )?;

        coinbase_inputs.extend(input_sat_ranges);
      }

      if let Some((tx, txid)) = block.txdata.get(0) {
        self.index_transaction_sats(
          tx,
          *txid,
          &mut sat_to_satpoint,
          &mut coinbase_inputs,
          &mut sat_ranges_written,
          &mut outputs_in_block,
          &mut inscription_updater,
          index_inscriptions,
        )?;
      }

      if !coinbase_inputs.is_empty() {
        let mut lost_sat_ranges = outpoint_to_sat_ranges
          .remove(&OutPoint::null().store())?
          .map(|ranges| ranges.value().to_vec())
          .unwrap_or_default();

        for (start, end) in coinbase_inputs {
          if !Sat(start).is_common() {
            sat_to_satpoint.insert(
              &start,
              &SatPoint {
                outpoint: OutPoint::null(),
                offset: lost_sats,
              }
              .store(),
            )?;
          }

          lost_sat_ranges.extend_from_slice(&(start, end).store());

          lost_sats += end - start;
        }

        outpoint_to_sat_ranges.insert(&OutPoint::null().store(), lost_sat_ranges.as_slice())?;
      }
    } else {
      for (tx, txid) in block.txdata.iter().skip(1).chain(block.txdata.first()) {
        inscription_updater.index_transaction_inscriptions(tx, *txid, None)?;
      }
    }

    statistic_to_count.insert(&Statistic::LostSats.key(), &inscription_updater.lost_sats)?;

    statistic_to_count.insert(
      &Statistic::UnboundInscriptions.key(),
      &inscription_updater.unbound_inscriptions,
    )?;

    height_to_block_hash.insert(&self.height, &block.header.block_hash().store())?;

    self.height += 1;
    self.outputs_traversed += outputs_in_block;

    log::info!(
      "Wrote {sat_ranges_written} sat ranges from {outputs_in_block} outputs in {} ms",
      (Instant::now() - start).as_millis(),
    );

    Ok(())
  }

  fn index_transaction_sats(
    &mut self,
    tx: &Transaction,
    txid: Txid,
    sat_to_satpoint: &mut Table<u64, &SatPointValue>,
    input_sat_ranges: &mut VecDeque<(u64, u64)>,
    sat_ranges_written: &mut u64,
    outputs_traversed: &mut u64,
    inscription_updater: &mut InscriptionUpdater,
    index_inscriptions: bool,
  ) -> Result {
    if index_inscriptions {
      inscription_updater.index_transaction_inscriptions(tx, txid, Some(input_sat_ranges))?;
    }

    for (vout, output) in tx.output.iter().enumerate() {
      let outpoint = OutPoint {
        vout: vout.try_into().unwrap(),
        txid,
      };
      let mut sats = Vec::new();

      let mut remaining = output.value;
      while remaining > 0 {
        let range = input_sat_ranges
          .pop_front()
          .ok_or_else(|| anyhow!("insufficient inputs for transaction outputs"))?;

        if !Sat(range.0).is_common() {
          sat_to_satpoint.insert(
            &range.0,
            &SatPoint {
              outpoint,
              offset: output.value - remaining,
            }
            .store(),
          )?;
        }

        let count = range.1 - range.0;

        let assigned = if count > remaining {
          self.sat_ranges_since_flush += 1;
          let middle = range.0 + remaining;
          input_sat_ranges.push_front((middle, range.1));
          (range.0, middle)
        } else {
          range
        };

        sats.extend_from_slice(&assigned.store());

        remaining -= assigned.1 - assigned.0;

        *sat_ranges_written += 1;
      }

      *outputs_traversed += 1;

      self.range_cache.insert(outpoint.store(), sats);
      self.outputs_inserted_since_flush += 1;
    }

    Ok(())
  }

  fn commit(&mut self, wtx: WriteTransaction, value_cache: HashMap<OutPoint, u64>) -> Result {
    log::info!(
      "Committing at block height {}, {} outputs traversed, {} in map, {} cached",
      self.height,
      self.outputs_traversed,
      self.range_cache.len(),
      self.outputs_cached
    );

    if self.index_sats {
      log::info!(
        "Flushing {} entries ({:.1}% resulting from {} insertions) from memory to database",
        self.range_cache.len(),
        self.range_cache.len() as f64 / self.outputs_inserted_since_flush as f64 * 100.,
        self.outputs_inserted_since_flush,
      );

      let mut outpoint_to_sat_ranges = wtx.open_table(OUTPOINT_TO_SAT_RANGES)?;

      for (outpoint, sat_range) in self.range_cache.drain() {
        outpoint_to_sat_ranges.insert(&outpoint, sat_range.as_slice())?;
      }

      self.outputs_inserted_since_flush = 0;
    }

    {
      let mut outpoint_to_value = wtx.open_table(OUTPOINT_TO_VALUE)?;

      for (outpoint, value) in value_cache {
        outpoint_to_value.insert(&outpoint.store(), &value)?;
      }
    }

    Index::increment_statistic(&wtx, Statistic::OutputsTraversed, self.outputs_traversed)?;
    self.outputs_traversed = 0;
    Index::increment_statistic(&wtx, Statistic::SatRanges, self.sat_ranges_since_flush)?;
    self.sat_ranges_since_flush = 0;
    Index::increment_statistic(&wtx, Statistic::Commits, 1)?;

    wtx.commit()?;
    Ok(())
  }
}<|MERGE_RESOLUTION|>--- conflicted
+++ resolved
@@ -428,21 +428,6 @@
       .map(|lost_sats| lost_sats.value())
       .unwrap_or(0);
 
-<<<<<<< HEAD
-    //------------------ add inscription_trans------------------//
-    let mut inscription_trans = wtx.open_table(INSCRIPTION_TRANS)?;
-    let mut height_to_trans_index = wtx.open_table(HEIGHT_TO_TRANS_INDEX)?;
-
-    let _ = height_to_trans_index.insert(self.height, history_len.clone());
-
-    // height_to_trans_index.insert(self.height, inscription_trans.len()? as u64);
-=======
-    let unbound_inscriptions = statistic_to_count
-      .get(&Statistic::UnboundInscriptions.key())?
-      .map(|unbound_inscriptions| unbound_inscriptions.value())
-      .unwrap_or(0);
-
->>>>>>> 46cb65de
     let mut inscription_updater = InscriptionUpdater::new(
       self.height,
       &mut inscription_id_to_satpoint,
