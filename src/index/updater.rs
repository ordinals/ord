--- conflicted
+++ resolved
@@ -376,27 +376,6 @@
       }
     }
 
-<<<<<<< HEAD
-    if index.options.index_runes() {
-      let mut outpoint_to_rune_balances = wtx.open_table(OUTPOINT_TO_RUNE_BALANCES)?;
-      let mut rune_id_to_rune_entry = wtx.open_table(RUNE_ID_TO_RUNE_ENTRY)?;
-      let mut rune_to_rune_id = wtx.open_table(RUNE_TO_RUNE_ID)?;
-      let mut transaction_id_to_rune = wtx.open_table(TRANSACTION_ID_TO_RUNE)?;
-      let mut rune_updater = RuneUpdater::new(
-        self.height,
-        &mut rune_id_to_rune_entry,
-        &mut outpoint_to_rune_balances,
-        &mut rune_to_rune_id,
-        block.header.time,
-        &mut transaction_id_to_rune,
-      );
-      for (i, (tx, txid)) in block.txdata.iter().enumerate() {
-        rune_updater.index_runes(i, tx, *txid)?;
-      }
-    }
-
-=======
->>>>>>> 7e1ed85b
     let mut height_to_block_hash = wtx.open_table(HEIGHT_TO_BLOCK_HASH)?;
     let mut height_to_last_sequence_number = wtx.open_table(HEIGHT_TO_LAST_SEQUENCE_NUMBER)?;
     let mut inscription_id_to_inscription_entry =
@@ -578,14 +557,17 @@
       let mut rune_id_to_rune_entry = wtx.open_table(RUNE_ID_TO_RUNE_ENTRY)?;
       let mut rune_to_rune_id = wtx.open_table(RUNE_TO_RUNE_ID)?;
       let mut inscription_id_to_rune = wtx.open_table(INSCRIPTION_ID_TO_RUNE)?;
+      let mut transaction_id_to_rune = wtx.open_table(TRANSACTION_ID_TO_RUNE)?;
       let mut rune_updater = RuneUpdater::new(
         self.height,
-        &mut outpoint_to_rune_balances,
         &mut rune_id_to_rune_entry,
         &inscription_id_to_inscription_entry,
         &mut inscription_id_to_rune,
+        &mut outpoint_to_rune_balances,
         &mut rune_to_rune_id,
         &mut statistic_to_count,
+        block.header.time,
+        &mut transaction_id_to_rune,
       )?;
       for (i, (tx, txid)) in block.txdata.iter().enumerate() {
         rune_updater.index_runes(i, tx, *txid)?;
