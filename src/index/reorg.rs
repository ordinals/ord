--- conflicted
+++ resolved
@@ -88,18 +88,13 @@
       .unwrap_or(0);
 
     let blocks = index.client.get_blockchain_info()?.headers;
-<<<<<<< HEAD
 
     let savepoint_interval = u64::try_from(index.settings.savepoint_interval()).unwrap();
     let max_savepoints = u64::try_from(index.settings.max_savepoints()).unwrap();
-    if (height < savepoint_interval
+
+    let result = (height < savepoint_interval
       || height.saturating_sub(last_savepoint_height) >= savepoint_interval)
-      && blocks.saturating_sub(height) <= savepoint_interval * max_savepoints + 1
-    {
-=======
-    let result = (height < SAVEPOINT_INTERVAL.into()
-      || height.saturating_sub(last_savepoint_height) >= SAVEPOINT_INTERVAL.into())
-      && blocks.saturating_sub(height) <= CHAIN_TIP_DISTANCE.into();
+      && blocks.saturating_sub(height) <= savepoint_interval * max_savepoints + 1;
 
     log::trace!(
       "is_savepoint_required={}: height={}, last_savepoint_height={}, blocks={}",
@@ -118,7 +113,6 @@
     }
 
     if Self::is_savepoint_required(index, height)? {
->>>>>>> d9671156
       let wtx = index.begin_write()?;
 
       let savepoints = wtx.list_persistent_savepoints()?.collect::<Vec<u64>>();
@@ -136,11 +130,8 @@
 
       let wtx = index.begin_write()?;
 
-<<<<<<< HEAD
       log::info!("Creating savepoint at height {}", height);
-=======
-      log::info!("creating savepoint at height {}", height);
->>>>>>> d9671156
+
       wtx.persistent_savepoint()?;
 
       wtx
