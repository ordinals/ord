use {super::*, updater::BlockData};

#[derive(Debug, PartialEq)]
pub(crate) enum Error {
  Recoverable { height: u32, depth: u32 },
  Unrecoverable,
}

impl Display for Error {
  fn fmt(&self, f: &mut Formatter) -> fmt::Result {
    match self {
      Self::Recoverable { height, depth } => {
        write!(f, "{depth} block deep reorg detected at height {height}")
      }
      Self::Unrecoverable => write!(f, "unrecoverable reorg detected"),
    }
  }
}

impl std::error::Error for Error {}

const MAX_SAVEPOINTS: u32 = 2;
const SAVEPOINT_INTERVAL: u32 = 10;
const CHAIN_TIP_DISTANCE: u32 = 21;

pub(crate) struct Reorg {}

impl Reorg {
  pub(crate) fn detect_reorg(block: &BlockData, height: u32, index: &Index) -> Result {
    let bitcoind_prev_blockhash = block.header.prev_blockhash;

    match index.block_hash(height.checked_sub(1))? {
      Some(index_prev_blockhash) if index_prev_blockhash == bitcoind_prev_blockhash => Ok(()),
      Some(index_prev_blockhash) if index_prev_blockhash != bitcoind_prev_blockhash => {
        let max_recoverable_reorg_depth =
          (MAX_SAVEPOINTS - 1) * SAVEPOINT_INTERVAL + height % SAVEPOINT_INTERVAL;

        for depth in 1..max_recoverable_reorg_depth {
          let index_block_hash = index.block_hash(height.checked_sub(depth))?;
          let bitcoind_block_hash = index
            .client
            .get_block_hash(u64::from(height.saturating_sub(depth)))
            .into_option()?;

          if index_block_hash == bitcoind_block_hash {
            return Err(anyhow!(reorg::Error::Recoverable { height, depth }));
          }
        }

        Err(anyhow!(reorg::Error::Unrecoverable))
      }
      _ => Ok(()),
    }
  }

  pub(crate) fn handle_reorg(index: &Index, height: u32, depth: u32) -> Result {
    log::info!("rolling back database after reorg of depth {depth} at height {height}");

    if let redb::Durability::None = index.durability {
      panic!("set index durability to `Durability::Immediate` to test reorg handling");
    }

    let mut wtx = index.begin_write()?;

    let oldest_savepoint =
      wtx.get_persistent_savepoint(wtx.list_persistent_savepoints()?.min().unwrap())?;

    wtx.restore_savepoint(&oldest_savepoint)?;

    Index::increment_statistic(&wtx, Statistic::Commits, 1)?;
    wtx.commit()?;

    log::info!(
      "successfully rolled back database to height {}",
      index.begin_read()?.block_count()?
    );

    Ok(())
  }

  pub(crate) fn update_savepoints(index: &Index, height: u32) -> Result {
    if let redb::Durability::None = index.durability {
      return Ok(());
    }

<<<<<<< HEAD
    let last_save_point_height = index
      .begin_read()?
      .0
      .open_table(STATISTIC_TO_COUNT)?
      .get(&Statistic::LastSavePointHeight.key())?
      .map(|last_save_point_height| last_save_point_height.value())
      .unwrap_or(0);

    if (height < SAVEPOINT_INTERVAL || height - last_save_point_height >= SAVEPOINT_INTERVAL)
      && index
        .client
        .get_blockchain_info()?
        .headers
        .saturating_sub(height)
=======
    if (height < SAVEPOINT_INTERVAL || height % SAVEPOINT_INTERVAL == 0)
      && u32::try_from(
        index
          .settings
          .bitcoin_rpc_client(None)?
          .get_blockchain_info()?
          .headers,
      )
      .unwrap()
      .saturating_sub(height)
>>>>>>> a0a7a783
        <= CHAIN_TIP_DISTANCE
    {
      let wtx = index.begin_write()?;

      let savepoints = wtx.list_persistent_savepoints()?.collect::<Vec<u64>>();

      if savepoints.len() >= usize::try_from(MAX_SAVEPOINTS).unwrap() {
        wtx.delete_persistent_savepoint(savepoints.into_iter().min().unwrap())?;
      }

      Index::increment_statistic(&wtx, Statistic::Commits, 1)?;
      wtx.commit()?;

      let wtx = index.begin_write()?;

      log::debug!("creating savepoint at height {}", height);
      wtx.persistent_savepoint()?;

      wtx
        .open_table(STATISTIC_TO_COUNT)?
        .insert(&Statistic::LastSavePointHeight.key(), &height)?;

      Index::increment_statistic(&wtx, Statistic::Commits, 1)?;
      wtx.commit()?;
    }

    Ok(())
  }
}<|MERGE_RESOLUTION|>--- conflicted
+++ resolved
@@ -83,34 +83,25 @@
       return Ok(());
     }
 
-<<<<<<< HEAD
-    let last_save_point_height = index
+    let last_save_point_height: u32 = index
       .begin_read()?
       .0
       .open_table(STATISTIC_TO_COUNT)?
       .get(&Statistic::LastSavePointHeight.key())?
       .map(|last_save_point_height| last_save_point_height.value())
-      .unwrap_or(0);
+      .unwrap_or(0)
+      .try_into()
+      .unwrap();
+
+    let blocks: u32 = index
+      .client
+      .get_blockchain_info()?
+      .headers
+      .try_into()
+      .unwrap();
 
     if (height < SAVEPOINT_INTERVAL || height - last_save_point_height >= SAVEPOINT_INTERVAL)
-      && index
-        .client
-        .get_blockchain_info()?
-        .headers
-        .saturating_sub(height)
-=======
-    if (height < SAVEPOINT_INTERVAL || height % SAVEPOINT_INTERVAL == 0)
-      && u32::try_from(
-        index
-          .settings
-          .bitcoin_rpc_client(None)?
-          .get_blockchain_info()?
-          .headers,
-      )
-      .unwrap()
-      .saturating_sub(height)
->>>>>>> a0a7a783
-        <= CHAIN_TIP_DISTANCE
+      && blocks.saturating_sub(height) <= CHAIN_TIP_DISTANCE
     {
       let wtx = index.begin_write()?;
 
@@ -130,7 +121,7 @@
 
       wtx
         .open_table(STATISTIC_TO_COUNT)?
-        .insert(&Statistic::LastSavePointHeight.key(), &height)?;
+        .insert(&Statistic::LastSavePointHeight.key(), &u64::from(height))?;
 
       Index::increment_statistic(&wtx, Statistic::Commits, 1)?;
       wtx.commit()?;
