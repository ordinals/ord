use super::*;

#[derive(Debug)]
pub(crate) struct Purse {
  pub(crate) blockchain: RpcBlockchain,
<<<<<<< HEAD
  pub(crate) options: Options,
=======
>>>>>>> e6177733
  pub(crate) wallet: bdk::wallet::Wallet<SqliteDatabase>,
}

impl Purse {
  pub(crate) fn init(options: &Options) -> Result {
    let path = data_dir()
      .ok_or_else(|| anyhow!("Failed to retrieve data dir"))?
      .join("ord");

    if path.exists() {
      return Err(anyhow!("Wallet already exists."));
    }

    fs::create_dir_all(&path)?;

    let seed = Mnemonic::generate_in_with(&mut rand::thread_rng(), Language::English, 12)?;

    fs::write(path.join("entropy"), seed.to_entropy())?;

    let wallet = bdk::wallet::Wallet::new(
      Bip84((seed.clone(), None), KeychainKind::External),
      None,
      options.network,
      SqliteDatabase::new(
        path
          .join("wallet.sqlite")
          .to_str()
          .ok_or_else(|| anyhow!("Failed to convert path to str"))?
          .to_string(),
      ),
    )?;

<<<<<<< HEAD
    wallet.sync(
      &Self::blockchain(options, (seed, None))?,
      SyncOptions::default(),
    )?;
=======
    wallet.sync(&Self::blockchain(options, seed)?, SyncOptions::default())?;
>>>>>>> e6177733

    eprintln!("Wallet initialized.");

    Ok(())
  }

  pub(crate) fn load(options: Options) -> Result<Self> {
    let path = data_dir()
      .ok_or_else(|| anyhow!("Failed to retrieve data dir"))?
      .join("ord");

    if !path.exists() {
      return Err(anyhow!("Wallet doesn't exist."));
    }

    let seed = Mnemonic::from_entropy(&fs::read(path.join("entropy"))?)?;

    let wallet = bdk::wallet::Wallet::new(
      Bip84((seed.clone(), None), KeychainKind::External),
      None,
      options.network,
      SqliteDatabase::new(
        path
          .join("wallet.sqlite")
          .to_str()
          .ok_or_else(|| anyhow!("Failed to convert path to str"))?
          .to_string(),
      ),
    )?;

<<<<<<< HEAD
    let blockchain = Self::blockchain(&options, key)?;

    wallet.sync(&blockchain, SyncOptions::default())?;

    Ok(Self {
      blockchain,
      options,
      wallet,
    })
=======
    let blockchain = Self::blockchain(options, seed)?;

    wallet.sync(&blockchain, SyncOptions::default())?;

    Ok(Self { blockchain, wallet })
>>>>>>> e6177733
  }

  pub(crate) fn find(&self, ordinal: Ordinal) -> Result<LocalUtxo> {
    let index = Index::index(&self.options)?;

    for utxo in self.wallet.list_unspent()? {
      if let Some(ranges) = index.list(utxo.outpoint)? {
        for (start, end) in ranges {
          if ordinal.0 >= start && ordinal.0 < end {
            return Ok(utxo);
          }
        }
      }
    }

    bail!("No utxo contains {}˚.", ordinal);
  }

<<<<<<< HEAD
  fn blockchain(
    options: &Options,
    key: impl DerivableKey<Segwitv0> + Clone,
  ) -> Result<RpcBlockchain> {
=======
  fn blockchain(options: &Options, key: Mnemonic) -> Result<RpcBlockchain> {
>>>>>>> e6177733
    Ok(RpcBlockchain::from_config(&RpcConfig {
      url: options.rpc_url(),
      auth: Auth::Cookie {
        file: options.cookie_file()?,
      },
      network: options.network,
      wallet_name: wallet_name_from_descriptor(
        Bip84(key, KeychainKind::External),
        None,
        options.network,
        &Secp256k1::new(),
      )?,
      skip_blocks: None,
    })?)
  }
}<|MERGE_RESOLUTION|>--- conflicted
+++ resolved
@@ -3,10 +3,6 @@
 #[derive(Debug)]
 pub(crate) struct Purse {
   pub(crate) blockchain: RpcBlockchain,
-<<<<<<< HEAD
-  pub(crate) options: Options,
-=======
->>>>>>> e6177733
   pub(crate) wallet: bdk::wallet::Wallet<SqliteDatabase>,
 }
 
@@ -39,21 +35,14 @@
       ),
     )?;
 
-<<<<<<< HEAD
-    wallet.sync(
-      &Self::blockchain(options, (seed, None))?,
-      SyncOptions::default(),
-    )?;
-=======
     wallet.sync(&Self::blockchain(options, seed)?, SyncOptions::default())?;
->>>>>>> e6177733
 
     eprintln!("Wallet initialized.");
 
     Ok(())
   }
 
-  pub(crate) fn load(options: Options) -> Result<Self> {
+  pub(crate) fn load(options: &Options) -> Result<Self> {
     let path = data_dir()
       .ok_or_else(|| anyhow!("Failed to retrieve data dir"))?
       .join("ord");
@@ -77,27 +66,15 @@
       ),
     )?;
 
-<<<<<<< HEAD
-    let blockchain = Self::blockchain(&options, key)?;
-
-    wallet.sync(&blockchain, SyncOptions::default())?;
-
-    Ok(Self {
-      blockchain,
-      options,
-      wallet,
-    })
-=======
     let blockchain = Self::blockchain(options, seed)?;
 
     wallet.sync(&blockchain, SyncOptions::default())?;
 
     Ok(Self { blockchain, wallet })
->>>>>>> e6177733
   }
 
-  pub(crate) fn find(&self, ordinal: Ordinal) -> Result<LocalUtxo> {
-    let index = Index::index(&self.options)?;
+  pub(crate) fn find(&self, options: &Options, ordinal: Ordinal) -> Result<LocalUtxo> {
+    let index = Index::index(options)?;
 
     for utxo in self.wallet.list_unspent()? {
       if let Some(ranges) = index.list(utxo.outpoint)? {
@@ -112,14 +89,7 @@
     bail!("No utxo contains {}˚.", ordinal);
   }
 
-<<<<<<< HEAD
-  fn blockchain(
-    options: &Options,
-    key: impl DerivableKey<Segwitv0> + Clone,
-  ) -> Result<RpcBlockchain> {
-=======
   fn blockchain(options: &Options, key: Mnemonic) -> Result<RpcBlockchain> {
->>>>>>> e6177733
     Ok(RpcBlockchain::from_config(&RpcConfig {
       url: options.rpc_url(),
       auth: Auth::Cookie {
