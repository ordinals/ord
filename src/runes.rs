use {self::error::Error, super::*};

pub(crate) use {
  edict::Edict, etching::Etching, pile::Pile, rune::Rune, rune_id::RuneId, runestone::Runestone,
};

const MAX_DIVISIBILITY: u8 = 38;

mod edict;
mod error;
mod etching;
mod pile;
mod rune;
mod rune_id;
mod runestone;
pub(crate) mod varint;

type Result<T, E = Error> = std::result::Result<T, E>;

#[cfg(test)]
mod tests {
  use {super::*, crate::index::testing::Context};

  const RUNE: u128 = (21_000_000 * COIN_VALUE) as u128;

  #[test]
  fn index_starts_with_no_runes() {
    let context = Context::builder()
      .arg("--index-runes-pre-alpha-i-agree-to-get-rekt")
      .build();
<<<<<<< HEAD
    assert_eq!(context.index.runes().unwrap(), []);
    assert_eq!(context.index.rune_balances(), []);
  }

  #[test]
  fn default_index_does_not_index_runes() {
    let context = Context::builder().build();

    context.mine_blocks(1);

    context.rpc_server.broadcast_tx(TransactionTemplate {
      inputs: &[(1, 0, 0, Witness::new())],
      op_return: Some(
        Runestone {
          edicts: vec![Edict {
            id: 0,
            amount: u128::max_value(),
            output: 0,
          }],
          etching: Some(Etching {
            divisibility: 0,
            rune: Rune(RUNE),
          }),
        }
        .encipher(),
      ),
      ..Default::default()
    });

    context.mine_blocks(1);

    assert_eq!(context.index.runes().unwrap(), []);

    assert_eq!(context.index.rune_balances(), []);
=======
    assert_eq!(context.index.runes().unwrap().unwrap(), []);
    assert_eq!(context.index.get_rune_balances(), []);
>>>>>>> 659ce6c8
  }

  #[test]
  fn empty_runestone_does_not_create_rune() {
    let context = Context::builder()
      .arg("--index-runes-pre-alpha-i-agree-to-get-rekt")
      .build();

    context.mine_blocks(1);

    context.rpc_server.broadcast_tx(TransactionTemplate {
      inputs: &[(1, 0, 0, Witness::new())],
      op_return: Some(
        Runestone {
          edicts: Vec::new(),
          etching: None,
        }
        .encipher(),
      ),
      ..Default::default()
    });

    context.mine_blocks(1);

<<<<<<< HEAD
    assert_eq!(context.index.runes().unwrap(), []);
    assert_eq!(context.index.rune_balances(), []);
=======
    assert_eq!(context.index.runes().unwrap().unwrap(), []);
    assert_eq!(context.index.get_rune_balances(), []);
>>>>>>> 659ce6c8
  }

  #[test]
  fn etching_with_no_edicts_creates_rune() {
    let context = Context::builder()
      .arg("--index-runes-pre-alpha-i-agree-to-get-rekt")
      .build();

    context.mine_blocks(1);

    let txid = context.rpc_server.broadcast_tx(TransactionTemplate {
      inputs: &[(1, 0, 0, Witness::new())],
      op_return: Some(
        Runestone {
          edicts: Vec::new(),
          etching: Some(Etching {
            divisibility: 0,
            rune: Rune(RUNE),
            symbol: None,
          }),
        }
        .encipher(),
      ),
      ..Default::default()
    });

    context.mine_blocks(1);

<<<<<<< HEAD
    assert_eq!(context.index.runes().unwrap(), []);
    assert_eq!(context.index.rune_balances(), []);
=======
    let id = RuneId {
      height: 2,
      index: 1,
    };

    assert_eq!(
      context.index.runes().unwrap().unwrap(),
      [(
        id,
        RuneEntry {
          burned: 0,
          divisibility: 0,
          etching: txid,
          rune: Rune(RUNE),
          supply: 0,
          symbol: None,
        }
      )]
    );

    assert_eq!(context.index.get_rune_balances(), []);
>>>>>>> 659ce6c8
  }

  #[test]
  fn etching_with_edict_creates_rune() {
    let context = Context::builder()
      .arg("--index-runes-pre-alpha-i-agree-to-get-rekt")
      .build();

    context.mine_blocks(1);

    let txid = context.rpc_server.broadcast_tx(TransactionTemplate {
      inputs: &[(1, 0, 0, Witness::new())],
      op_return: Some(
        Runestone {
          edicts: vec![Edict {
            id: 0,
            amount: u128::max_value(),
            output: 0,
          }],
          etching: Some(Etching {
            divisibility: 0,
            rune: Rune(RUNE),
            symbol: None,
          }),
        }
        .encipher(),
      ),
      ..Default::default()
    });

    context.mine_blocks(1);

    let id = RuneId {
      height: 2,
      index: 1,
    };

    assert_eq!(
      context.index.runes().unwrap(),
      [(
        id,
        RuneEntry {
          burned: 0,
          divisibility: 0,
          etching: txid,
          rune: Rune(RUNE),
          supply: u128::max_value(),
          symbol: None,
        }
      )]
    );

    assert_eq!(
      context.index.get_rune_balances(),
      [(OutPoint { txid, vout: 0 }, vec![(id, u128::max_value())])]
    );
  }

  #[test]
  fn sat_corresponding_to_rune_must_have_been_mined() {
    {
      let context = Context::builder()
        .arg("--index-runes-pre-alpha-i-agree-to-get-rekt")
        .build();

      context.mine_blocks(1);

      context.rpc_server.broadcast_tx(TransactionTemplate {
        inputs: &[(1, 0, 0, Witness::new())],
        op_return: Some(
          Runestone {
            edicts: vec![Edict {
              id: 0,
              amount: u128::max_value(),
              output: 0,
            }],
            etching: Some(Etching {
              divisibility: 0,
              rune: Rune(u128::from(Sat::SUPPLY - 150 * COIN_VALUE - 1)),
              symbol: None,
            }),
          }
          .encipher(),
        ),
        ..Default::default()
      });

      context.mine_blocks(1);

      assert_eq!(context.index.runes().unwrap(), []);

      assert_eq!(context.index.get_rune_balances(), []);
    }

    {
      let context = Context::builder()
        .arg("--index-runes-pre-alpha-i-agree-to-get-rekt")
        .build();

      context.mine_blocks(1);

      let txid = context.rpc_server.broadcast_tx(TransactionTemplate {
        inputs: &[(1, 0, 0, Witness::new())],
        op_return: Some(
          Runestone {
            edicts: vec![Edict {
              id: 0,
              amount: u128::max_value(),
              output: 0,
            }],
            etching: Some(Etching {
              divisibility: 0,
              rune: Rune(u128::from(Sat::SUPPLY - 150 * COIN_VALUE)),
              symbol: None,
            }),
          }
          .encipher(),
        ),
        ..Default::default()
      });

      context.mine_blocks(1);

      let id = RuneId {
        height: 2,
        index: 1,
      };

      assert_eq!(
        context.index.runes().unwrap(),
        [(
          id,
          RuneEntry {
            burned: 0,
            divisibility: 0,
            etching: txid,
            rune: Rune(u128::from(Sat::SUPPLY - 150 * COIN_VALUE)),
            supply: u128::max_value(),
            symbol: None,
          }
        )]
      );

      assert_eq!(
        context.index.get_rune_balances(),
        [(OutPoint { txid, vout: 0 }, vec![(id, u128::max_value())])]
      );
    }
  }

  #[test]
  fn etching_with_non_zero_divisibility_and_rune() {
    let context = Context::builder()
      .arg("--index-runes-pre-alpha-i-agree-to-get-rekt")
      .build();

    context.mine_blocks(1);

    let txid = context.rpc_server.broadcast_tx(TransactionTemplate {
      inputs: &[(1, 0, 0, Witness::new())],
      op_return: Some(
        Runestone {
          edicts: vec![Edict {
            id: 0,
            amount: u128::max_value(),
            output: 0,
          }],
          etching: Some(Etching {
            divisibility: 1,
            rune: Rune(RUNE),
            symbol: None,
          }),
        }
        .encipher(),
      ),
      ..Default::default()
    });

    context.mine_blocks(1);

    let id = RuneId {
      height: 2,
      index: 1,
    };

    assert_eq!(
      context.index.runes().unwrap(),
      [(
        id,
        RuneEntry {
          burned: 0,
          rune: Rune(RUNE),
          etching: txid,
          divisibility: 1,
          supply: u128::max_value(),
          symbol: None,
        }
      )]
    );

    assert_eq!(
      context.index.get_rune_balances(),
      [(OutPoint { txid, vout: 0 }, vec![(id, u128::max_value())])]
    );
  }

  #[test]
  fn allocations_over_max_supply_are_ignored() {
    let context = Context::builder()
      .arg("--index-runes-pre-alpha-i-agree-to-get-rekt")
      .build();

    context.mine_blocks(1);

    let txid = context.rpc_server.broadcast_tx(TransactionTemplate {
      inputs: &[(1, 0, 0, Witness::new())],
      op_return: Some(
        Runestone {
          edicts: vec![
            Edict {
              id: 0,
              amount: u128::max_value(),
              output: 0,
            },
            Edict {
              id: 0,
              amount: u128::max_value(),
              output: 0,
            },
          ],
          etching: Some(Etching {
            divisibility: 0,
            rune: Rune(RUNE),
            symbol: None,
          }),
        }
        .encipher(),
      ),
      ..Default::default()
    });

    context.mine_blocks(1);

    let id = RuneId {
      height: 2,
      index: 1,
    };

    assert_eq!(
      context.index.runes().unwrap(),
      [(
        id,
        RuneEntry {
          burned: 0,
          divisibility: 0,
          etching: txid,
          rune: Rune(RUNE),
          supply: u128::max_value(),
          symbol: None,
        }
      )]
    );

    assert_eq!(
      context.index.get_rune_balances(),
      [(OutPoint { txid, vout: 0 }, vec![(id, u128::max_value())])]
    );
  }

  #[test]
  fn allocations_partially_over_max_supply_are_honored() {
    let context = Context::builder()
      .arg("--index-runes-pre-alpha-i-agree-to-get-rekt")
      .build();

    context.mine_blocks(1);

    let txid = context.rpc_server.broadcast_tx(TransactionTemplate {
      inputs: &[(1, 0, 0, Witness::new())],
      op_return: Some(
        Runestone {
          edicts: vec![
            Edict {
              id: 0,
              amount: u128::max_value() / 2,
              output: 0,
            },
            Edict {
              id: 0,
              amount: u128::max_value(),
              output: 0,
            },
          ],
          etching: Some(Etching {
            divisibility: 0,
            rune: Rune(RUNE),
            symbol: None,
          }),
        }
        .encipher(),
      ),
      ..Default::default()
    });

    context.mine_blocks(1);

    let id = RuneId {
      height: 2,
      index: 1,
    };

    assert_eq!(
      context.index.runes().unwrap(),
      [(
        id,
        RuneEntry {
          burned: 0,
          divisibility: 0,
          etching: txid,
          rune: Rune(RUNE),
          supply: u128::max_value(),
          symbol: None,
        }
      )]
    );

    assert_eq!(
      context.index.get_rune_balances(),
      [(OutPoint { txid, vout: 0 }, vec![(id, u128::max_value())])]
    );
  }

  #[test]
  fn etching_may_allocate_less_than_max_supply() {
    let context = Context::builder()
      .arg("--index-runes-pre-alpha-i-agree-to-get-rekt")
      .build();

    context.mine_blocks(1);

    let txid = context.rpc_server.broadcast_tx(TransactionTemplate {
      inputs: &[(1, 0, 0, Witness::new())],
      op_return: Some(
        Runestone {
          edicts: vec![Edict {
            id: 0,
            amount: 100,
            output: 0,
          }],
          etching: Some(Etching {
            divisibility: 0,
            rune: Rune(RUNE),
            symbol: None,
          }),
        }
        .encipher(),
      ),
      ..Default::default()
    });

    context.mine_blocks(1);

    let id = RuneId {
      height: 2,
      index: 1,
    };

    assert_eq!(
      context.index.runes().unwrap(),
      [(
        id,
        RuneEntry {
          burned: 0,
          divisibility: 0,
          etching: txid,
          rune: Rune(RUNE),
          supply: 100,
          symbol: None,
        }
      )]
    );

    assert_eq!(
      context.index.get_rune_balances(),
      [(OutPoint { txid, vout: 0 }, vec![(id, 100)])]
    );
  }

  #[test]
  fn etching_may_allocate_to_multiple_outputs() {
    let context = Context::builder()
      .arg("--index-runes-pre-alpha-i-agree-to-get-rekt")
      .build();

    context.mine_blocks(1);

    let txid = context.rpc_server.broadcast_tx(TransactionTemplate {
      inputs: &[(1, 0, 0, Witness::new())],
      op_return: Some(
        Runestone {
          edicts: vec![
            Edict {
              id: 0,
              amount: 100,
              output: 0,
            },
            Edict {
              id: 0,
              amount: 100,
              output: 1,
            },
          ],
          etching: Some(Etching {
            divisibility: 0,
            rune: Rune(RUNE),
            symbol: None,
          }),
        }
        .encipher(),
      ),
      ..Default::default()
    });

    context.mine_blocks(1);

    let id = RuneId {
      height: 2,
      index: 1,
    };

    assert_eq!(
      context.index.runes().unwrap(),
      [(
        id,
        RuneEntry {
          burned: 100,
          divisibility: 0,
          etching: txid,
          rune: Rune(RUNE),
          supply: 200,
          symbol: None,
        }
      )]
    );

    assert_eq!(
      context.index.get_rune_balances(),
      [
        (OutPoint { txid, vout: 0 }, vec![(id, 100)]),
        (OutPoint { txid, vout: 1 }, vec![(id, 100)])
      ]
    );
  }

  #[test]
  fn allocations_to_invalid_outputs_are_ignored() {
    let context = Context::builder()
      .arg("--index-runes-pre-alpha-i-agree-to-get-rekt")
      .build();

    context.mine_blocks(1);

    let txid = context.rpc_server.broadcast_tx(TransactionTemplate {
      inputs: &[(1, 0, 0, Witness::new())],
      op_return: Some(
        Runestone {
          edicts: vec![
            Edict {
              id: 0,
              amount: 100,
              output: 0,
            },
            Edict {
              id: 0,
              amount: 100,
              output: 3,
            },
          ],
          etching: Some(Etching {
            divisibility: 0,
            rune: Rune(RUNE),
            symbol: None,
          }),
        }
        .encipher(),
      ),
      ..Default::default()
    });

    context.mine_blocks(1);

    let id = RuneId {
      height: 2,
      index: 1,
    };

    assert_eq!(
      context.index.runes().unwrap(),
      [(
        id,
        RuneEntry {
          burned: 0,
          divisibility: 0,
          etching: txid,
          rune: Rune(RUNE),
          supply: 100,
          symbol: None,
        }
      )]
    );

    assert_eq!(
      context.index.get_rune_balances(),
      [(OutPoint { txid, vout: 0 }, vec![(id, 100)]),]
    );
  }

  #[test]
  fn input_runes_may_be_allocated() {
    let context = Context::builder()
      .arg("--index-runes-pre-alpha-i-agree-to-get-rekt")
      .build();

    context.mine_blocks(1);

    let txid0 = context.rpc_server.broadcast_tx(TransactionTemplate {
      inputs: &[(1, 0, 0, Witness::new())],
      op_return: Some(
        Runestone {
          edicts: vec![Edict {
            id: 0,
            amount: u128::max_value(),
            output: 0,
          }],
          etching: Some(Etching {
            divisibility: 0,
            rune: Rune(RUNE),
            symbol: None,
          }),
        }
        .encipher(),
      ),
      ..Default::default()
    });

    context.mine_blocks(1);

    let id = RuneId {
      height: 2,
      index: 1,
    };

    assert_eq!(
      context.index.runes().unwrap(),
      [(
        id,
        RuneEntry {
          burned: 0,
          divisibility: 0,
          etching: txid0,
          rune: Rune(RUNE),
          supply: u128::max_value(),
          symbol: None,
        }
      )]
    );

    assert_eq!(
      context.index.get_rune_balances(),
      [(
        OutPoint {
          txid: txid0,
          vout: 0
        },
        vec![(id, u128::max_value())]
      )]
    );

    let txid1 = context.rpc_server.broadcast_tx(TransactionTemplate {
      inputs: &[(2, 1, 0, Witness::new())],
      op_return: Some(
        Runestone {
          edicts: vec![Edict {
            id: id.into(),
            amount: u128::max_value(),
            output: 0,
          }],
          etching: None,
        }
        .encipher(),
      ),
      ..Default::default()
    });

    context.mine_blocks(1);

    assert_eq!(
      context.index.runes().unwrap(),
      [(
        id,
        RuneEntry {
          burned: 0,
          divisibility: 0,
          etching: txid0,
          rune: Rune(RUNE),
          supply: u128::max_value(),
          symbol: None,
        }
      )]
    );

    assert_eq!(
      context.index.get_rune_balances(),
      [(
        OutPoint {
          txid: txid1,
          vout: 0
        },
        vec![(id, u128::max_value())]
      )]
    );
  }

  #[test]
  fn unallocated_runes_are_assigned_to_first_non_op_return_output() {
    let context = Context::builder()
      .arg("--index-runes-pre-alpha-i-agree-to-get-rekt")
      .build();

    context.mine_blocks(1);

    let txid0 = context.rpc_server.broadcast_tx(TransactionTemplate {
      inputs: &[(1, 0, 0, Witness::new())],
      op_return: Some(
        Runestone {
          edicts: vec![Edict {
            id: 0,
            amount: u128::max_value(),
            output: 0,
          }],
          etching: Some(Etching {
            divisibility: 0,
            rune: Rune(RUNE),
            symbol: None,
          }),
        }
        .encipher(),
      ),
      ..Default::default()
    });

    context.mine_blocks(1);

    let id = RuneId {
      height: 2,
      index: 1,
    };

    assert_eq!(
      context.index.runes().unwrap(),
      [(
        id,
        RuneEntry {
          burned: 0,
          divisibility: 0,
          etching: txid0,
          rune: Rune(RUNE),
          supply: u128::max_value(),
          symbol: None,
        }
      )]
    );

    assert_eq!(
      context.index.get_rune_balances(),
      [(
        OutPoint {
          txid: txid0,
          vout: 0
        },
        vec![(id, u128::max_value())]
      )]
    );

    let txid1 = context.rpc_server.broadcast_tx(TransactionTemplate {
      inputs: &[(2, 1, 0, Witness::new())],
      op_return: Some(
        Runestone {
          edicts: Vec::new(),
          etching: None,
        }
        .encipher(),
      ),
      ..Default::default()
    });

    context.mine_blocks(1);

    assert_eq!(
      context.index.runes().unwrap(),
      [(
        id,
        RuneEntry {
          burned: 0,
          divisibility: 0,
          etching: txid0,
          rune: Rune(RUNE),
          supply: u128::max_value(),
          symbol: None,
        }
      )]
    );

    assert_eq!(
      context.index.get_rune_balances(),
      [(
        OutPoint {
          txid: txid1,
          vout: 0
        },
        vec![(id, u128::max_value())]
      )]
    );
  }

  #[test]
  fn unallocated_runes_in_transactions_with_no_runestone_are_assigned_to_first_non_op_return_output(
  ) {
    let context = Context::builder()
      .arg("--index-runes-pre-alpha-i-agree-to-get-rekt")
      .build();

    context.mine_blocks(1);

    let txid0 = context.rpc_server.broadcast_tx(TransactionTemplate {
      inputs: &[(1, 0, 0, Witness::new())],
      op_return: Some(
        Runestone {
          edicts: vec![Edict {
            id: 0,
            amount: u128::max_value(),
            output: 0,
          }],
          etching: Some(Etching {
            divisibility: 0,
            rune: Rune(RUNE),
            symbol: None,
          }),
        }
        .encipher(),
      ),
      ..Default::default()
    });

    context.mine_blocks(1);

    let id = RuneId {
      height: 2,
      index: 1,
    };

    assert_eq!(
      context.index.runes().unwrap(),
      [(
        id,
        RuneEntry {
          burned: 0,
          divisibility: 0,
          etching: txid0,
          rune: Rune(RUNE),
          supply: u128::max_value(),
          symbol: None,
        }
      )]
    );

    assert_eq!(
      context.index.get_rune_balances(),
      [(
        OutPoint {
          txid: txid0,
          vout: 0
        },
        vec![(id, u128::max_value())]
      )]
    );

    let txid1 = context.rpc_server.broadcast_tx(TransactionTemplate {
      inputs: &[(2, 1, 0, Witness::new())],
      op_return: None,
      ..Default::default()
    });

    context.mine_blocks(1);

    assert_eq!(
      context.index.runes().unwrap(),
      [(
        id,
        RuneEntry {
          burned: 0,
          divisibility: 0,
          etching: txid0,
          rune: Rune(RUNE),
          supply: u128::max_value(),
          symbol: None,
        }
      )]
    );

    assert_eq!(
      context.index.get_rune_balances(),
      [(
        OutPoint {
          txid: txid1,
          vout: 0
        },
        vec![(id, u128::max_value())]
      )]
    );
  }

  #[test]
  fn duplicate_runes_are_forbidden() {
    let context = Context::builder()
      .arg("--index-runes-pre-alpha-i-agree-to-get-rekt")
      .build();

    context.mine_blocks(1);

    let txid = context.rpc_server.broadcast_tx(TransactionTemplate {
      inputs: &[(1, 0, 0, Witness::new())],
      op_return: Some(
        Runestone {
          edicts: vec![Edict {
            id: 0,
            amount: u128::max_value(),
            output: 0,
          }],
          etching: Some(Etching {
            divisibility: 0,
            rune: Rune(RUNE),
            symbol: None,
          }),
        }
        .encipher(),
      ),
      ..Default::default()
    });

    context.mine_blocks(1);

    let id = RuneId {
      height: 2,
      index: 1,
    };

    assert_eq!(
      context.index.runes().unwrap(),
      [(
        id,
        RuneEntry {
          burned: 0,
          divisibility: 0,
          etching: txid,
          rune: Rune(RUNE),
          supply: u128::max_value(),
          symbol: None,
        }
      )]
    );

    assert_eq!(
      context.index.get_rune_balances(),
      [(OutPoint { txid, vout: 0 }, vec![(id, u128::max_value())])]
    );

    context.rpc_server.broadcast_tx(TransactionTemplate {
      inputs: &[(2, 0, 0, Witness::new())],
      op_return: Some(
        Runestone {
          edicts: vec![Edict {
            id: 0,
            amount: u128::max_value(),
            output: 0,
          }],
          etching: Some(Etching {
            divisibility: 0,
            rune: Rune(RUNE),
            symbol: None,
          }),
        }
        .encipher(),
      ),
      ..Default::default()
    });

    context.mine_blocks(1);

    assert_eq!(
      context.index.runes().unwrap(),
      [(
        id,
        RuneEntry {
          burned: 0,
          divisibility: 0,
          etching: txid,
          rune: Rune(RUNE),
          supply: u128::max_value(),
          symbol: None,
        }
      )]
    );

    assert_eq!(
      context.index.get_rune_balances(),
      [(OutPoint { txid, vout: 0 }, vec![(id, u128::max_value())])]
    );
  }

  #[test]
  fn outpoint_may_hold_multiple_runes() {
    let context = Context::builder()
      .arg("--index-runes-pre-alpha-i-agree-to-get-rekt")
      .build();

    context.mine_blocks(1);

    let txid0 = context.rpc_server.broadcast_tx(TransactionTemplate {
      inputs: &[(1, 0, 0, Witness::new())],
      op_return: Some(
        Runestone {
          edicts: vec![Edict {
            id: 0,
            amount: u128::max_value(),
            output: 0,
          }],
          etching: Some(Etching {
            divisibility: 0,
            rune: Rune(RUNE),
            symbol: None,
          }),
        }
        .encipher(),
      ),
      ..Default::default()
    });

    context.mine_blocks(1);

    let id0 = RuneId {
      height: 2,
      index: 1,
    };

    assert_eq!(
      context.index.runes().unwrap(),
      [(
        id0,
        RuneEntry {
          burned: 0,
          divisibility: 0,
          etching: txid0,
          rune: Rune(RUNE),
          supply: u128::max_value(),
          symbol: None,
        }
      )]
    );

    assert_eq!(
      context.index.get_rune_balances(),
      [(
        OutPoint {
          txid: txid0,
          vout: 0
        },
        vec![(id0, u128::max_value())]
      )]
    );

    let txid1 = context.rpc_server.broadcast_tx(TransactionTemplate {
      inputs: &[(2, 0, 0, Witness::new())],
      op_return: Some(
        Runestone {
          edicts: vec![Edict {
            id: 0,
            amount: u128::max_value(),
            output: 0,
          }],
          etching: Some(Etching {
            divisibility: 0,
            rune: Rune(RUNE + 1),
            symbol: None,
          }),
        }
        .encipher(),
      ),
      ..Default::default()
    });

    context.mine_blocks(1);

    let id1 = RuneId {
      height: 3,
      index: 1,
    };

    assert_eq!(
      context.index.runes().unwrap(),
      [
        (
          id0,
          RuneEntry {
            burned: 0,
            divisibility: 0,
            etching: txid0,
            rune: Rune(RUNE),
            supply: u128::max_value(),
            symbol: None,
          }
        ),
        (
          id1,
          RuneEntry {
            burned: 0,
            divisibility: 0,
            etching: txid1,
            rune: Rune(RUNE + 1),
            supply: u128::max_value(),
            symbol: None,
          }
        )
      ]
    );

    assert_eq!(
      context.index.get_rune_balances(),
      [
        (
          OutPoint {
            txid: txid0,
            vout: 0
          },
          vec![(id0, u128::max_value())]
        ),
        (
          OutPoint {
            txid: txid1,
            vout: 0
          },
          vec![(id1, u128::max_value())]
        ),
      ]
    );

    let txid2 = context.rpc_server.broadcast_tx(TransactionTemplate {
      inputs: &[(2, 1, 0, Witness::new()), (3, 1, 0, Witness::new())],
      ..Default::default()
    });

    context.mine_blocks(1);

    assert_eq!(
      context.index.runes().unwrap(),
      [
        (
          id0,
          RuneEntry {
            burned: 0,
            divisibility: 0,
            etching: txid0,
            rune: Rune(RUNE),
            supply: u128::max_value(),
            symbol: None,
          }
        ),
        (
          id1,
          RuneEntry {
            burned: 0,
            divisibility: 0,
            etching: txid1,
            rune: Rune(RUNE + 1),
            supply: u128::max_value(),
            symbol: None,
          }
        )
      ]
    );

    assert_eq!(
      context.index.get_rune_balances(),
      [(
        OutPoint {
          txid: txid2,
          vout: 0
        },
        vec![(id0, u128::max_value()), (id1, u128::max_value())]
      )]
    );
  }

  #[test]
  fn multiple_input_runes_on_the_same_input_may_be_allocated() {
    let context = Context::builder()
      .arg("--index-runes-pre-alpha-i-agree-to-get-rekt")
      .build();

    context.mine_blocks(1);

    let txid0 = context.rpc_server.broadcast_tx(TransactionTemplate {
      inputs: &[(1, 0, 0, Witness::new())],
      op_return: Some(
        Runestone {
          edicts: vec![Edict {
            id: 0,
            amount: u128::max_value(),
            output: 0,
          }],
          etching: Some(Etching {
            divisibility: 0,
            rune: Rune(RUNE),
            symbol: None,
          }),
        }
        .encipher(),
      ),
      ..Default::default()
    });

    context.mine_blocks(1);

    let id0 = RuneId {
      height: 2,
      index: 1,
    };

    assert_eq!(
      context.index.runes().unwrap(),
      [(
        id0,
        RuneEntry {
          burned: 0,
          divisibility: 0,
          etching: txid0,
          rune: Rune(RUNE),
          supply: u128::max_value(),
          symbol: None,
        }
      )]
    );

    assert_eq!(
      context.index.get_rune_balances(),
      [(
        OutPoint {
          txid: txid0,
          vout: 0
        },
        vec![(id0, u128::max_value())]
      )]
    );

    let txid1 = context.rpc_server.broadcast_tx(TransactionTemplate {
      inputs: &[(2, 0, 0, Witness::new())],
      op_return: Some(
        Runestone {
          edicts: vec![Edict {
            id: 0,
            amount: u128::max_value(),
            output: 0,
          }],
          etching: Some(Etching {
            divisibility: 0,
            rune: Rune(RUNE + 1),
            symbol: None,
          }),
        }
        .encipher(),
      ),
      ..Default::default()
    });

    context.mine_blocks(1);

    let id1 = RuneId {
      height: 3,
      index: 1,
    };

    assert_eq!(
      context.index.runes().unwrap(),
      [
        (
          id0,
          RuneEntry {
            burned: 0,
            divisibility: 0,
            etching: txid0,
            rune: Rune(RUNE),
            supply: u128::max_value(),
            symbol: None,
          }
        ),
        (
          id1,
          RuneEntry {
            burned: 0,
            divisibility: 0,
            etching: txid1,
            rune: Rune(RUNE + 1),
            supply: u128::max_value(),
            symbol: None,
          }
        )
      ]
    );

    assert_eq!(
      context.index.get_rune_balances(),
      [
        (
          OutPoint {
            txid: txid0,
            vout: 0
          },
          vec![(id0, u128::max_value())]
        ),
        (
          OutPoint {
            txid: txid1,
            vout: 0
          },
          vec![(id1, u128::max_value())]
        ),
      ]
    );

    let txid2 = context.rpc_server.broadcast_tx(TransactionTemplate {
      inputs: &[(2, 1, 0, Witness::new()), (3, 1, 0, Witness::new())],
      ..Default::default()
    });

    context.mine_blocks(1);

    assert_eq!(
      context.index.runes().unwrap(),
      [
        (
          id0,
          RuneEntry {
            burned: 0,
            divisibility: 0,
            etching: txid0,
            rune: Rune(RUNE),
            supply: u128::max_value(),
            symbol: None,
          }
        ),
        (
          id1,
          RuneEntry {
            burned: 0,
            divisibility: 0,
            etching: txid1,
            rune: Rune(RUNE + 1),
            supply: u128::max_value(),
            symbol: None,
          }
        )
      ]
    );

    assert_eq!(
      context.index.get_rune_balances(),
      [(
        OutPoint {
          txid: txid2,
          vout: 0
        },
        vec![(id0, u128::max_value()), (id1, u128::max_value())]
      )]
    );

    let txid3 = context.rpc_server.broadcast_tx(TransactionTemplate {
      inputs: &[(4, 1, 0, Witness::new())],
      outputs: 2,
      op_return: Some(
        Runestone {
          edicts: vec![
            Edict {
              id: id0.into(),
              amount: u128::max_value() / 2,
              output: 1,
            },
            Edict {
              id: id1.into(),
              amount: u128::max_value() / 2,
              output: 1,
            },
          ],
          etching: None,
        }
        .encipher(),
      ),
      ..Default::default()
    });

    context.mine_blocks(1);

    assert_eq!(
      context.index.runes().unwrap(),
      [
        (
          id0,
          RuneEntry {
            burned: 0,
            divisibility: 0,
            etching: txid0,
            rune: Rune(RUNE),
            supply: u128::max_value(),
            symbol: None,
          }
        ),
        (
          id1,
          RuneEntry {
            burned: 0,
            divisibility: 0,
            etching: txid1,
            rune: Rune(RUNE + 1),
            supply: u128::max_value(),
            symbol: None,
          }
        )
      ]
    );

    assert_eq!(
      context.index.get_rune_balances(),
      [
        (
          OutPoint {
            txid: txid3,
            vout: 0
          },
          vec![
            (id0, u128::max_value() / 2 + 1),
            (id1, u128::max_value() / 2 + 1)
          ]
        ),
        (
          OutPoint {
            txid: txid3,
            vout: 1
          },
          vec![(id0, u128::max_value() / 2), (id1, u128::max_value() / 2)]
        )
      ]
    );
  }

  #[test]
  fn multiple_input_runes_on_different_inputs_may_be_allocated() {
    let context = Context::builder()
      .arg("--index-runes-pre-alpha-i-agree-to-get-rekt")
      .build();

    context.mine_blocks(1);

    let txid0 = context.rpc_server.broadcast_tx(TransactionTemplate {
      inputs: &[(1, 0, 0, Witness::new())],
      op_return: Some(
        Runestone {
          edicts: vec![Edict {
            id: 0,
            amount: u128::max_value(),
            output: 0,
          }],
          etching: Some(Etching {
            divisibility: 0,
            rune: Rune(RUNE),
            symbol: None,
          }),
        }
        .encipher(),
      ),
      ..Default::default()
    });

    context.mine_blocks(1);

    let id0 = RuneId {
      height: 2,
      index: 1,
    };

    assert_eq!(
      context.index.runes().unwrap(),
      [(
        id0,
        RuneEntry {
          burned: 0,
          divisibility: 0,
          etching: txid0,
          rune: Rune(RUNE),
          supply: u128::max_value(),
          symbol: None,
        }
      )]
    );

    assert_eq!(
      context.index.get_rune_balances(),
      [(
        OutPoint {
          txid: txid0,
          vout: 0
        },
        vec![(id0, u128::max_value())]
      )]
    );

    let txid1 = context.rpc_server.broadcast_tx(TransactionTemplate {
      inputs: &[(2, 0, 0, Witness::new())],
      op_return: Some(
        Runestone {
          edicts: vec![Edict {
            id: 0,
            amount: u128::max_value(),
            output: 0,
          }],
          etching: Some(Etching {
            divisibility: 0,
            rune: Rune(RUNE + 1),
            symbol: None,
          }),
        }
        .encipher(),
      ),
      ..Default::default()
    });

    context.mine_blocks(1);

    let id1 = RuneId {
      height: 3,
      index: 1,
    };

    assert_eq!(
      context.index.runes().unwrap(),
      [
        (
          id0,
          RuneEntry {
            burned: 0,
            divisibility: 0,
            etching: txid0,
            rune: Rune(RUNE),
            supply: u128::max_value(),
            symbol: None,
          }
        ),
        (
          id1,
          RuneEntry {
            burned: 0,
            divisibility: 0,
            etching: txid1,
            rune: Rune(RUNE + 1),
            supply: u128::max_value(),
            symbol: None,
          }
        )
      ]
    );

    assert_eq!(
      context.index.get_rune_balances(),
      [
        (
          OutPoint {
            txid: txid0,
            vout: 0
          },
          vec![(id0, u128::max_value())]
        ),
        (
          OutPoint {
            txid: txid1,
            vout: 0
          },
          vec![(id1, u128::max_value())]
        ),
      ]
    );

    let txid2 = context.rpc_server.broadcast_tx(TransactionTemplate {
      inputs: &[(2, 1, 0, Witness::new()), (3, 1, 0, Witness::new())],
      op_return: Some(
        Runestone {
          edicts: vec![
            Edict {
              id: id0.into(),
              amount: u128::max_value(),
              output: 0,
            },
            Edict {
              id: id1.into(),
              amount: u128::max_value(),
              output: 0,
            },
          ],
          etching: None,
        }
        .encipher(),
      ),
      ..Default::default()
    });

    context.mine_blocks(1);

    assert_eq!(
      context.index.runes().unwrap(),
      [
        (
          id0,
          RuneEntry {
            burned: 0,
            divisibility: 0,
            etching: txid0,
            rune: Rune(RUNE),
            supply: u128::max_value(),
            symbol: None,
          }
        ),
        (
          id1,
          RuneEntry {
            burned: 0,
            divisibility: 0,
            etching: txid1,
            rune: Rune(RUNE + 1),
            supply: u128::max_value(),
            symbol: None,
          }
        )
      ]
    );

    assert_eq!(
      context.index.get_rune_balances(),
      [(
        OutPoint {
          txid: txid2,
          vout: 0
        },
        vec![(id0, u128::max_value()), (id1, u128::max_value())]
      )]
    );
  }

  #[test]
  fn unallocated_runes_are_assigned_to_first_non_op_return_output_when_op_return_is_not_last_output(
  ) {
    let context = Context::builder()
      .arg("--index-runes-pre-alpha-i-agree-to-get-rekt")
      .build();

    context.mine_blocks(1);

    let txid0 = context.rpc_server.broadcast_tx(TransactionTemplate {
      inputs: &[(1, 0, 0, Witness::new())],
      op_return: Some(
        Runestone {
          edicts: vec![Edict {
            id: 0,
            amount: u128::max_value(),
            output: 0,
          }],
          etching: Some(Etching {
            divisibility: 0,
            rune: Rune(RUNE),
            symbol: None,
          }),
        }
        .encipher(),
      ),
      ..Default::default()
    });

    context.mine_blocks(1);

    let id = RuneId {
      height: 2,
      index: 1,
    };

    assert_eq!(
      context.index.runes().unwrap(),
      [(
        id,
        RuneEntry {
          burned: 0,
          divisibility: 0,
          etching: txid0,
          rune: Rune(RUNE),
          supply: u128::max_value(),
          symbol: None,
        }
      )]
    );

    assert_eq!(
      context.index.get_rune_balances(),
      [(
        OutPoint {
          txid: txid0,
          vout: 0
        },
        vec![(id, u128::max_value())]
      )]
    );

    let txid = context.rpc_server.broadcast_tx(TransactionTemplate {
      inputs: &[(2, 1, 0, Witness::new())],
      op_return: Some(
        script::Builder::new()
          .push_opcode(opcodes::all::OP_RETURN)
          .into_script(),
      ),
      op_return_index: Some(0),
      ..Default::default()
    });

    context.mine_blocks(1);

    assert_eq!(
      context.index.runes().unwrap(),
      [(
        id,
        RuneEntry {
          burned: 0,
          divisibility: 0,
          etching: txid0,
          rune: Rune(RUNE),
          supply: u128::max_value(),
          symbol: None,
        }
      )]
    );

    assert_eq!(
      context.index.get_rune_balances(),
      [(OutPoint { txid, vout: 1 }, vec![(id, u128::max_value())])]
    );
  }

  #[test]
  fn rune_rarity_is_assigned_correctly() {
    let context = Context::builder()
      .arg("--index-runes-pre-alpha-i-agree-to-get-rekt")
      .build();

    context.mine_blocks(2);

    let txid0 = context.rpc_server.broadcast_tx(TransactionTemplate {
      inputs: &[(1, 0, 0, Witness::new())],
      op_return: Some(
        Runestone {
          edicts: vec![Edict {
            id: 0,
            amount: u128::max_value(),
            output: 0,
          }],
          etching: Some(Etching {
            divisibility: 0,
            rune: Rune(RUNE),
            symbol: None,
          }),
        }
        .encipher(),
      ),
      ..Default::default()
    });

    let id0 = RuneId {
      height: 3,
      index: 1,
    };

    let txid1 = context.rpc_server.broadcast_tx(TransactionTemplate {
      inputs: &[(2, 0, 0, Witness::new())],
      op_return: Some(
        Runestone {
          edicts: vec![Edict {
            id: 0,
            amount: u128::max_value(),
            output: 0,
          }],
          etching: Some(Etching {
            divisibility: 0,
            rune: Rune(RUNE + 1),
            symbol: None,
          }),
        }
        .encipher(),
      ),
      ..Default::default()
    });

    context.mine_blocks(1);

    let id1 = RuneId {
      height: 3,
      index: 2,
    };

    assert_eq!(
      context.index.runes().unwrap(),
      [
        (
          id0,
          RuneEntry {
            burned: 0,
            divisibility: 0,
            etching: txid0,
            rune: Rune(RUNE),
            supply: u128::max_value(),
            symbol: None,
          }
        ),
        (
          id1,
          RuneEntry {
            burned: 0,
            divisibility: 0,
            etching: txid1,
            rune: Rune(RUNE + 1),
            supply: u128::max_value(),
            symbol: None,
          }
        ),
      ]
    );

    assert_eq!(
      context.index.get_rune_balances(),
      [
        (
          OutPoint {
            txid: txid0,
            vout: 0
          },
          vec![(id0, u128::max_value())]
        ),
        (
          OutPoint {
            txid: txid1,
            vout: 0
          },
          vec![(id1, u128::max_value())]
        ),
      ]
    );
  }

  #[test]
  fn edicts_with_id_zero_are_skipped() {
    let context = Context::builder()
      .arg("--index-runes-pre-alpha-i-agree-to-get-rekt")
      .build();

    context.mine_blocks(1);

    let txid0 = context.rpc_server.broadcast_tx(TransactionTemplate {
      inputs: &[(1, 0, 0, Witness::new())],
      op_return: Some(
        Runestone {
          edicts: vec![Edict {
            id: 0,
            amount: u128::max_value(),
            output: 0,
          }],
          etching: Some(Etching {
            divisibility: 0,
            rune: Rune(RUNE),
            symbol: None,
          }),
        }
        .encipher(),
      ),
      ..Default::default()
    });

    context.mine_blocks(1);

    let id = RuneId {
      height: 2,
      index: 1,
    };

    assert_eq!(
      context.index.runes().unwrap(),
      [(
        id,
        RuneEntry {
          burned: 0,
          divisibility: 0,
          etching: txid0,
          rune: Rune(RUNE),
          supply: u128::max_value(),
          symbol: None,
        }
      )]
    );

    assert_eq!(
      context.index.get_rune_balances(),
      [(
        OutPoint {
          txid: txid0,
          vout: 0
        },
        vec![(id, u128::max_value())]
      )]
    );

    let txid1 = context.rpc_server.broadcast_tx(TransactionTemplate {
      inputs: &[(2, 1, 0, Witness::new())],
      op_return: Some(
        Runestone {
          edicts: vec![
            Edict {
              id: 0,
              amount: 100,
              output: 0,
            },
            Edict {
              id: id.into(),
              amount: u128::max_value(),
              output: 0,
            },
          ],
          etching: None,
        }
        .encipher(),
      ),
      ..Default::default()
    });

    context.mine_blocks(1);

    assert_eq!(
      context.index.runes().unwrap(),
      [(
        id,
        RuneEntry {
          burned: 0,
          divisibility: 0,
          etching: txid0,
          rune: Rune(RUNE),
          supply: u128::max_value(),
          symbol: None,
        }
      )]
    );

    assert_eq!(
      context.index.get_rune_balances(),
      [(
        OutPoint {
          txid: txid1,
          vout: 0
        },
        vec![(id, u128::max_value())]
      )]
    );
  }

  #[test]
  fn edicts_which_refer_to_input_rune_with_no_balance_are_skipped() {
    let context = Context::builder()
      .arg("--index-runes-pre-alpha-i-agree-to-get-rekt")
      .build();

    context.mine_blocks(1);

    let txid0 = context.rpc_server.broadcast_tx(TransactionTemplate {
      inputs: &[(1, 0, 0, Witness::new())],
      op_return: Some(
        Runestone {
          edicts: vec![Edict {
            id: 0,
            amount: u128::max_value(),
            output: 0,
          }],
          etching: Some(Etching {
            divisibility: 0,
            rune: Rune(RUNE),
            symbol: None,
          }),
        }
        .encipher(),
      ),
      ..Default::default()
    });

    context.mine_blocks(1);

    let id0 = RuneId {
      height: 2,
      index: 1,
    };

    assert_eq!(
      context.index.runes().unwrap(),
      [(
        id0,
        RuneEntry {
          burned: 0,
          divisibility: 0,
          etching: txid0,
          rune: Rune(RUNE),
          supply: u128::max_value(),
          symbol: None,
        }
      )]
    );

    assert_eq!(
      context.index.get_rune_balances(),
      [(
        OutPoint {
          txid: txid0,
          vout: 0
        },
        vec![(id0, u128::max_value())]
      )]
    );

    let txid1 = context.rpc_server.broadcast_tx(TransactionTemplate {
      inputs: &[(2, 0, 0, Witness::new())],
      op_return: Some(
        Runestone {
          edicts: vec![Edict {
            id: 0,
            amount: u128::max_value(),
            output: 0,
          }],
          etching: Some(Etching {
            divisibility: 0,
            rune: Rune(RUNE + 1),
            symbol: None,
          }),
        }
        .encipher(),
      ),
      ..Default::default()
    });

    context.mine_blocks(1);

    let id1 = RuneId {
      height: 3,
      index: 1,
    };

    assert_eq!(
      context.index.runes().unwrap(),
      [
        (
          id0,
          RuneEntry {
            burned: 0,
            divisibility: 0,
            etching: txid0,
            rune: Rune(RUNE),
            supply: u128::max_value(),
            symbol: None,
          }
        ),
        (
          id1,
          RuneEntry {
            burned: 0,
            divisibility: 0,
            etching: txid1,
            rune: Rune(RUNE + 1),
            supply: u128::max_value(),
            symbol: None,
          }
        )
      ]
    );

    assert_eq!(
      context.index.get_rune_balances(),
      [
        (
          OutPoint {
            txid: txid0,
            vout: 0
          },
          vec![(id0, u128::max_value())]
        ),
        (
          OutPoint {
            txid: txid1,
            vout: 0
          },
          vec![(id1, u128::max_value())]
        ),
      ]
    );

    let txid2 = context.rpc_server.broadcast_tx(TransactionTemplate {
      inputs: &[(2, 1, 0, Witness::new())],
      op_return: Some(
        Runestone {
          edicts: vec![
            Edict {
              id: id0.into(),
              amount: u128::max_value(),
              output: 0,
            },
            Edict {
              id: id1.into(),
              amount: u128::max_value(),
              output: 0,
            },
          ],
          etching: None,
        }
        .encipher(),
      ),
      ..Default::default()
    });

    context.mine_blocks(1);

    assert_eq!(
      context.index.runes().unwrap(),
      [
        (
          id0,
          RuneEntry {
            burned: 0,
            divisibility: 0,
            etching: txid0,
            rune: Rune(RUNE),
            supply: u128::max_value(),
            symbol: None,
          }
        ),
        (
          id1,
          RuneEntry {
            burned: 0,
            divisibility: 0,
            etching: txid1,
            rune: Rune(RUNE + 1),
            supply: u128::max_value(),
            symbol: None,
          }
        )
      ]
    );

    assert_eq!(
      context.index.get_rune_balances(),
      [
        (
          OutPoint {
            txid: txid2,
            vout: 0
          },
          vec![(id0, u128::max_value())]
        ),
        (
          OutPoint {
            txid: txid1,
            vout: 0
          },
          vec![(id1, u128::max_value())]
        ),
      ]
    );
  }

  #[test]
  fn edicts_over_max_inputs_are_ignored() {
    let context = Context::builder()
      .arg("--index-runes-pre-alpha-i-agree-to-get-rekt")
      .build();

    context.mine_blocks(1);

    let txid0 = context.rpc_server.broadcast_tx(TransactionTemplate {
      inputs: &[(1, 0, 0, Witness::new())],
      op_return: Some(
        Runestone {
          edicts: vec![Edict {
            id: 0,
            amount: u128::max_value() / 2,
            output: 0,
          }],
          etching: Some(Etching {
            divisibility: 0,
            rune: Rune(RUNE),
            symbol: None,
          }),
        }
        .encipher(),
      ),
      ..Default::default()
    });

    context.mine_blocks(1);

    let id = RuneId {
      height: 2,
      index: 1,
    };

    assert_eq!(
      context.index.runes().unwrap(),
      [(
        id,
        RuneEntry {
          burned: 0,
          divisibility: 0,
          etching: txid0,
          rune: Rune(RUNE),
          supply: u128::max_value() / 2,
          symbol: None,
        }
      )]
    );

    assert_eq!(
      context.index.get_rune_balances(),
      [(
        OutPoint {
          txid: txid0,
          vout: 0
        },
        vec![(id, u128::max_value() / 2)]
      )]
    );

    let txid1 = context.rpc_server.broadcast_tx(TransactionTemplate {
      inputs: &[(2, 1, 0, Witness::new())],
      op_return: Some(
        Runestone {
          edicts: vec![Edict {
            id: id.into(),
            amount: u128::max_value(),
            output: 0,
          }],
          etching: None,
        }
        .encipher(),
      ),
      ..Default::default()
    });

    context.mine_blocks(1);

    assert_eq!(
      context.index.runes().unwrap(),
      [(
        id,
        RuneEntry {
          burned: 0,
          divisibility: 0,
          etching: txid0,
          rune: Rune(RUNE),
          supply: u128::max_value() / 2,
          symbol: None,
        }
      )]
    );

    assert_eq!(
      context.index.get_rune_balances(),
      [(
        OutPoint {
          txid: txid1,
          vout: 0
        },
        vec![(id, u128::max_value() / 2)]
      )]
    );
  }

  #[test]
  fn edicts_may_transfer_runes_to_op_return_outputs() {
    let context = Context::builder()
      .arg("--index-runes-pre-alpha-i-agree-to-get-rekt")
      .build();

    context.mine_blocks(1);

    let txid = context.rpc_server.broadcast_tx(TransactionTemplate {
      inputs: &[(1, 0, 0, Witness::new())],
      op_return: Some(
        Runestone {
          edicts: vec![Edict {
            id: 0,
            amount: u128::max_value(),
            output: 1,
          }],
          etching: Some(Etching {
            divisibility: 0,
            rune: Rune(RUNE),
            symbol: None,
          }),
        }
        .encipher(),
      ),
      ..Default::default()
    });

    context.mine_blocks(1);

    let id = RuneId {
      height: 2,
      index: 1,
    };

    assert_eq!(
      context.index.runes().unwrap(),
      [(
        id,
        RuneEntry {
          burned: u128::max_value(),
          divisibility: 0,
          etching: txid,
          rune: Rune(RUNE),
          supply: u128::max_value(),
          symbol: None,
        }
      )]
    );

    assert_eq!(
      context.index.get_rune_balances(),
      [(OutPoint { txid, vout: 1 }, vec![(id, u128::max_value())])]
    );
  }

  #[test]
  fn outputs_with_no_runes_have_no_balance() {
    let context = Context::builder()
      .arg("--index-runes-pre-alpha-i-agree-to-get-rekt")
      .build();

    context.mine_blocks(1);

    let txid = context.rpc_server.broadcast_tx(TransactionTemplate {
      inputs: &[(1, 0, 0, Witness::new())],
      outputs: 2,
      op_return: Some(
        Runestone {
          edicts: vec![Edict {
            id: 0,
            amount: u128::max_value(),
            output: 0,
          }],
          etching: Some(Etching {
            divisibility: 0,
            rune: Rune(RUNE),
            symbol: None,
          }),
        }
        .encipher(),
      ),
      ..Default::default()
    });

    context.mine_blocks(1);

    let id = RuneId {
      height: 2,
      index: 1,
    };

    assert_eq!(
      context.index.runes().unwrap(),
      [(
        id,
        RuneEntry {
          burned: 0,
          divisibility: 0,
          etching: txid,
          rune: Rune(RUNE),
          supply: u128::max_value(),
          symbol: None,
        }
      )]
    );

    assert_eq!(
      context.index.get_rune_balances(),
      [(OutPoint { txid, vout: 0 }, vec![(id, u128::max_value())])]
    );
  }

  #[test]
  fn edicts_which_transfer_no_runes_to_output_create_no_balance_entry() {
    let context = Context::builder()
      .arg("--index-runes-pre-alpha-i-agree-to-get-rekt")
      .build();

    context.mine_blocks(1);

    let txid = context.rpc_server.broadcast_tx(TransactionTemplate {
      inputs: &[(1, 0, 0, Witness::new())],
      outputs: 2,
      op_return: Some(
        Runestone {
          edicts: vec![
            Edict {
              id: 0,
              amount: u128::max_value(),
              output: 0,
            },
            Edict {
              id: 0,
              amount: 0,
              output: 1,
            },
          ],
          etching: Some(Etching {
            divisibility: 0,
            rune: Rune(RUNE),
            symbol: None,
          }),
        }
        .encipher(),
      ),
      ..Default::default()
    });

    context.mine_blocks(1);

    let id = RuneId {
      height: 2,
      index: 1,
    };

    assert_eq!(
      context.index.runes().unwrap().unwrap(),
      [(
        id,
        RuneEntry {
          burned: 0,
          divisibility: 0,
          etching: txid,
          rune: Rune(RUNE),
          supply: u128::max_value(),
          symbol: None,
        }
      )]
    );

    assert_eq!(
      context.index.get_rune_balances(),
      [(OutPoint { txid, vout: 0 }, vec![(id, u128::max_value())])]
    );
  }

  #[test]
  fn etching_may_specify_symbol() {
    let context = Context::builder()
      .arg("--index-runes-pre-alpha-i-agree-to-get-rekt")
      .build();

    context.mine_blocks(1);

    let txid = context.rpc_server.broadcast_tx(TransactionTemplate {
      inputs: &[(1, 0, 0, Witness::new())],
      op_return: Some(
        Runestone {
          edicts: vec![Edict {
            id: 0,
            amount: u128::max_value(),
            output: 0,
          }],
          etching: Some(Etching {
            divisibility: 0,
            rune: Rune(RUNE),
            symbol: Some('$'),
          }),
        }
        .encipher(),
      ),
      ..Default::default()
    });

    context.mine_blocks(1);

    let id = RuneId {
      height: 2,
      index: 1,
    };

    assert_eq!(
      context.index.runes().unwrap(),
      [(
        id,
        RuneEntry {
          burned: 0,
          divisibility: 0,
          etching: txid,
          rune: Rune(RUNE),
          supply: u128::max_value(),
          symbol: Some('$'),
        }
      )]
    );

    assert_eq!(
      context.index.get_rune_balances(),
      [(OutPoint { txid, vout: 0 }, vec![(id, u128::max_value())])]
    );
  }

  #[test]
  fn allocate_all_remaining_runes_in_etching() {
    let context = Context::builder()
      .arg("--index-runes-pre-alpha-i-agree-to-get-rekt")
      .build();

    context.mine_blocks(1);

    let txid = context.rpc_server.broadcast_tx(TransactionTemplate {
      inputs: &[(1, 0, 0, Witness::new())],
      op_return: Some(
        Runestone {
          edicts: vec![Edict {
            id: 0,
            amount: 0,
            output: 0,
          }],
          etching: Some(Etching {
            divisibility: 0,
            rune: Rune(RUNE),
            symbol: None,
          }),
        }
        .encipher(),
      ),
      ..Default::default()
    });

    context.mine_blocks(1);

    let id = RuneId {
      height: 2,
      index: 1,
    };

    assert_eq!(
      context.index.runes().unwrap().unwrap(),
      [(
        id,
        RuneEntry {
          burned: 0,
          divisibility: 0,
          etching: txid,
          rune: Rune(RUNE),
          supply: u128::max_value(),
          symbol: None,
        }
      )]
    );

    assert_eq!(
      context.index.get_rune_balances(),
      [(OutPoint { txid, vout: 0 }, vec![(id, u128::max_value())])]
    );
  }

  #[test]
  fn allocate_all_remaining_runes_in_inputs() {
    let context = Context::builder()
      .arg("--index-runes-pre-alpha-i-agree-to-get-rekt")
      .build();

    context.mine_blocks(1);

    let txid0 = context.rpc_server.broadcast_tx(TransactionTemplate {
      inputs: &[(1, 0, 0, Witness::new())],
      op_return: Some(
        Runestone {
          edicts: vec![Edict {
            id: 0,
            amount: u128::max_value(),
            output: 0,
          }],
          etching: Some(Etching {
            divisibility: 0,
            rune: Rune(RUNE),
            symbol: None,
          }),
        }
        .encipher(),
      ),
      ..Default::default()
    });

    context.mine_blocks(1);

    let id = RuneId {
      height: 2,
      index: 1,
    };

    assert_eq!(
      context.index.runes().unwrap().unwrap(),
      [(
        id,
        RuneEntry {
          burned: 0,
          divisibility: 0,
          etching: txid0,
          rune: Rune(RUNE),
          supply: u128::max_value(),
          symbol: None,
        }
      )]
    );

    assert_eq!(
      context.index.get_rune_balances(),
      [(
        OutPoint {
          txid: txid0,
          vout: 0
        },
        vec![(id, u128::max_value())]
      )]
    );

    let txid1 = context.rpc_server.broadcast_tx(TransactionTemplate {
      inputs: &[(2, 1, 0, Witness::new())],
      outputs: 2,
      op_return: Some(
        Runestone {
          edicts: vec![Edict {
            id: id.into(),
            amount: 0,
            output: 1,
          }],
          etching: None,
        }
        .encipher(),
      ),
      ..Default::default()
    });

    context.mine_blocks(1);

    assert_eq!(
      context.index.runes().unwrap().unwrap(),
      [(
        id,
        RuneEntry {
          burned: 0,
          divisibility: 0,
          etching: txid0,
          rune: Rune(RUNE),
          supply: u128::max_value(),
          symbol: None,
        }
      )]
    );

    assert_eq!(
      context.index.get_rune_balances(),
      [(
        OutPoint {
          txid: txid1,
          vout: 1,
        },
        vec![(id, u128::max_value())]
      )]
    );
  }
}<|MERGE_RESOLUTION|>--- conflicted
+++ resolved
@@ -28,9 +28,8 @@
     let context = Context::builder()
       .arg("--index-runes-pre-alpha-i-agree-to-get-rekt")
       .build();
-<<<<<<< HEAD
-    assert_eq!(context.index.runes().unwrap(), []);
-    assert_eq!(context.index.rune_balances(), []);
+    assert_eq!(context.index.runes().unwrap().unwrap(), []);
+    assert_eq!(context.index.get_rune_balances(), []);
   }
 
   #[test]
@@ -62,11 +61,7 @@
 
     assert_eq!(context.index.runes().unwrap(), []);
 
-    assert_eq!(context.index.rune_balances(), []);
-=======
-    assert_eq!(context.index.runes().unwrap().unwrap(), []);
     assert_eq!(context.index.get_rune_balances(), []);
->>>>>>> 659ce6c8
   }
 
   #[test]
@@ -91,67 +86,8 @@
 
     context.mine_blocks(1);
 
-<<<<<<< HEAD
-    assert_eq!(context.index.runes().unwrap(), []);
-    assert_eq!(context.index.rune_balances(), []);
-=======
     assert_eq!(context.index.runes().unwrap().unwrap(), []);
     assert_eq!(context.index.get_rune_balances(), []);
->>>>>>> 659ce6c8
-  }
-
-  #[test]
-  fn etching_with_no_edicts_creates_rune() {
-    let context = Context::builder()
-      .arg("--index-runes-pre-alpha-i-agree-to-get-rekt")
-      .build();
-
-    context.mine_blocks(1);
-
-    let txid = context.rpc_server.broadcast_tx(TransactionTemplate {
-      inputs: &[(1, 0, 0, Witness::new())],
-      op_return: Some(
-        Runestone {
-          edicts: Vec::new(),
-          etching: Some(Etching {
-            divisibility: 0,
-            rune: Rune(RUNE),
-            symbol: None,
-          }),
-        }
-        .encipher(),
-      ),
-      ..Default::default()
-    });
-
-    context.mine_blocks(1);
-
-<<<<<<< HEAD
-    assert_eq!(context.index.runes().unwrap(), []);
-    assert_eq!(context.index.rune_balances(), []);
-=======
-    let id = RuneId {
-      height: 2,
-      index: 1,
-    };
-
-    assert_eq!(
-      context.index.runes().unwrap().unwrap(),
-      [(
-        id,
-        RuneEntry {
-          burned: 0,
-          divisibility: 0,
-          etching: txid,
-          rune: Rune(RUNE),
-          supply: 0,
-          symbol: None,
-        }
-      )]
-    );
-
-    assert_eq!(context.index.get_rune_balances(), []);
->>>>>>> 659ce6c8
   }
 
   #[test]
@@ -2507,7 +2443,7 @@
     };
 
     assert_eq!(
-      context.index.runes().unwrap().unwrap(),
+      context.index.runes().unwrap(),
       [(
         id,
         RuneEntry {
@@ -2563,7 +2499,7 @@
     };
 
     assert_eq!(
-      context.index.runes().unwrap(),
+      context.index.runes().unwrap().unwrap(),
       [(
         id,
         RuneEntry {
