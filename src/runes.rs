use {self::error::Error, super::*};

pub(crate) use {
  edict::Edict, etching::Etching, pile::Pile, rune::Rune, rune_id::RuneId, runestone::Runestone,
};

const MAX_DIVISIBILITY: u8 = 38;

mod edict;
mod error;
mod etching;
mod pile;
mod rune;
mod rune_id;
mod runestone;
pub(crate) mod varint;

type Result<T, E = Error> = std::result::Result<T, E>;

#[cfg(test)]
mod tests {
  use {super::*, crate::index::testing::Context};

  const RUNE: u128 = (21_000_000 * COIN_VALUE) as u128;

  #[test]
  fn index_only_indexes_runes_if_flag_is_passed_and_on_mainnet() {
    assert!(!Context::builder().build().index.has_rune_index().unwrap());
    assert!(!Context::builder()
      .arg("--index-runes-pre-alpha-i-agree-to-get-rekt")
      .chain(Chain::Mainnet)
      .build()
      .index
      .has_rune_index()
      .unwrap());
    assert!(Context::builder()
      .arg("--index-runes-pre-alpha-i-agree-to-get-rekt")
      .build()
      .index
      .has_rune_index()
      .unwrap());
  }

  #[test]
  fn index_starts_with_no_runes() {
    let context = Context::builder()
      .arg("--index-runes-pre-alpha-i-agree-to-get-rekt")
      .build();
    assert_eq!(context.index.runes().unwrap().unwrap(), []);
    assert_eq!(context.index.get_rune_balances(), []);
  }

  #[test]
  fn empty_runestone_does_not_create_rune() {
    let context = Context::builder()
      .arg("--index-runes-pre-alpha-i-agree-to-get-rekt")
      .build();

    context.mine_blocks(1);

    context.rpc_server.broadcast_tx(TransactionTemplate {
      inputs: &[(1, 0, 0, Witness::new())],
      op_return: Some(
        Runestone {
          edicts: Vec::new(),
          etching: None,
        }
        .encipher(),
      ),
      ..Default::default()
    });

    context.mine_blocks(1);

    assert_eq!(context.index.runes().unwrap().unwrap(), []);
    assert_eq!(context.index.get_rune_balances(), []);
  }

  #[test]
  fn etching_with_no_edicts_creates_rune() {
    let context = Context::builder()
      .arg("--index-runes-pre-alpha-i-agree-to-get-rekt")
      .build();

    context.mine_blocks(1);

    let txid = context.rpc_server.broadcast_tx(TransactionTemplate {
      inputs: &[(1, 0, 0, Witness::new())],
      op_return: Some(
        Runestone {
          edicts: Vec::new(),
          etching: Some(Etching {
            divisibility: 0,
            rune: Rune(RUNE),
            symbol: None,
          }),
        }
        .encipher(),
      ),
      ..Default::default()
    });

    context.mine_blocks(1);

    let id = RuneId {
      height: 2,
      index: 1,
    };

    assert_eq!(
      context.index.runes().unwrap().unwrap(),
      [(
        id,
        RuneEntry {
          burned: 0,
          divisibility: 0,
          etching: txid,
          rune: Rune(RUNE),
          supply: 0,
          symbol: None,
        }
      )]
    );

    assert_eq!(context.index.get_rune_balances(), []);
  }

  #[test]
  fn etching_with_edict_creates_rune() {
    let context = Context::builder()
      .arg("--index-runes-pre-alpha-i-agree-to-get-rekt")
      .build();

    context.mine_blocks(1);

    let txid = context.rpc_server.broadcast_tx(TransactionTemplate {
      inputs: &[(1, 0, 0, Witness::new())],
      op_return: Some(
        Runestone {
          edicts: vec![Edict {
            id: 0,
            amount: u128::max_value(),
            output: 0,
          }],
          etching: Some(Etching {
            divisibility: 0,
            rune: Rune(RUNE),
            symbol: None,
          }),
        }
        .encipher(),
      ),
      ..Default::default()
    });

    context.mine_blocks(1);

    let id = RuneId {
      height: 2,
      index: 1,
    };

    assert_eq!(
      context.index.runes().unwrap().unwrap(),
      [(
        id,
        RuneEntry {
          burned: 0,
          divisibility: 0,
          etching: txid,
          rune: Rune(RUNE),
          supply: u128::max_value(),
          symbol: None,
        }
      )]
    );

    assert_eq!(
      context.index.get_rune_balances(),
      [(OutPoint { txid, vout: 0 }, vec![(id, u128::max_value())])]
    );
  }

  #[test]
  fn sat_corresponding_to_rune_must_have_been_mined() {
    {
      let context = Context::builder()
        .arg("--index-runes-pre-alpha-i-agree-to-get-rekt")
        .build();

      context.mine_blocks(1);

      context.rpc_server.broadcast_tx(TransactionTemplate {
        inputs: &[(1, 0, 0, Witness::new())],
        op_return: Some(
          Runestone {
            edicts: vec![Edict {
              id: 0,
              amount: u128::max_value(),
              output: 0,
            }],
            etching: Some(Etching {
              divisibility: 0,
              rune: Rune(u128::from(Sat::SUPPLY - 150 * COIN_VALUE - 1)),
              symbol: None,
            }),
          }
          .encipher(),
        ),
        ..Default::default()
      });

      context.mine_blocks(1);

      assert_eq!(context.index.runes().unwrap().unwrap(), []);

      assert_eq!(context.index.get_rune_balances(), []);
    }

    {
      let context = Context::builder()
        .arg("--index-runes-pre-alpha-i-agree-to-get-rekt")
        .build();

      context.mine_blocks(1);

      let txid = context.rpc_server.broadcast_tx(TransactionTemplate {
        inputs: &[(1, 0, 0, Witness::new())],
        op_return: Some(
          Runestone {
            edicts: vec![Edict {
              id: 0,
              amount: u128::max_value(),
              output: 0,
            }],
            etching: Some(Etching {
              divisibility: 0,
              rune: Rune(u128::from(Sat::SUPPLY - 150 * COIN_VALUE)),
              symbol: None,
            }),
          }
          .encipher(),
        ),
        ..Default::default()
      });

      context.mine_blocks(1);

      let id = RuneId {
        height: 2,
        index: 1,
      };

      assert_eq!(
        context.index.runes().unwrap().unwrap(),
        [(
          id,
          RuneEntry {
            burned: 0,
            divisibility: 0,
            etching: txid,
            rune: Rune(u128::from(Sat::SUPPLY - 150 * COIN_VALUE)),
            supply: u128::max_value(),
            symbol: None,
          }
        )]
      );

      assert_eq!(
        context.index.get_rune_balances(),
        [(OutPoint { txid, vout: 0 }, vec![(id, u128::max_value())])]
      );
    }
  }

  #[test]
  fn etching_with_non_zero_divisibility_and_rune() {
    let context = Context::builder()
      .arg("--index-runes-pre-alpha-i-agree-to-get-rekt")
      .build();

    context.mine_blocks(1);

    let txid = context.rpc_server.broadcast_tx(TransactionTemplate {
      inputs: &[(1, 0, 0, Witness::new())],
      op_return: Some(
        Runestone {
          edicts: vec![Edict {
            id: 0,
            amount: u128::max_value(),
            output: 0,
          }],
          etching: Some(Etching {
            divisibility: 1,
            rune: Rune(RUNE),
            symbol: None,
          }),
        }
        .encipher(),
      ),
      ..Default::default()
    });

    context.mine_blocks(1);

    let id = RuneId {
      height: 2,
      index: 1,
    };

    assert_eq!(
      context.index.runes().unwrap().unwrap(),
      [(
        id,
        RuneEntry {
          burned: 0,
          rune: Rune(RUNE),
          etching: txid,
          divisibility: 1,
          supply: u128::max_value(),
          symbol: None,
        }
      )]
    );

    assert_eq!(
      context.index.get_rune_balances(),
      [(OutPoint { txid, vout: 0 }, vec![(id, u128::max_value())])]
    );
  }

  #[test]
  fn allocations_over_max_supply_are_ignored() {
    let context = Context::builder()
      .arg("--index-runes-pre-alpha-i-agree-to-get-rekt")
      .build();

    context.mine_blocks(1);

    let txid = context.rpc_server.broadcast_tx(TransactionTemplate {
      inputs: &[(1, 0, 0, Witness::new())],
      op_return: Some(
        Runestone {
          edicts: vec![
            Edict {
              id: 0,
              amount: u128::max_value(),
              output: 0,
            },
            Edict {
              id: 0,
              amount: u128::max_value(),
              output: 0,
            },
          ],
          etching: Some(Etching {
            divisibility: 0,
            rune: Rune(RUNE),
            symbol: None,
          }),
        }
        .encipher(),
      ),
      ..Default::default()
    });

    context.mine_blocks(1);

    let id = RuneId {
      height: 2,
      index: 1,
    };

    assert_eq!(
      context.index.runes().unwrap().unwrap(),
      [(
        id,
        RuneEntry {
          burned: 0,
          divisibility: 0,
          etching: txid,
          rune: Rune(RUNE),
          supply: u128::max_value(),
          symbol: None,
        }
      )]
    );

    assert_eq!(
      context.index.get_rune_balances(),
      [(OutPoint { txid, vout: 0 }, vec![(id, u128::max_value())])]
    );
  }

  #[test]
  fn allocations_partially_over_max_supply_are_honored() {
    let context = Context::builder()
      .arg("--index-runes-pre-alpha-i-agree-to-get-rekt")
      .build();

    context.mine_blocks(1);

    let txid = context.rpc_server.broadcast_tx(TransactionTemplate {
      inputs: &[(1, 0, 0, Witness::new())],
      op_return: Some(
        Runestone {
          edicts: vec![
            Edict {
              id: 0,
              amount: u128::max_value() / 2,
              output: 0,
            },
            Edict {
              id: 0,
              amount: u128::max_value(),
              output: 0,
            },
          ],
          etching: Some(Etching {
            divisibility: 0,
            rune: Rune(RUNE),
            symbol: None,
          }),
        }
        .encipher(),
      ),
      ..Default::default()
    });

    context.mine_blocks(1);

    let id = RuneId {
      height: 2,
      index: 1,
    };

    assert_eq!(
      context.index.runes().unwrap().unwrap(),
      [(
        id,
        RuneEntry {
          burned: 0,
          divisibility: 0,
          etching: txid,
          rune: Rune(RUNE),
          supply: u128::max_value(),
          symbol: None,
        }
      )]
    );

    assert_eq!(
      context.index.get_rune_balances(),
      [(OutPoint { txid, vout: 0 }, vec![(id, u128::max_value())])]
    );
  }

  #[test]
  fn etching_may_allocate_less_than_max_supply() {
    let context = Context::builder()
      .arg("--index-runes-pre-alpha-i-agree-to-get-rekt")
      .build();

    context.mine_blocks(1);

    let txid = context.rpc_server.broadcast_tx(TransactionTemplate {
      inputs: &[(1, 0, 0, Witness::new())],
      op_return: Some(
        Runestone {
          edicts: vec![Edict {
            id: 0,
            amount: 100,
            output: 0,
          }],
          etching: Some(Etching {
            divisibility: 0,
            rune: Rune(RUNE),
            symbol: None,
          }),
        }
        .encipher(),
      ),
      ..Default::default()
    });

    context.mine_blocks(1);

    let id = RuneId {
      height: 2,
      index: 1,
    };

    assert_eq!(
      context.index.runes().unwrap().unwrap(),
      [(
        id,
        RuneEntry {
          burned: 0,
          divisibility: 0,
          etching: txid,
          rune: Rune(RUNE),
          supply: 100,
          symbol: None,
        }
      )]
    );

    assert_eq!(
      context.index.get_rune_balances(),
      [(OutPoint { txid, vout: 0 }, vec![(id, 100)])]
    );
  }

  #[test]
  fn etching_may_allocate_to_multiple_outputs() {
    let context = Context::builder()
      .arg("--index-runes-pre-alpha-i-agree-to-get-rekt")
      .build();

    context.mine_blocks(1);

    let txid = context.rpc_server.broadcast_tx(TransactionTemplate {
      inputs: &[(1, 0, 0, Witness::new())],
      op_return: Some(
        Runestone {
          edicts: vec![
            Edict {
              id: 0,
              amount: 100,
              output: 0,
            },
            Edict {
              id: 0,
              amount: 100,
              output: 1,
            },
          ],
          etching: Some(Etching {
            divisibility: 0,
            rune: Rune(RUNE),
            symbol: None,
          }),
        }
        .encipher(),
      ),
      ..Default::default()
    });

    context.mine_blocks(1);

    let id = RuneId {
      height: 2,
      index: 1,
    };

    assert_eq!(
      context.index.runes().unwrap().unwrap(),
      [(
        id,
        RuneEntry {
          burned: 100,
          divisibility: 0,
          etching: txid,
          rune: Rune(RUNE),
          supply: 200,
          symbol: None,
        }
      )]
    );

    assert_eq!(
      context.index.get_rune_balances(),
      [
        (OutPoint { txid, vout: 0 }, vec![(id, 100)]),
        (OutPoint { txid, vout: 1 }, vec![(id, 100)])
      ]
    );
  }

  #[test]
  fn allocations_to_invalid_outputs_are_ignored() {
    let context = Context::builder()
      .arg("--index-runes-pre-alpha-i-agree-to-get-rekt")
      .build();

    context.mine_blocks(1);

    let txid = context.rpc_server.broadcast_tx(TransactionTemplate {
      inputs: &[(1, 0, 0, Witness::new())],
      op_return: Some(
        Runestone {
          edicts: vec![
            Edict {
              id: 0,
              amount: 100,
              output: 0,
            },
            Edict {
              id: 0,
              amount: 100,
              output: 3,
            },
          ],
          etching: Some(Etching {
            divisibility: 0,
            rune: Rune(RUNE),
            symbol: None,
          }),
        }
        .encipher(),
      ),
      ..Default::default()
    });

    context.mine_blocks(1);

    let id = RuneId {
      height: 2,
      index: 1,
    };

    assert_eq!(
      context.index.runes().unwrap().unwrap(),
      [(
        id,
        RuneEntry {
          burned: 0,
          divisibility: 0,
          etching: txid,
          rune: Rune(RUNE),
          supply: 100,
          symbol: None,
        }
      )]
    );

    assert_eq!(
      context.index.get_rune_balances(),
      [(OutPoint { txid, vout: 0 }, vec![(id, 100)]),]
    );
  }

  #[test]
  fn input_runes_may_be_allocated() {
    let context = Context::builder()
      .arg("--index-runes-pre-alpha-i-agree-to-get-rekt")
      .build();

    context.mine_blocks(1);

    let txid0 = context.rpc_server.broadcast_tx(TransactionTemplate {
      inputs: &[(1, 0, 0, Witness::new())],
      op_return: Some(
        Runestone {
          edicts: vec![Edict {
            id: 0,
            amount: u128::max_value(),
            output: 0,
          }],
          etching: Some(Etching {
            divisibility: 0,
            rune: Rune(RUNE),
            symbol: None,
          }),
        }
        .encipher(),
      ),
      ..Default::default()
    });

    context.mine_blocks(1);

    let id = RuneId {
      height: 2,
      index: 1,
    };

    assert_eq!(
      context.index.runes().unwrap().unwrap(),
      [(
        id,
        RuneEntry {
          burned: 0,
          divisibility: 0,
          etching: txid0,
          rune: Rune(RUNE),
          supply: u128::max_value(),
          symbol: None,
        }
      )]
    );

    assert_eq!(
      context.index.get_rune_balances(),
      [(
        OutPoint {
          txid: txid0,
          vout: 0
        },
        vec![(id, u128::max_value())]
      )]
    );

    let txid1 = context.rpc_server.broadcast_tx(TransactionTemplate {
      inputs: &[(2, 1, 0, Witness::new())],
      op_return: Some(
        Runestone {
          edicts: vec![Edict {
            id: id.into(),
            amount: u128::max_value(),
            output: 0,
          }],
          etching: None,
        }
        .encipher(),
      ),
      ..Default::default()
    });

    context.mine_blocks(1);

    assert_eq!(
      context.index.runes().unwrap().unwrap(),
      [(
        id,
        RuneEntry {
          burned: 0,
          divisibility: 0,
          etching: txid0,
          rune: Rune(RUNE),
          supply: u128::max_value(),
          symbol: None,
        }
      )]
    );

    assert_eq!(
      context.index.get_rune_balances(),
      [(
        OutPoint {
          txid: txid1,
          vout: 0
        },
        vec![(id, u128::max_value())]
      )]
    );
  }

  #[test]
  fn unallocated_runes_are_assigned_to_first_non_op_return_output() {
    let context = Context::builder()
      .arg("--index-runes-pre-alpha-i-agree-to-get-rekt")
      .build();

    context.mine_blocks(1);

    let txid0 = context.rpc_server.broadcast_tx(TransactionTemplate {
      inputs: &[(1, 0, 0, Witness::new())],
      op_return: Some(
        Runestone {
          edicts: vec![Edict {
            id: 0,
            amount: u128::max_value(),
            output: 0,
          }],
          etching: Some(Etching {
            divisibility: 0,
            rune: Rune(RUNE),
            symbol: None,
          }),
        }
        .encipher(),
      ),
      ..Default::default()
    });

    context.mine_blocks(1);

    let id = RuneId {
      height: 2,
      index: 1,
    };

    assert_eq!(
      context.index.runes().unwrap().unwrap(),
      [(
        id,
        RuneEntry {
          burned: 0,
          divisibility: 0,
          etching: txid0,
          rune: Rune(RUNE),
          supply: u128::max_value(),
          symbol: None,
        }
      )]
    );

    assert_eq!(
      context.index.get_rune_balances(),
      [(
        OutPoint {
          txid: txid0,
          vout: 0
        },
        vec![(id, u128::max_value())]
      )]
    );

    let txid1 = context.rpc_server.broadcast_tx(TransactionTemplate {
      inputs: &[(2, 1, 0, Witness::new())],
      op_return: Some(
        Runestone {
          edicts: Vec::new(),
          etching: None,
        }
        .encipher(),
      ),
      ..Default::default()
    });

    context.mine_blocks(1);

    assert_eq!(
      context.index.runes().unwrap().unwrap(),
      [(
        id,
        RuneEntry {
          burned: 0,
          divisibility: 0,
          etching: txid0,
          rune: Rune(RUNE),
          supply: u128::max_value(),
          symbol: None,
        }
      )]
    );

    assert_eq!(
      context.index.get_rune_balances(),
      [(
        OutPoint {
          txid: txid1,
          vout: 0
        },
        vec![(id, u128::max_value())]
      )]
    );
  }

  #[test]
  fn unallocated_runes_in_transactions_with_no_runestone_are_assigned_to_first_non_op_return_output(
  ) {
    let context = Context::builder()
      .arg("--index-runes-pre-alpha-i-agree-to-get-rekt")
      .build();

    context.mine_blocks(1);

    let txid0 = context.rpc_server.broadcast_tx(TransactionTemplate {
      inputs: &[(1, 0, 0, Witness::new())],
      op_return: Some(
        Runestone {
          edicts: vec![Edict {
            id: 0,
            amount: u128::max_value(),
            output: 0,
          }],
          etching: Some(Etching {
            divisibility: 0,
            rune: Rune(RUNE),
            symbol: None,
          }),
        }
        .encipher(),
      ),
      ..Default::default()
    });

    context.mine_blocks(1);

    let id = RuneId {
      height: 2,
      index: 1,
    };

    assert_eq!(
      context.index.runes().unwrap().unwrap(),
      [(
        id,
        RuneEntry {
          burned: 0,
          divisibility: 0,
          etching: txid0,
          rune: Rune(RUNE),
          supply: u128::max_value(),
          symbol: None,
        }
      )]
    );

    assert_eq!(
      context.index.get_rune_balances(),
      [(
        OutPoint {
          txid: txid0,
          vout: 0
        },
        vec![(id, u128::max_value())]
      )]
    );

    let txid1 = context.rpc_server.broadcast_tx(TransactionTemplate {
      inputs: &[(2, 1, 0, Witness::new())],
      op_return: None,
      ..Default::default()
    });

    context.mine_blocks(1);

    assert_eq!(
      context.index.runes().unwrap().unwrap(),
      [(
        id,
        RuneEntry {
          burned: 0,
          divisibility: 0,
          etching: txid0,
          rune: Rune(RUNE),
          supply: u128::max_value(),
          symbol: None,
        }
      )]
    );

    assert_eq!(
      context.index.get_rune_balances(),
      [(
        OutPoint {
          txid: txid1,
          vout: 0
        },
        vec![(id, u128::max_value())]
      )]
    );
  }

  #[test]
  fn duplicate_runes_are_forbidden() {
    let context = Context::builder()
      .arg("--index-runes-pre-alpha-i-agree-to-get-rekt")
      .build();

    context.mine_blocks(1);

    let txid = context.rpc_server.broadcast_tx(TransactionTemplate {
      inputs: &[(1, 0, 0, Witness::new())],
      op_return: Some(
        Runestone {
          edicts: vec![Edict {
            id: 0,
            amount: u128::max_value(),
            output: 0,
          }],
          etching: Some(Etching {
            divisibility: 0,
            rune: Rune(RUNE),
            symbol: None,
          }),
        }
        .encipher(),
      ),
      ..Default::default()
    });

    context.mine_blocks(1);

    let id = RuneId {
      height: 2,
      index: 1,
    };

    assert_eq!(
      context.index.runes().unwrap().unwrap(),
      [(
        id,
        RuneEntry {
          burned: 0,
          divisibility: 0,
          etching: txid,
          rune: Rune(RUNE),
          supply: u128::max_value(),
          symbol: None,
        }
      )]
    );

    assert_eq!(
      context.index.get_rune_balances(),
      [(OutPoint { txid, vout: 0 }, vec![(id, u128::max_value())])]
    );

    context.rpc_server.broadcast_tx(TransactionTemplate {
      inputs: &[(2, 0, 0, Witness::new())],
      op_return: Some(
        Runestone {
          edicts: vec![Edict {
            id: 0,
            amount: u128::max_value(),
            output: 0,
          }],
          etching: Some(Etching {
            divisibility: 0,
            rune: Rune(RUNE),
            symbol: None,
          }),
        }
        .encipher(),
      ),
      ..Default::default()
    });

    context.mine_blocks(1);

    assert_eq!(
      context.index.runes().unwrap().unwrap(),
      [(
        id,
        RuneEntry {
          burned: 0,
          divisibility: 0,
          etching: txid,
          rune: Rune(RUNE),
          supply: u128::max_value(),
          symbol: None,
        }
      )]
    );

    assert_eq!(
      context.index.get_rune_balances(),
      [(OutPoint { txid, vout: 0 }, vec![(id, u128::max_value())])]
    );
  }

  #[test]
  fn outpoint_may_hold_multiple_runes() {
    let context = Context::builder()
      .arg("--index-runes-pre-alpha-i-agree-to-get-rekt")
      .build();

    context.mine_blocks(1);

    let txid0 = context.rpc_server.broadcast_tx(TransactionTemplate {
      inputs: &[(1, 0, 0, Witness::new())],
      op_return: Some(
        Runestone {
          edicts: vec![Edict {
            id: 0,
            amount: u128::max_value(),
            output: 0,
          }],
          etching: Some(Etching {
            divisibility: 0,
            rune: Rune(RUNE),
            symbol: None,
          }),
        }
        .encipher(),
      ),
      ..Default::default()
    });

    context.mine_blocks(1);

    let id0 = RuneId {
      height: 2,
      index: 1,
    };

    assert_eq!(
      context.index.runes().unwrap().unwrap(),
      [(
        id0,
        RuneEntry {
          burned: 0,
          divisibility: 0,
          etching: txid0,
          rune: Rune(RUNE),
          supply: u128::max_value(),
          symbol: None,
        }
      )]
    );

    assert_eq!(
      context.index.get_rune_balances(),
      [(
        OutPoint {
          txid: txid0,
          vout: 0
        },
        vec![(id0, u128::max_value())]
      )]
    );

    let txid1 = context.rpc_server.broadcast_tx(TransactionTemplate {
      inputs: &[(2, 0, 0, Witness::new())],
      op_return: Some(
        Runestone {
          edicts: vec![Edict {
            id: 0,
            amount: u128::max_value(),
            output: 0,
          }],
          etching: Some(Etching {
            divisibility: 0,
            rune: Rune(RUNE + 1),
            symbol: None,
          }),
        }
        .encipher(),
      ),
      ..Default::default()
    });

    context.mine_blocks(1);

    let id1 = RuneId {
      height: 3,
      index: 1,
    };

    assert_eq!(
      context.index.runes().unwrap().unwrap(),
      [
        (
          id0,
          RuneEntry {
            burned: 0,
            divisibility: 0,
            etching: txid0,
            rune: Rune(RUNE),
            supply: u128::max_value(),
            symbol: None,
          }
        ),
        (
          id1,
          RuneEntry {
            burned: 0,
            divisibility: 0,
            etching: txid1,
            rune: Rune(RUNE + 1),
            supply: u128::max_value(),
            symbol: None,
          }
        )
      ]
    );

    assert_eq!(
      context.index.get_rune_balances(),
      [
        (
          OutPoint {
            txid: txid0,
            vout: 0
          },
          vec![(id0, u128::max_value())]
        ),
        (
          OutPoint {
            txid: txid1,
            vout: 0
          },
          vec![(id1, u128::max_value())]
        ),
      ]
    );

    let txid2 = context.rpc_server.broadcast_tx(TransactionTemplate {
      inputs: &[(2, 1, 0, Witness::new()), (3, 1, 0, Witness::new())],
      ..Default::default()
    });

    context.mine_blocks(1);

    assert_eq!(
      context.index.runes().unwrap().unwrap(),
      [
        (
          id0,
          RuneEntry {
            burned: 0,
            divisibility: 0,
            etching: txid0,
            rune: Rune(RUNE),
            supply: u128::max_value(),
            symbol: None,
          }
        ),
        (
          id1,
          RuneEntry {
            burned: 0,
            divisibility: 0,
            etching: txid1,
            rune: Rune(RUNE + 1),
            supply: u128::max_value(),
            symbol: None,
          }
        )
      ]
    );

    assert_eq!(
      context.index.get_rune_balances(),
      [(
        OutPoint {
          txid: txid2,
          vout: 0
        },
        vec![(id0, u128::max_value()), (id1, u128::max_value())]
      )]
    );
  }

  #[test]
  fn multiple_input_runes_on_the_same_input_may_be_allocated() {
    let context = Context::builder()
      .arg("--index-runes-pre-alpha-i-agree-to-get-rekt")
      .build();

    context.mine_blocks(1);

    let txid0 = context.rpc_server.broadcast_tx(TransactionTemplate {
      inputs: &[(1, 0, 0, Witness::new())],
      op_return: Some(
        Runestone {
          edicts: vec![Edict {
            id: 0,
            amount: u128::max_value(),
            output: 0,
          }],
          etching: Some(Etching {
            divisibility: 0,
            rune: Rune(RUNE),
            symbol: None,
          }),
        }
        .encipher(),
      ),
      ..Default::default()
    });

    context.mine_blocks(1);

    let id0 = RuneId {
      height: 2,
      index: 1,
    };

    assert_eq!(
      context.index.runes().unwrap().unwrap(),
      [(
        id0,
        RuneEntry {
          burned: 0,
          divisibility: 0,
          etching: txid0,
          rune: Rune(RUNE),
          supply: u128::max_value(),
          symbol: None,
        }
      )]
    );

    assert_eq!(
      context.index.get_rune_balances(),
      [(
        OutPoint {
          txid: txid0,
          vout: 0
        },
        vec![(id0, u128::max_value())]
      )]
    );

    let txid1 = context.rpc_server.broadcast_tx(TransactionTemplate {
      inputs: &[(2, 0, 0, Witness::new())],
      op_return: Some(
        Runestone {
          edicts: vec![Edict {
            id: 0,
            amount: u128::max_value(),
            output: 0,
          }],
          etching: Some(Etching {
            divisibility: 0,
            rune: Rune(RUNE + 1),
            symbol: None,
          }),
        }
        .encipher(),
      ),
      ..Default::default()
    });

    context.mine_blocks(1);

    let id1 = RuneId {
      height: 3,
      index: 1,
    };

    assert_eq!(
      context.index.runes().unwrap().unwrap(),
      [
        (
          id0,
          RuneEntry {
            burned: 0,
            divisibility: 0,
            etching: txid0,
            rune: Rune(RUNE),
            supply: u128::max_value(),
            symbol: None,
          }
        ),
        (
          id1,
          RuneEntry {
            burned: 0,
            divisibility: 0,
            etching: txid1,
            rune: Rune(RUNE + 1),
            supply: u128::max_value(),
            symbol: None,
          }
        )
      ]
    );

    assert_eq!(
      context.index.get_rune_balances(),
      [
        (
          OutPoint {
            txid: txid0,
            vout: 0
          },
          vec![(id0, u128::max_value())]
        ),
        (
          OutPoint {
            txid: txid1,
            vout: 0
          },
          vec![(id1, u128::max_value())]
        ),
      ]
    );

    let txid2 = context.rpc_server.broadcast_tx(TransactionTemplate {
      inputs: &[(2, 1, 0, Witness::new()), (3, 1, 0, Witness::new())],
      ..Default::default()
    });

    context.mine_blocks(1);

    assert_eq!(
      context.index.runes().unwrap().unwrap(),
      [
        (
          id0,
          RuneEntry {
            burned: 0,
            divisibility: 0,
            etching: txid0,
            rune: Rune(RUNE),
            supply: u128::max_value(),
            symbol: None,
          }
        ),
        (
          id1,
          RuneEntry {
            burned: 0,
            divisibility: 0,
            etching: txid1,
            rune: Rune(RUNE + 1),
            supply: u128::max_value(),
            symbol: None,
          }
        )
      ]
    );

    assert_eq!(
      context.index.get_rune_balances(),
      [(
        OutPoint {
          txid: txid2,
          vout: 0
        },
        vec![(id0, u128::max_value()), (id1, u128::max_value())]
      )]
    );

    let txid3 = context.rpc_server.broadcast_tx(TransactionTemplate {
      inputs: &[(4, 1, 0, Witness::new())],
      outputs: 2,
      op_return: Some(
        Runestone {
          edicts: vec![
            Edict {
              id: id0.into(),
              amount: u128::max_value() / 2,
              output: 1,
            },
            Edict {
              id: id1.into(),
              amount: u128::max_value() / 2,
              output: 1,
            },
          ],
          etching: None,
        }
        .encipher(),
      ),
      ..Default::default()
    });

    context.mine_blocks(1);

    assert_eq!(
      context.index.runes().unwrap().unwrap(),
      [
        (
          id0,
          RuneEntry {
            burned: 0,
            divisibility: 0,
            etching: txid0,
            rune: Rune(RUNE),
            supply: u128::max_value(),
            symbol: None,
          }
        ),
        (
          id1,
          RuneEntry {
            burned: 0,
            divisibility: 0,
            etching: txid1,
            rune: Rune(RUNE + 1),
            supply: u128::max_value(),
            symbol: None,
          }
        )
      ]
    );

    assert_eq!(
      context.index.get_rune_balances(),
      [
        (
          OutPoint {
            txid: txid3,
            vout: 0
          },
          vec![
            (id0, u128::max_value() / 2 + 1),
            (id1, u128::max_value() / 2 + 1)
          ]
        ),
        (
          OutPoint {
            txid: txid3,
            vout: 1
          },
          vec![(id0, u128::max_value() / 2), (id1, u128::max_value() / 2)]
        )
      ]
    );
  }

  #[test]
  fn multiple_input_runes_on_different_inputs_may_be_allocated() {
    let context = Context::builder()
      .arg("--index-runes-pre-alpha-i-agree-to-get-rekt")
      .build();

    context.mine_blocks(1);

    let txid0 = context.rpc_server.broadcast_tx(TransactionTemplate {
      inputs: &[(1, 0, 0, Witness::new())],
      op_return: Some(
        Runestone {
          edicts: vec![Edict {
            id: 0,
            amount: u128::max_value(),
            output: 0,
          }],
          etching: Some(Etching {
            divisibility: 0,
            rune: Rune(RUNE),
            symbol: None,
          }),
        }
        .encipher(),
      ),
      ..Default::default()
    });

    context.mine_blocks(1);

    let id0 = RuneId {
      height: 2,
      index: 1,
    };

    assert_eq!(
      context.index.runes().unwrap().unwrap(),
      [(
        id0,
        RuneEntry {
          burned: 0,
          divisibility: 0,
          etching: txid0,
          rune: Rune(RUNE),
          supply: u128::max_value(),
          symbol: None,
        }
      )]
    );

    assert_eq!(
      context.index.get_rune_balances(),
      [(
        OutPoint {
          txid: txid0,
          vout: 0
        },
        vec![(id0, u128::max_value())]
      )]
    );

    let txid1 = context.rpc_server.broadcast_tx(TransactionTemplate {
      inputs: &[(2, 0, 0, Witness::new())],
      op_return: Some(
        Runestone {
          edicts: vec![Edict {
            id: 0,
            amount: u128::max_value(),
            output: 0,
          }],
          etching: Some(Etching {
            divisibility: 0,
            rune: Rune(RUNE + 1),
            symbol: None,
          }),
        }
        .encipher(),
      ),
      ..Default::default()
    });

    context.mine_blocks(1);

    let id1 = RuneId {
      height: 3,
      index: 1,
    };

    assert_eq!(
      context.index.runes().unwrap().unwrap(),
      [
        (
          id0,
          RuneEntry {
            burned: 0,
            divisibility: 0,
            etching: txid0,
            rune: Rune(RUNE),
            supply: u128::max_value(),
            symbol: None,
          }
        ),
        (
          id1,
          RuneEntry {
            burned: 0,
            divisibility: 0,
            etching: txid1,
            rune: Rune(RUNE + 1),
            supply: u128::max_value(),
            symbol: None,
          }
        )
      ]
    );

    assert_eq!(
      context.index.get_rune_balances(),
      [
        (
          OutPoint {
            txid: txid0,
            vout: 0
          },
          vec![(id0, u128::max_value())]
        ),
        (
          OutPoint {
            txid: txid1,
            vout: 0
          },
          vec![(id1, u128::max_value())]
        ),
      ]
    );

    let txid2 = context.rpc_server.broadcast_tx(TransactionTemplate {
      inputs: &[(2, 1, 0, Witness::new()), (3, 1, 0, Witness::new())],
      op_return: Some(
        Runestone {
          edicts: vec![
            Edict {
              id: id0.into(),
              amount: u128::max_value(),
              output: 0,
            },
            Edict {
              id: id1.into(),
              amount: u128::max_value(),
              output: 0,
            },
          ],
          etching: None,
        }
        .encipher(),
      ),
      ..Default::default()
    });

    context.mine_blocks(1);

    assert_eq!(
      context.index.runes().unwrap().unwrap(),
      [
        (
          id0,
          RuneEntry {
            burned: 0,
            divisibility: 0,
            etching: txid0,
            rune: Rune(RUNE),
            supply: u128::max_value(),
            symbol: None,
          }
        ),
        (
          id1,
          RuneEntry {
            burned: 0,
            divisibility: 0,
            etching: txid1,
            rune: Rune(RUNE + 1),
            supply: u128::max_value(),
            symbol: None,
          }
        )
      ]
    );

    assert_eq!(
      context.index.get_rune_balances(),
      [(
        OutPoint {
          txid: txid2,
          vout: 0
        },
        vec![(id0, u128::max_value()), (id1, u128::max_value())]
      )]
    );
  }

  #[test]
  fn unallocated_runes_are_assigned_to_first_non_op_return_output_when_op_return_is_not_last_output(
  ) {
    let context = Context::builder()
      .arg("--index-runes-pre-alpha-i-agree-to-get-rekt")
      .build();

    context.mine_blocks(1);

    let txid0 = context.rpc_server.broadcast_tx(TransactionTemplate {
      inputs: &[(1, 0, 0, Witness::new())],
      op_return: Some(
        Runestone {
          edicts: vec![Edict {
            id: 0,
            amount: u128::max_value(),
            output: 0,
          }],
          etching: Some(Etching {
            divisibility: 0,
            rune: Rune(RUNE),
            symbol: None,
          }),
        }
        .encipher(),
      ),
      ..Default::default()
    });

    context.mine_blocks(1);

    let id = RuneId {
      height: 2,
      index: 1,
    };

    assert_eq!(
      context.index.runes().unwrap().unwrap(),
      [(
        id,
        RuneEntry {
          burned: 0,
          divisibility: 0,
          etching: txid0,
          rune: Rune(RUNE),
          supply: u128::max_value(),
          symbol: None,
        }
      )]
    );

    assert_eq!(
      context.index.get_rune_balances(),
      [(
        OutPoint {
          txid: txid0,
          vout: 0
        },
        vec![(id, u128::max_value())]
      )]
    );

    let txid = context.rpc_server.broadcast_tx(TransactionTemplate {
      inputs: &[(2, 1, 0, Witness::new())],
      op_return: Some(
        script::Builder::new()
          .push_opcode(opcodes::all::OP_RETURN)
          .into_script(),
      ),
      op_return_index: Some(0),
      ..Default::default()
    });

    context.mine_blocks(1);

    assert_eq!(
      context.index.runes().unwrap().unwrap(),
      [(
        id,
        RuneEntry {
          burned: 0,
          divisibility: 0,
          etching: txid0,
          rune: Rune(RUNE),
          supply: u128::max_value(),
          symbol: None,
        }
      )]
    );

    assert_eq!(
      context.index.get_rune_balances(),
      [(OutPoint { txid, vout: 1 }, vec![(id, u128::max_value())])]
    );
  }

  #[test]
  fn rune_rarity_is_assigned_correctly() {
    let context = Context::builder()
      .arg("--index-runes-pre-alpha-i-agree-to-get-rekt")
      .build();

    context.mine_blocks(2);

    let txid0 = context.rpc_server.broadcast_tx(TransactionTemplate {
      inputs: &[(1, 0, 0, Witness::new())],
      op_return: Some(
        Runestone {
          edicts: vec![Edict {
            id: 0,
            amount: u128::max_value(),
            output: 0,
          }],
          etching: Some(Etching {
            divisibility: 0,
            rune: Rune(RUNE),
            symbol: None,
          }),
        }
        .encipher(),
      ),
      ..Default::default()
    });

    let id0 = RuneId {
      height: 3,
      index: 1,
    };

    let txid1 = context.rpc_server.broadcast_tx(TransactionTemplate {
      inputs: &[(2, 0, 0, Witness::new())],
      op_return: Some(
        Runestone {
          edicts: vec![Edict {
            id: 0,
            amount: u128::max_value(),
            output: 0,
          }],
          etching: Some(Etching {
            divisibility: 0,
            rune: Rune(RUNE + 1),
            symbol: None,
          }),
        }
        .encipher(),
      ),
      ..Default::default()
    });

    context.mine_blocks(1);

    let id1 = RuneId {
      height: 3,
      index: 2,
    };

    assert_eq!(
      context.index.runes().unwrap().unwrap(),
      [
        (
          id0,
          RuneEntry {
            burned: 0,
            divisibility: 0,
            etching: txid0,
            rune: Rune(RUNE),
            supply: u128::max_value(),
            symbol: None,
          }
        ),
        (
          id1,
          RuneEntry {
            burned: 0,
            divisibility: 0,
            etching: txid1,
            rune: Rune(RUNE + 1),
            supply: u128::max_value(),
            symbol: None,
          }
        ),
      ]
    );

    assert_eq!(
      context.index.get_rune_balances(),
      [
        (
          OutPoint {
            txid: txid0,
            vout: 0
          },
          vec![(id0, u128::max_value())]
        ),
        (
          OutPoint {
            txid: txid1,
            vout: 0
          },
          vec![(id1, u128::max_value())]
        ),
      ]
    );
  }

  #[test]
  fn edicts_with_id_zero_are_skipped() {
    let context = Context::builder()
      .arg("--index-runes-pre-alpha-i-agree-to-get-rekt")
      .build();

    context.mine_blocks(1);

    let txid0 = context.rpc_server.broadcast_tx(TransactionTemplate {
      inputs: &[(1, 0, 0, Witness::new())],
      op_return: Some(
        Runestone {
          edicts: vec![Edict {
            id: 0,
            amount: u128::max_value(),
            output: 0,
          }],
          etching: Some(Etching {
            divisibility: 0,
            rune: Rune(RUNE),
            symbol: None,
          }),
        }
        .encipher(),
      ),
      ..Default::default()
    });

    context.mine_blocks(1);

    let id = RuneId {
      height: 2,
      index: 1,
    };

    assert_eq!(
      context.index.runes().unwrap().unwrap(),
      [(
        id,
        RuneEntry {
          burned: 0,
          divisibility: 0,
          etching: txid0,
          rune: Rune(RUNE),
          supply: u128::max_value(),
          symbol: None,
        }
      )]
    );

    assert_eq!(
      context.index.get_rune_balances(),
      [(
        OutPoint {
          txid: txid0,
          vout: 0
        },
        vec![(id, u128::max_value())]
      )]
    );

    let txid1 = context.rpc_server.broadcast_tx(TransactionTemplate {
      inputs: &[(2, 1, 0, Witness::new())],
      op_return: Some(
        Runestone {
          edicts: vec![
            Edict {
              id: 0,
              amount: 100,
              output: 0,
            },
            Edict {
              id: id.into(),
              amount: u128::max_value(),
              output: 0,
            },
          ],
          etching: None,
        }
        .encipher(),
      ),
      ..Default::default()
    });

    context.mine_blocks(1);

    assert_eq!(
      context.index.runes().unwrap().unwrap(),
      [(
        id,
        RuneEntry {
          burned: 0,
          divisibility: 0,
          etching: txid0,
          rune: Rune(RUNE),
          supply: u128::max_value(),
          symbol: None,
        }
      )]
    );

    assert_eq!(
      context.index.get_rune_balances(),
      [(
        OutPoint {
          txid: txid1,
          vout: 0
        },
        vec![(id, u128::max_value())]
      )]
    );
  }

  #[test]
  fn edicts_which_refer_to_input_rune_with_no_balance_are_skipped() {
    let context = Context::builder()
      .arg("--index-runes-pre-alpha-i-agree-to-get-rekt")
      .build();

    context.mine_blocks(1);

    let txid0 = context.rpc_server.broadcast_tx(TransactionTemplate {
      inputs: &[(1, 0, 0, Witness::new())],
      op_return: Some(
        Runestone {
          edicts: vec![Edict {
            id: 0,
            amount: u128::max_value(),
            output: 0,
          }],
          etching: Some(Etching {
            divisibility: 0,
            rune: Rune(RUNE),
            symbol: None,
          }),
        }
        .encipher(),
      ),
      ..Default::default()
    });

    context.mine_blocks(1);

    let id0 = RuneId {
      height: 2,
      index: 1,
    };

    assert_eq!(
      context.index.runes().unwrap().unwrap(),
      [(
        id0,
        RuneEntry {
          burned: 0,
          divisibility: 0,
          etching: txid0,
          rune: Rune(RUNE),
          supply: u128::max_value(),
          symbol: None,
        }
      )]
    );

    assert_eq!(
      context.index.get_rune_balances(),
      [(
        OutPoint {
          txid: txid0,
          vout: 0
        },
        vec![(id0, u128::max_value())]
      )]
    );

    let txid1 = context.rpc_server.broadcast_tx(TransactionTemplate {
      inputs: &[(2, 0, 0, Witness::new())],
      op_return: Some(
        Runestone {
          edicts: vec![Edict {
            id: 0,
            amount: u128::max_value(),
            output: 0,
          }],
          etching: Some(Etching {
            divisibility: 0,
            rune: Rune(RUNE + 1),
            symbol: None,
          }),
        }
        .encipher(),
      ),
      ..Default::default()
    });

    context.mine_blocks(1);

    let id1 = RuneId {
      height: 3,
      index: 1,
    };

    assert_eq!(
      context.index.runes().unwrap().unwrap(),
      [
        (
          id0,
          RuneEntry {
            burned: 0,
            divisibility: 0,
            etching: txid0,
            rune: Rune(RUNE),
            supply: u128::max_value(),
            symbol: None,
          }
        ),
        (
          id1,
          RuneEntry {
            burned: 0,
            divisibility: 0,
            etching: txid1,
            rune: Rune(RUNE + 1),
            supply: u128::max_value(),
            symbol: None,
          }
        )
      ]
    );

    assert_eq!(
      context.index.get_rune_balances(),
      [
        (
          OutPoint {
            txid: txid0,
            vout: 0
          },
          vec![(id0, u128::max_value())]
        ),
        (
          OutPoint {
            txid: txid1,
            vout: 0
          },
          vec![(id1, u128::max_value())]
        ),
      ]
    );

    let txid2 = context.rpc_server.broadcast_tx(TransactionTemplate {
      inputs: &[(2, 1, 0, Witness::new())],
      op_return: Some(
        Runestone {
          edicts: vec![
            Edict {
              id: id0.into(),
              amount: u128::max_value(),
              output: 0,
            },
            Edict {
              id: id1.into(),
              amount: u128::max_value(),
              output: 0,
            },
          ],
          etching: None,
        }
        .encipher(),
      ),
      ..Default::default()
    });

    context.mine_blocks(1);

    assert_eq!(
      context.index.runes().unwrap().unwrap(),
      [
        (
          id0,
          RuneEntry {
            burned: 0,
            divisibility: 0,
            etching: txid0,
            rune: Rune(RUNE),
            supply: u128::max_value(),
            symbol: None,
          }
        ),
        (
          id1,
          RuneEntry {
            burned: 0,
            divisibility: 0,
            etching: txid1,
            rune: Rune(RUNE + 1),
            supply: u128::max_value(),
            symbol: None,
          }
        )
      ]
    );

    assert_eq!(
      context.index.get_rune_balances(),
      [
        (
          OutPoint {
            txid: txid2,
            vout: 0
          },
          vec![(id0, u128::max_value())]
        ),
        (
          OutPoint {
            txid: txid1,
            vout: 0
          },
          vec![(id1, u128::max_value())]
        ),
      ]
    );
  }

  #[test]
  fn edicts_over_max_inputs_are_ignored() {
    let context = Context::builder()
      .arg("--index-runes-pre-alpha-i-agree-to-get-rekt")
      .build();

    context.mine_blocks(1);

    let txid0 = context.rpc_server.broadcast_tx(TransactionTemplate {
      inputs: &[(1, 0, 0, Witness::new())],
      op_return: Some(
        Runestone {
          edicts: vec![Edict {
            id: 0,
            amount: u128::max_value() / 2,
            output: 0,
          }],
          etching: Some(Etching {
            divisibility: 0,
            rune: Rune(RUNE),
            symbol: None,
          }),
        }
        .encipher(),
      ),
      ..Default::default()
    });

    context.mine_blocks(1);

    let id = RuneId {
      height: 2,
      index: 1,
    };

    assert_eq!(
      context.index.runes().unwrap().unwrap(),
      [(
        id,
        RuneEntry {
          burned: 0,
          divisibility: 0,
          etching: txid0,
          rune: Rune(RUNE),
          supply: u128::max_value() / 2,
          symbol: None,
        }
      )]
    );

    assert_eq!(
      context.index.get_rune_balances(),
      [(
        OutPoint {
          txid: txid0,
          vout: 0
        },
        vec![(id, u128::max_value() / 2)]
      )]
    );

    let txid1 = context.rpc_server.broadcast_tx(TransactionTemplate {
      inputs: &[(2, 1, 0, Witness::new())],
      op_return: Some(
        Runestone {
          edicts: vec![Edict {
            id: id.into(),
            amount: u128::max_value(),
            output: 0,
          }],
          etching: None,
        }
        .encipher(),
      ),
      ..Default::default()
    });

    context.mine_blocks(1);

    assert_eq!(
      context.index.runes().unwrap().unwrap(),
      [(
        id,
        RuneEntry {
          burned: 0,
          divisibility: 0,
          etching: txid0,
          rune: Rune(RUNE),
          supply: u128::max_value() / 2,
          symbol: None,
        }
      )]
    );

    assert_eq!(
      context.index.get_rune_balances(),
      [(
        OutPoint {
          txid: txid1,
          vout: 0
        },
        vec![(id, u128::max_value() / 2)]
      )]
    );
  }

  #[test]
  fn edicts_may_transfer_runes_to_op_return_outputs() {
    let context = Context::builder()
      .arg("--index-runes-pre-alpha-i-agree-to-get-rekt")
      .build();

    context.mine_blocks(1);

    let txid = context.rpc_server.broadcast_tx(TransactionTemplate {
      inputs: &[(1, 0, 0, Witness::new())],
      op_return: Some(
        Runestone {
          edicts: vec![Edict {
            id: 0,
            amount: u128::max_value(),
            output: 1,
          }],
          etching: Some(Etching {
            divisibility: 0,
            rune: Rune(RUNE),
            symbol: None,
          }),
        }
        .encipher(),
      ),
      ..Default::default()
    });

    context.mine_blocks(1);

    let id = RuneId {
      height: 2,
      index: 1,
    };

    assert_eq!(
      context.index.runes().unwrap().unwrap(),
      [(
        id,
        RuneEntry {
          burned: u128::max_value(),
          divisibility: 0,
          etching: txid,
          rune: Rune(RUNE),
          supply: u128::max_value(),
          symbol: None,
        }
      )]
    );

    assert_eq!(
      context.index.get_rune_balances(),
      [(OutPoint { txid, vout: 1 }, vec![(id, u128::max_value())])]
    );
  }

  #[test]
  fn outputs_with_no_runes_have_no_balance() {
    let context = Context::builder()
      .arg("--index-runes-pre-alpha-i-agree-to-get-rekt")
      .build();

    context.mine_blocks(1);

    let txid = context.rpc_server.broadcast_tx(TransactionTemplate {
      inputs: &[(1, 0, 0, Witness::new())],
      outputs: 2,
      op_return: Some(
        Runestone {
          edicts: vec![Edict {
            id: 0,
            amount: u128::max_value(),
            output: 0,
          }],
          etching: Some(Etching {
            divisibility: 0,
            rune: Rune(RUNE),
            symbol: None,
          }),
        }
        .encipher(),
      ),
      ..Default::default()
    });

    context.mine_blocks(1);

    let id = RuneId {
      height: 2,
      index: 1,
    };

    assert_eq!(
      context.index.runes().unwrap().unwrap(),
      [(
        id,
        RuneEntry {
          burned: 0,
          divisibility: 0,
          etching: txid,
          rune: Rune(RUNE),
          supply: u128::max_value(),
          symbol: None,
        }
      )]
    );

    assert_eq!(
      context.index.get_rune_balances(),
      [(OutPoint { txid, vout: 0 }, vec![(id, u128::max_value())])]
    );
  }

  #[test]
  fn edicts_which_transfer_no_runes_to_output_create_no_balance_entry() {
    let context = Context::builder()
      .arg("--index-runes-pre-alpha-i-agree-to-get-rekt")
      .build();

    context.mine_blocks(1);

    let txid = context.rpc_server.broadcast_tx(TransactionTemplate {
      inputs: &[(1, 0, 0, Witness::new())],
      outputs: 2,
      op_return: Some(
        Runestone {
          edicts: vec![
            Edict {
              id: 0,
              amount: u128::max_value(),
              output: 0,
            },
            Edict {
              id: 0,
              amount: 0,
              output: 1,
            },
          ],
          etching: Some(Etching {
            divisibility: 0,
            rune: Rune(RUNE),
            symbol: None,
          }),
        }
        .encipher(),
      ),
      ..Default::default()
    });

    context.mine_blocks(1);

    let id = RuneId {
      height: 2,
      index: 1,
    };

    assert_eq!(
      context.index.runes().unwrap().unwrap(),
      [(
        id,
        RuneEntry {
          burned: 0,
          divisibility: 0,
          etching: txid,
          rune: Rune(RUNE),
          supply: u128::max_value(),
          symbol: None,
        }
      )]
    );

    assert_eq!(
      context.index.get_rune_balances(),
      [(OutPoint { txid, vout: 0 }, vec![(id, u128::max_value())])]
    );
  }

  #[test]
  fn etching_may_specify_symbol() {
    let context = Context::builder()
      .arg("--index-runes-pre-alpha-i-agree-to-get-rekt")
      .build();

    context.mine_blocks(1);

    let txid = context.rpc_server.broadcast_tx(TransactionTemplate {
      inputs: &[(1, 0, 0, Witness::new())],
      op_return: Some(
        Runestone {
          edicts: vec![Edict {
            id: 0,
            amount: u128::max_value(),
            output: 0,
          }],
          etching: Some(Etching {
            divisibility: 0,
            rune: Rune(RUNE),
            symbol: Some('$'),
          }),
        }
        .encipher(),
      ),
      ..Default::default()
    });

    context.mine_blocks(1);

    let id = RuneId {
      height: 2,
      index: 1,
    };

    assert_eq!(
      context.index.runes().unwrap().unwrap(),
      [(
        id,
        RuneEntry {
          burned: 0,
          divisibility: 0,
          etching: txid,
          rune: Rune(RUNE),
          supply: u128::max_value(),
          symbol: Some('$'),
        }
      )]
    );

    assert_eq!(
      context.index.get_rune_balances(),
      [(OutPoint { txid, vout: 0 }, vec![(id, u128::max_value())])]
    );
  }

  #[test]
<<<<<<< HEAD
  fn split_in_etching() {
=======
  fn allocate_all_remaining_runes_in_etching() {
>>>>>>> 659ce6c8
    let context = Context::builder()
      .arg("--index-runes-pre-alpha-i-agree-to-get-rekt")
      .build();

    context.mine_blocks(1);

    let txid = context.rpc_server.broadcast_tx(TransactionTemplate {
      inputs: &[(1, 0, 0, Witness::new())],
<<<<<<< HEAD
      outputs: 4,
=======
>>>>>>> 659ce6c8
      op_return: Some(
        Runestone {
          edicts: vec![Edict {
            id: 0,
            amount: 0,
<<<<<<< HEAD
            output: 5,
          }],
          etching: Some(Etching {
            divisibility: 0,
            rune: Rune(RUNE),
          }),
        }
        .encipher(),
      ),
      ..Default::default()
    });

    context.mine_blocks(1);

    let id = RuneId {
      height: 2,
      index: 1,
    };

    assert_eq!(
      context.index.runes().unwrap().unwrap(),
      [(
        id,
        RuneEntry {
          burned: 0,
          divisibility: 0,
          etching: txid,
          rarity: Rarity::Uncommon,
          rune: Rune(RUNE),
          supply: (u128::max_value() / 4) * 4,
        }
      )]
    );

    assert_eq!(
      context.index.rune_balances(),
      [
        (
          OutPoint { txid, vout: 0 },
          vec![(id, u128::max_value() / 4)]
        ),
        (
          OutPoint { txid, vout: 1 },
          vec![(id, u128::max_value() / 4)]
        ),
        (
          OutPoint { txid, vout: 2 },
          vec![(id, u128::max_value() / 4)]
        ),
        (
          OutPoint { txid, vout: 3 },
          vec![(id, u128::max_value() / 4)]
        ),
      ]
    );
  }

  #[test]
  fn split_in_etching_with_preceding_edict() {
    let context = Context::builder()
      .arg("--index-runes-pre-alpha-i-agree-to-get-rekt")
      .build();

    context.mine_blocks(1);

    let txid = context.rpc_server.broadcast_tx(TransactionTemplate {
      inputs: &[(1, 0, 0, Witness::new())],
      outputs: 4,
      op_return: Some(
        Runestone {
          edicts: vec![
            Edict {
              id: 0,
              amount: 1000,
              output: 0,
            },
            Edict {
              id: 0,
              amount: 0,
              output: 5,
            },
          ],
          etching: Some(Etching {
            divisibility: 0,
            rune: Rune(RUNE),
          }),
        }
        .encipher(),
      ),
      ..Default::default()
    });

    context.mine_blocks(1);

    let id = RuneId {
      height: 2,
      index: 1,
    };

    assert_eq!(
      context.index.runes().unwrap().unwrap(),
      [(
        id,
        RuneEntry {
          burned: 0,
          divisibility: 0,
          etching: txid,
          rarity: Rarity::Uncommon,
          rune: Rune(RUNE),
          supply: 1000 + ((u128::max_value() - 1000) / 4) * 4,
        }
      )]
    );

    assert_eq!(
      context.index.rune_balances(),
      [
        (
          OutPoint { txid, vout: 0 },
          vec![(id, 1000 + (u128::max_value() - 1000) / 4)]
        ),
        (
          OutPoint { txid, vout: 1 },
          vec![(id, (u128::max_value() - 1000) / 4)]
        ),
        (
          OutPoint { txid, vout: 2 },
          vec![(id, (u128::max_value() - 1000) / 4)]
        ),
        (
          OutPoint { txid, vout: 3 },
          vec![(id, (u128::max_value() - 1000) / 4)]
        ),
      ]
    );
  }

  #[test]
  fn split_in_etching_with_following_edict() {
    let context = Context::builder()
      .arg("--index-runes-pre-alpha-i-agree-to-get-rekt")
      .build();

    context.mine_blocks(1);

    let txid = context.rpc_server.broadcast_tx(TransactionTemplate {
      inputs: &[(1, 0, 0, Witness::new())],
      outputs: 4,
      op_return: Some(
        Runestone {
          edicts: vec![
            Edict {
              id: 0,
              amount: 0,
              output: 5,
            },
            Edict {
              id: 0,
              amount: 1000,
              output: 0,
            },
          ],
          etching: Some(Etching {
            divisibility: 0,
            rune: Rune(RUNE),
          }),
        }
        .encipher(),
      ),
      ..Default::default()
    });

    context.mine_blocks(1);

    let id = RuneId {
      height: 2,
      index: 1,
    };

    assert_eq!(
      context.index.runes().unwrap().unwrap(),
      [(
        id,
        RuneEntry {
          burned: 0,
          divisibility: 0,
          etching: txid,
          rarity: Rarity::Uncommon,
          rune: Rune(RUNE),
          supply: u128::max_value(),
        }
      )]
    );

    assert_eq!(
      context.index.rune_balances(),
      [
        (
          OutPoint { txid, vout: 0 },
          vec![(id, u128::max_value() / 4 + 3)]
        ),
        (
          OutPoint { txid, vout: 1 },
          vec![(id, u128::max_value() / 4)]
        ),
        (
          OutPoint { txid, vout: 2 },
          vec![(id, u128::max_value() / 4)]
        ),
        (
          OutPoint { txid, vout: 3 },
          vec![(id, u128::max_value() / 4)]
        ),
      ]
    );
  }

  #[test]
  fn split_with_amount_in_etching() {
    let context = Context::builder()
      .arg("--index-runes-pre-alpha-i-agree-to-get-rekt")
      .build();

    context.mine_blocks(1);

    let txid = context.rpc_server.broadcast_tx(TransactionTemplate {
      inputs: &[(1, 0, 0, Witness::new())],
      outputs: 4,
      op_return: Some(
        Runestone {
          edicts: vec![Edict {
            id: 0,
            amount: 1000,
            output: 5,
          }],
          etching: Some(Etching {
            divisibility: 0,
            rune: Rune(RUNE),
          }),
        }
        .encipher(),
      ),
      ..Default::default()
    });

    context.mine_blocks(1);

    let id = RuneId {
      height: 2,
      index: 1,
    };

    assert_eq!(
      context.index.runes().unwrap().unwrap(),
      [(
        id,
        RuneEntry {
          burned: 0,
          divisibility: 0,
          etching: txid,
          rarity: Rarity::Uncommon,
          rune: Rune(RUNE),
          supply: 4000,
        }
      )]
    );

    assert_eq!(
      context.index.rune_balances(),
      [
        (OutPoint { txid, vout: 0 }, vec![(id, 1000)]),
        (OutPoint { txid, vout: 1 }, vec![(id, 1000)]),
        (OutPoint { txid, vout: 2 }, vec![(id, 1000)]),
        (OutPoint { txid, vout: 3 }, vec![(id, 1000)]),
      ]
    );
  }

  #[test]
  fn split_in_etching_with_amount_with_preceding_edict() {
    let context = Context::builder()
      .arg("--index-runes-pre-alpha-i-agree-to-get-rekt")
      .build();

    context.mine_blocks(1);

    let txid = context.rpc_server.broadcast_tx(TransactionTemplate {
      inputs: &[(1, 0, 0, Witness::new())],
      outputs: 4,
      op_return: Some(
        Runestone {
          edicts: vec![
            Edict {
              id: 0,
              amount: u128::max_value() - 3000,
              output: 0,
            },
            Edict {
              id: 0,
              amount: 1000,
              output: 5,
            },
          ],
          etching: Some(Etching {
            divisibility: 0,
            rune: Rune(RUNE),
          }),
        }
        .encipher(),
      ),
      ..Default::default()
    });

    context.mine_blocks(1);

    let id = RuneId {
      height: 2,
      index: 1,
    };

    assert_eq!(
      context.index.runes().unwrap().unwrap(),
      [(
        id,
        RuneEntry {
          burned: 0,
          divisibility: 0,
          etching: txid,
          rarity: Rarity::Uncommon,
          rune: Rune(RUNE),
          supply: u128::max_value(),
        }
      )]
    );

    assert_eq!(
      context.index.rune_balances(),
      [
        (
          OutPoint { txid, vout: 0 },
          vec![(id, u128::max_value() - 2000)]
        ),
        (OutPoint { txid, vout: 1 }, vec![(id, 1000)]),
        (OutPoint { txid, vout: 2 }, vec![(id, 1000)]),
      ]
    );
  }

  #[test]
  fn split_in_etching_with_amount_with_following_edict() {
    let context = Context::builder()
      .arg("--index-runes-pre-alpha-i-agree-to-get-rekt")
      .build();

    context.mine_blocks(1);

    let txid = context.rpc_server.broadcast_tx(TransactionTemplate {
      inputs: &[(1, 0, 0, Witness::new())],
      outputs: 4,
      op_return: Some(
        Runestone {
          edicts: vec![
            Edict {
              id: 0,
              amount: 1000,
              output: 5,
            },
            Edict {
              id: 0,
              amount: u128::max_value(),
              output: 0,
            },
          ],
          etching: Some(Etching {
            divisibility: 0,
            rune: Rune(RUNE),
          }),
        }
        .encipher(),
      ),
      ..Default::default()
    });

    context.mine_blocks(1);

    let id = RuneId {
      height: 2,
      index: 1,
    };

    assert_eq!(
      context.index.runes().unwrap().unwrap(),
      [(
        id,
        RuneEntry {
          burned: 0,
          divisibility: 0,
          etching: txid,
          rarity: Rarity::Uncommon,
          rune: Rune(RUNE),
          supply: u128::max_value(),
        }
      )]
    );

    assert_eq!(
      context.index.rune_balances(),
      [
        (
          OutPoint { txid, vout: 0 },
          vec![(id, u128::max_value() - 3000)]
        ),
        (OutPoint { txid, vout: 1 }, vec![(id, 1000)]),
        (OutPoint { txid, vout: 2 }, vec![(id, 1000)]),
        (OutPoint { txid, vout: 3 }, vec![(id, 1000)]),
      ]
    );
  }

  #[test]
  fn split() {
    let context = Context::builder()
      .arg("--index-runes-pre-alpha-i-agree-to-get-rekt")
      .build();

    context.mine_blocks(1);

    let txid0 = context.rpc_server.broadcast_tx(TransactionTemplate {
      inputs: &[(1, 0, 0, Witness::new())],
      op_return: Some(
        Runestone {
          edicts: vec![Edict {
            id: 0,
            amount: u128::max_value(),
            output: 0,
          }],
          etching: Some(Etching {
            divisibility: 0,
            rune: Rune(RUNE),
          }),
        }
        .encipher(),
      ),
      ..Default::default()
    });

    context.mine_blocks(1);

    let id = RuneId {
      height: 2,
      index: 1,
    };

    assert_eq!(
      context.index.runes().unwrap().unwrap(),
      [(
        id,
        RuneEntry {
          burned: 0,
          divisibility: 0,
          etching: txid0,
          rarity: Rarity::Uncommon,
          rune: Rune(RUNE),
          supply: u128::max_value(),
        }
      )]
    );

    assert_eq!(
      context.index.rune_balances(),
      [(
        OutPoint {
          txid: txid0,
          vout: 0
        },
        vec![(id, u128::max_value())]
      )]
    );

    let txid1 = context.rpc_server.broadcast_tx(TransactionTemplate {
      inputs: &[(2, 1, 0, Witness::new())],
      outputs: 2,
      op_return: Some(
        Runestone {
          edicts: vec![Edict {
            id: id.into(),
            amount: 0,
            output: 3,
          }],
          etching: None,
        }
        .encipher(),
      ),
      ..Default::default()
    });

    context.mine_blocks(1);

    assert_eq!(
      context.index.runes().unwrap().unwrap(),
      [(
        id,
        RuneEntry {
          burned: 0,
          divisibility: 0,
          etching: txid0,
          rarity: Rarity::Uncommon,
          rune: Rune(RUNE),
          supply: u128::max_value(),
        }
      )]
    );

    assert_eq!(
      context.index.rune_balances(),
      [
        (
          OutPoint {
            txid: txid1,
            vout: 0
          },
          vec![(id, u128::max_value() / 2 + 1)]
        ),
        (
          OutPoint {
            txid: txid1,
            vout: 1
          },
          vec![(id, u128::max_value() / 2)]
        )
      ]
    );
  }

  #[test]
  fn split_with_preceding_edict() {
    let context = Context::builder()
      .arg("--index-runes-pre-alpha-i-agree-to-get-rekt")
      .build();

    context.mine_blocks(1);

    let txid0 = context.rpc_server.broadcast_tx(TransactionTemplate {
      inputs: &[(1, 0, 0, Witness::new())],
      op_return: Some(
        Runestone {
          edicts: vec![Edict {
            id: 0,
            amount: u128::max_value(),
            output: 0,
          }],
          etching: Some(Etching {
            divisibility: 0,
            rune: Rune(RUNE),
          }),
        }
        .encipher(),
      ),
      ..Default::default()
    });

    context.mine_blocks(1);

    let id = RuneId {
      height: 2,
      index: 1,
    };

    assert_eq!(
      context.index.runes().unwrap().unwrap(),
      [(
        id,
        RuneEntry {
          burned: 0,
          divisibility: 0,
          etching: txid0,
          rarity: Rarity::Uncommon,
          rune: Rune(RUNE),
          supply: u128::max_value(),
        }
      )]
    );

    assert_eq!(
      context.index.rune_balances(),
      [(
        OutPoint {
          txid: txid0,
          vout: 0
        },
        vec![(id, u128::max_value())]
      )]
    );

    let txid1 = context.rpc_server.broadcast_tx(TransactionTemplate {
      inputs: &[(2, 1, 0, Witness::new())],
      outputs: 2,
      op_return: Some(
        Runestone {
          edicts: vec![
            Edict {
              id: id.into(),
              amount: 1000,
              output: 0,
            },
            Edict {
              id: id.into(),
              amount: 0,
              output: 3,
            },
          ],
          etching: None,
        }
        .encipher(),
      ),
      ..Default::default()
    });

    context.mine_blocks(1);

    assert_eq!(
      context.index.runes().unwrap().unwrap(),
      [(
        id,
        RuneEntry {
          burned: 0,
          divisibility: 0,
          etching: txid0,
          rarity: Rarity::Uncommon,
          rune: Rune(RUNE),
          supply: u128::max_value(),
        }
      )]
    );

    assert_eq!(
      context.index.rune_balances(),
      [
        (
          OutPoint {
            txid: txid1,
            vout: 0
          },
          vec![(id, 1000 + (u128::max_value() - 1000) / 2 + 1)],
        ),
        (
          OutPoint {
            txid: txid1,
            vout: 1
          },
          vec![(id, (u128::max_value() - 1000) / 2)],
        )
      ]
    );
  }

  #[test]
  fn split_with_following_edict() {
    let context = Context::builder()
      .arg("--index-runes-pre-alpha-i-agree-to-get-rekt")
      .build();

    context.mine_blocks(1);

    let txid0 = context.rpc_server.broadcast_tx(TransactionTemplate {
      inputs: &[(1, 0, 0, Witness::new())],
      op_return: Some(
        Runestone {
          edicts: vec![Edict {
            id: 0,
            amount: u128::max_value(),
=======
>>>>>>> 659ce6c8
            output: 0,
          }],
          etching: Some(Etching {
            divisibility: 0,
            rune: Rune(RUNE),
<<<<<<< HEAD
=======
            symbol: None,
>>>>>>> 659ce6c8
          }),
        }
        .encipher(),
      ),
      ..Default::default()
    });

    context.mine_blocks(1);

    let id = RuneId {
      height: 2,
      index: 1,
    };

    assert_eq!(
      context.index.runes().unwrap().unwrap(),
      [(
        id,
        RuneEntry {
          burned: 0,
          divisibility: 0,
<<<<<<< HEAD
          etching: txid0,
          rarity: Rarity::Uncommon,
          rune: Rune(RUNE),
          supply: u128::max_value(),
        }
      )]
    );

    assert_eq!(
      context.index.rune_balances(),
      [(
        OutPoint {
          txid: txid0,
          vout: 0
        },
        vec![(id, u128::max_value())]
      )]
    );

    let txid1 = context.rpc_server.broadcast_tx(TransactionTemplate {
      inputs: &[(2, 1, 0, Witness::new())],
      outputs: 2,
      op_return: Some(
        Runestone {
          edicts: vec![
            Edict {
              id: id.into(),
              amount: 0,
              output: 3,
            },
            Edict {
              id: id.into(),
              amount: 1000,
              output: 1,
            },
          ],
          etching: None,
        }
        .encipher(),
      ),
      ..Default::default()
    });

    context.mine_blocks(1);

    assert_eq!(
      context.index.runes().unwrap().unwrap(),
      [(
        id,
        RuneEntry {
          burned: 0,
          divisibility: 0,
          etching: txid0,
          rarity: Rarity::Uncommon,
          rune: Rune(RUNE),
          supply: u128::max_value(),
=======
          etching: txid,
          rune: Rune(RUNE),
          supply: u128::max_value(),
          symbol: None,
>>>>>>> 659ce6c8
        }
      )]
    );

    assert_eq!(
<<<<<<< HEAD
      context.index.rune_balances(),
      [
        (
          OutPoint {
            txid: txid1,
            vout: 0
          },
          vec![(id, u128::max_value() / 2)],
        ),
        (
          OutPoint {
            txid: txid1,
            vout: 1
          },
          vec![(id, u128::max_value() / 2 + 1)],
        )
      ]
=======
      context.index.get_rune_balances(),
      [(OutPoint { txid, vout: 0 }, vec![(id, u128::max_value())])]
>>>>>>> 659ce6c8
    );
  }

  #[test]
<<<<<<< HEAD
  fn split_with_amount() {
=======
  fn allocate_all_remaining_runes_in_inputs() {
>>>>>>> 659ce6c8
    let context = Context::builder()
      .arg("--index-runes-pre-alpha-i-agree-to-get-rekt")
      .build();

    context.mine_blocks(1);

    let txid0 = context.rpc_server.broadcast_tx(TransactionTemplate {
      inputs: &[(1, 0, 0, Witness::new())],
      op_return: Some(
        Runestone {
          edicts: vec![Edict {
            id: 0,
            amount: u128::max_value(),
            output: 0,
          }],
          etching: Some(Etching {
            divisibility: 0,
            rune: Rune(RUNE),
<<<<<<< HEAD
=======
            symbol: None,
>>>>>>> 659ce6c8
          }),
        }
        .encipher(),
      ),
      ..Default::default()
    });

    context.mine_blocks(1);

    let id = RuneId {
      height: 2,
      index: 1,
    };

    assert_eq!(
      context.index.runes().unwrap().unwrap(),
      [(
        id,
        RuneEntry {
          burned: 0,
          divisibility: 0,
          etching: txid0,
<<<<<<< HEAD
          rarity: Rarity::Uncommon,
          rune: Rune(RUNE),
          supply: u128::max_value(),
=======
          rune: Rune(RUNE),
          supply: u128::max_value(),
          symbol: None,
>>>>>>> 659ce6c8
        }
      )]
    );

    assert_eq!(
<<<<<<< HEAD
      context.index.rune_balances(),
=======
      context.index.get_rune_balances(),
>>>>>>> 659ce6c8
      [(
        OutPoint {
          txid: txid0,
          vout: 0
        },
        vec![(id, u128::max_value())]
      )]
    );

    let txid1 = context.rpc_server.broadcast_tx(TransactionTemplate {
      inputs: &[(2, 1, 0, Witness::new())],
      outputs: 2,
      op_return: Some(
        Runestone {
          edicts: vec![Edict {
            id: id.into(),
<<<<<<< HEAD
            amount: 1000,
            output: 3,
          }],
          etching: None,
        }
        .encipher(),
      ),
      ..Default::default()
    });

    context.mine_blocks(1);

    assert_eq!(
      context.index.runes().unwrap().unwrap(),
      [(
        id,
        RuneEntry {
          burned: 0,
          divisibility: 0,
          etching: txid0,
          rarity: Rarity::Uncommon,
          rune: Rune(RUNE),
          supply: u128::max_value(),
        }
      )]
    );

    assert_eq!(
      context.index.rune_balances(),
      [
        (
          OutPoint {
            txid: txid1,
            vout: 0
          },
          vec![(id, u128::max_value() - 1000)]
        ),
        (
          OutPoint {
            txid: txid1,
            vout: 1
          },
          vec![(id, 1000)]
        )
      ]
    );
  }

  #[test]
  fn split_with_amount_with_preceding_edict() {
    let context = Context::builder()
      .arg("--index-runes-pre-alpha-i-agree-to-get-rekt")
      .build();

    context.mine_blocks(1);

    let txid0 = context.rpc_server.broadcast_tx(TransactionTemplate {
      inputs: &[(1, 0, 0, Witness::new())],
      op_return: Some(
        Runestone {
          edicts: vec![Edict {
            id: 0,
            amount: u128::max_value(),
            output: 0,
          }],
          etching: Some(Etching {
            divisibility: 0,
            rune: Rune(RUNE),
          }),
        }
        .encipher(),
      ),
      ..Default::default()
    });

    context.mine_blocks(1);

    let id = RuneId {
      height: 2,
      index: 1,
    };

    assert_eq!(
      context.index.runes().unwrap().unwrap(),
      [(
        id,
        RuneEntry {
          burned: 0,
          divisibility: 0,
          etching: txid0,
          rarity: Rarity::Uncommon,
          rune: Rune(RUNE),
          supply: u128::max_value(),
        }
      )]
    );

    assert_eq!(
      context.index.rune_balances(),
      [(
        OutPoint {
          txid: txid0,
          vout: 0
        },
        vec![(id, u128::max_value())]
      )]
    );

    let txid1 = context.rpc_server.broadcast_tx(TransactionTemplate {
      inputs: &[(2, 1, 0, Witness::new())],
      outputs: 4,
      op_return: Some(
        Runestone {
          edicts: vec![
            Edict {
              id: id.into(),
              amount: u128::max_value() - 2000,
              output: 0,
            },
            Edict {
              id: id.into(),
              amount: 1000,
              output: 5,
            },
          ],
=======
            amount: 0,
            output: 1,
          }],
>>>>>>> 659ce6c8
          etching: None,
        }
        .encipher(),
      ),
      ..Default::default()
    });

    context.mine_blocks(1);

    assert_eq!(
      context.index.runes().unwrap().unwrap(),
      [(
        id,
        RuneEntry {
          burned: 0,
          divisibility: 0,
          etching: txid0,
<<<<<<< HEAD
          rarity: Rarity::Uncommon,
          rune: Rune(RUNE),
          supply: u128::max_value(),
        }
      )]
    );

    assert_eq!(
      context.index.rune_balances(),
      [
        (
          OutPoint {
            txid: txid1,
            vout: 0
          },
          vec![(id, u128::max_value() - 1000)]
        ),
        (
          OutPoint {
            txid: txid1,
            vout: 1
          },
          vec![(id, 1000)]
        )
      ]
    );
  }

  #[test]
  fn split_with_amount_with_following_edict() {
    let context = Context::builder()
      .arg("--index-runes-pre-alpha-i-agree-to-get-rekt")
      .build();

    context.mine_blocks(1);

    let txid0 = context.rpc_server.broadcast_tx(TransactionTemplate {
      inputs: &[(1, 0, 0, Witness::new())],
      op_return: Some(
        Runestone {
          edicts: vec![Edict {
            id: 0,
            amount: u128::max_value(),
            output: 0,
          }],
          etching: Some(Etching {
            divisibility: 0,
            rune: Rune(RUNE),
          }),
        }
        .encipher(),
      ),
      ..Default::default()
    });

    context.mine_blocks(1);

    let id = RuneId {
      height: 2,
      index: 1,
    };

    assert_eq!(
      context.index.runes().unwrap().unwrap(),
      [(
        id,
        RuneEntry {
          burned: 0,
          divisibility: 0,
          etching: txid0,
          rarity: Rarity::Uncommon,
          rune: Rune(RUNE),
          supply: u128::max_value(),
=======
          rune: Rune(RUNE),
          supply: u128::max_value(),
          symbol: None,
>>>>>>> 659ce6c8
        }
      )]
    );

    assert_eq!(
<<<<<<< HEAD
      context.index.rune_balances(),
      [(
        OutPoint {
          txid: txid0,
          vout: 0
=======
      context.index.get_rune_balances(),
      [(
        OutPoint {
          txid: txid1,
          vout: 1,
>>>>>>> 659ce6c8
        },
        vec![(id, u128::max_value())]
      )]
    );
<<<<<<< HEAD

    let txid1 = context.rpc_server.broadcast_tx(TransactionTemplate {
      inputs: &[(2, 1, 0, Witness::new())],
      outputs: 4,
      op_return: Some(
        Runestone {
          edicts: vec![
            Edict {
              id: id.into(),
              amount: 1000,
              output: 5,
            },
            Edict {
              id: id.into(),
              amount: u128::max_value(),
              output: 0,
            },
          ],
          etching: None,
        }
        .encipher(),
      ),
      ..Default::default()
    });

    context.mine_blocks(1);

    assert_eq!(
      context.index.runes().unwrap().unwrap(),
      [(
        id,
        RuneEntry {
          burned: 0,
          divisibility: 0,
          etching: txid0,
          rarity: Rarity::Uncommon,
          rune: Rune(RUNE),
          supply: u128::max_value(),
        }
      )]
    );

    assert_eq!(
      context.index.rune_balances(),
      [
        (
          OutPoint {
            txid: txid1,
            vout: 0
          },
          vec![(id, u128::max_value() - 3000)]
        ),
        (
          OutPoint {
            txid: txid1,
            vout: 1
          },
          vec![(id, 1000)]
        ),
        (
          OutPoint {
            txid: txid1,
            vout: 2
          },
          vec![(id, 1000)]
        ),
        (
          OutPoint {
            txid: txid1,
            vout: 3
          },
          vec![(id, 1000)]
        )
      ]
    );
=======
>>>>>>> 659ce6c8
  }
}<|MERGE_RESOLUTION|>--- conflicted
+++ resolved
@@ -2499,7 +2499,7 @@
   }
 
   #[test]
-  fn etching_may_specify_symbol() {
+  fn split_in_etching() {
     let context = Context::builder()
       .arg("--index-runes-pre-alpha-i-agree-to-get-rekt")
       .build();
@@ -2508,81 +2508,18 @@
 
     let txid = context.rpc_server.broadcast_tx(TransactionTemplate {
       inputs: &[(1, 0, 0, Witness::new())],
-      op_return: Some(
-        Runestone {
-          edicts: vec![Edict {
-            id: 0,
-            amount: u128::max_value(),
-            output: 0,
-          }],
-          etching: Some(Etching {
-            divisibility: 0,
-            rune: Rune(RUNE),
-            symbol: Some('$'),
-          }),
-        }
-        .encipher(),
-      ),
-      ..Default::default()
-    });
-
-    context.mine_blocks(1);
-
-    let id = RuneId {
-      height: 2,
-      index: 1,
-    };
-
-    assert_eq!(
-      context.index.runes().unwrap().unwrap(),
-      [(
-        id,
-        RuneEntry {
-          burned: 0,
-          divisibility: 0,
-          etching: txid,
-          rune: Rune(RUNE),
-          supply: u128::max_value(),
-          symbol: Some('$'),
-        }
-      )]
-    );
-
-    assert_eq!(
-      context.index.get_rune_balances(),
-      [(OutPoint { txid, vout: 0 }, vec![(id, u128::max_value())])]
-    );
-  }
-
-  #[test]
-<<<<<<< HEAD
-  fn split_in_etching() {
-=======
-  fn allocate_all_remaining_runes_in_etching() {
->>>>>>> 659ce6c8
-    let context = Context::builder()
-      .arg("--index-runes-pre-alpha-i-agree-to-get-rekt")
-      .build();
-
-    context.mine_blocks(1);
-
-    let txid = context.rpc_server.broadcast_tx(TransactionTemplate {
-      inputs: &[(1, 0, 0, Witness::new())],
-<<<<<<< HEAD
       outputs: 4,
-=======
->>>>>>> 659ce6c8
       op_return: Some(
         Runestone {
           edicts: vec![Edict {
             id: 0,
             amount: 0,
-<<<<<<< HEAD
             output: 5,
           }],
           etching: Some(Etching {
             divisibility: 0,
             rune: Rune(RUNE),
+            symbol: None,
           }),
         }
         .encipher(),
@@ -2605,15 +2542,15 @@
           burned: 0,
           divisibility: 0,
           etching: txid,
-          rarity: Rarity::Uncommon,
           rune: Rune(RUNE),
           supply: (u128::max_value() / 4) * 4,
-        }
-      )]
-    );
-
-    assert_eq!(
-      context.index.rune_balances(),
+          symbol: None,
+        }
+      )]
+    );
+
+    assert_eq!(
+      context.index.get_rune_balances(),
       [
         (
           OutPoint { txid, vout: 0 },
@@ -2663,6 +2600,7 @@
           etching: Some(Etching {
             divisibility: 0,
             rune: Rune(RUNE),
+            symbol: None,
           }),
         }
         .encipher(),
@@ -2685,15 +2623,15 @@
           burned: 0,
           divisibility: 0,
           etching: txid,
-          rarity: Rarity::Uncommon,
           rune: Rune(RUNE),
           supply: 1000 + ((u128::max_value() - 1000) / 4) * 4,
-        }
-      )]
-    );
-
-    assert_eq!(
-      context.index.rune_balances(),
+          symbol: None,
+        }
+      )]
+    );
+
+    assert_eq!(
+      context.index.get_rune_balances(),
       [
         (
           OutPoint { txid, vout: 0 },
@@ -2743,6 +2681,7 @@
           etching: Some(Etching {
             divisibility: 0,
             rune: Rune(RUNE),
+            symbol: None,
           }),
         }
         .encipher(),
@@ -2765,15 +2704,15 @@
           burned: 0,
           divisibility: 0,
           etching: txid,
-          rarity: Rarity::Uncommon,
-          rune: Rune(RUNE),
-          supply: u128::max_value(),
-        }
-      )]
-    );
-
-    assert_eq!(
-      context.index.rune_balances(),
+          rune: Rune(RUNE),
+          supply: u128::max_value(),
+          symbol: None,
+        }
+      )]
+    );
+
+    assert_eq!(
+      context.index.get_rune_balances(),
       [
         (
           OutPoint { txid, vout: 0 },
@@ -2816,6 +2755,7 @@
           etching: Some(Etching {
             divisibility: 0,
             rune: Rune(RUNE),
+            symbol: None,
           }),
         }
         .encipher(),
@@ -2838,15 +2778,15 @@
           burned: 0,
           divisibility: 0,
           etching: txid,
-          rarity: Rarity::Uncommon,
           rune: Rune(RUNE),
           supply: 4000,
-        }
-      )]
-    );
-
-    assert_eq!(
-      context.index.rune_balances(),
+          symbol: None,
+        }
+      )]
+    );
+
+    assert_eq!(
+      context.index.get_rune_balances(),
       [
         (OutPoint { txid, vout: 0 }, vec![(id, 1000)]),
         (OutPoint { txid, vout: 1 }, vec![(id, 1000)]),
@@ -2884,6 +2824,7 @@
           etching: Some(Etching {
             divisibility: 0,
             rune: Rune(RUNE),
+            symbol: None,
           }),
         }
         .encipher(),
@@ -2906,15 +2847,15 @@
           burned: 0,
           divisibility: 0,
           etching: txid,
-          rarity: Rarity::Uncommon,
-          rune: Rune(RUNE),
-          supply: u128::max_value(),
-        }
-      )]
-    );
-
-    assert_eq!(
-      context.index.rune_balances(),
+          rune: Rune(RUNE),
+          supply: u128::max_value(),
+          symbol: None,
+        }
+      )]
+    );
+
+    assert_eq!(
+      context.index.get_rune_balances(),
       [
         (
           OutPoint { txid, vout: 0 },
@@ -2954,6 +2895,7 @@
           etching: Some(Etching {
             divisibility: 0,
             rune: Rune(RUNE),
+            symbol: None,
           }),
         }
         .encipher(),
@@ -2976,15 +2918,15 @@
           burned: 0,
           divisibility: 0,
           etching: txid,
-          rarity: Rarity::Uncommon,
-          rune: Rune(RUNE),
-          supply: u128::max_value(),
-        }
-      )]
-    );
-
-    assert_eq!(
-      context.index.rune_balances(),
+          rune: Rune(RUNE),
+          supply: u128::max_value(),
+          symbol: None,
+        }
+      )]
+    );
+
+    assert_eq!(
+      context.index.get_rune_balances(),
       [
         (
           OutPoint { txid, vout: 0 },
@@ -3017,6 +2959,7 @@
           etching: Some(Etching {
             divisibility: 0,
             rune: Rune(RUNE),
+            symbol: None,
           }),
         }
         .encipher(),
@@ -3039,15 +2982,15 @@
           burned: 0,
           divisibility: 0,
           etching: txid0,
-          rarity: Rarity::Uncommon,
-          rune: Rune(RUNE),
-          supply: u128::max_value(),
-        }
-      )]
-    );
-
-    assert_eq!(
-      context.index.rune_balances(),
+          rune: Rune(RUNE),
+          supply: u128::max_value(),
+          symbol: None,
+        }
+      )]
+    );
+
+    assert_eq!(
+      context.index.get_rune_balances(),
       [(
         OutPoint {
           txid: txid0,
@@ -3084,15 +3027,15 @@
           burned: 0,
           divisibility: 0,
           etching: txid0,
-          rarity: Rarity::Uncommon,
-          rune: Rune(RUNE),
-          supply: u128::max_value(),
-        }
-      )]
-    );
-
-    assert_eq!(
-      context.index.rune_balances(),
+          rune: Rune(RUNE),
+          supply: u128::max_value(),
+          symbol: None,
+        }
+      )]
+    );
+
+    assert_eq!(
+      context.index.get_rune_balances(),
       [
         (
           OutPoint {
@@ -3132,6 +3075,7 @@
           etching: Some(Etching {
             divisibility: 0,
             rune: Rune(RUNE),
+            symbol: None,
           }),
         }
         .encipher(),
@@ -3154,15 +3098,15 @@
           burned: 0,
           divisibility: 0,
           etching: txid0,
-          rarity: Rarity::Uncommon,
-          rune: Rune(RUNE),
-          supply: u128::max_value(),
-        }
-      )]
-    );
-
-    assert_eq!(
-      context.index.rune_balances(),
+          rune: Rune(RUNE),
+          supply: u128::max_value(),
+          symbol: None,
+        }
+      )]
+    );
+
+    assert_eq!(
+      context.index.get_rune_balances(),
       [(
         OutPoint {
           txid: txid0,
@@ -3206,15 +3150,15 @@
           burned: 0,
           divisibility: 0,
           etching: txid0,
-          rarity: Rarity::Uncommon,
-          rune: Rune(RUNE),
-          supply: u128::max_value(),
-        }
-      )]
-    );
-
-    assert_eq!(
-      context.index.rune_balances(),
+          rune: Rune(RUNE),
+          supply: u128::max_value(),
+          symbol: None,
+        }
+      )]
+    );
+
+    assert_eq!(
+      context.index.get_rune_balances(),
       [
         (
           OutPoint {
@@ -3249,17 +3193,12 @@
           edicts: vec![Edict {
             id: 0,
             amount: u128::max_value(),
-=======
->>>>>>> 659ce6c8
             output: 0,
           }],
           etching: Some(Etching {
             divisibility: 0,
             rune: Rune(RUNE),
-<<<<<<< HEAD
-=======
-            symbol: None,
->>>>>>> 659ce6c8
+            symbol: None,
           }),
         }
         .encipher(),
@@ -3281,17 +3220,16 @@
         RuneEntry {
           burned: 0,
           divisibility: 0,
-<<<<<<< HEAD
           etching: txid0,
-          rarity: Rarity::Uncommon,
-          rune: Rune(RUNE),
-          supply: u128::max_value(),
-        }
-      )]
-    );
-
-    assert_eq!(
-      context.index.rune_balances(),
+          rune: Rune(RUNE),
+          supply: u128::max_value(),
+          symbol: None,
+        }
+      )]
+    );
+
+    assert_eq!(
+      context.index.get_rune_balances(),
       [(
         OutPoint {
           txid: txid0,
@@ -3335,22 +3273,15 @@
           burned: 0,
           divisibility: 0,
           etching: txid0,
-          rarity: Rarity::Uncommon,
-          rune: Rune(RUNE),
-          supply: u128::max_value(),
-=======
-          etching: txid,
-          rune: Rune(RUNE),
-          supply: u128::max_value(),
-          symbol: None,
->>>>>>> 659ce6c8
-        }
-      )]
-    );
-
-    assert_eq!(
-<<<<<<< HEAD
-      context.index.rune_balances(),
+          rune: Rune(RUNE),
+          supply: u128::max_value(),
+          symbol: None,
+        }
+      )]
+    );
+
+    assert_eq!(
+      context.index.get_rune_balances(),
       [
         (
           OutPoint {
@@ -3367,19 +3298,11 @@
           vec![(id, u128::max_value() / 2 + 1)],
         )
       ]
-=======
-      context.index.get_rune_balances(),
-      [(OutPoint { txid, vout: 0 }, vec![(id, u128::max_value())])]
->>>>>>> 659ce6c8
-    );
-  }
-
-  #[test]
-<<<<<<< HEAD
+    );
+  }
+
+  #[test]
   fn split_with_amount() {
-=======
-  fn allocate_all_remaining_runes_in_inputs() {
->>>>>>> 659ce6c8
     let context = Context::builder()
       .arg("--index-runes-pre-alpha-i-agree-to-get-rekt")
       .build();
@@ -3398,10 +3321,7 @@
           etching: Some(Etching {
             divisibility: 0,
             rune: Rune(RUNE),
-<<<<<<< HEAD
-=======
-            symbol: None,
->>>>>>> 659ce6c8
+            symbol: None,
           }),
         }
         .encipher(),
@@ -3424,25 +3344,15 @@
           burned: 0,
           divisibility: 0,
           etching: txid0,
-<<<<<<< HEAD
-          rarity: Rarity::Uncommon,
-          rune: Rune(RUNE),
-          supply: u128::max_value(),
-=======
-          rune: Rune(RUNE),
-          supply: u128::max_value(),
-          symbol: None,
->>>>>>> 659ce6c8
-        }
-      )]
-    );
-
-    assert_eq!(
-<<<<<<< HEAD
-      context.index.rune_balances(),
-=======
-      context.index.get_rune_balances(),
->>>>>>> 659ce6c8
+          rune: Rune(RUNE),
+          supply: u128::max_value(),
+          symbol: None,
+        }
+      )]
+    );
+
+    assert_eq!(
+      context.index.get_rune_balances(),
       [(
         OutPoint {
           txid: txid0,
@@ -3459,7 +3369,6 @@
         Runestone {
           edicts: vec![Edict {
             id: id.into(),
-<<<<<<< HEAD
             amount: 1000,
             output: 3,
           }],
@@ -3480,15 +3389,15 @@
           burned: 0,
           divisibility: 0,
           etching: txid0,
-          rarity: Rarity::Uncommon,
-          rune: Rune(RUNE),
-          supply: u128::max_value(),
-        }
-      )]
-    );
-
-    assert_eq!(
-      context.index.rune_balances(),
+          rune: Rune(RUNE),
+          supply: u128::max_value(),
+          symbol: None,
+        }
+      )]
+    );
+
+    assert_eq!(
+      context.index.get_rune_balances(),
       [
         (
           OutPoint {
@@ -3528,6 +3437,7 @@
           etching: Some(Etching {
             divisibility: 0,
             rune: Rune(RUNE),
+            symbol: None,
           }),
         }
         .encipher(),
@@ -3550,15 +3460,15 @@
           burned: 0,
           divisibility: 0,
           etching: txid0,
-          rarity: Rarity::Uncommon,
-          rune: Rune(RUNE),
-          supply: u128::max_value(),
-        }
-      )]
-    );
-
-    assert_eq!(
-      context.index.rune_balances(),
+          rune: Rune(RUNE),
+          supply: u128::max_value(),
+          symbol: None,
+        }
+      )]
+    );
+
+    assert_eq!(
+      context.index.get_rune_balances(),
       [(
         OutPoint {
           txid: txid0,
@@ -3585,11 +3495,6 @@
               output: 5,
             },
           ],
-=======
-            amount: 0,
-            output: 1,
-          }],
->>>>>>> 659ce6c8
           etching: None,
         }
         .encipher(),
@@ -3607,16 +3512,15 @@
           burned: 0,
           divisibility: 0,
           etching: txid0,
-<<<<<<< HEAD
-          rarity: Rarity::Uncommon,
-          rune: Rune(RUNE),
-          supply: u128::max_value(),
-        }
-      )]
-    );
-
-    assert_eq!(
-      context.index.rune_balances(),
+          rune: Rune(RUNE),
+          supply: u128::max_value(),
+          symbol: None,
+        }
+      )]
+    );
+
+    assert_eq!(
+      context.index.get_rune_balances(),
       [
         (
           OutPoint {
@@ -3656,6 +3560,7 @@
           etching: Some(Etching {
             divisibility: 0,
             rune: Rune(RUNE),
+            symbol: None,
           }),
         }
         .encipher(),
@@ -3678,37 +3583,23 @@
           burned: 0,
           divisibility: 0,
           etching: txid0,
-          rarity: Rarity::Uncommon,
-          rune: Rune(RUNE),
-          supply: u128::max_value(),
-=======
-          rune: Rune(RUNE),
-          supply: u128::max_value(),
-          symbol: None,
->>>>>>> 659ce6c8
-        }
-      )]
-    );
-
-    assert_eq!(
-<<<<<<< HEAD
-      context.index.rune_balances(),
+          rune: Rune(RUNE),
+          supply: u128::max_value(),
+          symbol: None,
+        }
+      )]
+    );
+
+    assert_eq!(
+      context.index.get_rune_balances(),
       [(
         OutPoint {
           txid: txid0,
           vout: 0
-=======
-      context.index.get_rune_balances(),
-      [(
-        OutPoint {
-          txid: txid1,
-          vout: 1,
->>>>>>> 659ce6c8
         },
         vec![(id, u128::max_value())]
       )]
     );
-<<<<<<< HEAD
 
     let txid1 = context.rpc_server.broadcast_tx(TransactionTemplate {
       inputs: &[(2, 1, 0, Witness::new())],
@@ -3744,15 +3635,15 @@
           burned: 0,
           divisibility: 0,
           etching: txid0,
-          rarity: Rarity::Uncommon,
-          rune: Rune(RUNE),
-          supply: u128::max_value(),
-        }
-      )]
-    );
-
-    assert_eq!(
-      context.index.rune_balances(),
+          rune: Rune(RUNE),
+          supply: u128::max_value(),
+          symbol: None,
+        }
+      )]
+    );
+
+    assert_eq!(
+      context.index.get_rune_balances(),
       [
         (
           OutPoint {
@@ -3784,7 +3675,224 @@
         )
       ]
     );
-=======
->>>>>>> 659ce6c8
+  }
+
+  #[test]
+  fn etching_may_specify_symbol() {
+    let context = Context::builder()
+      .arg("--index-runes-pre-alpha-i-agree-to-get-rekt")
+      .build();
+
+    context.mine_blocks(1);
+
+    let txid = context.rpc_server.broadcast_tx(TransactionTemplate {
+      inputs: &[(1, 0, 0, Witness::new())],
+      op_return: Some(
+        Runestone {
+          edicts: vec![Edict {
+            id: 0,
+            amount: u128::max_value(),
+            output: 0,
+          }],
+          etching: Some(Etching {
+            divisibility: 0,
+            rune: Rune(RUNE),
+            symbol: Some('$'),
+          }),
+        }
+        .encipher(),
+      ),
+      ..Default::default()
+    });
+
+    context.mine_blocks(1);
+
+    let id = RuneId {
+      height: 2,
+      index: 1,
+    };
+
+    assert_eq!(
+      context.index.runes().unwrap().unwrap(),
+      [(
+        id,
+        RuneEntry {
+          burned: 0,
+          divisibility: 0,
+          etching: txid,
+          rune: Rune(RUNE),
+          supply: u128::max_value(),
+          symbol: Some('$'),
+        }
+      )]
+    );
+
+    assert_eq!(
+      context.index.get_rune_balances(),
+      [(OutPoint { txid, vout: 0 }, vec![(id, u128::max_value())])]
+    );
+  }
+
+  #[test]
+  fn allocate_all_remaining_runes_in_etching() {
+    let context = Context::builder()
+      .arg("--index-runes-pre-alpha-i-agree-to-get-rekt")
+      .build();
+
+    context.mine_blocks(1);
+
+    let txid = context.rpc_server.broadcast_tx(TransactionTemplate {
+      inputs: &[(1, 0, 0, Witness::new())],
+      op_return: Some(
+        Runestone {
+          edicts: vec![Edict {
+            id: 0,
+            amount: 0,
+            output: 0,
+          }],
+          etching: Some(Etching {
+            divisibility: 0,
+            rune: Rune(RUNE),
+            symbol: None,
+          }),
+        }
+        .encipher(),
+      ),
+      ..Default::default()
+    });
+
+    context.mine_blocks(1);
+
+    let id = RuneId {
+      height: 2,
+      index: 1,
+    };
+
+    assert_eq!(
+      context.index.runes().unwrap().unwrap(),
+      [(
+        id,
+        RuneEntry {
+          burned: 0,
+          divisibility: 0,
+          etching: txid,
+          rune: Rune(RUNE),
+          supply: u128::max_value(),
+          symbol: None,
+        }
+      )]
+    );
+
+    assert_eq!(
+      context.index.get_rune_balances(),
+      [(OutPoint { txid, vout: 0 }, vec![(id, u128::max_value())])]
+    );
+  }
+
+  #[test]
+  fn allocate_all_remaining_runes_in_inputs() {
+    let context = Context::builder()
+      .arg("--index-runes-pre-alpha-i-agree-to-get-rekt")
+      .build();
+
+    context.mine_blocks(1);
+
+    let txid0 = context.rpc_server.broadcast_tx(TransactionTemplate {
+      inputs: &[(1, 0, 0, Witness::new())],
+      op_return: Some(
+        Runestone {
+          edicts: vec![Edict {
+            id: 0,
+            amount: u128::max_value(),
+            output: 0,
+          }],
+          etching: Some(Etching {
+            divisibility: 0,
+            rune: Rune(RUNE),
+            symbol: None,
+          }),
+        }
+        .encipher(),
+      ),
+      ..Default::default()
+    });
+
+    context.mine_blocks(1);
+
+    let id = RuneId {
+      height: 2,
+      index: 1,
+    };
+
+    assert_eq!(
+      context.index.runes().unwrap().unwrap(),
+      [(
+        id,
+        RuneEntry {
+          burned: 0,
+          divisibility: 0,
+          etching: txid0,
+          rune: Rune(RUNE),
+          supply: u128::max_value(),
+          symbol: None,
+        }
+      )]
+    );
+
+    assert_eq!(
+      context.index.get_rune_balances(),
+      [(
+        OutPoint {
+          txid: txid0,
+          vout: 0
+        },
+        vec![(id, u128::max_value())]
+      )]
+    );
+
+    let txid1 = context.rpc_server.broadcast_tx(TransactionTemplate {
+      inputs: &[(2, 1, 0, Witness::new())],
+      outputs: 2,
+      op_return: Some(
+        Runestone {
+          edicts: vec![Edict {
+            id: id.into(),
+            amount: 0,
+            output: 1,
+          }],
+          etching: None,
+        }
+        .encipher(),
+      ),
+      ..Default::default()
+    });
+
+    context.mine_blocks(1);
+
+    assert_eq!(
+      context.index.runes().unwrap().unwrap(),
+      [(
+        id,
+        RuneEntry {
+          burned: 0,
+          divisibility: 0,
+          etching: txid0,
+          rune: Rune(RUNE),
+          supply: u128::max_value(),
+          symbol: None,
+        }
+      )]
+    );
+
+    assert_eq!(
+      context.index.get_rune_balances(),
+      [(
+        OutPoint {
+          txid: txid1,
+          vout: 1,
+        },
+        vec![(id, u128::max_value())]
+      )]
+    );
   }
 }