use {self::error::Error, super::*};

pub use runestone::Runestone;

pub(crate) use {edict::Edict, etching::Etching, pile::Pile, rune::Rune, rune_id::RuneId};

const MAX_DIVISIBILITY: u8 = 38;

mod edict;
mod error;
mod etching;
mod pile;
mod rune;
mod rune_id;
mod runestone;
pub mod varint;

type Result<T, E = Error> = std::result::Result<T, E>;

#[cfg(test)]
mod tests {
  use {super::*, crate::index::testing::Context};

  const RUNE: u128 = 99246114928149462;

  #[test]
  fn index_starts_with_no_runes() {
    let context = Context::builder()
      .arg("--index-runes-pre-alpha-i-agree-to-get-rekt")
      .build();
    assert_eq!(context.index.runes().unwrap(), []);
    assert_eq!(context.index.get_rune_balances(), []);
  }

  #[test]
  fn default_index_does_not_index_runes() {
    let context = Context::builder().build();

    context.mine_blocks(1);

    context.rpc_server.broadcast_tx(TransactionTemplate {
      inputs: &[(1, 0, 0, Witness::new())],
      op_return: Some(
        Runestone {
          edicts: vec![Edict {
            id: 0,
            amount: u128::max_value(),
            output: 0,
          }],
          etching: Some(Etching {
            divisibility: 0,
            rune: Rune(RUNE),
            symbol: None,
          }),
          ..Default::default()
        }
        .encipher(),
      ),
      ..Default::default()
    });

    context.mine_blocks(1);

    assert_eq!(context.index.runes().unwrap(), []);

    assert_eq!(context.index.get_rune_balances(), []);
  }

  #[test]
  fn empty_runestone_does_not_create_rune() {
    let context = Context::builder()
      .arg("--index-runes-pre-alpha-i-agree-to-get-rekt")
      .build();

    context.mine_blocks(1);

    context.rpc_server.broadcast_tx(TransactionTemplate {
      inputs: &[(1, 0, 0, Witness::new())],
      op_return: Some(Runestone::default().encipher()),
      ..Default::default()
    });

    context.mine_blocks(1);

    assert_eq!(context.index.runes().unwrap(), []);
    assert_eq!(context.index.get_rune_balances(), []);
  }

  #[test]
  fn etching_with_no_edicts_creates_rune() {
    let context = Context::builder()
      .arg("--index-runes-pre-alpha-i-agree-to-get-rekt")
      .build();

    context.mine_blocks(1);

    let txid = context.rpc_server.broadcast_tx(TransactionTemplate {
      inputs: &[(1, 0, 0, Witness::new())],
      op_return: Some(
        Runestone {
          etching: Some(Etching {
            rune: Rune(RUNE),
            ..Default::default()
          }),
          ..Default::default()
        }
        .encipher(),
      ),
      ..Default::default()
    });

    context.mine_blocks(1);

    let id = RuneId {
      height: 2,
      index: 1,
    };

    assert_eq!(
      context.index.runes().unwrap(),
      [(
        id,
        RuneEntry {
          etching: txid,
          rune: Rune(RUNE),
          ..Default::default()
        }
      )]
    );

    assert_eq!(context.index.get_rune_balances(), []);
  }

  #[test]
  fn etching_with_edict_creates_rune() {
    let context = Context::builder()
      .arg("--index-runes-pre-alpha-i-agree-to-get-rekt")
      .build();

    context.mine_blocks(1);

    let txid = context.rpc_server.broadcast_tx(TransactionTemplate {
      inputs: &[(1, 0, 0, Witness::new())],
      op_return: Some(
        Runestone {
          edicts: vec![Edict {
            id: 0,
            amount: u128::max_value(),
            output: 0,
          }],
          etching: Some(Etching {
            rune: Rune(RUNE),
            ..Default::default()
          }),
          ..Default::default()
        }
        .encipher(),
      ),
      ..Default::default()
    });

    context.mine_blocks(1);

    let id = RuneId {
      height: 2,
      index: 1,
    };

    assert_eq!(
      context.index.runes().unwrap(),
      [(
        id,
        RuneEntry {
          etching: txid,
          rune: Rune(RUNE),
          supply: u128::max_value(),
          ..Default::default()
        }
      )]
    );

    assert_eq!(
      context.index.get_rune_balances(),
      [(OutPoint { txid, vout: 0 }, vec![(id, u128::max_value())])]
    );
  }

  #[test]
  fn runes_must_be_greater_than_or_equal_to_minimum_for_height() {
    {
      let context = Context::builder()
        .arg("--index-runes-pre-alpha-i-agree-to-get-rekt")
        .build();

      context.mine_blocks(1);

      context.rpc_server.broadcast_tx(TransactionTemplate {
        inputs: &[(1, 0, 0, Witness::new())],
        op_return: Some(
          Runestone {
            edicts: vec![Edict {
              id: 0,
              amount: u128::max_value(),
              output: 0,
            }],
            etching: Some(Etching {
<<<<<<< HEAD
              divisibility: 0,
              rune: Rune(RUNE - 1),
              symbol: None,
=======
              rune: Rune(u128::from(Sat::SUPPLY - 150 * COIN_VALUE - 1)),
              ..Default::default()
>>>>>>> e1aceb25
            }),
            ..Default::default()
          }
          .encipher(),
        ),
        ..Default::default()
      });

      context.mine_blocks(1);

      assert_eq!(context.index.runes().unwrap(), []);

      assert_eq!(context.index.get_rune_balances(), []);
    }

    {
      let context = Context::builder()
        .arg("--index-runes-pre-alpha-i-agree-to-get-rekt")
        .build();

      context.mine_blocks(1);

      let txid = context.rpc_server.broadcast_tx(TransactionTemplate {
        inputs: &[(1, 0, 0, Witness::new())],
        op_return: Some(
          Runestone {
            edicts: vec![Edict {
              id: 0,
              amount: u128::max_value(),
              output: 0,
            }],
            etching: Some(Etching {
<<<<<<< HEAD
              divisibility: 0,
              rune: Rune(RUNE),
              symbol: None,
=======
              rune: Rune(u128::from(Sat::SUPPLY - 150 * COIN_VALUE)),
              ..Default::default()
>>>>>>> e1aceb25
            }),
            ..Default::default()
          }
          .encipher(),
        ),
        ..Default::default()
      });

      context.mine_blocks(1);

      let id = RuneId {
        height: 2,
        index: 1,
      };

      assert_eq!(
        context.index.runes().unwrap(),
        [(
          id,
          RuneEntry {
            etching: txid,
            rune: Rune(RUNE),
            supply: u128::max_value(),
            ..Default::default()
          }
        )]
      );

      assert_eq!(
        context.index.get_rune_balances(),
        [(OutPoint { txid, vout: 0 }, vec![(id, u128::max_value())])]
      );
    }
  }

  #[test]
  fn etching_with_non_zero_divisibility_and_rune() {
    let context = Context::builder()
      .arg("--index-runes-pre-alpha-i-agree-to-get-rekt")
      .build();

    context.mine_blocks(1);

    let txid = context.rpc_server.broadcast_tx(TransactionTemplate {
      inputs: &[(1, 0, 0, Witness::new())],
      op_return: Some(
        Runestone {
          edicts: vec![Edict {
            id: 0,
            amount: u128::max_value(),
            output: 0,
          }],
          etching: Some(Etching {
            divisibility: 1,
            rune: Rune(RUNE),
            ..Default::default()
          }),
          ..Default::default()
        }
        .encipher(),
      ),
      ..Default::default()
    });

    context.mine_blocks(1);

    let id = RuneId {
      height: 2,
      index: 1,
    };

    assert_eq!(
      context.index.runes().unwrap(),
      [(
        id,
        RuneEntry {
          rune: Rune(RUNE),
          etching: txid,
          divisibility: 1,
          supply: u128::max_value(),
          ..Default::default()
        }
      )]
    );

    assert_eq!(
      context.index.get_rune_balances(),
      [(OutPoint { txid, vout: 0 }, vec![(id, u128::max_value())])]
    );
  }

  #[test]
  fn allocations_over_max_supply_are_ignored() {
    let context = Context::builder()
      .arg("--index-runes-pre-alpha-i-agree-to-get-rekt")
      .build();

    context.mine_blocks(1);

    let txid = context.rpc_server.broadcast_tx(TransactionTemplate {
      inputs: &[(1, 0, 0, Witness::new())],
      op_return: Some(
        Runestone {
          edicts: vec![
            Edict {
              id: 0,
              amount: u128::max_value(),
              output: 0,
            },
            Edict {
              id: 0,
              amount: u128::max_value(),
              output: 0,
            },
          ],
          etching: Some(Etching {
            rune: Rune(RUNE),
            ..Default::default()
          }),
          ..Default::default()
        }
        .encipher(),
      ),
      ..Default::default()
    });

    context.mine_blocks(1);

    let id = RuneId {
      height: 2,
      index: 1,
    };

    assert_eq!(
      context.index.runes().unwrap(),
      [(
        id,
        RuneEntry {
          etching: txid,
          rune: Rune(RUNE),
          supply: u128::max_value(),
          ..Default::default()
        }
      )]
    );

    assert_eq!(
      context.index.get_rune_balances(),
      [(OutPoint { txid, vout: 0 }, vec![(id, u128::max_value())])]
    );
  }

  #[test]
  fn allocations_partially_over_max_supply_are_honored() {
    let context = Context::builder()
      .arg("--index-runes-pre-alpha-i-agree-to-get-rekt")
      .build();

    context.mine_blocks(1);

    let txid = context.rpc_server.broadcast_tx(TransactionTemplate {
      inputs: &[(1, 0, 0, Witness::new())],
      op_return: Some(
        Runestone {
          edicts: vec![
            Edict {
              id: 0,
              amount: u128::max_value() / 2,
              output: 0,
            },
            Edict {
              id: 0,
              amount: u128::max_value(),
              output: 0,
            },
          ],
          etching: Some(Etching {
            rune: Rune(RUNE),
            ..Default::default()
          }),
          ..Default::default()
        }
        .encipher(),
      ),
      ..Default::default()
    });

    context.mine_blocks(1);

    let id = RuneId {
      height: 2,
      index: 1,
    };

    assert_eq!(
      context.index.runes().unwrap(),
      [(
        id,
        RuneEntry {
          etching: txid,
          rune: Rune(RUNE),
          supply: u128::max_value(),
          symbol: None,
          ..Default::default()
        }
      )]
    );

    assert_eq!(
      context.index.get_rune_balances(),
      [(OutPoint { txid, vout: 0 }, vec![(id, u128::max_value())])]
    );
  }

  #[test]
  fn etching_may_allocate_less_than_max_supply() {
    let context = Context::builder()
      .arg("--index-runes-pre-alpha-i-agree-to-get-rekt")
      .build();

    context.mine_blocks(1);

    let txid = context.rpc_server.broadcast_tx(TransactionTemplate {
      inputs: &[(1, 0, 0, Witness::new())],
      op_return: Some(
        Runestone {
          edicts: vec![Edict {
            id: 0,
            amount: 100,
            output: 0,
          }],
          etching: Some(Etching {
            rune: Rune(RUNE),
            ..Default::default()
          }),
          ..Default::default()
        }
        .encipher(),
      ),
      ..Default::default()
    });

    context.mine_blocks(1);

    let id = RuneId {
      height: 2,
      index: 1,
    };

    assert_eq!(
      context.index.runes().unwrap(),
      [(
        id,
        RuneEntry {
          etching: txid,
          rune: Rune(RUNE),
          supply: 100,
          ..Default::default()
        }
      )]
    );

    assert_eq!(
      context.index.get_rune_balances(),
      [(OutPoint { txid, vout: 0 }, vec![(id, 100)])]
    );
  }

  #[test]
  fn etching_may_allocate_to_multiple_outputs() {
    let context = Context::builder()
      .arg("--index-runes-pre-alpha-i-agree-to-get-rekt")
      .build();

    context.mine_blocks(1);

    let txid = context.rpc_server.broadcast_tx(TransactionTemplate {
      inputs: &[(1, 0, 0, Witness::new())],
      op_return: Some(
        Runestone {
          edicts: vec![
            Edict {
              id: 0,
              amount: 100,
              output: 0,
            },
            Edict {
              id: 0,
              amount: 100,
              output: 1,
            },
          ],
          etching: Some(Etching {
            rune: Rune(RUNE),
            ..Default::default()
          }),
          ..Default::default()
        }
        .encipher(),
      ),
      ..Default::default()
    });

    context.mine_blocks(1);

    let id = RuneId {
      height: 2,
      index: 1,
    };

    assert_eq!(
      context.index.runes().unwrap(),
      [(
        id,
        RuneEntry {
          burned: 100,
          etching: txid,
          rune: Rune(RUNE),
          supply: 200,
          ..Default::default()
        }
      )]
    );

    assert_eq!(
      context.index.get_rune_balances(),
      [
        (OutPoint { txid, vout: 0 }, vec![(id, 100)]),
        (OutPoint { txid, vout: 1 }, vec![(id, 100)])
      ]
    );
  }

  #[test]
  fn allocations_to_invalid_outputs_are_ignored() {
    let context = Context::builder()
      .arg("--index-runes-pre-alpha-i-agree-to-get-rekt")
      .build();

    context.mine_blocks(1);

    let txid = context.rpc_server.broadcast_tx(TransactionTemplate {
      inputs: &[(1, 0, 0, Witness::new())],
      op_return: Some(
        Runestone {
          edicts: vec![
            Edict {
              id: 0,
              amount: 100,
              output: 0,
            },
            Edict {
              id: 0,
              amount: 100,
              output: 3,
            },
          ],
          etching: Some(Etching {
            rune: Rune(RUNE),
            ..Default::default()
          }),
          ..Default::default()
        }
        .encipher(),
      ),
      ..Default::default()
    });

    context.mine_blocks(1);

    let id = RuneId {
      height: 2,
      index: 1,
    };

    assert_eq!(
      context.index.runes().unwrap(),
      [(
        id,
        RuneEntry {
          etching: txid,
          rune: Rune(RUNE),
          supply: 100,
          ..Default::default()
        }
      )]
    );

    assert_eq!(
      context.index.get_rune_balances(),
      [(OutPoint { txid, vout: 0 }, vec![(id, 100)]),]
    );
  }

  #[test]
  fn input_runes_may_be_allocated() {
    let context = Context::builder()
      .arg("--index-runes-pre-alpha-i-agree-to-get-rekt")
      .build();

    context.mine_blocks(1);

    let txid0 = context.rpc_server.broadcast_tx(TransactionTemplate {
      inputs: &[(1, 0, 0, Witness::new())],
      op_return: Some(
        Runestone {
          edicts: vec![Edict {
            id: 0,
            amount: u128::max_value(),
            output: 0,
          }],
          etching: Some(Etching {
            rune: Rune(RUNE),
            ..Default::default()
          }),
          ..Default::default()
        }
        .encipher(),
      ),
      ..Default::default()
    });

    context.mine_blocks(1);

    let id = RuneId {
      height: 2,
      index: 1,
    };

    assert_eq!(
      context.index.runes().unwrap(),
      [(
        id,
        RuneEntry {
          etching: txid0,
          rune: Rune(RUNE),
          supply: u128::max_value(),
          ..Default::default()
        }
      )]
    );

    assert_eq!(
      context.index.get_rune_balances(),
      [(
        OutPoint {
          txid: txid0,
          vout: 0
        },
        vec![(id, u128::max_value())]
      )]
    );

    let txid1 = context.rpc_server.broadcast_tx(TransactionTemplate {
      inputs: &[(2, 1, 0, Witness::new())],
      op_return: Some(
        Runestone {
          edicts: vec![Edict {
            id: id.into(),
            amount: u128::max_value(),
            output: 0,
          }],
          ..Default::default()
        }
        .encipher(),
      ),
      ..Default::default()
    });

    context.mine_blocks(1);

    assert_eq!(
      context.index.runes().unwrap(),
      [(
        id,
        RuneEntry {
          etching: txid0,
          rune: Rune(RUNE),
          supply: u128::max_value(),
          ..Default::default()
        }
      )]
    );

    assert_eq!(
      context.index.get_rune_balances(),
      [(
        OutPoint {
          txid: txid1,
          vout: 0
        },
        vec![(id, u128::max_value())]
      )]
    );
  }

  #[test]
  fn etched_rune_is_burned_if_an_unrecognized_even_tag_is_encountered() {
    let context = Context::builder()
      .arg("--index-runes-pre-alpha-i-agree-to-get-rekt")
      .build();

    context.mine_blocks(1);

    let txid0 = context.rpc_server.broadcast_tx(TransactionTemplate {
      inputs: &[(1, 0, 0, Witness::new())],
      op_return: Some(
        Runestone {
          edicts: vec![Edict {
            id: 0,
            amount: u128::max_value(),
            output: 0,
          }],
          etching: Some(Etching {
            rune: Rune(RUNE),
            ..Default::default()
          }),
          burn: true,
        }
        .encipher(),
      ),
      ..Default::default()
    });

    context.mine_blocks(1);

    let id = RuneId {
      height: 2,
      index: 1,
    };

    assert_eq!(
      context.index.runes().unwrap(),
      [(
        id,
        RuneEntry {
          etching: txid0,
          rune: Rune(RUNE),
          ..Default::default()
        }
      )]
    );

    assert_eq!(context.index.get_rune_balances(), []);
  }

  #[test]
  fn input_runes_are_burned_if_an_unrecognized_even_tag_is_encountered() {
    let context = Context::builder()
      .arg("--index-runes-pre-alpha-i-agree-to-get-rekt")
      .build();

    context.mine_blocks(1);

    let txid0 = context.rpc_server.broadcast_tx(TransactionTemplate {
      inputs: &[(1, 0, 0, Witness::new())],
      op_return: Some(
        Runestone {
          edicts: vec![Edict {
            id: 0,
            amount: u128::max_value(),
            output: 0,
          }],
          etching: Some(Etching {
            rune: Rune(RUNE),
            ..Default::default()
          }),
          ..Default::default()
        }
        .encipher(),
      ),
      ..Default::default()
    });

    context.mine_blocks(1);

    let id = RuneId {
      height: 2,
      index: 1,
    };

    assert_eq!(
      context.index.runes().unwrap(),
      [(
        id,
        RuneEntry {
          etching: txid0,
          rune: Rune(RUNE),
          supply: u128::max_value(),
          ..Default::default()
        }
      )]
    );

    assert_eq!(
      context.index.get_rune_balances(),
      [(
        OutPoint {
          txid: txid0,
          vout: 0
        },
        vec![(id, u128::max_value())]
      )]
    );

    context.rpc_server.broadcast_tx(TransactionTemplate {
      inputs: &[(2, 1, 0, Witness::new())],
      op_return: Some(
        Runestone {
          burn: true,
          ..Default::default()
        }
        .encipher(),
      ),
      ..Default::default()
    });

    context.mine_blocks(1);

    assert_eq!(
      context.index.runes().unwrap(),
      [(
        id,
        RuneEntry {
          burned: u128::max_value(),
          etching: txid0,
          rune: Rune(RUNE),
          supply: u128::max_value(),
          ..Default::default()
        }
      )]
    );

    assert_eq!(context.index.get_rune_balances(), []);
  }

  #[test]
  fn unallocated_runes_are_assigned_to_first_non_op_return_output() {
    let context = Context::builder()
      .arg("--index-runes-pre-alpha-i-agree-to-get-rekt")
      .build();

    context.mine_blocks(1);

    let txid0 = context.rpc_server.broadcast_tx(TransactionTemplate {
      inputs: &[(1, 0, 0, Witness::new())],
      op_return: Some(
        Runestone {
          edicts: vec![Edict {
            id: 0,
            amount: u128::max_value(),
            output: 0,
          }],
          etching: Some(Etching {
            rune: Rune(RUNE),
            ..Default::default()
          }),
          ..Default::default()
        }
        .encipher(),
      ),
      ..Default::default()
    });

    context.mine_blocks(1);

    let id = RuneId {
      height: 2,
      index: 1,
    };

    assert_eq!(
      context.index.runes().unwrap(),
      [(
        id,
        RuneEntry {
          etching: txid0,
          rune: Rune(RUNE),
          supply: u128::max_value(),
          ..Default::default()
        }
      )]
    );

    assert_eq!(
      context.index.get_rune_balances(),
      [(
        OutPoint {
          txid: txid0,
          vout: 0
        },
        vec![(id, u128::max_value())]
      )]
    );

    let txid1 = context.rpc_server.broadcast_tx(TransactionTemplate {
      inputs: &[(2, 1, 0, Witness::new())],
      op_return: Some(Runestone::default().encipher()),
      ..Default::default()
    });

    context.mine_blocks(1);

    assert_eq!(
      context.index.runes().unwrap(),
      [(
        id,
        RuneEntry {
          etching: txid0,
          rune: Rune(RUNE),
          supply: u128::max_value(),
          ..Default::default()
        }
      )]
    );

    assert_eq!(
      context.index.get_rune_balances(),
      [(
        OutPoint {
          txid: txid1,
          vout: 0
        },
        vec![(id, u128::max_value())]
      )]
    );
  }

  #[test]
  fn unallocated_runes_in_transactions_with_no_runestone_are_assigned_to_first_non_op_return_output(
  ) {
    let context = Context::builder()
      .arg("--index-runes-pre-alpha-i-agree-to-get-rekt")
      .build();

    context.mine_blocks(1);

    let txid0 = context.rpc_server.broadcast_tx(TransactionTemplate {
      inputs: &[(1, 0, 0, Witness::new())],
      op_return: Some(
        Runestone {
          edicts: vec![Edict {
            id: 0,
            amount: u128::max_value(),
            output: 0,
          }],
          etching: Some(Etching {
            rune: Rune(RUNE),
            ..Default::default()
          }),
          ..Default::default()
        }
        .encipher(),
      ),
      ..Default::default()
    });

    context.mine_blocks(1);

    let id = RuneId {
      height: 2,
      index: 1,
    };

    assert_eq!(
      context.index.runes().unwrap(),
      [(
        id,
        RuneEntry {
          etching: txid0,
          rune: Rune(RUNE),
          supply: u128::max_value(),
          ..Default::default()
        }
      )]
    );

    assert_eq!(
      context.index.get_rune_balances(),
      [(
        OutPoint {
          txid: txid0,
          vout: 0
        },
        vec![(id, u128::max_value())]
      )]
    );

    let txid1 = context.rpc_server.broadcast_tx(TransactionTemplate {
      inputs: &[(2, 1, 0, Witness::new())],
      op_return: None,
      ..Default::default()
    });

    context.mine_blocks(1);

    assert_eq!(
      context.index.runes().unwrap(),
      [(
        id,
        RuneEntry {
          etching: txid0,
          rune: Rune(RUNE),
          supply: u128::max_value(),
          ..Default::default()
        }
      )]
    );

    assert_eq!(
      context.index.get_rune_balances(),
      [(
        OutPoint {
          txid: txid1,
          vout: 0
        },
        vec![(id, u128::max_value())]
      )]
    );
  }

  #[test]
  fn duplicate_runes_are_forbidden() {
    let context = Context::builder()
      .arg("--index-runes-pre-alpha-i-agree-to-get-rekt")
      .build();

    context.mine_blocks(1);

    let txid = context.rpc_server.broadcast_tx(TransactionTemplate {
      inputs: &[(1, 0, 0, Witness::new())],
      op_return: Some(
        Runestone {
          edicts: vec![Edict {
            id: 0,
            amount: u128::max_value(),
            output: 0,
          }],
          etching: Some(Etching {
            rune: Rune(RUNE),
            ..Default::default()
          }),
          ..Default::default()
        }
        .encipher(),
      ),
      ..Default::default()
    });

    context.mine_blocks(1);

    let id = RuneId {
      height: 2,
      index: 1,
    };

    assert_eq!(
      context.index.runes().unwrap(),
      [(
        id,
        RuneEntry {
          etching: txid,
          rune: Rune(RUNE),
          supply: u128::max_value(),
          ..Default::default()
        }
      )]
    );

    assert_eq!(
      context.index.get_rune_balances(),
      [(OutPoint { txid, vout: 0 }, vec![(id, u128::max_value())])]
    );

    context.rpc_server.broadcast_tx(TransactionTemplate {
      inputs: &[(2, 0, 0, Witness::new())],
      op_return: Some(
        Runestone {
          edicts: vec![Edict {
            id: 0,
            amount: u128::max_value(),
            output: 0,
          }],
          etching: Some(Etching {
            rune: Rune(RUNE),
            ..Default::default()
          }),
          ..Default::default()
        }
        .encipher(),
      ),
      ..Default::default()
    });

    context.mine_blocks(1);

    assert_eq!(
      context.index.runes().unwrap(),
      [(
        id,
        RuneEntry {
          etching: txid,
          rune: Rune(RUNE),
          supply: u128::max_value(),
          ..Default::default()
        }
      )]
    );

    assert_eq!(
      context.index.get_rune_balances(),
      [(OutPoint { txid, vout: 0 }, vec![(id, u128::max_value())])]
    );
  }

  #[test]
  fn outpoint_may_hold_multiple_runes() {
    let context = Context::builder()
      .arg("--index-runes-pre-alpha-i-agree-to-get-rekt")
      .build();

    context.mine_blocks(1);

    let txid0 = context.rpc_server.broadcast_tx(TransactionTemplate {
      inputs: &[(1, 0, 0, Witness::new())],
      op_return: Some(
        Runestone {
          edicts: vec![Edict {
            id: 0,
            amount: u128::max_value(),
            output: 0,
          }],
          etching: Some(Etching {
            rune: Rune(RUNE),
            ..Default::default()
          }),
          ..Default::default()
        }
        .encipher(),
      ),
      ..Default::default()
    });

    context.mine_blocks(1);

    let id0 = RuneId {
      height: 2,
      index: 1,
    };

    assert_eq!(
      context.index.runes().unwrap(),
      [(
        id0,
        RuneEntry {
          etching: txid0,
          rune: Rune(RUNE),
          supply: u128::max_value(),
          ..Default::default()
        }
      )]
    );

    assert_eq!(
      context.index.get_rune_balances(),
      [(
        OutPoint {
          txid: txid0,
          vout: 0
        },
        vec![(id0, u128::max_value())]
      )]
    );

    let txid1 = context.rpc_server.broadcast_tx(TransactionTemplate {
      inputs: &[(2, 0, 0, Witness::new())],
      op_return: Some(
        Runestone {
          edicts: vec![Edict {
            id: 0,
            amount: u128::max_value(),
            output: 0,
          }],
          etching: Some(Etching {
            rune: Rune(RUNE + 1),
            ..Default::default()
          }),
          ..Default::default()
        }
        .encipher(),
      ),
      ..Default::default()
    });

    context.mine_blocks(1);

    let id1 = RuneId {
      height: 3,
      index: 1,
    };

    assert_eq!(
      context.index.runes().unwrap(),
      [
        (
          id0,
          RuneEntry {
            etching: txid0,
            rune: Rune(RUNE),
            supply: u128::max_value(),
            ..Default::default()
          }
        ),
        (
          id1,
          RuneEntry {
            etching: txid1,
            rune: Rune(RUNE + 1),
            supply: u128::max_value(),
            ..Default::default()
          }
        )
      ]
    );

    assert_eq!(
      context.index.get_rune_balances(),
      [
        (
          OutPoint {
            txid: txid1,
            vout: 0
          },
          vec![(id1, u128::max_value())]
        ),
        (
          OutPoint {
            txid: txid0,
            vout: 0
          },
          vec![(id0, u128::max_value())]
        ),
      ]
    );

    let txid2 = context.rpc_server.broadcast_tx(TransactionTemplate {
      inputs: &[(2, 1, 0, Witness::new()), (3, 1, 0, Witness::new())],
      ..Default::default()
    });

    context.mine_blocks(1);

    assert_eq!(
      context.index.runes().unwrap(),
      [
        (
          id0,
          RuneEntry {
            etching: txid0,
            rune: Rune(RUNE),
            supply: u128::max_value(),
            ..Default::default()
          }
        ),
        (
          id1,
          RuneEntry {
            etching: txid1,
            rune: Rune(RUNE + 1),
            supply: u128::max_value(),
            ..Default::default()
          }
        )
      ]
    );

    assert_eq!(
      context.index.get_rune_balances(),
      [(
        OutPoint {
          txid: txid2,
          vout: 0
        },
        vec![(id0, u128::max_value()), (id1, u128::max_value())]
      )]
    );
  }

  #[test]
  fn multiple_input_runes_on_the_same_input_may_be_allocated() {
    let context = Context::builder()
      .arg("--index-runes-pre-alpha-i-agree-to-get-rekt")
      .build();

    context.mine_blocks(1);

    let txid0 = context.rpc_server.broadcast_tx(TransactionTemplate {
      inputs: &[(1, 0, 0, Witness::new())],
      op_return: Some(
        Runestone {
          edicts: vec![Edict {
            id: 0,
            amount: u128::max_value(),
            output: 0,
          }],
          etching: Some(Etching {
            rune: Rune(RUNE),
            ..Default::default()
          }),
          ..Default::default()
        }
        .encipher(),
      ),
      ..Default::default()
    });

    context.mine_blocks(1);

    let id0 = RuneId {
      height: 2,
      index: 1,
    };

    assert_eq!(
      context.index.runes().unwrap(),
      [(
        id0,
        RuneEntry {
          etching: txid0,
          rune: Rune(RUNE),
          supply: u128::max_value(),
          ..Default::default()
        }
      )]
    );

    assert_eq!(
      context.index.get_rune_balances(),
      [(
        OutPoint {
          txid: txid0,
          vout: 0
        },
        vec![(id0, u128::max_value())]
      )]
    );

    let txid1 = context.rpc_server.broadcast_tx(TransactionTemplate {
      inputs: &[(2, 0, 0, Witness::new())],
      op_return: Some(
        Runestone {
          edicts: vec![Edict {
            id: 0,
            amount: u128::max_value(),
            output: 0,
          }],
          etching: Some(Etching {
            rune: Rune(RUNE + 1),
            ..Default::default()
          }),
          ..Default::default()
        }
        .encipher(),
      ),
      ..Default::default()
    });

    context.mine_blocks(1);

    let id1 = RuneId {
      height: 3,
      index: 1,
    };

    assert_eq!(
      context.index.runes().unwrap(),
      [
        (
          id0,
          RuneEntry {
            etching: txid0,
            rune: Rune(RUNE),
            supply: u128::max_value(),
            ..Default::default()
          }
        ),
        (
          id1,
          RuneEntry {
            etching: txid1,
            rune: Rune(RUNE + 1),
            supply: u128::max_value(),
            ..Default::default()
          }
        )
      ]
    );

    assert_eq!(
      context.index.get_rune_balances(),
      [
        (
          OutPoint {
            txid: txid1,
            vout: 0
          },
          vec![(id1, u128::max_value())]
        ),
        (
          OutPoint {
            txid: txid0,
            vout: 0
          },
          vec![(id0, u128::max_value())]
        ),
      ]
    );

    let txid2 = context.rpc_server.broadcast_tx(TransactionTemplate {
      inputs: &[(2, 1, 0, Witness::new()), (3, 1, 0, Witness::new())],
      ..Default::default()
    });

    context.mine_blocks(1);

    assert_eq!(
      context.index.runes().unwrap(),
      [
        (
          id0,
          RuneEntry {
            etching: txid0,
            rune: Rune(RUNE),
            supply: u128::max_value(),
            ..Default::default()
          }
        ),
        (
          id1,
          RuneEntry {
            etching: txid1,
            rune: Rune(RUNE + 1),
            supply: u128::max_value(),
            ..Default::default()
          }
        )
      ]
    );

    assert_eq!(
      context.index.get_rune_balances(),
      [(
        OutPoint {
          txid: txid2,
          vout: 0
        },
        vec![(id0, u128::max_value()), (id1, u128::max_value())]
      )]
    );

    let txid3 = context.rpc_server.broadcast_tx(TransactionTemplate {
      inputs: &[(4, 1, 0, Witness::new())],
      outputs: 2,
      op_return: Some(
        Runestone {
          edicts: vec![
            Edict {
              id: id0.into(),
              amount: u128::max_value() / 2,
              output: 1,
            },
            Edict {
              id: id1.into(),
              amount: u128::max_value() / 2,
              output: 1,
            },
          ],
          ..Default::default()
        }
        .encipher(),
      ),
      ..Default::default()
    });

    context.mine_blocks(1);

    assert_eq!(
      context.index.runes().unwrap(),
      [
        (
          id0,
          RuneEntry {
            etching: txid0,
            rune: Rune(RUNE),
            supply: u128::max_value(),
            ..Default::default()
          }
        ),
        (
          id1,
          RuneEntry {
            etching: txid1,
            rune: Rune(RUNE + 1),
            supply: u128::max_value(),
            ..Default::default()
          }
        )
      ]
    );

    assert_eq!(
      context.index.get_rune_balances(),
      [
        (
          OutPoint {
            txid: txid3,
            vout: 0
          },
          vec![
            (id0, u128::max_value() / 2 + 1),
            (id1, u128::max_value() / 2 + 1)
          ]
        ),
        (
          OutPoint {
            txid: txid3,
            vout: 1
          },
          vec![(id0, u128::max_value() / 2), (id1, u128::max_value() / 2)]
        )
      ]
    );
  }

  #[test]
  fn multiple_input_runes_on_different_inputs_may_be_allocated() {
    let context = Context::builder()
      .arg("--index-runes-pre-alpha-i-agree-to-get-rekt")
      .build();

    context.mine_blocks(1);

    let txid0 = context.rpc_server.broadcast_tx(TransactionTemplate {
      inputs: &[(1, 0, 0, Witness::new())],
      op_return: Some(
        Runestone {
          edicts: vec![Edict {
            id: 0,
            amount: u128::max_value(),
            output: 0,
          }],
          etching: Some(Etching {
            rune: Rune(RUNE),
            ..Default::default()
          }),
          ..Default::default()
        }
        .encipher(),
      ),
      ..Default::default()
    });

    context.mine_blocks(1);

    let id0 = RuneId {
      height: 2,
      index: 1,
    };

    assert_eq!(
      context.index.runes().unwrap(),
      [(
        id0,
        RuneEntry {
          etching: txid0,
          rune: Rune(RUNE),
          supply: u128::max_value(),
          ..Default::default()
        }
      )]
    );

    assert_eq!(
      context.index.get_rune_balances(),
      [(
        OutPoint {
          txid: txid0,
          vout: 0
        },
        vec![(id0, u128::max_value())]
      )]
    );

    let txid1 = context.rpc_server.broadcast_tx(TransactionTemplate {
      inputs: &[(2, 0, 0, Witness::new())],
      op_return: Some(
        Runestone {
          edicts: vec![Edict {
            id: 0,
            amount: u128::max_value(),
            output: 0,
          }],
          etching: Some(Etching {
            rune: Rune(RUNE + 1),
            ..Default::default()
          }),
          ..Default::default()
        }
        .encipher(),
      ),
      ..Default::default()
    });

    context.mine_blocks(1);

    let id1 = RuneId {
      height: 3,
      index: 1,
    };

    assert_eq!(
      context.index.runes().unwrap(),
      [
        (
          id0,
          RuneEntry {
            etching: txid0,
            rune: Rune(RUNE),
            supply: u128::max_value(),
            ..Default::default()
          }
        ),
        (
          id1,
          RuneEntry {
            etching: txid1,
            rune: Rune(RUNE + 1),
            supply: u128::max_value(),
            ..Default::default()
          }
        )
      ]
    );

    assert_eq!(
      context.index.get_rune_balances(),
      [
        (
          OutPoint {
            txid: txid1,
            vout: 0
          },
          vec![(id1, u128::max_value())]
        ),
        (
          OutPoint {
            txid: txid0,
            vout: 0
          },
          vec![(id0, u128::max_value())]
        ),
      ]
    );

    let txid2 = context.rpc_server.broadcast_tx(TransactionTemplate {
      inputs: &[(2, 1, 0, Witness::new()), (3, 1, 0, Witness::new())],
      op_return: Some(
        Runestone {
          edicts: vec![
            Edict {
              id: id0.into(),
              amount: u128::max_value(),
              output: 0,
            },
            Edict {
              id: id1.into(),
              amount: u128::max_value(),
              output: 0,
            },
          ],
          ..Default::default()
        }
        .encipher(),
      ),
      ..Default::default()
    });

    context.mine_blocks(1);

    assert_eq!(
      context.index.runes().unwrap(),
      [
        (
          id0,
          RuneEntry {
            etching: txid0,
            rune: Rune(RUNE),
            supply: u128::max_value(),
            ..Default::default()
          }
        ),
        (
          id1,
          RuneEntry {
            etching: txid1,
            rune: Rune(RUNE + 1),
            supply: u128::max_value(),
            ..Default::default()
          }
        )
      ]
    );

    assert_eq!(
      context.index.get_rune_balances(),
      [(
        OutPoint {
          txid: txid2,
          vout: 0
        },
        vec![(id0, u128::max_value()), (id1, u128::max_value())]
      )]
    );
  }

  #[test]
  fn unallocated_runes_are_assigned_to_first_non_op_return_output_when_op_return_is_not_last_output(
  ) {
    let context = Context::builder()
      .arg("--index-runes-pre-alpha-i-agree-to-get-rekt")
      .build();

    context.mine_blocks(1);

    let txid0 = context.rpc_server.broadcast_tx(TransactionTemplate {
      inputs: &[(1, 0, 0, Witness::new())],
      op_return: Some(
        Runestone {
          edicts: vec![Edict {
            id: 0,
            amount: u128::max_value(),
            output: 0,
          }],
          etching: Some(Etching {
            rune: Rune(RUNE),
            ..Default::default()
          }),
          ..Default::default()
        }
        .encipher(),
      ),
      ..Default::default()
    });

    context.mine_blocks(1);

    let id = RuneId {
      height: 2,
      index: 1,
    };

    assert_eq!(
      context.index.runes().unwrap(),
      [(
        id,
        RuneEntry {
          etching: txid0,
          rune: Rune(RUNE),
          supply: u128::max_value(),
          ..Default::default()
        }
      )]
    );

    assert_eq!(
      context.index.get_rune_balances(),
      [(
        OutPoint {
          txid: txid0,
          vout: 0
        },
        vec![(id, u128::max_value())]
      )]
    );

    let txid = context.rpc_server.broadcast_tx(TransactionTemplate {
      inputs: &[(2, 1, 0, Witness::new())],
      op_return: Some(
        script::Builder::new()
          .push_opcode(opcodes::all::OP_RETURN)
          .into_script(),
      ),
      op_return_index: Some(0),
      ..Default::default()
    });

    context.mine_blocks(1);

    assert_eq!(
      context.index.runes().unwrap(),
      [(
        id,
        RuneEntry {
          etching: txid0,
          rune: Rune(RUNE),
          supply: u128::max_value(),
          ..Default::default()
        }
      )]
    );

    assert_eq!(
      context.index.get_rune_balances(),
      [(OutPoint { txid, vout: 1 }, vec![(id, u128::max_value())])]
    );
  }

  #[test]
  fn rune_rarity_is_assigned_correctly() {
    let context = Context::builder()
      .arg("--index-runes-pre-alpha-i-agree-to-get-rekt")
      .build();

    context.mine_blocks(2);

    let txid0 = context.rpc_server.broadcast_tx(TransactionTemplate {
      inputs: &[(1, 0, 0, Witness::new())],
      op_return: Some(
        Runestone {
          edicts: vec![Edict {
            id: 0,
            amount: u128::max_value(),
            output: 0,
          }],
          etching: Some(Etching {
            rune: Rune(RUNE),
            ..Default::default()
          }),
          ..Default::default()
        }
        .encipher(),
      ),
      ..Default::default()
    });

    let id0 = RuneId {
      height: 3,
      index: 1,
    };

    let txid1 = context.rpc_server.broadcast_tx(TransactionTemplate {
      inputs: &[(2, 0, 0, Witness::new())],
      op_return: Some(
        Runestone {
          edicts: vec![Edict {
            id: 0,
            amount: u128::max_value(),
            output: 0,
          }],
          etching: Some(Etching {
            rune: Rune(RUNE + 1),
            ..Default::default()
          }),
          ..Default::default()
        }
        .encipher(),
      ),
      ..Default::default()
    });

    context.mine_blocks(1);

    let id1 = RuneId {
      height: 3,
      index: 2,
    };

    assert_eq!(
      context.index.runes().unwrap(),
      [
        (
          id0,
          RuneEntry {
            etching: txid0,
            rune: Rune(RUNE),
            supply: u128::max_value(),
            ..Default::default()
          }
        ),
        (
          id1,
          RuneEntry {
            etching: txid1,
            rune: Rune(RUNE + 1),
            supply: u128::max_value(),
            ..Default::default()
          }
        ),
      ]
    );

    assert_eq!(
      context.index.get_rune_balances(),
      [
        (
          OutPoint {
            txid: txid1,
            vout: 0
          },
          vec![(id1, u128::max_value())]
        ),
        (
          OutPoint {
            txid: txid0,
            vout: 0
          },
          vec![(id0, u128::max_value())]
        ),
      ]
    );
  }

  #[test]
  fn edicts_with_id_zero_are_skipped() {
    let context = Context::builder()
      .arg("--index-runes-pre-alpha-i-agree-to-get-rekt")
      .build();

    context.mine_blocks(1);

    let txid0 = context.rpc_server.broadcast_tx(TransactionTemplate {
      inputs: &[(1, 0, 0, Witness::new())],
      op_return: Some(
        Runestone {
          edicts: vec![Edict {
            id: 0,
            amount: u128::max_value(),
            output: 0,
          }],
          etching: Some(Etching {
            rune: Rune(RUNE),
            ..Default::default()
          }),
          ..Default::default()
        }
        .encipher(),
      ),
      ..Default::default()
    });

    context.mine_blocks(1);

    let id = RuneId {
      height: 2,
      index: 1,
    };

    assert_eq!(
      context.index.runes().unwrap(),
      [(
        id,
        RuneEntry {
          etching: txid0,
          rune: Rune(RUNE),
          supply: u128::max_value(),
          ..Default::default()
        }
      )]
    );

    assert_eq!(
      context.index.get_rune_balances(),
      [(
        OutPoint {
          txid: txid0,
          vout: 0
        },
        vec![(id, u128::max_value())]
      )]
    );

    let txid1 = context.rpc_server.broadcast_tx(TransactionTemplate {
      inputs: &[(2, 1, 0, Witness::new())],
      op_return: Some(
        Runestone {
          edicts: vec![
            Edict {
              id: 0,
              amount: 100,
              output: 0,
            },
            Edict {
              id: id.into(),
              amount: u128::max_value(),
              output: 0,
            },
          ],
          ..Default::default()
        }
        .encipher(),
      ),
      ..Default::default()
    });

    context.mine_blocks(1);

    assert_eq!(
      context.index.runes().unwrap(),
      [(
        id,
        RuneEntry {
          etching: txid0,
          rune: Rune(RUNE),
          supply: u128::max_value(),
          ..Default::default()
        }
      )]
    );

    assert_eq!(
      context.index.get_rune_balances(),
      [(
        OutPoint {
          txid: txid1,
          vout: 0
        },
        vec![(id, u128::max_value())]
      )]
    );
  }

  #[test]
  fn edicts_which_refer_to_input_rune_with_no_balance_are_skipped() {
    let context = Context::builder()
      .arg("--index-runes-pre-alpha-i-agree-to-get-rekt")
      .build();

    context.mine_blocks(1);

    let txid0 = context.rpc_server.broadcast_tx(TransactionTemplate {
      inputs: &[(1, 0, 0, Witness::new())],
      op_return: Some(
        Runestone {
          edicts: vec![Edict {
            id: 0,
            amount: u128::max_value(),
            output: 0,
          }],
          etching: Some(Etching {
            rune: Rune(RUNE),
            ..Default::default()
          }),
          ..Default::default()
        }
        .encipher(),
      ),
      ..Default::default()
    });

    context.mine_blocks(1);

    let id0 = RuneId {
      height: 2,
      index: 1,
    };

    assert_eq!(
      context.index.runes().unwrap(),
      [(
        id0,
        RuneEntry {
          etching: txid0,
          rune: Rune(RUNE),
          supply: u128::max_value(),
          ..Default::default()
        }
      )]
    );

    assert_eq!(
      context.index.get_rune_balances(),
      [(
        OutPoint {
          txid: txid0,
          vout: 0
        },
        vec![(id0, u128::max_value())]
      )]
    );

    let txid1 = context.rpc_server.broadcast_tx(TransactionTemplate {
      inputs: &[(2, 0, 0, Witness::new())],
      op_return: Some(
        Runestone {
          edicts: vec![Edict {
            id: 0,
            amount: u128::max_value(),
            output: 0,
          }],
          etching: Some(Etching {
            rune: Rune(RUNE + 1),
            ..Default::default()
          }),
          ..Default::default()
        }
        .encipher(),
      ),
      ..Default::default()
    });

    context.mine_blocks(1);

    let id1 = RuneId {
      height: 3,
      index: 1,
    };

    assert_eq!(
      context.index.runes().unwrap(),
      [
        (
          id0,
          RuneEntry {
            etching: txid0,
            rune: Rune(RUNE),
            supply: u128::max_value(),
            ..Default::default()
          }
        ),
        (
          id1,
          RuneEntry {
            etching: txid1,
            rune: Rune(RUNE + 1),
            supply: u128::max_value(),
            ..Default::default()
          }
        )
      ]
    );

    assert_eq!(
      context.index.get_rune_balances(),
      [
        (
          OutPoint {
            txid: txid1,
            vout: 0
          },
          vec![(id1, u128::max_value())]
        ),
        (
          OutPoint {
            txid: txid0,
            vout: 0
          },
          vec![(id0, u128::max_value())]
        ),
      ]
    );

    let txid2 = context.rpc_server.broadcast_tx(TransactionTemplate {
      inputs: &[(2, 1, 0, Witness::new())],
      op_return: Some(
        Runestone {
          edicts: vec![
            Edict {
              id: id0.into(),
              amount: u128::max_value(),
              output: 0,
            },
            Edict {
              id: id1.into(),
              amount: u128::max_value(),
              output: 0,
            },
          ],
          ..Default::default()
        }
        .encipher(),
      ),
      ..Default::default()
    });

    context.mine_blocks(1);

    assert_eq!(
      context.index.runes().unwrap(),
      [
        (
          id0,
          RuneEntry {
            etching: txid0,
            rune: Rune(RUNE),
            supply: u128::max_value(),
            ..Default::default()
          }
        ),
        (
          id1,
          RuneEntry {
            etching: txid1,
            rune: Rune(RUNE + 1),
            supply: u128::max_value(),
            ..Default::default()
          }
        )
      ]
    );

    assert_eq!(
      context.index.get_rune_balances(),
      [
        (
          OutPoint {
            txid: txid1,
            vout: 0
          },
          vec![(id1, u128::max_value())]
        ),
        (
          OutPoint {
            txid: txid2,
            vout: 0
          },
          vec![(id0, u128::max_value())]
        ),
      ]
    );
  }

  #[test]
  fn edicts_over_max_inputs_are_ignored() {
    let context = Context::builder()
      .arg("--index-runes-pre-alpha-i-agree-to-get-rekt")
      .build();

    context.mine_blocks(1);

    let txid0 = context.rpc_server.broadcast_tx(TransactionTemplate {
      inputs: &[(1, 0, 0, Witness::new())],
      op_return: Some(
        Runestone {
          edicts: vec![Edict {
            id: 0,
            amount: u128::max_value() / 2,
            output: 0,
          }],
          etching: Some(Etching {
            rune: Rune(RUNE),
            ..Default::default()
          }),
          ..Default::default()
        }
        .encipher(),
      ),
      ..Default::default()
    });

    context.mine_blocks(1);

    let id = RuneId {
      height: 2,
      index: 1,
    };

    assert_eq!(
      context.index.runes().unwrap(),
      [(
        id,
        RuneEntry {
          etching: txid0,
          rune: Rune(RUNE),
          supply: u128::max_value() / 2,
          ..Default::default()
        }
      )]
    );

    assert_eq!(
      context.index.get_rune_balances(),
      [(
        OutPoint {
          txid: txid0,
          vout: 0
        },
        vec![(id, u128::max_value() / 2)]
      )]
    );

    let txid1 = context.rpc_server.broadcast_tx(TransactionTemplate {
      inputs: &[(2, 1, 0, Witness::new())],
      op_return: Some(
        Runestone {
          edicts: vec![Edict {
            id: id.into(),
            amount: u128::max_value(),
            output: 0,
          }],
          ..Default::default()
        }
        .encipher(),
      ),
      ..Default::default()
    });

    context.mine_blocks(1);

    assert_eq!(
      context.index.runes().unwrap(),
      [(
        id,
        RuneEntry {
          etching: txid0,
          rune: Rune(RUNE),
          supply: u128::max_value() / 2,
          ..Default::default()
        }
      )]
    );

    assert_eq!(
      context.index.get_rune_balances(),
      [(
        OutPoint {
          txid: txid1,
          vout: 0
        },
        vec![(id, u128::max_value() / 2)]
      )]
    );
  }

  #[test]
  fn edicts_may_transfer_runes_to_op_return_outputs() {
    let context = Context::builder()
      .arg("--index-runes-pre-alpha-i-agree-to-get-rekt")
      .build();

    context.mine_blocks(1);

    let txid = context.rpc_server.broadcast_tx(TransactionTemplate {
      inputs: &[(1, 0, 0, Witness::new())],
      op_return: Some(
        Runestone {
          edicts: vec![Edict {
            id: 0,
            amount: u128::max_value(),
            output: 1,
          }],
          etching: Some(Etching {
            rune: Rune(RUNE),
            ..Default::default()
          }),
          ..Default::default()
        }
        .encipher(),
      ),
      ..Default::default()
    });

    context.mine_blocks(1);

    let id = RuneId {
      height: 2,
      index: 1,
    };

    assert_eq!(
      context.index.runes().unwrap(),
      [(
        id,
        RuneEntry {
          burned: u128::max_value(),
          etching: txid,
          rune: Rune(RUNE),
          supply: u128::max_value(),
          ..Default::default()
        }
      )]
    );

    assert_eq!(
      context.index.get_rune_balances(),
      [(OutPoint { txid, vout: 1 }, vec![(id, u128::max_value())])]
    );
  }

  #[test]
  fn outputs_with_no_runes_have_no_balance() {
    let context = Context::builder()
      .arg("--index-runes-pre-alpha-i-agree-to-get-rekt")
      .build();

    context.mine_blocks(1);

    let txid = context.rpc_server.broadcast_tx(TransactionTemplate {
      inputs: &[(1, 0, 0, Witness::new())],
      outputs: 2,
      op_return: Some(
        Runestone {
          edicts: vec![Edict {
            id: 0,
            amount: u128::max_value(),
            output: 0,
          }],
          etching: Some(Etching {
            rune: Rune(RUNE),
            ..Default::default()
          }),
          ..Default::default()
        }
        .encipher(),
      ),
      ..Default::default()
    });

    context.mine_blocks(1);

    let id = RuneId {
      height: 2,
      index: 1,
    };

    assert_eq!(
      context.index.runes().unwrap(),
      [(
        id,
        RuneEntry {
          etching: txid,
          rune: Rune(RUNE),
          supply: u128::max_value(),
          ..Default::default()
        }
      )]
    );

    assert_eq!(
      context.index.get_rune_balances(),
      [(OutPoint { txid, vout: 0 }, vec![(id, u128::max_value())])]
    );
  }

  #[test]
  fn edicts_which_transfer_no_runes_to_output_create_no_balance_entry() {
    let context = Context::builder()
      .arg("--index-runes-pre-alpha-i-agree-to-get-rekt")
      .build();

    context.mine_blocks(1);

    let txid = context.rpc_server.broadcast_tx(TransactionTemplate {
      inputs: &[(1, 0, 0, Witness::new())],
      outputs: 2,
      op_return: Some(
        Runestone {
          edicts: vec![
            Edict {
              id: 0,
              amount: u128::max_value(),
              output: 0,
            },
            Edict {
              id: 0,
              amount: 0,
              output: 1,
            },
          ],
          etching: Some(Etching {
            rune: Rune(RUNE),
            ..Default::default()
          }),
          ..Default::default()
        }
        .encipher(),
      ),
      ..Default::default()
    });

    context.mine_blocks(1);

    let id = RuneId {
      height: 2,
      index: 1,
    };

    assert_eq!(
      context.index.runes().unwrap(),
      [(
        id,
        RuneEntry {
          etching: txid,
          rune: Rune(RUNE),
          supply: u128::max_value(),
          ..Default::default()
        }
      )]
    );

    assert_eq!(
      context.index.get_rune_balances(),
      [(OutPoint { txid, vout: 0 }, vec![(id, u128::max_value())])]
    );
  }

  #[test]
  fn split_in_etching() {
    let context = Context::builder()
      .arg("--index-runes-pre-alpha-i-agree-to-get-rekt")
      .build();

    context.mine_blocks(1);

    let txid = context.rpc_server.broadcast_tx(TransactionTemplate {
      inputs: &[(1, 0, 0, Witness::new())],
      outputs: 4,
      op_return: Some(
        Runestone {
          edicts: vec![Edict {
            id: 0,
            amount: 0,
            output: 5,
          }],
          etching: Some(Etching {
            rune: Rune(RUNE),
            ..Default::default()
          }),
          ..Default::default()
        }
        .encipher(),
      ),
      ..Default::default()
    });

    context.mine_blocks(1);

    let id = RuneId {
      height: 2,
      index: 1,
    };

    assert_eq!(
      context.index.runes().unwrap(),
      [(
        id,
        RuneEntry {
          etching: txid,
          rune: Rune(RUNE),
          supply: (u128::max_value() / 4) * 4,
          ..Default::default()
        }
      )]
    );

    assert_eq!(
      context.index.get_rune_balances(),
      [
        (
          OutPoint { txid, vout: 0 },
          vec![(id, u128::max_value() / 4)]
        ),
        (
          OutPoint { txid, vout: 1 },
          vec![(id, u128::max_value() / 4)]
        ),
        (
          OutPoint { txid, vout: 2 },
          vec![(id, u128::max_value() / 4)]
        ),
        (
          OutPoint { txid, vout: 3 },
          vec![(id, u128::max_value() / 4)]
        ),
      ]
    );
  }

  #[test]
  fn split_in_etching_with_preceding_edict() {
    let context = Context::builder()
      .arg("--index-runes-pre-alpha-i-agree-to-get-rekt")
      .build();

    context.mine_blocks(1);

    let txid = context.rpc_server.broadcast_tx(TransactionTemplate {
      inputs: &[(1, 0, 0, Witness::new())],
      outputs: 4,
      op_return: Some(
        Runestone {
          edicts: vec![
            Edict {
              id: 0,
              amount: 1000,
              output: 0,
            },
            Edict {
              id: 0,
              amount: 0,
              output: 5,
            },
          ],
          etching: Some(Etching {
            rune: Rune(RUNE),
            ..Default::default()
          }),
          ..Default::default()
        }
        .encipher(),
      ),
      ..Default::default()
    });

    context.mine_blocks(1);

    let id = RuneId {
      height: 2,
      index: 1,
    };

    assert_eq!(
      context.index.runes().unwrap(),
      [(
        id,
        RuneEntry {
          etching: txid,
          rune: Rune(RUNE),
          supply: 1000 + ((u128::max_value() - 1000) / 4) * 4,
          ..Default::default()
        }
      )]
    );

    assert_eq!(
      context.index.get_rune_balances(),
      [
        (
          OutPoint { txid, vout: 0 },
          vec![(id, 1000 + (u128::max_value() - 1000) / 4)]
        ),
        (
          OutPoint { txid, vout: 1 },
          vec![(id, (u128::max_value() - 1000) / 4)]
        ),
        (
          OutPoint { txid, vout: 2 },
          vec![(id, (u128::max_value() - 1000) / 4)]
        ),
        (
          OutPoint { txid, vout: 3 },
          vec![(id, (u128::max_value() - 1000) / 4)]
        ),
      ]
    );
  }

  #[test]
  fn split_in_etching_with_following_edict() {
    let context = Context::builder()
      .arg("--index-runes-pre-alpha-i-agree-to-get-rekt")
      .build();

    context.mine_blocks(1);

    let txid = context.rpc_server.broadcast_tx(TransactionTemplate {
      inputs: &[(1, 0, 0, Witness::new())],
      outputs: 4,
      op_return: Some(
        Runestone {
          edicts: vec![
            Edict {
              id: 0,
              amount: 0,
              output: 5,
            },
            Edict {
              id: 0,
              amount: 1000,
              output: 0,
            },
          ],
          etching: Some(Etching {
            rune: Rune(RUNE),
            ..Default::default()
          }),
          ..Default::default()
        }
        .encipher(),
      ),
      ..Default::default()
    });

    context.mine_blocks(1);

    let id = RuneId {
      height: 2,
      index: 1,
    };

    assert_eq!(
      context.index.runes().unwrap(),
      [(
        id,
        RuneEntry {
          etching: txid,
          rune: Rune(RUNE),
          supply: u128::max_value(),
          ..Default::default()
        }
      )]
    );

    assert_eq!(
      context.index.get_rune_balances(),
      [
        (
          OutPoint { txid, vout: 0 },
          vec![(id, u128::max_value() / 4 + 3)]
        ),
        (
          OutPoint { txid, vout: 1 },
          vec![(id, u128::max_value() / 4)]
        ),
        (
          OutPoint { txid, vout: 2 },
          vec![(id, u128::max_value() / 4)]
        ),
        (
          OutPoint { txid, vout: 3 },
          vec![(id, u128::max_value() / 4)]
        ),
      ]
    );
  }

  #[test]
  fn split_with_amount_in_etching() {
    let context = Context::builder()
      .arg("--index-runes-pre-alpha-i-agree-to-get-rekt")
      .build();

    context.mine_blocks(1);

    let txid = context.rpc_server.broadcast_tx(TransactionTemplate {
      inputs: &[(1, 0, 0, Witness::new())],
      outputs: 4,
      op_return: Some(
        Runestone {
          edicts: vec![Edict {
            id: 0,
            amount: 1000,
            output: 5,
          }],
          etching: Some(Etching {
            rune: Rune(RUNE),
            ..Default::default()
          }),
          ..Default::default()
        }
        .encipher(),
      ),
      ..Default::default()
    });

    context.mine_blocks(1);

    let id = RuneId {
      height: 2,
      index: 1,
    };

    assert_eq!(
      context.index.runes().unwrap(),
      [(
        id,
        RuneEntry {
          etching: txid,
          rune: Rune(RUNE),
          supply: 4000,
          ..Default::default()
        }
      )]
    );

    assert_eq!(
      context.index.get_rune_balances(),
      [
        (OutPoint { txid, vout: 0 }, vec![(id, 1000)]),
        (OutPoint { txid, vout: 1 }, vec![(id, 1000)]),
        (OutPoint { txid, vout: 2 }, vec![(id, 1000)]),
        (OutPoint { txid, vout: 3 }, vec![(id, 1000)]),
      ]
    );
  }

  #[test]
  fn split_in_etching_with_amount_with_preceding_edict() {
    let context = Context::builder()
      .arg("--index-runes-pre-alpha-i-agree-to-get-rekt")
      .build();

    context.mine_blocks(1);

    let txid = context.rpc_server.broadcast_tx(TransactionTemplate {
      inputs: &[(1, 0, 0, Witness::new())],
      outputs: 4,
      op_return: Some(
        Runestone {
          edicts: vec![
            Edict {
              id: 0,
              amount: u128::max_value() - 3000,
              output: 0,
            },
            Edict {
              id: 0,
              amount: 1000,
              output: 5,
            },
          ],
          etching: Some(Etching {
            rune: Rune(RUNE),
            ..Default::default()
          }),
          ..Default::default()
        }
        .encipher(),
      ),
      ..Default::default()
    });

    context.mine_blocks(1);

    let id = RuneId {
      height: 2,
      index: 1,
    };

    assert_eq!(
      context.index.runes().unwrap(),
      [(
        id,
        RuneEntry {
          etching: txid,
          rune: Rune(RUNE),
          supply: u128::max_value(),
          ..Default::default()
        }
      )]
    );

    assert_eq!(
      context.index.get_rune_balances(),
      [
        (
          OutPoint { txid, vout: 0 },
          vec![(id, u128::max_value() - 2000)]
        ),
        (OutPoint { txid, vout: 1 }, vec![(id, 1000)]),
        (OutPoint { txid, vout: 2 }, vec![(id, 1000)]),
      ]
    );
  }

  #[test]
  fn split_in_etching_with_amount_with_following_edict() {
    let context = Context::builder()
      .arg("--index-runes-pre-alpha-i-agree-to-get-rekt")
      .build();

    context.mine_blocks(1);

    let txid = context.rpc_server.broadcast_tx(TransactionTemplate {
      inputs: &[(1, 0, 0, Witness::new())],
      outputs: 4,
      op_return: Some(
        Runestone {
          edicts: vec![
            Edict {
              id: 0,
              amount: 1000,
              output: 5,
            },
            Edict {
              id: 0,
              amount: u128::max_value(),
              output: 0,
            },
          ],
          etching: Some(Etching {
            rune: Rune(RUNE),
            ..Default::default()
          }),
          ..Default::default()
        }
        .encipher(),
      ),
      ..Default::default()
    });

    context.mine_blocks(1);

    let id = RuneId {
      height: 2,
      index: 1,
    };

    assert_eq!(
      context.index.runes().unwrap(),
      [(
        id,
        RuneEntry {
          etching: txid,
          rune: Rune(RUNE),
          supply: u128::max_value(),
          ..Default::default()
        }
      )]
    );

    assert_eq!(
      context.index.get_rune_balances(),
      [
        (
          OutPoint { txid, vout: 0 },
          vec![(id, u128::max_value() - 4000 + 1000)]
        ),
        (OutPoint { txid, vout: 1 }, vec![(id, 1000)]),
        (OutPoint { txid, vout: 2 }, vec![(id, 1000)]),
        (OutPoint { txid, vout: 3 }, vec![(id, 1000)]),
      ]
    );
  }

  #[test]
  fn split() {
    let context = Context::builder()
      .arg("--index-runes-pre-alpha-i-agree-to-get-rekt")
      .build();

    context.mine_blocks(1);

    let txid0 = context.rpc_server.broadcast_tx(TransactionTemplate {
      inputs: &[(1, 0, 0, Witness::new())],
      op_return: Some(
        Runestone {
          edicts: vec![Edict {
            id: 0,
            amount: u128::max_value(),
            output: 0,
          }],
          etching: Some(Etching {
            divisibility: 0,
            rune: Rune(RUNE),
            symbol: None,
          }),
          ..Default::default()
        }
        .encipher(),
      ),
      ..Default::default()
    });

    context.mine_blocks(1);

    let id = RuneId {
      height: 2,
      index: 1,
    };

    assert_eq!(
      context.index.runes().unwrap(),
      [(
        id,
        RuneEntry {
          etching: txid0,
          rune: Rune(RUNE),
          supply: u128::max_value(),
          ..Default::default()
        }
      )]
    );

    assert_eq!(
      context.index.get_rune_balances(),
      [(
        OutPoint {
          txid: txid0,
          vout: 0
        },
        vec![(id, u128::max_value())]
      )]
    );

    let txid1 = context.rpc_server.broadcast_tx(TransactionTemplate {
      inputs: &[(2, 1, 0, Witness::new())],
      outputs: 2,
      op_return: Some(
        Runestone {
          edicts: vec![Edict {
            id: id.into(),
            amount: 0,
            output: 3,
          }],
          ..Default::default()
        }
        .encipher(),
      ),
      ..Default::default()
    });

    context.mine_blocks(1);

    assert_eq!(
      context.index.runes().unwrap(),
      [(
        id,
        RuneEntry {
          etching: txid0,
          rune: Rune(RUNE),
          supply: u128::max_value(),
          ..Default::default()
        }
      )]
    );

    assert_eq!(
      context.index.get_rune_balances(),
      [
        (
          OutPoint {
            txid: txid1,
            vout: 0
          },
          vec![(id, u128::max_value() / 2 + 1)]
        ),
        (
          OutPoint {
            txid: txid1,
            vout: 1
          },
          vec![(id, u128::max_value() / 2)]
        )
      ]
    );
  }

  #[test]
  fn split_with_preceding_edict() {
    let context = Context::builder()
      .arg("--index-runes-pre-alpha-i-agree-to-get-rekt")
      .build();

    context.mine_blocks(1);

    let txid0 = context.rpc_server.broadcast_tx(TransactionTemplate {
      inputs: &[(1, 0, 0, Witness::new())],
      op_return: Some(
        Runestone {
          edicts: vec![Edict {
            id: 0,
            amount: u128::max_value(),
            output: 0,
          }],
          etching: Some(Etching {
            rune: Rune(RUNE),
            ..Default::default()
          }),
          ..Default::default()
        }
        .encipher(),
      ),
      ..Default::default()
    });

    context.mine_blocks(1);

    let id = RuneId {
      height: 2,
      index: 1,
    };

    assert_eq!(
      context.index.runes().unwrap(),
      [(
        id,
        RuneEntry {
          etching: txid0,
          rune: Rune(RUNE),
          supply: u128::max_value(),
          ..Default::default()
        }
      )]
    );

    assert_eq!(
      context.index.get_rune_balances(),
      [(
        OutPoint {
          txid: txid0,
          vout: 0
        },
        vec![(id, u128::max_value())]
      )]
    );

    let txid1 = context.rpc_server.broadcast_tx(TransactionTemplate {
      inputs: &[(2, 1, 0, Witness::new())],
      outputs: 2,
      op_return: Some(
        Runestone {
          edicts: vec![
            Edict {
              id: id.into(),
              amount: 1000,
              output: 0,
            },
            Edict {
              id: id.into(),
              amount: 0,
              output: 3,
            },
          ],
          ..Default::default()
        }
        .encipher(),
      ),
      ..Default::default()
    });

    context.mine_blocks(1);

    assert_eq!(
      context.index.runes().unwrap(),
      [(
        id,
        RuneEntry {
          etching: txid0,
          rune: Rune(RUNE),
          supply: u128::max_value(),
          ..Default::default()
        }
      )]
    );

    assert_eq!(
      context.index.get_rune_balances(),
      [
        (
          OutPoint {
            txid: txid1,
            vout: 0
          },
          vec![(id, 1000 + (u128::max_value() - 1000) / 2 + 1)],
        ),
        (
          OutPoint {
            txid: txid1,
            vout: 1
          },
          vec![(id, (u128::max_value() - 1000) / 2)],
        )
      ]
    );
  }

  #[test]
  fn split_with_following_edict() {
    let context = Context::builder()
      .arg("--index-runes-pre-alpha-i-agree-to-get-rekt")
      .build();

    context.mine_blocks(1);

    let txid0 = context.rpc_server.broadcast_tx(TransactionTemplate {
      inputs: &[(1, 0, 0, Witness::new())],
      op_return: Some(
        Runestone {
          edicts: vec![Edict {
            id: 0,
            amount: u128::max_value(),
            output: 0,
          }],
          etching: Some(Etching {
            rune: Rune(RUNE),
            ..Default::default()
          }),
          ..Default::default()
        }
        .encipher(),
      ),
      ..Default::default()
    });

    context.mine_blocks(1);

    let id = RuneId {
      height: 2,
      index: 1,
    };

    assert_eq!(
      context.index.runes().unwrap(),
      [(
        id,
        RuneEntry {
          etching: txid0,
          rune: Rune(RUNE),
          supply: u128::max_value(),
          ..Default::default()
        }
      )]
    );

    assert_eq!(
      context.index.get_rune_balances(),
      [(
        OutPoint {
          txid: txid0,
          vout: 0
        },
        vec![(id, u128::max_value())]
      )]
    );

    let txid1 = context.rpc_server.broadcast_tx(TransactionTemplate {
      inputs: &[(2, 1, 0, Witness::new())],
      outputs: 2,
      op_return: Some(
        Runestone {
          edicts: vec![
            Edict {
              id: id.into(),
              amount: 0,
              output: 3,
            },
            Edict {
              id: id.into(),
              amount: 1000,
              output: 1,
            },
          ],
          ..Default::default()
        }
        .encipher(),
      ),
      ..Default::default()
    });

    context.mine_blocks(1);

    assert_eq!(
      context.index.runes().unwrap(),
      [(
        id,
        RuneEntry {
          etching: txid0,
          rune: Rune(RUNE),
          supply: u128::max_value(),
          ..Default::default()
        }
      )]
    );

    assert_eq!(
      context.index.get_rune_balances(),
      [
        (
          OutPoint {
            txid: txid1,
            vout: 0
          },
          vec![(id, u128::max_value() / 2)],
        ),
        (
          OutPoint {
            txid: txid1,
            vout: 1
          },
          vec![(id, u128::max_value() / 2 + 1)],
        )
      ]
    );
  }

  #[test]
  fn split_with_amount() {
    let context = Context::builder()
      .arg("--index-runes-pre-alpha-i-agree-to-get-rekt")
      .build();

    context.mine_blocks(1);

    let txid0 = context.rpc_server.broadcast_tx(TransactionTemplate {
      inputs: &[(1, 0, 0, Witness::new())],
      op_return: Some(
        Runestone {
          edicts: vec![Edict {
            id: 0,
            amount: u128::max_value(),
            output: 0,
          }],
          etching: Some(Etching {
            rune: Rune(RUNE),
            ..Default::default()
          }),
          ..Default::default()
        }
        .encipher(),
      ),
      ..Default::default()
    });

    context.mine_blocks(1);

    let id = RuneId {
      height: 2,
      index: 1,
    };

    assert_eq!(
      context.index.runes().unwrap(),
      [(
        id,
        RuneEntry {
          etching: txid0,
          rune: Rune(RUNE),
          supply: u128::max_value(),
          ..Default::default()
        }
      )]
    );

    assert_eq!(
      context.index.get_rune_balances(),
      [(
        OutPoint {
          txid: txid0,
          vout: 0
        },
        vec![(id, u128::max_value())]
      )]
    );

    let txid1 = context.rpc_server.broadcast_tx(TransactionTemplate {
      inputs: &[(2, 1, 0, Witness::new())],
      outputs: 2,
      op_return: Some(
        Runestone {
          edicts: vec![Edict {
            id: id.into(),
            amount: 1000,
            output: 3,
          }],
          ..Default::default()
        }
        .encipher(),
      ),
      ..Default::default()
    });

    context.mine_blocks(1);

    assert_eq!(
      context.index.runes().unwrap(),
      [(
        id,
        RuneEntry {
          etching: txid0,
          rune: Rune(RUNE),
          supply: u128::max_value(),
          ..Default::default()
        }
      )]
    );

    assert_eq!(
      context.index.get_rune_balances(),
      [
        (
          OutPoint {
            txid: txid1,
            vout: 0
          },
          vec![(id, u128::max_value() - 1000)]
        ),
        (
          OutPoint {
            txid: txid1,
            vout: 1
          },
          vec![(id, 1000)]
        )
      ]
    );
  }

  #[test]
  fn split_with_amount_with_preceding_edict() {
    let context = Context::builder()
      .arg("--index-runes-pre-alpha-i-agree-to-get-rekt")
      .build();

    context.mine_blocks(1);

    let txid0 = context.rpc_server.broadcast_tx(TransactionTemplate {
      inputs: &[(1, 0, 0, Witness::new())],
      op_return: Some(
        Runestone {
          edicts: vec![Edict {
            id: 0,
            amount: u128::max_value(),
            output: 0,
          }],
          etching: Some(Etching {
            rune: Rune(RUNE),
            ..Default::default()
          }),
          ..Default::default()
        }
        .encipher(),
      ),
      ..Default::default()
    });

    context.mine_blocks(1);

    let id = RuneId {
      height: 2,
      index: 1,
    };

    assert_eq!(
      context.index.runes().unwrap(),
      [(
        id,
        RuneEntry {
          etching: txid0,
          rune: Rune(RUNE),
          supply: u128::max_value(),
          ..Default::default()
        }
      )]
    );

    assert_eq!(
      context.index.get_rune_balances(),
      [(
        OutPoint {
          txid: txid0,
          vout: 0
        },
        vec![(id, u128::max_value())]
      )]
    );

    let txid1 = context.rpc_server.broadcast_tx(TransactionTemplate {
      inputs: &[(2, 1, 0, Witness::new())],
      outputs: 4,
      op_return: Some(
        Runestone {
          edicts: vec![
            Edict {
              id: id.into(),
              amount: u128::max_value() - 2000,
              output: 0,
            },
            Edict {
              id: id.into(),
              amount: 1000,
              output: 5,
            },
          ],
          ..Default::default()
        }
        .encipher(),
      ),
      ..Default::default()
    });

    context.mine_blocks(1);

    assert_eq!(
      context.index.runes().unwrap(),
      [(
        id,
        RuneEntry {
          etching: txid0,
          rune: Rune(RUNE),
          supply: u128::max_value(),
          ..Default::default()
        }
      )]
    );

    assert_eq!(
      context.index.get_rune_balances(),
      [
        (
          OutPoint {
            txid: txid1,
            vout: 0
          },
          vec![(id, u128::max_value() - 2000 + 1000)]
        ),
        (
          OutPoint {
            txid: txid1,
            vout: 1
          },
          vec![(id, 1000)]
        )
      ]
    );
  }

  #[test]
  fn split_with_amount_with_following_edict() {
    let context = Context::builder()
      .arg("--index-runes-pre-alpha-i-agree-to-get-rekt")
      .build();

    context.mine_blocks(1);

    let txid0 = context.rpc_server.broadcast_tx(TransactionTemplate {
      inputs: &[(1, 0, 0, Witness::new())],
      op_return: Some(
        Runestone {
          edicts: vec![Edict {
            id: 0,
            amount: u128::max_value(),
            output: 0,
          }],
          etching: Some(Etching {
            rune: Rune(RUNE),
            ..Default::default()
          }),
          ..Default::default()
        }
        .encipher(),
      ),
      ..Default::default()
    });

    context.mine_blocks(1);

    let id = RuneId {
      height: 2,
      index: 1,
    };

    assert_eq!(
      context.index.runes().unwrap(),
      [(
        id,
        RuneEntry {
          etching: txid0,
          rune: Rune(RUNE),
          supply: u128::max_value(),
          ..Default::default()
        }
      )]
    );

    assert_eq!(
      context.index.get_rune_balances(),
      [(
        OutPoint {
          txid: txid0,
          vout: 0
        },
        vec![(id, u128::max_value())]
      )]
    );

    let txid1 = context.rpc_server.broadcast_tx(TransactionTemplate {
      inputs: &[(2, 1, 0, Witness::new())],
      outputs: 4,
      op_return: Some(
        Runestone {
          edicts: vec![
            Edict {
              id: id.into(),
              amount: 1000,
              output: 5,
            },
            Edict {
              id: id.into(),
              amount: u128::max_value(),
              output: 0,
            },
          ],
          ..Default::default()
        }
        .encipher(),
      ),
      ..Default::default()
    });

    context.mine_blocks(1);

    assert_eq!(
      context.index.runes().unwrap(),
      [(
        id,
        RuneEntry {
          etching: txid0,
          rune: Rune(RUNE),
          supply: u128::max_value(),
          ..Default::default()
        }
      )]
    );

    assert_eq!(
      context.index.get_rune_balances(),
      [
        (
          OutPoint {
            txid: txid1,
            vout: 0
          },
          vec![(id, u128::max_value() - 4000 + 1000)]
        ),
        (
          OutPoint {
            txid: txid1,
            vout: 1
          },
          vec![(id, 1000)]
        ),
        (
          OutPoint {
            txid: txid1,
            vout: 2
          },
          vec![(id, 1000)]
        ),
        (
          OutPoint {
            txid: txid1,
            vout: 3
          },
          vec![(id, 1000)]
        )
      ]
    );
  }

  #[test]
  fn etching_may_specify_symbol() {
    let context = Context::builder()
      .arg("--index-runes-pre-alpha-i-agree-to-get-rekt")
      .build();

    context.mine_blocks(1);

    let txid = context.rpc_server.broadcast_tx(TransactionTemplate {
      inputs: &[(1, 0, 0, Witness::new())],
      op_return: Some(
        Runestone {
          edicts: vec![Edict {
            id: 0,
            amount: u128::max_value(),
            output: 0,
          }],
          etching: Some(Etching {
            rune: Rune(RUNE),
            symbol: Some('$'),
            ..Default::default()
          }),
          ..Default::default()
        }
        .encipher(),
      ),
      ..Default::default()
    });

    context.mine_blocks(1);

    let id = RuneId {
      height: 2,
      index: 1,
    };

    assert_eq!(
      context.index.runes().unwrap(),
      [(
        id,
        RuneEntry {
          etching: txid,
          rune: Rune(RUNE),
          supply: u128::max_value(),
          symbol: Some('$'),
          ..Default::default()
        }
      )]
    );

    assert_eq!(
      context.index.get_rune_balances(),
      [(OutPoint { txid, vout: 0 }, vec![(id, u128::max_value())])]
    );
  }

  #[test]
  fn allocate_all_remaining_runes_in_etching() {
    let context = Context::builder()
      .arg("--index-runes-pre-alpha-i-agree-to-get-rekt")
      .build();

    context.mine_blocks(1);

    let txid = context.rpc_server.broadcast_tx(TransactionTemplate {
      inputs: &[(1, 0, 0, Witness::new())],
      op_return: Some(
        Runestone {
          edicts: vec![Edict {
            id: 0,
            amount: 0,
            output: 0,
          }],
          etching: Some(Etching {
            rune: Rune(RUNE),
            ..Default::default()
          }),
          ..Default::default()
        }
        .encipher(),
      ),
      ..Default::default()
    });

    context.mine_blocks(1);

    let id = RuneId {
      height: 2,
      index: 1,
    };

    assert_eq!(
      context.index.runes().unwrap(),
      [(
        id,
        RuneEntry {
          etching: txid,
          rune: Rune(RUNE),
          supply: u128::max_value(),
          ..Default::default()
        }
      )]
    );

    assert_eq!(
      context.index.get_rune_balances(),
      [(OutPoint { txid, vout: 0 }, vec![(id, u128::max_value())])]
    );
  }

  #[test]
  fn allocate_all_remaining_runes_in_inputs() {
    let context = Context::builder()
      .arg("--index-runes-pre-alpha-i-agree-to-get-rekt")
      .build();

    context.mine_blocks(1);

    let txid0 = context.rpc_server.broadcast_tx(TransactionTemplate {
      inputs: &[(1, 0, 0, Witness::new())],
      op_return: Some(
        Runestone {
          edicts: vec![Edict {
            id: 0,
            amount: u128::max_value(),
            output: 0,
          }],
          etching: Some(Etching {
            rune: Rune(RUNE),
            ..Default::default()
          }),
          ..Default::default()
        }
        .encipher(),
      ),
      ..Default::default()
    });

    context.mine_blocks(1);

    let id = RuneId {
      height: 2,
      index: 1,
    };

    assert_eq!(
      context.index.runes().unwrap(),
      [(
        id,
        RuneEntry {
          etching: txid0,
          rune: Rune(RUNE),
          supply: u128::max_value(),
          ..Default::default()
        }
      )]
    );

    assert_eq!(
      context.index.get_rune_balances(),
      [(
        OutPoint {
          txid: txid0,
          vout: 0
        },
        vec![(id, u128::max_value())]
      )]
    );

    let txid1 = context.rpc_server.broadcast_tx(TransactionTemplate {
      inputs: &[(2, 1, 0, Witness::new())],
      outputs: 2,
      op_return: Some(
        Runestone {
          edicts: vec![Edict {
            id: id.into(),
            amount: 0,
            output: 1,
          }],
          ..Default::default()
        }
        .encipher(),
      ),
      ..Default::default()
    });

    context.mine_blocks(1);

    assert_eq!(
      context.index.runes().unwrap(),
      [(
        id,
        RuneEntry {
          etching: txid0,
          rune: Rune(RUNE),
          supply: u128::max_value(),
          ..Default::default()
        }
      )]
    );

    assert_eq!(
      context.index.get_rune_balances(),
      [(
        OutPoint {
          txid: txid1,
          vout: 1,
        },
        vec![(id, u128::max_value())]
      )]
    );
  }
}<|MERGE_RESOLUTION|>--- conflicted
+++ resolved
@@ -204,14 +204,8 @@
               output: 0,
             }],
             etching: Some(Etching {
-<<<<<<< HEAD
-              divisibility: 0,
               rune: Rune(RUNE - 1),
-              symbol: None,
-=======
-              rune: Rune(u128::from(Sat::SUPPLY - 150 * COIN_VALUE - 1)),
               ..Default::default()
->>>>>>> e1aceb25
             }),
             ..Default::default()
           }
@@ -244,14 +238,8 @@
               output: 0,
             }],
             etching: Some(Etching {
-<<<<<<< HEAD
-              divisibility: 0,
               rune: Rune(RUNE),
-              symbol: None,
-=======
-              rune: Rune(u128::from(Sat::SUPPLY - 150 * COIN_VALUE)),
               ..Default::default()
->>>>>>> e1aceb25
             }),
             ..Default::default()
           }
@@ -1282,11 +1270,177 @@
       [
         (
           OutPoint {
+            txid: txid0,
+            vout: 0
+          },
+          vec![(id0, u128::max_value())]
+        ),
+        (
+          OutPoint {
             txid: txid1,
             vout: 0
           },
           vec![(id1, u128::max_value())]
         ),
+      ]
+    );
+
+    let txid2 = context.rpc_server.broadcast_tx(TransactionTemplate {
+      inputs: &[(2, 1, 0, Witness::new()), (3, 1, 0, Witness::new())],
+      ..Default::default()
+    });
+
+    context.mine_blocks(1);
+
+    assert_eq!(
+      context.index.runes().unwrap(),
+      [
+        (
+          id0,
+          RuneEntry {
+            etching: txid0,
+            rune: Rune(RUNE),
+            supply: u128::max_value(),
+            ..Default::default()
+          }
+        ),
+        (
+          id1,
+          RuneEntry {
+            etching: txid1,
+            rune: Rune(RUNE + 1),
+            supply: u128::max_value(),
+            ..Default::default()
+          }
+        )
+      ]
+    );
+
+    assert_eq!(
+      context.index.get_rune_balances(),
+      [(
+        OutPoint {
+          txid: txid2,
+          vout: 0
+        },
+        vec![(id0, u128::max_value()), (id1, u128::max_value())]
+      )]
+    );
+  }
+
+  #[test]
+  fn multiple_input_runes_on_the_same_input_may_be_allocated() {
+    let context = Context::builder()
+      .arg("--index-runes-pre-alpha-i-agree-to-get-rekt")
+      .build();
+
+    context.mine_blocks(1);
+
+    let txid0 = context.rpc_server.broadcast_tx(TransactionTemplate {
+      inputs: &[(1, 0, 0, Witness::new())],
+      op_return: Some(
+        Runestone {
+          edicts: vec![Edict {
+            id: 0,
+            amount: u128::max_value(),
+            output: 0,
+          }],
+          etching: Some(Etching {
+            rune: Rune(RUNE),
+            ..Default::default()
+          }),
+          ..Default::default()
+        }
+        .encipher(),
+      ),
+      ..Default::default()
+    });
+
+    context.mine_blocks(1);
+
+    let id0 = RuneId {
+      height: 2,
+      index: 1,
+    };
+
+    assert_eq!(
+      context.index.runes().unwrap(),
+      [(
+        id0,
+        RuneEntry {
+          etching: txid0,
+          rune: Rune(RUNE),
+          supply: u128::max_value(),
+          ..Default::default()
+        }
+      )]
+    );
+
+    assert_eq!(
+      context.index.get_rune_balances(),
+      [(
+        OutPoint {
+          txid: txid0,
+          vout: 0
+        },
+        vec![(id0, u128::max_value())]
+      )]
+    );
+
+    let txid1 = context.rpc_server.broadcast_tx(TransactionTemplate {
+      inputs: &[(2, 0, 0, Witness::new())],
+      op_return: Some(
+        Runestone {
+          edicts: vec![Edict {
+            id: 0,
+            amount: u128::max_value(),
+            output: 0,
+          }],
+          etching: Some(Etching {
+            rune: Rune(RUNE + 1),
+            ..Default::default()
+          }),
+          ..Default::default()
+        }
+        .encipher(),
+      ),
+      ..Default::default()
+    });
+
+    context.mine_blocks(1);
+
+    let id1 = RuneId {
+      height: 3,
+      index: 1,
+    };
+
+    assert_eq!(
+      context.index.runes().unwrap(),
+      [
+        (
+          id0,
+          RuneEntry {
+            etching: txid0,
+            rune: Rune(RUNE),
+            supply: u128::max_value(),
+            ..Default::default()
+          }
+        ),
+        (
+          id1,
+          RuneEntry {
+            etching: txid1,
+            rune: Rune(RUNE + 1),
+            supply: u128::max_value(),
+            ..Default::default()
+          }
+        )
+      ]
+    );
+
+    assert_eq!(
+      context.index.get_rune_balances(),
+      [
         (
           OutPoint {
             txid: txid0,
@@ -1294,178 +1448,12 @@
           },
           vec![(id0, u128::max_value())]
         ),
-      ]
-    );
-
-    let txid2 = context.rpc_server.broadcast_tx(TransactionTemplate {
-      inputs: &[(2, 1, 0, Witness::new()), (3, 1, 0, Witness::new())],
-      ..Default::default()
-    });
-
-    context.mine_blocks(1);
-
-    assert_eq!(
-      context.index.runes().unwrap(),
-      [
-        (
-          id0,
-          RuneEntry {
-            etching: txid0,
-            rune: Rune(RUNE),
-            supply: u128::max_value(),
-            ..Default::default()
-          }
-        ),
-        (
-          id1,
-          RuneEntry {
-            etching: txid1,
-            rune: Rune(RUNE + 1),
-            supply: u128::max_value(),
-            ..Default::default()
-          }
-        )
-      ]
-    );
-
-    assert_eq!(
-      context.index.get_rune_balances(),
-      [(
-        OutPoint {
-          txid: txid2,
-          vout: 0
-        },
-        vec![(id0, u128::max_value()), (id1, u128::max_value())]
-      )]
-    );
-  }
-
-  #[test]
-  fn multiple_input_runes_on_the_same_input_may_be_allocated() {
-    let context = Context::builder()
-      .arg("--index-runes-pre-alpha-i-agree-to-get-rekt")
-      .build();
-
-    context.mine_blocks(1);
-
-    let txid0 = context.rpc_server.broadcast_tx(TransactionTemplate {
-      inputs: &[(1, 0, 0, Witness::new())],
-      op_return: Some(
-        Runestone {
-          edicts: vec![Edict {
-            id: 0,
-            amount: u128::max_value(),
-            output: 0,
-          }],
-          etching: Some(Etching {
-            rune: Rune(RUNE),
-            ..Default::default()
-          }),
-          ..Default::default()
-        }
-        .encipher(),
-      ),
-      ..Default::default()
-    });
-
-    context.mine_blocks(1);
-
-    let id0 = RuneId {
-      height: 2,
-      index: 1,
-    };
-
-    assert_eq!(
-      context.index.runes().unwrap(),
-      [(
-        id0,
-        RuneEntry {
-          etching: txid0,
-          rune: Rune(RUNE),
-          supply: u128::max_value(),
-          ..Default::default()
-        }
-      )]
-    );
-
-    assert_eq!(
-      context.index.get_rune_balances(),
-      [(
-        OutPoint {
-          txid: txid0,
-          vout: 0
-        },
-        vec![(id0, u128::max_value())]
-      )]
-    );
-
-    let txid1 = context.rpc_server.broadcast_tx(TransactionTemplate {
-      inputs: &[(2, 0, 0, Witness::new())],
-      op_return: Some(
-        Runestone {
-          edicts: vec![Edict {
-            id: 0,
-            amount: u128::max_value(),
-            output: 0,
-          }],
-          etching: Some(Etching {
-            rune: Rune(RUNE + 1),
-            ..Default::default()
-          }),
-          ..Default::default()
-        }
-        .encipher(),
-      ),
-      ..Default::default()
-    });
-
-    context.mine_blocks(1);
-
-    let id1 = RuneId {
-      height: 3,
-      index: 1,
-    };
-
-    assert_eq!(
-      context.index.runes().unwrap(),
-      [
-        (
-          id0,
-          RuneEntry {
-            etching: txid0,
-            rune: Rune(RUNE),
-            supply: u128::max_value(),
-            ..Default::default()
-          }
-        ),
-        (
-          id1,
-          RuneEntry {
-            etching: txid1,
-            rune: Rune(RUNE + 1),
-            supply: u128::max_value(),
-            ..Default::default()
-          }
-        )
-      ]
-    );
-
-    assert_eq!(
-      context.index.get_rune_balances(),
-      [
         (
           OutPoint {
             txid: txid1,
             vout: 0
           },
           vec![(id1, u128::max_value())]
-        ),
-        (
-          OutPoint {
-            txid: txid0,
-            vout: 0
-          },
-          vec![(id0, u128::max_value())]
         ),
       ]
     );
@@ -1701,17 +1689,17 @@
       [
         (
           OutPoint {
+            txid: txid0,
+            vout: 0
+          },
+          vec![(id0, u128::max_value())]
+        ),
+        (
+          OutPoint {
             txid: txid1,
             vout: 0
           },
           vec![(id1, u128::max_value())]
-        ),
-        (
-          OutPoint {
-            txid: txid0,
-            vout: 0
-          },
-          vec![(id0, u128::max_value())]
         ),
       ]
     );
@@ -1958,17 +1946,17 @@
       [
         (
           OutPoint {
+            txid: txid0,
+            vout: 0
+          },
+          vec![(id0, u128::max_value())]
+        ),
+        (
+          OutPoint {
             txid: txid1,
             vout: 0
           },
           vec![(id1, u128::max_value())]
-        ),
-        (
-          OutPoint {
-            txid: txid0,
-            vout: 0
-          },
-          vec![(id0, u128::max_value())]
         ),
       ]
     );
@@ -2198,17 +2186,17 @@
       [
         (
           OutPoint {
+            txid: txid0,
+            vout: 0
+          },
+          vec![(id0, u128::max_value())]
+        ),
+        (
+          OutPoint {
             txid: txid1,
             vout: 0
           },
           vec![(id1, u128::max_value())]
-        ),
-        (
-          OutPoint {
-            txid: txid0,
-            vout: 0
-          },
-          vec![(id0, u128::max_value())]
         ),
       ]
     );
