--- conflicted
+++ resolved
@@ -144,14 +144,11 @@
       [(
         id,
         RuneEntry {
-<<<<<<< HEAD
-=======
-          burned: 0,
-          rune: Rune(RUNE),
->>>>>>> a921f27c
+          burned: 0,
           divisibility: 0,
           etching: txid,
           rarity: Rarity::Uncommon,
+          rune: Rune(RUNE),
           rune: Rune(RUNE),
           supply: u128::max_value(),
         }
@@ -355,11 +352,8 @@
       [(
         id,
         RuneEntry {
-<<<<<<< HEAD
-=======
-          burned: 0,
-          rune: Rune(RUNE),
->>>>>>> a921f27c
+          burned: 0,
+          rune: Rune(RUNE),
           divisibility: 0,
           etching: txid,
           rarity: Rarity::Uncommon,
@@ -421,11 +415,8 @@
       [(
         id,
         RuneEntry {
-<<<<<<< HEAD
-=======
-          burned: 0,
-          rune: Rune(RUNE),
->>>>>>> a921f27c
+          burned: 0,
+          rune: Rune(RUNE),
           divisibility: 0,
           etching: txid,
           rarity: Rarity::Uncommon,
@@ -480,11 +471,8 @@
       [(
         id,
         RuneEntry {
-<<<<<<< HEAD
-=======
-          burned: 0,
-          rune: Rune(RUNE),
->>>>>>> a921f27c
+          burned: 0,
+          rune: Rune(RUNE),
           divisibility: 0,
           etching: txid,
           rarity: Rarity::Uncommon,
@@ -546,11 +534,8 @@
       [(
         id,
         RuneEntry {
-<<<<<<< HEAD
-=======
           burned: 100,
           rune: Rune(RUNE),
->>>>>>> a921f27c
           divisibility: 0,
           etching: txid,
           rarity: Rarity::Uncommon,
@@ -615,11 +600,8 @@
       [(
         id,
         RuneEntry {
-<<<<<<< HEAD
-=======
-          burned: 0,
-          rune: Rune(RUNE),
->>>>>>> a921f27c
+          burned: 0,
+          rune: Rune(RUNE),
           divisibility: 0,
           etching: txid,
           rarity: Rarity::Uncommon,
@@ -674,11 +656,8 @@
       [(
         id,
         RuneEntry {
-<<<<<<< HEAD
-=======
-          burned: 0,
-          rune: Rune(RUNE),
->>>>>>> a921f27c
+          burned: 0,
+          rune: Rune(RUNE),
           divisibility: 0,
           etching: txid0,
           rarity: Rarity::Uncommon,
@@ -722,11 +701,8 @@
       [(
         id,
         RuneEntry {
-<<<<<<< HEAD
-=======
-          burned: 0,
-          rune: Rune(RUNE),
->>>>>>> a921f27c
+          burned: 0,
+          rune: Rune(RUNE),
           divisibility: 0,
           etching: txid0,
           rarity: Rarity::Uncommon,
@@ -787,11 +763,8 @@
       [(
         id,
         RuneEntry {
-<<<<<<< HEAD
-=======
-          burned: 0,
-          rune: Rune(RUNE),
->>>>>>> a921f27c
+          burned: 0,
+          rune: Rune(RUNE),
           divisibility: 0,
           etching: txid0,
           rarity: Rarity::Uncommon,
@@ -831,11 +804,8 @@
       [(
         id,
         RuneEntry {
-<<<<<<< HEAD
-=======
-          burned: 0,
-          rune: Rune(RUNE),
->>>>>>> a921f27c
+          burned: 0,
+          rune: Rune(RUNE),
           divisibility: 0,
           etching: txid0,
           rarity: Rarity::Uncommon,
@@ -897,11 +867,8 @@
       [(
         id,
         RuneEntry {
-<<<<<<< HEAD
-=======
-          burned: 0,
-          rune: Rune(RUNE),
->>>>>>> a921f27c
+          burned: 0,
+          rune: Rune(RUNE),
           divisibility: 0,
           etching: txid0,
           rarity: Rarity::Uncommon,
@@ -935,11 +902,8 @@
       [(
         id,
         RuneEntry {
-<<<<<<< HEAD
-=======
-          burned: 0,
-          rune: Rune(RUNE),
->>>>>>> a921f27c
+          burned: 0,
+          rune: Rune(RUNE),
           divisibility: 0,
           etching: txid0,
           rarity: Rarity::Uncommon,
@@ -1000,11 +964,8 @@
       [(
         id,
         RuneEntry {
-<<<<<<< HEAD
-=======
-          burned: 0,
-          rune: Rune(RUNE),
->>>>>>> a921f27c
+          burned: 0,
+          rune: Rune(RUNE),
           divisibility: 0,
           etching: txid,
           rarity: Rarity::Uncommon,
@@ -1045,11 +1006,8 @@
       [(
         id,
         RuneEntry {
-<<<<<<< HEAD
-=======
-          burned: 0,
-          rune: Rune(RUNE),
->>>>>>> a921f27c
+          burned: 0,
+          rune: Rune(RUNE),
           divisibility: 0,
           etching: txid,
           rarity: Rarity::Uncommon,
@@ -1104,11 +1062,8 @@
       [(
         id0,
         RuneEntry {
-<<<<<<< HEAD
-=======
-          burned: 0,
-          rune: Rune(RUNE),
->>>>>>> a921f27c
+          burned: 0,
+          rune: Rune(RUNE),
           divisibility: 0,
           etching: txid0,
           rarity: Rarity::Uncommon,
@@ -1161,11 +1116,8 @@
         (
           id0,
           RuneEntry {
-<<<<<<< HEAD
-=======
             burned: 0,
             rune: Rune(RUNE),
->>>>>>> a921f27c
             divisibility: 0,
             etching: txid0,
             rarity: Rarity::Uncommon,
@@ -1176,11 +1128,8 @@
         (
           id1,
           RuneEntry {
-<<<<<<< HEAD
-=======
             burned: 0,
             rune: Rune(RUNE + 1),
->>>>>>> a921f27c
             divisibility: 0,
             etching: txid1,
             rarity: Rarity::Uncommon,
@@ -1224,11 +1173,8 @@
         (
           id0,
           RuneEntry {
-<<<<<<< HEAD
-=======
             burned: 0,
             rune: Rune(RUNE),
->>>>>>> a921f27c
             divisibility: 0,
             etching: txid0,
             rarity: Rarity::Uncommon,
@@ -1239,11 +1185,8 @@
         (
           id1,
           RuneEntry {
-<<<<<<< HEAD
-=======
             burned: 0,
             rune: Rune(RUNE + 1),
->>>>>>> a921f27c
             divisibility: 0,
             etching: txid1,
             rarity: Rarity::Uncommon,
@@ -1305,11 +1248,8 @@
       [(
         id0,
         RuneEntry {
-<<<<<<< HEAD
-=======
-          burned: 0,
-          rune: Rune(RUNE),
->>>>>>> a921f27c
+          burned: 0,
+          rune: Rune(RUNE),
           divisibility: 0,
           etching: txid0,
           rarity: Rarity::Uncommon,
@@ -1362,11 +1302,8 @@
         (
           id0,
           RuneEntry {
-<<<<<<< HEAD
-=======
             burned: 0,
             rune: Rune(RUNE),
->>>>>>> a921f27c
             divisibility: 0,
             etching: txid0,
             rarity: Rarity::Uncommon,
@@ -1377,11 +1314,8 @@
         (
           id1,
           RuneEntry {
-<<<<<<< HEAD
-=======
             burned: 0,
             rune: Rune(RUNE + 1),
->>>>>>> a921f27c
             divisibility: 0,
             etching: txid1,
             rarity: Rarity::Uncommon,
@@ -1425,11 +1359,8 @@
         (
           id0,
           RuneEntry {
-<<<<<<< HEAD
-=======
             burned: 0,
             rune: Rune(RUNE),
->>>>>>> a921f27c
             divisibility: 0,
             etching: txid0,
             rarity: Rarity::Uncommon,
@@ -1440,11 +1371,8 @@
         (
           id1,
           RuneEntry {
-<<<<<<< HEAD
-=======
             burned: 0,
             rune: Rune(RUNE + 1),
->>>>>>> a921f27c
             divisibility: 0,
             etching: txid1,
             rarity: Rarity::Uncommon,
@@ -1498,11 +1426,8 @@
         (
           id0,
           RuneEntry {
-<<<<<<< HEAD
-=======
             burned: 0,
             rune: Rune(RUNE),
->>>>>>> a921f27c
             divisibility: 0,
             etching: txid0,
             rarity: Rarity::Uncommon,
@@ -1513,11 +1438,8 @@
         (
           id1,
           RuneEntry {
-<<<<<<< HEAD
-=======
             burned: 0,
             rune: Rune(RUNE + 1),
->>>>>>> a921f27c
             divisibility: 0,
             etching: txid1,
             rarity: Rarity::Uncommon,
@@ -1591,11 +1513,8 @@
       [(
         id0,
         RuneEntry {
-<<<<<<< HEAD
-=======
-          burned: 0,
-          rune: Rune(RUNE),
->>>>>>> a921f27c
+          burned: 0,
+          rune: Rune(RUNE),
           divisibility: 0,
           etching: txid0,
           rarity: Rarity::Uncommon,
@@ -1648,11 +1567,8 @@
         (
           id0,
           RuneEntry {
-<<<<<<< HEAD
-=======
             burned: 0,
             rune: Rune(RUNE),
->>>>>>> a921f27c
             divisibility: 0,
             etching: txid0,
             rarity: Rarity::Uncommon,
@@ -1663,11 +1579,8 @@
         (
           id1,
           RuneEntry {
-<<<<<<< HEAD
-=======
             burned: 0,
             rune: Rune(RUNE + 1),
->>>>>>> a921f27c
             divisibility: 0,
             etching: txid1,
             rarity: Rarity::Uncommon,
@@ -1729,11 +1642,8 @@
         (
           id0,
           RuneEntry {
-<<<<<<< HEAD
-=======
             burned: 0,
             rune: Rune(RUNE),
->>>>>>> a921f27c
             divisibility: 0,
             etching: txid0,
             rarity: Rarity::Uncommon,
@@ -1744,11 +1654,8 @@
         (
           id1,
           RuneEntry {
-<<<<<<< HEAD
-=======
             burned: 0,
             rune: Rune(RUNE + 1),
->>>>>>> a921f27c
             divisibility: 0,
             etching: txid1,
             rarity: Rarity::Uncommon,
@@ -1811,11 +1718,8 @@
       [(
         id,
         RuneEntry {
-<<<<<<< HEAD
-=======
-          burned: 0,
-          rune: Rune(RUNE),
->>>>>>> a921f27c
+          burned: 0,
+          rune: Rune(RUNE),
           divisibility: 0,
           etching: txid0,
           rarity: Rarity::Uncommon,
@@ -1854,11 +1758,8 @@
       [(
         id,
         RuneEntry {
-<<<<<<< HEAD
-=======
-          burned: 0,
-          rune: Rune(RUNE),
->>>>>>> a921f27c
+          burned: 0,
+          rune: Rune(RUNE),
           divisibility: 0,
           etching: txid0,
           rarity: Rarity::Uncommon,
@@ -1938,11 +1839,8 @@
         (
           id0,
           RuneEntry {
-<<<<<<< HEAD
-=======
             burned: 0,
             rune: Rune(RUNE),
->>>>>>> a921f27c
             divisibility: 0,
             etching: txid0,
             rarity: Rarity::Uncommon,
@@ -1953,11 +1851,8 @@
         (
           id1,
           RuneEntry {
-<<<<<<< HEAD
-=======
             burned: 0,
             rune: Rune(RUNE + 1),
->>>>>>> a921f27c
             divisibility: 0,
             etching: txid1,
             rarity: Rarity::Common,
@@ -2028,11 +1923,8 @@
       [(
         id,
         RuneEntry {
-<<<<<<< HEAD
-=======
-          burned: 0,
-          rune: Rune(RUNE),
->>>>>>> a921f27c
+          burned: 0,
+          rune: Rune(RUNE),
           divisibility: 0,
           etching: txid0,
           rarity: Rarity::Uncommon,
@@ -2083,11 +1975,8 @@
       [(
         id,
         RuneEntry {
-<<<<<<< HEAD
-=======
-          burned: 0,
-          rune: Rune(RUNE),
->>>>>>> a921f27c
+          burned: 0,
+          rune: Rune(RUNE),
           divisibility: 0,
           etching: txid0,
           rarity: Rarity::Uncommon,
@@ -2148,11 +2037,8 @@
       [(
         id0,
         RuneEntry {
-<<<<<<< HEAD
-=======
-          burned: 0,
-          rune: Rune(RUNE),
->>>>>>> a921f27c
+          burned: 0,
+          rune: Rune(RUNE),
           divisibility: 0,
           etching: txid0,
           rarity: Rarity::Uncommon,
@@ -2205,11 +2091,8 @@
         (
           id0,
           RuneEntry {
-<<<<<<< HEAD
-=======
             burned: 0,
             rune: Rune(RUNE),
->>>>>>> a921f27c
             divisibility: 0,
             etching: txid0,
             rarity: Rarity::Uncommon,
@@ -2220,11 +2103,8 @@
         (
           id1,
           RuneEntry {
-<<<<<<< HEAD
-=======
             burned: 0,
             rune: Rune(RUNE + 1),
->>>>>>> a921f27c
             divisibility: 0,
             etching: txid1,
             rarity: Rarity::Uncommon,
@@ -2286,11 +2166,8 @@
         (
           id0,
           RuneEntry {
-<<<<<<< HEAD
-=======
             burned: 0,
             rune: Rune(RUNE),
->>>>>>> a921f27c
             divisibility: 0,
             etching: txid0,
             rarity: Rarity::Uncommon,
@@ -2301,11 +2178,8 @@
         (
           id1,
           RuneEntry {
-<<<<<<< HEAD
-=======
             burned: 0,
             rune: Rune(RUNE + 1),
->>>>>>> a921f27c
             divisibility: 0,
             etching: txid1,
             rarity: Rarity::Uncommon,
@@ -2376,11 +2250,8 @@
       [(
         id,
         RuneEntry {
-<<<<<<< HEAD
-=======
-          burned: 0,
-          rune: Rune(RUNE),
->>>>>>> a921f27c
+          burned: 0,
+          rune: Rune(RUNE),
           divisibility: 0,
           etching: txid0,
           rarity: Rarity::Uncommon,
@@ -2424,11 +2295,8 @@
       [(
         id,
         RuneEntry {
-<<<<<<< HEAD
-=======
-          burned: 0,
-          rune: Rune(RUNE),
->>>>>>> a921f27c
+          burned: 0,
+          rune: Rune(RUNE),
           divisibility: 0,
           etching: txid0,
           rarity: Rarity::Uncommon,
@@ -2489,11 +2357,8 @@
       [(
         id,
         RuneEntry {
-<<<<<<< HEAD
-=======
           burned: u128::max_value(),
           rune: Rune(RUNE),
->>>>>>> a921f27c
           divisibility: 0,
           etching: txid,
           rarity: Rarity::Uncommon,
@@ -2549,11 +2414,8 @@
       [(
         id,
         RuneEntry {
-<<<<<<< HEAD
-=======
-          burned: 0,
-          rune: Rune(RUNE),
->>>>>>> a921f27c
+          burned: 0,
+          rune: Rune(RUNE),
           divisibility: 0,
           etching: txid,
           rarity: Rarity::Uncommon,
@@ -2616,11 +2478,8 @@
       [(
         id,
         RuneEntry {
-<<<<<<< HEAD
-=======
-          burned: 0,
-          rune: Rune(RUNE),
->>>>>>> a921f27c
+          burned: 0,
+          rune: Rune(RUNE),
           divisibility: 0,
           etching: txid,
           rarity: Rarity::Uncommon,
