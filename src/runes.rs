--- conflicted
+++ resolved
@@ -3982,58 +3982,12 @@
             end: Some(id.block),
             ..Default::default()
           }),
-<<<<<<< HEAD
-          timestamp: id.height,
+          timestamp: id.block,
           supply: 1111,
           ..Default::default()
         },
       )],
       [(OutPoint { txid, vout: 0 }, vec![(id, 1111)])],
-=======
-          timestamp: id.block,
-          ..Default::default()
-        },
-      )],
-      [],
-    );
-
-    context.rpc_server.broadcast_tx(TransactionTemplate {
-      inputs: &[(2, 0, 0, Witness::new())],
-      outputs: 2,
-      op_return: Some(
-        Runestone {
-          edicts: vec![Edict {
-            id: u128::from(id),
-            amount: 1,
-            output: 3,
-          }],
-          claim: Some(id),
-          ..Default::default()
-        }
-        .encipher(),
-      ),
-      ..Default::default()
-    });
-
-    context.mine_blocks(1);
-
-    context.assert_runes(
-      [(
-        id,
-        RuneEntry {
-          etching: txid,
-          rune: Rune(RUNE),
-          timestamp: id.block,
-          mint: Some(MintEntry {
-            limit: Some(1000),
-            end: Some(id.block),
-            ..Default::default()
-          }),
-          ..Default::default()
-        },
-      )],
-      [],
->>>>>>> 17ed330d
     );
   }
 
@@ -4533,13 +4487,8 @@
             limit: Some(1000),
             ..Default::default()
           }),
-<<<<<<< HEAD
-          timestamp: id.height,
+          timestamp: id.block,
           supply: 2000,
-=======
-          timestamp: id.block,
-          supply: 1000,
->>>>>>> 17ed330d
           ..Default::default()
         },
       )],
@@ -4702,14 +4651,9 @@
             limit: Some(1000),
             ..Default::default()
           }),
-<<<<<<< HEAD
-          timestamp: rune_id.height,
+          timestamp: rune_id.block,
           supply: 2000,
           mints: 0,
-=======
-          timestamp: id.block,
-          supply: 1000,
->>>>>>> 17ed330d
           ..Default::default()
         },
       )],
@@ -4718,48 +4662,7 @@
           txid: txid0,
           vout: 0,
         },
-<<<<<<< HEAD
         vec![(rune_id, 2000)],
-=======
-        vec![(id, 1000)],
-      )],
-    );
-
-    let txid1 = context.rpc_server.broadcast_tx(TransactionTemplate {
-      inputs: &[(2, 0, 0, Witness::new())],
-      op_return: Some(
-        Runestone {
-          edicts: vec![Edict {
-            id: u128::from(id),
-            amount: 2000,
-            output: 0,
-          }],
-          claim: Some(id),
-          ..Default::default()
-        }
-        .encipher(),
-      ),
-      ..Default::default()
-    });
-
-    context.mine_blocks(1);
-
-    context.assert_runes(
-      [(
-        id,
-        RuneEntry {
-          etching: txid0,
-          rune: Rune(RUNE),
-          mint: Some(MintEntry {
-            limit: Some(1000),
-            ..Default::default()
-          }),
-          timestamp: id.block,
-          supply: 2000,
-          mints: 1,
-          ..Default::default()
-        },
->>>>>>> 17ed330d
       )],
     );
   }
