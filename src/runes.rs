use {
  self::{flag::Flag, tag::Tag},
  super::*,
};

pub use {
  edict::Edict, etching::Etching, mint::Mint, pile::Pile, rune::Rune, rune_id::RuneId,
  runestone::Runestone, spaced_rune::SpacedRune,
};

pub const MAX_DIVISIBILITY: u8 = 38;
pub const MAX_LIMIT: u128 = u64::MAX as u128;

const MAGIC_NUMBER: opcodes::All = opcodes::all::OP_PUSHNUM_13;
const RESERVED: u128 = 6402364363415443603228541259936211926;

mod edict;
mod etching;
mod flag;
mod mint;
mod pile;
mod rune;
mod rune_id;
mod runestone;
mod spaced_rune;
mod tag;
pub mod varint;

type Result<T, E = Error> = std::result::Result<T, E>;

#[derive(Debug)]
pub enum MintError {
  Deadline((Rune, u32)),
  End((Rune, u32)),
  Unmintable(Rune),
}

impl fmt::Display for MintError {
  fn fmt(&self, f: &mut fmt::Formatter<'_>) -> fmt::Result {
    match self {
      MintError::Deadline((rune, deadline)) => {
        write!(f, "rune {rune} mint ended at {deadline}")
      }
      MintError::End((rune, end)) => write!(f, "rune {rune} mint ended on block {end}"),
      MintError::Unmintable(rune) => write!(f, "rune {rune} not mintable"),
    }
  }
}

#[cfg(test)]
mod tests {
  use {super::*, crate::index::testing::Context};

  const RUNE: u128 = 99246114928149462;

  #[test]
  fn index_starts_with_no_runes() {
    let context = Context::builder().arg("--index-runes").build();
    context.assert_runes([], []);
  }

  #[test]
  fn default_index_does_not_index_runes() {
    let context = Context::builder().build();

    context.mine_blocks(1);

    context.etch(
      Runestone {
        etching: Some(Etching {
          rune: Some(Rune(RUNE)),
          ..Default::default()
        }),
        ..Default::default()
      },
      1,
    );

    context.assert_runes([], []);
  }

  #[test]
  fn empty_runestone_does_not_create_rune() {
    let context = Context::builder().arg("--index-runes").build();

    context.mine_blocks(1);

    context.etch(Default::default(), 1);

    context.rpc_server.broadcast_tx(TransactionTemplate {
      inputs: &[(1, 0, 0, Witness::new())],
      op_return: Some(Runestone::default().encipher()),
      ..Default::default()
    });

    context.mine_blocks(1);

    context.assert_runes([], []);
  }

  #[test]
  fn etching_with_no_edicts_creates_rune() {
    let context = Context::builder().arg("--index-runes").build();

    let (txid, id) = context.etch(
      Runestone {
        etching: Some(Etching {
          rune: Some(Rune(RUNE)),
          ..Default::default()
        }),
        ..Default::default()
      },
      1,
    );

    context.assert_runes(
      [(
        id,
        RuneEntry {
          etching: txid,
          rune: Rune(RUNE),
          timestamp: id.block,
          ..Default::default()
        },
      )],
      [],
    );
  }

  #[test]
  fn etching_with_edict_creates_rune() {
    let context = Context::builder().arg("--index-runes").build();

    let (txid, id) = context.etch(
      Runestone {
        edicts: vec![Edict {
          id: RuneId::default(),
          amount: u128::MAX,
          output: 0,
        }],
        etching: Some(Etching {
          rune: Some(Rune(RUNE)),
          ..Default::default()
        }),
        ..Default::default()
      },
      1,
    );

    context.assert_runes(
      [(
        id,
        RuneEntry {
          etching: txid,
          rune: Rune(RUNE),
          premine: u128::MAX,
          supply: u128::MAX,
          timestamp: id.block,
          ..Default::default()
        },
      )],
      [(OutPoint { txid, vout: 0 }, vec![(id, u128::MAX)])],
    );
  }

  #[test]
  fn runes_must_be_greater_than_or_equal_to_minimum_for_height() {
    let minimum = Rune::minimum_at_height(Chain::Regtest, Height(RUNE_COMMIT_INTERVAL + 2)).0;

    {
      let context = Context::builder()
        .chain(Chain::Regtest)
        .arg("--index-runes")
        .build();

      context.etch(
        Runestone {
          edicts: vec![Edict {
            id: RuneId::default(),
            amount: u128::MAX,
            output: 0,
          }],
          etching: Some(Etching {
            rune: Some(Rune(minimum - 1)),
            ..Default::default()
          }),
          ..Default::default()
        },
        1,
      );

      context.assert_runes([], []);
    }

    {
      let context = Context::builder()
        .chain(Chain::Regtest)
        .arg("--index-runes")
        .build();

      let (txid, id) = context.etch(
        Runestone {
          edicts: vec![Edict {
            id: RuneId::default(),
            amount: u128::MAX,
            output: 0,
          }],
          etching: Some(Etching {
            rune: Some(Rune(minimum)),
            ..Default::default()
          }),
          ..Default::default()
        },
        1,
      );

      context.assert_runes(
        [(
          id,
          RuneEntry {
            etching: txid,
            rune: Rune(minimum),
            premine: u128::MAX,
            supply: u128::MAX,
            timestamp: id.block,
            ..Default::default()
          },
        )],
        [(OutPoint { txid, vout: 0 }, vec![(id, u128::MAX)])],
      );
    }
  }

  #[test]
  fn etching_cannot_specify_reserved_rune() {
    {
      let context = Context::builder().arg("--index-runes").build();

      context.etch(
        Runestone {
          edicts: vec![Edict {
            id: RuneId::default(),
            amount: u128::MAX,
            output: 0,
          }],
          etching: Some(Etching {
            rune: Some(Rune(RESERVED)),
            ..Default::default()
          }),
          ..Default::default()
        },
        1,
      );

      context.assert_runes([], []);
    }

    {
      let context = Context::builder().arg("--index-runes").build();

      let (txid, id) = context.etch(
        Runestone {
          edicts: vec![Edict {
            id: RuneId::default(),
            amount: u128::MAX,
            output: 0,
          }],
          etching: Some(Etching {
            rune: Some(Rune(RESERVED - 1)),
            ..Default::default()
          }),
          ..Default::default()
        },
        1,
      );

      context.assert_runes(
        [(
          id,
          RuneEntry {
            etching: txid,
            rune: Rune(RESERVED - 1),
            premine: u128::MAX,
            supply: u128::MAX,
            timestamp: id.block,
            ..Default::default()
          },
        )],
        [(OutPoint { txid, vout: 0 }, vec![(id, u128::MAX)])],
      );
    }
  }

  #[test]
  fn reserved_runes_may_be_etched() {
    let context = Context::builder().arg("--index-runes").build();

    context.mine_blocks(1);

    let txid0 = context.rpc_server.broadcast_tx(TransactionTemplate {
      inputs: &[(1, 0, 0, Witness::new())],
      outputs: 2,
      op_return: Some(
        Runestone {
          edicts: vec![Edict {
            id: RuneId::default(),
            amount: u128::MAX,
            output: 0,
          }],
          etching: Some(Etching {
            rune: None,
            ..Default::default()
          }),
          ..Default::default()
        }
        .encipher(),
      ),
      ..Default::default()
    });

    let id0 = RuneId { block: 2, tx: 1 };

    context.mine_blocks(1);

    context.assert_runes(
      [(
        id0,
        RuneEntry {
          etching: txid0,
          rune: Rune(RESERVED),
          premine: u128::MAX,
          supply: u128::MAX,
          timestamp: 2,
          ..Default::default()
        },
      )],
      [(
        OutPoint {
          txid: txid0,
          vout: 0,
        },
        vec![(id0, u128::MAX)],
      )],
    );

    context.mine_blocks(1);

    let txid1 = context.rpc_server.broadcast_tx(TransactionTemplate {
      inputs: &[(2, 0, 0, Witness::new())],
      op_return: Some(
        Runestone {
          edicts: vec![Edict {
            id: RuneId::default(),
            amount: u128::MAX,
            output: 0,
          }],
          etching: Some(Etching {
            rune: None,
            ..Default::default()
          }),
          ..Default::default()
        }
        .encipher(),
      ),
      ..Default::default()
    });

    context.mine_blocks(1);

    let id1 = RuneId { block: 4, tx: 1 };

    context.assert_runes(
      [
        (
          id0,
          RuneEntry {
            etching: txid0,
            rune: Rune(RESERVED),
            premine: u128::MAX,
            supply: u128::MAX,
            timestamp: 2,
            ..Default::default()
          },
        ),
        (
          id1,
          RuneEntry {
            etching: txid1,
            rune: Rune(RESERVED + 1),
            premine: u128::MAX,
            supply: u128::MAX,
            timestamp: 4,
            number: 1,
            ..Default::default()
          },
        ),
      ],
      [
        (
          OutPoint {
            txid: txid0,
            vout: 0,
          },
          vec![(id0, u128::MAX)],
        ),
        (
          OutPoint {
            txid: txid1,
            vout: 0,
          },
          vec![(id1, u128::MAX)],
        ),
      ],
    );
  }

  #[test]
  fn etching_with_non_zero_divisibility_and_rune() {
    let context = Context::builder().arg("--index-runes").build();

    let (txid, id) = context.etch(
      Runestone {
        edicts: vec![Edict {
          id: RuneId::default(),
          amount: u128::MAX,
          output: 0,
        }],
        etching: Some(Etching {
          divisibility: 1,
          rune: Some(Rune(RUNE)),
          ..Default::default()
        }),
        ..Default::default()
      },
      1,
    );

    context.mine_blocks(1);

    context.assert_runes(
      [(
        id,
        RuneEntry {
          rune: Rune(RUNE),
          etching: txid,
          divisibility: 1,
          premine: u128::MAX,
          supply: u128::MAX,
          timestamp: id.block,
          ..Default::default()
        },
      )],
      [(OutPoint { txid, vout: 0 }, vec![(id, u128::MAX)])],
    );
  }

  #[test]
  fn allocations_over_max_supply_are_ignored() {
    let context = Context::builder().arg("--index-runes").build();

    let (txid, id) = context.etch(
      Runestone {
        edicts: vec![
          Edict {
            id: RuneId::default(),
            amount: u128::MAX,
            output: 0,
          },
          Edict {
            id: RuneId::default(),
            amount: u128::MAX,
            output: 0,
          },
        ],
        etching: Some(Etching {
          rune: Some(Rune(RUNE)),
          ..Default::default()
        }),
        ..Default::default()
      },
      1,
    );

    context.assert_runes(
      [(
        id,
        RuneEntry {
          etching: txid,
          rune: Rune(RUNE),
          premine: u128::MAX,
          supply: u128::MAX,
          timestamp: id.block,
          ..Default::default()
        },
      )],
      [(OutPoint { txid, vout: 0 }, vec![(id, u128::MAX)])],
    );
  }

  #[test]
  fn allocations_partially_over_max_supply_are_honored() {
    let context = Context::builder().arg("--index-runes").build();

    let (txid, id) = context.etch(
      Runestone {
        edicts: vec![
          Edict {
            id: RuneId::default(),
            amount: u128::MAX / 2,
            output: 0,
          },
          Edict {
            id: RuneId::default(),
            amount: u128::MAX,
            output: 0,
          },
        ],
        etching: Some(Etching {
          rune: Some(Rune(RUNE)),
          ..Default::default()
        }),
        ..Default::default()
      },
      1,
    );

    context.assert_runes(
      [(
        id,
        RuneEntry {
          etching: txid,
          rune: Rune(RUNE),
          premine: u128::MAX,
          supply: u128::MAX,
          symbol: None,
          timestamp: id.block,
          ..Default::default()
        },
      )],
      [(OutPoint { txid, vout: 0 }, vec![(id, u128::MAX)])],
    );
  }

  #[test]
  fn etching_may_allocate_less_than_max_supply() {
    let context = Context::builder().arg("--index-runes").build();

    context.mine_blocks(1);

    let (txid, id) = context.etch(
      Runestone {
        edicts: vec![Edict {
          id: RuneId::default(),
          amount: 100,
          output: 0,
        }],
        etching: Some(Etching {
          rune: Some(Rune(RUNE)),
          ..Default::default()
        }),
        ..Default::default()
      },
      1,
    );

    context.assert_runes(
      [(
        id,
        RuneEntry {
          etching: txid,
          rune: Rune(RUNE),
          premine: 100,
          supply: 100,
          timestamp: id.block,
          ..Default::default()
        },
      )],
      [(OutPoint { txid, vout: 0 }, vec![(id, 100)])],
    );
  }

  #[test]
  fn etching_may_allocate_to_multiple_outputs() {
    let context = Context::builder().arg("--index-runes").build();

    let (txid, id) = context.etch(
      Runestone {
        edicts: vec![
          Edict {
            id: RuneId::default(),
            amount: 100,
            output: 0,
          },
          Edict {
            id: RuneId::default(),
            amount: 100,
            output: 1,
          },
        ],
        etching: Some(Etching {
          rune: Some(Rune(RUNE)),
          ..Default::default()
        }),
        ..Default::default()
      },
      1,
    );

    context.assert_runes(
      [(
        id,
        RuneEntry {
          burned: 100,
          etching: txid,
          rune: Rune(RUNE),
          premine: 200,
          supply: 200,
          timestamp: id.block,
          ..Default::default()
        },
      )],
      [(OutPoint { txid, vout: 0 }, vec![(id, 100)])],
    );
  }

  #[test]
  fn allocations_to_invalid_outputs_burn_runestone() {
    let context = Context::builder().arg("--index-runes").build();

    let (txid, id) = context.etch(
      Runestone {
        edicts: vec![
          Edict {
            id: RuneId::default(),
            amount: 100,
            output: 0,
          },
          Edict {
            id: RuneId::default(),
            amount: 100,
            output: 3,
          },
        ],
        etching: Some(Etching {
          rune: Some(Rune(RUNE)),
          ..Default::default()
        }),
        ..Default::default()
      },
      1,
    );

    context.assert_runes(
      [(
        id,
        RuneEntry {
          etching: txid,
          rune: Rune(RUNE),
<<<<<<< HEAD
          premine: 100,
          supply: 100,
=======
          supply: 0,
>>>>>>> 634c4266
          timestamp: id.block,
          ..Default::default()
        },
      )],
      [],
    );
  }

  #[test]
  fn input_runes_may_be_allocated() {
    let context = Context::builder().arg("--index-runes").build();

    let (txid0, id) = context.etch(
      Runestone {
        edicts: vec![Edict {
          id: RuneId::default(),
          amount: u128::MAX,
          output: 0,
        }],
        etching: Some(Etching {
          rune: Some(Rune(RUNE)),
          ..Default::default()
        }),
        ..Default::default()
      },
      1,
    );

    context.assert_runes(
      [(
        id,
        RuneEntry {
          etching: txid0,
          rune: Rune(RUNE),
          premine: u128::MAX,
          supply: u128::MAX,
          timestamp: id.block,
          ..Default::default()
        },
      )],
      [(
        OutPoint {
          txid: txid0,
          vout: 0,
        },
        vec![(id, u128::MAX)],
      )],
    );

    let txid1 = context.rpc_server.broadcast_tx(TransactionTemplate {
      inputs: &[(id.block.try_into().unwrap(), 1, 0, Witness::new())],
      op_return: Some(
        Runestone {
          edicts: vec![Edict {
            id,
            amount: u128::MAX,
            output: 0,
          }],
          ..Default::default()
        }
        .encipher(),
      ),
      ..Default::default()
    });

    context.mine_blocks(1);

    context.assert_runes(
      [(
        id,
        RuneEntry {
          etching: txid0,
          rune: Rune(RUNE),
          premine: u128::MAX,
          supply: u128::MAX,
          timestamp: id.block,
          ..Default::default()
        },
      )],
      [(
        OutPoint {
          txid: txid1,
          vout: 0,
        },
        vec![(id, u128::MAX)],
      )],
    );
  }

  #[test]
  fn etched_rune_is_allocated_with_zero_supply_for_burned_runestone() {
    let context = Context::builder().arg("--index-runes").build();

    let (txid0, id) = context.etch(
      Runestone {
        edicts: vec![Edict {
          id: RuneId::default(),
          amount: u128::MAX,
          output: 0,
        }],
        etching: Some(Etching {
          rune: Some(Rune(RUNE)),
          ..Default::default()
        }),
        default_output: None,
        burn: true,
        ..Default::default()
      },
      1,
    );

    context.assert_runes(
      [(
        id,
        RuneEntry {
          etching: txid0,
          rune: Rune(RUNE),
          timestamp: id.block,
          ..Default::default()
        },
      )],
      [],
    );
  }

  #[test]
  fn etched_rune_open_etching_parameters_are_unset_for_burned_runestone() {
    let context = Context::builder().arg("--index-runes").build();

    let (txid0, id) = context.etch(
      Runestone {
        edicts: vec![Edict {
          id: RuneId::default(),
          amount: u128::MAX,
          output: 0,
        }],
        etching: Some(Etching {
          rune: Some(Rune(RUNE)),
          mint: Some(Mint {
            deadline: Some(1),
            limit: Some(1),
            term: Some(1),
          }),
          divisibility: 1,
          symbol: Some('$'),
          spacers: 1,
        }),
        burn: true,
        ..Default::default()
      },
      1,
    );

    context.assert_runes(
      [(
        id,
        RuneEntry {
          burned: 0,
          divisibility: 1,
          etching: txid0,
          mint: None,
          mints: 0,
          number: 0,
          premine: 0,
          rune: Rune(RUNE),
          spacers: 1,
          supply: 0,
          symbol: Some('$'),
          timestamp: id.block,
        },
      )],
      [],
    );
  }

  #[test]
  fn etched_reserved_rune_is_allocated_with_zero_supply_for_burned_runestone() {
    let context = Context::builder().arg("--index-runes").build();

    context.mine_blocks(1);

    let txid0 = context.rpc_server.broadcast_tx(TransactionTemplate {
      inputs: &[(1, 0, 0, Witness::new())],
      op_return: Some(
        Runestone {
          edicts: vec![Edict {
            id: RuneId::default(),
            amount: u128::MAX,
            output: 0,
          }],
          etching: Some(Etching::default()),
          burn: true,
          ..Default::default()
        }
        .encipher(),
      ),
      ..Default::default()
    });

    context.mine_blocks(1);

    let id = RuneId { block: 2, tx: 1 };

    context.assert_runes(
      [(
        id,
        RuneEntry {
          etching: txid0,
          rune: Rune(RESERVED),
          timestamp: 2,
          ..Default::default()
        },
      )],
      [],
    );
  }

  #[test]
  fn input_runes_are_burned_if_an_unrecognized_even_tag_is_encountered() {
    let context = Context::builder().arg("--index-runes").build();

    let (txid0, id) = context.etch(
      Runestone {
        edicts: vec![Edict {
          id: RuneId::default(),
          amount: u128::MAX,
          output: 0,
        }],
        etching: Some(Etching {
          rune: Some(Rune(RUNE)),
          ..Default::default()
        }),
        ..Default::default()
      },
      1,
    );

    context.assert_runes(
      [(
        id,
        RuneEntry {
          etching: txid0,
          rune: Rune(RUNE),
          premine: u128::MAX,
          supply: u128::MAX,
          timestamp: id.block,
          ..Default::default()
        },
      )],
      [(
        OutPoint {
          txid: txid0,
          vout: 0,
        },
        vec![(id, u128::MAX)],
      )],
    );

    context.rpc_server.broadcast_tx(TransactionTemplate {
      inputs: &[(id.block.try_into().unwrap(), 1, 0, Witness::new())],
      op_return: Some(
        Runestone {
          burn: true,
          ..Default::default()
        }
        .encipher(),
      ),
      ..Default::default()
    });

    context.mine_blocks(1);

    context.assert_runes(
      [(
        id,
        RuneEntry {
          burned: u128::MAX,
          etching: txid0,
          rune: Rune(RUNE),
          premine: u128::MAX,
          supply: u128::MAX,
          timestamp: id.block,
          ..Default::default()
        },
      )],
      [],
    );
  }

  #[test]
  fn unallocated_runes_are_assigned_to_first_non_op_return_output() {
    let context = Context::builder().arg("--index-runes").build();

    let (txid0, id) = context.etch(
      Runestone {
        edicts: vec![Edict {
          id: RuneId::default(),
          amount: u128::MAX,
          output: 0,
        }],
        etching: Some(Etching {
          rune: Some(Rune(RUNE)),
          ..Default::default()
        }),
        ..Default::default()
      },
      1,
    );

    context.assert_runes(
      [(
        id,
        RuneEntry {
          etching: txid0,
          rune: Rune(RUNE),
          premine: u128::MAX,
          supply: u128::MAX,
          timestamp: id.block,
          ..Default::default()
        },
      )],
      [(
        OutPoint {
          txid: txid0,
          vout: 0,
        },
        vec![(id, u128::MAX)],
      )],
    );

    let txid1 = context.rpc_server.broadcast_tx(TransactionTemplate {
      inputs: &[(id.block.try_into().unwrap(), 1, 0, Witness::new())],
      op_return: Some(Runestone::default().encipher()),
      ..Default::default()
    });

    context.mine_blocks(1);

    context.assert_runes(
      [(
        id,
        RuneEntry {
          etching: txid0,
          rune: Rune(RUNE),
          premine: u128::MAX,
          supply: u128::MAX,
          timestamp: id.block,
          ..Default::default()
        },
      )],
      [(
        OutPoint {
          txid: txid1,
          vout: 0,
        },
        vec![(id, u128::MAX)],
      )],
    );
  }

  #[test]
  fn unallocated_runes_are_burned_if_no_non_op_return_output_is_present() {
    let context = Context::builder().arg("--index-runes").build();

    let (txid0, id) = context.etch(
      Runestone {
        edicts: vec![Edict {
          id: RuneId::default(),
          amount: u128::MAX,
          output: 0,
        }],
        etching: Some(Etching {
          rune: Some(Rune(RUNE)),
          ..Default::default()
        }),
        ..Default::default()
      },
      1,
    );

    context.assert_runes(
      [(
        id,
        RuneEntry {
          etching: txid0,
          rune: Rune(RUNE),
          premine: u128::MAX,
          supply: u128::MAX,
          timestamp: id.block,
          ..Default::default()
        },
      )],
      [(
        OutPoint {
          txid: txid0,
          vout: 0,
        },
        vec![(id, u128::MAX)],
      )],
    );

    context.rpc_server.broadcast_tx(TransactionTemplate {
      inputs: &[(id.block.try_into().unwrap(), 1, 0, Witness::new())],
      op_return: Some(Runestone::default().encipher()),
      outputs: 0,
      ..Default::default()
    });

    context.mine_blocks(1);

    context.assert_runes(
      [(
        id,
        RuneEntry {
          etching: txid0,
          rune: Rune(RUNE),
          premine: u128::MAX,
          supply: u128::MAX,
          timestamp: id.block,
          burned: u128::MAX,
          ..Default::default()
        },
      )],
      [],
    );
  }

  #[test]
  fn unallocated_runes_are_assigned_to_default_output() {
    let context = Context::builder().arg("--index-runes").build();

    let (txid0, id) = context.etch(
      Runestone {
        edicts: vec![Edict {
          id: RuneId::default(),
          amount: u128::MAX,
          output: 0,
        }],
        etching: Some(Etching {
          rune: Some(Rune(RUNE)),
          ..Default::default()
        }),
        ..Default::default()
      },
      1,
    );

    context.assert_runes(
      [(
        id,
        RuneEntry {
          etching: txid0,
          rune: Rune(RUNE),
          premine: u128::MAX,
          supply: u128::MAX,
          timestamp: id.block,
          ..Default::default()
        },
      )],
      [(
        OutPoint {
          txid: txid0,
          vout: 0,
        },
        vec![(id, u128::MAX)],
      )],
    );

    let txid1 = context.rpc_server.broadcast_tx(TransactionTemplate {
      inputs: &[(id.block.try_into().unwrap(), 1, 0, Witness::new())],
      outputs: 2,
      op_return: Some(
        Runestone {
          default_output: Some(1),
          ..Default::default()
        }
        .encipher(),
      ),
      ..Default::default()
    });

    context.mine_blocks(1);

    context.assert_runes(
      [(
        id,
        RuneEntry {
          etching: txid0,
          rune: Rune(RUNE),
          premine: u128::MAX,
          supply: u128::MAX,
          timestamp: id.block,
          ..Default::default()
        },
      )],
      [(
        OutPoint {
          txid: txid1,
          vout: 1,
        },
        vec![(id, u128::MAX)],
      )],
    );
  }

  #[test]
  fn unallocated_runes_are_assigned_to_first_non_op_return_output_if_default_is_too_large() {
    let context = Context::builder().arg("--index-runes").build();

    let (txid0, id) = context.etch(
      Runestone {
        edicts: vec![Edict {
          id: RuneId::default(),
          amount: u128::MAX,
          output: 0,
        }],
        etching: Some(Etching {
          rune: Some(Rune(RUNE)),
          ..Default::default()
        }),
        ..Default::default()
      },
      1,
    );

    context.assert_runes(
      [(
        id,
        RuneEntry {
          etching: txid0,
          rune: Rune(RUNE),
          premine: u128::MAX,
          supply: u128::MAX,
          timestamp: id.block,
          ..Default::default()
        },
      )],
      [(
        OutPoint {
          txid: txid0,
          vout: 0,
        },
        vec![(id, u128::MAX)],
      )],
    );

    let txid1 = context.rpc_server.broadcast_tx(TransactionTemplate {
      inputs: &[(id.block.try_into().unwrap(), 1, 0, Witness::new())],
      outputs: 2,
      op_return: Some(
        Runestone {
          default_output: Some(3),
          ..Default::default()
        }
        .encipher(),
      ),
      ..Default::default()
    });

    context.mine_blocks(1);

    context.assert_runes(
      [(
        id,
        RuneEntry {
          etching: txid0,
          rune: Rune(RUNE),
          premine: u128::MAX,
          supply: u128::MAX,
          timestamp: id.block,
          ..Default::default()
        },
      )],
      [(
        OutPoint {
          txid: txid1,
          vout: 0,
        },
        vec![(id, u128::MAX)],
      )],
    );
  }

  #[test]
  fn unallocated_runes_are_burned_if_default_output_is_op_return() {
    let context = Context::builder().arg("--index-runes").build();

    let (txid0, id) = context.etch(
      Runestone {
        edicts: vec![Edict {
          id: RuneId::default(),
          amount: u128::MAX,
          output: 0,
        }],
        etching: Some(Etching {
          rune: Some(Rune(RUNE)),
          ..Default::default()
        }),
        ..Default::default()
      },
      1,
    );

    context.assert_runes(
      [(
        id,
        RuneEntry {
          etching: txid0,
          rune: Rune(RUNE),
          premine: u128::MAX,
          supply: u128::MAX,
          timestamp: id.block,
          ..Default::default()
        },
      )],
      [(
        OutPoint {
          txid: txid0,
          vout: 0,
        },
        vec![(id, u128::MAX)],
      )],
    );

    context.rpc_server.broadcast_tx(TransactionTemplate {
      inputs: &[(id.block.try_into().unwrap(), 1, 0, Witness::new())],
      outputs: 2,
      op_return: Some(
        Runestone {
          default_output: Some(2),
          ..Default::default()
        }
        .encipher(),
      ),
      ..Default::default()
    });

    context.mine_blocks(1);

    context.assert_runes(
      [(
        id,
        RuneEntry {
          etching: txid0,
          rune: Rune(RUNE),
          premine: u128::MAX,
          supply: u128::MAX,
          burned: u128::MAX,
          timestamp: id.block,
          ..Default::default()
        },
      )],
      [],
    );
  }

  #[test]
  fn unallocated_runes_in_transactions_with_no_runestone_are_assigned_to_first_non_op_return_output(
  ) {
    let context = Context::builder().arg("--index-runes").build();

    let (txid0, id) = context.etch(
      Runestone {
        edicts: vec![Edict {
          id: RuneId::default(),
          amount: u128::MAX,
          output: 0,
        }],
        etching: Some(Etching {
          rune: Some(Rune(RUNE)),
          ..Default::default()
        }),
        ..Default::default()
      },
      1,
    );

    context.assert_runes(
      [(
        id,
        RuneEntry {
          etching: txid0,
          rune: Rune(RUNE),
          premine: u128::MAX,
          supply: u128::MAX,
          timestamp: id.block,
          ..Default::default()
        },
      )],
      [(
        OutPoint {
          txid: txid0,
          vout: 0,
        },
        vec![(id, u128::MAX)],
      )],
    );

    let txid1 = context.rpc_server.broadcast_tx(TransactionTemplate {
      inputs: &[(id.block.try_into().unwrap(), 1, 0, Witness::new())],
      op_return: None,
      ..Default::default()
    });

    context.mine_blocks(1);

    context.assert_runes(
      [(
        id,
        RuneEntry {
          etching: txid0,
          rune: Rune(RUNE),
          premine: u128::MAX,
          supply: u128::MAX,
          timestamp: id.block,
          ..Default::default()
        },
      )],
      [(
        OutPoint {
          txid: txid1,
          vout: 0,
        },
        vec![(id, u128::MAX)],
      )],
    );
  }

  #[test]
  fn duplicate_runes_are_forbidden() {
    let context = Context::builder().arg("--index-runes").build();

    let (txid, id) = context.etch(
      Runestone {
        edicts: vec![Edict {
          id: RuneId::default(),
          amount: u128::MAX,
          output: 0,
        }],
        etching: Some(Etching {
          rune: Some(Rune(RUNE)),
          ..Default::default()
        }),
        ..Default::default()
      },
      1,
    );

    context.assert_runes(
      [(
        id,
        RuneEntry {
          etching: txid,
          rune: Rune(RUNE),
          premine: u128::MAX,
          supply: u128::MAX,
          timestamp: id.block,
          ..Default::default()
        },
      )],
      [(OutPoint { txid, vout: 0 }, vec![(id, u128::MAX)])],
    );

    context.etch(
      Runestone {
        edicts: vec![Edict {
          id: RuneId::default(),
          amount: u128::MAX,
          output: 0,
        }],
        etching: Some(Etching {
          rune: Some(Rune(RUNE)),
          ..Default::default()
        }),
        ..Default::default()
      },
      1,
    );

    context.mine_blocks(1);

    context.assert_runes(
      [(
        id,
        RuneEntry {
          etching: txid,
          rune: Rune(RUNE),
          premine: u128::MAX,
          supply: u128::MAX,
          timestamp: id.block,
          ..Default::default()
        },
      )],
      [(OutPoint { txid, vout: 0 }, vec![(id, u128::MAX)])],
    );
  }

  #[test]
  fn output_may_hold_multiple_runes() {
    let context = Context::builder().arg("--index-runes").build();

    let (txid0, id0) = context.etch(
      Runestone {
        edicts: vec![Edict {
          id: RuneId::default(),
          amount: u128::MAX,
          output: 0,
        }],
        etching: Some(Etching {
          rune: Some(Rune(RUNE)),
          ..Default::default()
        }),
        ..Default::default()
      },
      1,
    );

    context.assert_runes(
      [(
        id0,
        RuneEntry {
          etching: txid0,
          rune: Rune(RUNE),
          premine: u128::MAX,
          supply: u128::MAX,
          timestamp: id0.block,
          ..Default::default()
        },
      )],
      [(
        OutPoint {
          txid: txid0,
          vout: 0,
        },
        vec![(id0, u128::MAX)],
      )],
    );

    let (txid1, id1) = context.etch(
      Runestone {
        edicts: vec![Edict {
          id: RuneId::default(),
          amount: u128::MAX,
          output: 0,
        }],
        etching: Some(Etching {
          rune: Some(Rune(RUNE + 1)),
          ..Default::default()
        }),
        ..Default::default()
      },
      1,
    );

    context.assert_runes(
      [
        (
          id0,
          RuneEntry {
            etching: txid0,
            rune: Rune(RUNE),
            premine: u128::MAX,
            supply: u128::MAX,
            timestamp: id0.block,
            ..Default::default()
          },
        ),
        (
          id1,
          RuneEntry {
            etching: txid1,
            rune: Rune(RUNE + 1),
            premine: u128::MAX,
            supply: u128::MAX,
            timestamp: id1.block,
            number: 1,
            ..Default::default()
          },
        ),
      ],
      [
        (
          OutPoint {
            txid: txid0,
            vout: 0,
          },
          vec![(id0, u128::MAX)],
        ),
        (
          OutPoint {
            txid: txid1,
            vout: 0,
          },
          vec![(id1, u128::MAX)],
        ),
      ],
    );

    let txid2 = context.rpc_server.broadcast_tx(TransactionTemplate {
      inputs: &[
        (id0.block.try_into().unwrap(), 1, 0, Witness::new()),
        (id1.block.try_into().unwrap(), 1, 0, Witness::new()),
      ],
      ..Default::default()
    });

    context.mine_blocks(1);

    context.assert_runes(
      [
        (
          id0,
          RuneEntry {
            etching: txid0,
            rune: Rune(RUNE),
            premine: u128::MAX,
            supply: u128::MAX,
            timestamp: id0.block,
            ..Default::default()
          },
        ),
        (
          id1,
          RuneEntry {
            etching: txid1,
            rune: Rune(RUNE + 1),
            premine: u128::MAX,
            supply: u128::MAX,
            timestamp: id1.block,
            number: 1,
            ..Default::default()
          },
        ),
      ],
      [(
        OutPoint {
          txid: txid2,
          vout: 0,
        },
        vec![(id0, u128::MAX), (id1, u128::MAX)],
      )],
    );
  }

  #[test]
  fn multiple_input_runes_on_the_same_input_may_be_allocated() {
    let context = Context::builder().arg("--index-runes").build();

    let (txid0, id0) = context.etch(
      Runestone {
        edicts: vec![Edict {
          id: RuneId::default(),
          amount: u128::MAX,
          output: 0,
        }],
        etching: Some(Etching {
          rune: Some(Rune(RUNE)),
          ..Default::default()
        }),
        ..Default::default()
      },
      1,
    );

    context.assert_runes(
      [(
        id0,
        RuneEntry {
          etching: txid0,
          rune: Rune(RUNE),
          premine: u128::MAX,
          supply: u128::MAX,
          timestamp: id0.block,
          ..Default::default()
        },
      )],
      [(
        OutPoint {
          txid: txid0,
          vout: 0,
        },
        vec![(id0, u128::MAX)],
      )],
    );

    let (txid1, id1) = context.etch(
      Runestone {
        edicts: vec![Edict {
          id: RuneId::default(),
          amount: u128::MAX,
          output: 0,
        }],
        etching: Some(Etching {
          rune: Some(Rune(RUNE + 1)),
          ..Default::default()
        }),
        ..Default::default()
      },
      1,
    );

    context.assert_runes(
      [
        (
          id0,
          RuneEntry {
            etching: txid0,
            rune: Rune(RUNE),
            premine: u128::MAX,
            supply: u128::MAX,
            timestamp: id0.block,
            ..Default::default()
          },
        ),
        (
          id1,
          RuneEntry {
            etching: txid1,
            rune: Rune(RUNE + 1),
            premine: u128::MAX,
            supply: u128::MAX,
            timestamp: id1.block,
            number: 1,
            ..Default::default()
          },
        ),
      ],
      [
        (
          OutPoint {
            txid: txid0,
            vout: 0,
          },
          vec![(id0, u128::MAX)],
        ),
        (
          OutPoint {
            txid: txid1,
            vout: 0,
          },
          vec![(id1, u128::MAX)],
        ),
      ],
    );

    let txid2 = context.rpc_server.broadcast_tx(TransactionTemplate {
      inputs: &[
        (id0.block.try_into().unwrap(), 1, 0, Witness::new()),
        (id1.block.try_into().unwrap(), 1, 0, Witness::new()),
      ],
      ..Default::default()
    });

    context.mine_blocks(1);

    context.assert_runes(
      [
        (
          id0,
          RuneEntry {
            etching: txid0,
            rune: Rune(RUNE),
            premine: u128::MAX,
            supply: u128::MAX,
            timestamp: id0.block,
            ..Default::default()
          },
        ),
        (
          id1,
          RuneEntry {
            etching: txid1,
            rune: Rune(RUNE + 1),
            premine: u128::MAX,
            supply: u128::MAX,
            timestamp: id1.block,
            number: 1,
            ..Default::default()
          },
        ),
      ],
      [(
        OutPoint {
          txid: txid2,
          vout: 0,
        },
        vec![(id0, u128::MAX), (id1, u128::MAX)],
      )],
    );

    let txid3 = context.rpc_server.broadcast_tx(TransactionTemplate {
      inputs: &[((id1.block + 1).try_into().unwrap(), 1, 0, Witness::new())],
      outputs: 2,
      op_return: Some(
        Runestone {
          edicts: vec![
            Edict {
              id: id0,
              amount: u128::MAX / 2,
              output: 1,
            },
            Edict {
              id: id1,
              amount: u128::MAX / 2,
              output: 1,
            },
          ],
          ..Default::default()
        }
        .encipher(),
      ),
      ..Default::default()
    });

    context.mine_blocks(1);

    context.assert_runes(
      [
        (
          id0,
          RuneEntry {
            etching: txid0,
            rune: Rune(RUNE),
            premine: u128::MAX,
            supply: u128::MAX,
            timestamp: id0.block,
            ..Default::default()
          },
        ),
        (
          id1,
          RuneEntry {
            etching: txid1,
            rune: Rune(RUNE + 1),
            premine: u128::MAX,
            supply: u128::MAX,
            timestamp: id1.block,
            number: 1,
            ..Default::default()
          },
        ),
      ],
      [
        (
          OutPoint {
            txid: txid3,
            vout: 0,
          },
          vec![(id0, u128::MAX / 2 + 1), (id1, u128::MAX / 2 + 1)],
        ),
        (
          OutPoint {
            txid: txid3,
            vout: 1,
          },
          vec![(id0, u128::MAX / 2), (id1, u128::MAX / 2)],
        ),
      ],
    );
  }

  #[test]
  fn multiple_input_runes_on_different_inputs_may_be_allocated() {
    let context = Context::builder().arg("--index-runes").build();

    let (txid0, id0) = context.etch(
      Runestone {
        edicts: vec![Edict {
          id: RuneId::default(),
          amount: u128::MAX,
          output: 0,
        }],
        etching: Some(Etching {
          rune: Some(Rune(RUNE)),
          ..Default::default()
        }),
        ..Default::default()
      },
      1,
    );

    context.assert_runes(
      [(
        id0,
        RuneEntry {
          etching: txid0,
          rune: Rune(RUNE),
          premine: u128::MAX,
          supply: u128::MAX,
          timestamp: id0.block,
          ..Default::default()
        },
      )],
      [(
        OutPoint {
          txid: txid0,
          vout: 0,
        },
        vec![(id0, u128::MAX)],
      )],
    );

    let (txid1, id1) = context.etch(
      Runestone {
        edicts: vec![Edict {
          id: RuneId::default(),
          amount: u128::MAX,
          output: 0,
        }],
        etching: Some(Etching {
          rune: Some(Rune(RUNE + 1)),
          ..Default::default()
        }),
        ..Default::default()
      },
      1,
    );

    context.assert_runes(
      [
        (
          id0,
          RuneEntry {
            etching: txid0,
            rune: Rune(RUNE),
            premine: u128::MAX,
            supply: u128::MAX,
            timestamp: id0.block,
            ..Default::default()
          },
        ),
        (
          id1,
          RuneEntry {
            etching: txid1,
            rune: Rune(RUNE + 1),
            premine: u128::MAX,
            supply: u128::MAX,
            timestamp: id1.block,
            number: 1,
            ..Default::default()
          },
        ),
      ],
      [
        (
          OutPoint {
            txid: txid0,
            vout: 0,
          },
          vec![(id0, u128::MAX)],
        ),
        (
          OutPoint {
            txid: txid1,
            vout: 0,
          },
          vec![(id1, u128::MAX)],
        ),
      ],
    );

    let txid2 = context.rpc_server.broadcast_tx(TransactionTemplate {
      inputs: &[
        (id0.block.try_into().unwrap(), 1, 0, Witness::new()),
        (id1.block.try_into().unwrap(), 1, 0, Witness::new()),
      ],
      op_return: Some(
        Runestone {
          edicts: vec![
            Edict {
              id: id0,
              amount: u128::MAX,
              output: 0,
            },
            Edict {
              id: id1,
              amount: u128::MAX,
              output: 0,
            },
          ],
          ..Default::default()
        }
        .encipher(),
      ),
      ..Default::default()
    });

    context.mine_blocks(1);

    context.assert_runes(
      [
        (
          id0,
          RuneEntry {
            etching: txid0,
            rune: Rune(RUNE),
            premine: u128::MAX,
            supply: u128::MAX,
            timestamp: id0.block,
            ..Default::default()
          },
        ),
        (
          id1,
          RuneEntry {
            etching: txid1,
            rune: Rune(RUNE + 1),
            premine: u128::MAX,
            supply: u128::MAX,
            timestamp: id1.block,
            number: 1,
            ..Default::default()
          },
        ),
      ],
      [(
        OutPoint {
          txid: txid2,
          vout: 0,
        },
        vec![(id0, u128::MAX), (id1, u128::MAX)],
      )],
    );
  }

  #[test]
  fn unallocated_runes_are_assigned_to_first_non_op_return_output_when_op_return_is_not_last_output(
  ) {
    let context = Context::builder().arg("--index-runes").build();

    let (txid0, id) = context.etch(
      Runestone {
        edicts: vec![Edict {
          id: RuneId::default(),
          amount: u128::MAX,
          output: 0,
        }],
        etching: Some(Etching {
          rune: Some(Rune(RUNE)),
          ..Default::default()
        }),
        ..Default::default()
      },
      1,
    );

    context.assert_runes(
      [(
        id,
        RuneEntry {
          etching: txid0,
          rune: Rune(RUNE),
          premine: u128::MAX,
          supply: u128::MAX,
          timestamp: id.block,
          ..Default::default()
        },
      )],
      [(
        OutPoint {
          txid: txid0,
          vout: 0,
        },
        vec![(id, u128::MAX)],
      )],
    );

    let txid = context.rpc_server.broadcast_tx(TransactionTemplate {
      inputs: &[(id.block.try_into().unwrap(), 1, 0, Witness::new())],
      op_return: Some(
        script::Builder::new()
          .push_opcode(opcodes::all::OP_RETURN)
          .into_script(),
      ),
      op_return_index: Some(0),
      ..Default::default()
    });

    context.mine_blocks(1);

    context.assert_runes(
      [(
        id,
        RuneEntry {
          etching: txid0,
          rune: Rune(RUNE),
          premine: u128::MAX,
          supply: u128::MAX,
          timestamp: id.block,
          ..Default::default()
        },
      )],
      [(OutPoint { txid, vout: 1 }, vec![(id, u128::MAX)])],
    );
  }

  #[test]
  fn rune_rarity_is_assigned_correctly() {
    let context = Context::builder().arg("--index-runes").build();

    let (txid0, id0) = context.etch(
      Runestone {
        edicts: vec![Edict {
          id: RuneId::default(),
          amount: u128::MAX,
          output: 0,
        }],
        etching: Some(Etching {
          rune: Some(Rune(RUNE)),
          ..Default::default()
        }),
        ..Default::default()
      },
      1,
    );

    let (txid1, id1) = context.etch(
      Runestone {
        edicts: vec![Edict {
          id: RuneId::default(),
          amount: u128::MAX,
          output: 0,
        }],
        etching: Some(Etching {
          rune: Some(Rune(RUNE + 1)),
          ..Default::default()
        }),
        ..Default::default()
      },
      1,
    );

    context.assert_runes(
      [
        (
          id0,
          RuneEntry {
            etching: txid0,
            rune: Rune(RUNE),
            premine: u128::MAX,
            supply: u128::MAX,
            timestamp: id0.block,
            ..Default::default()
          },
        ),
        (
          id1,
          RuneEntry {
            etching: txid1,
            rune: Rune(RUNE + 1),
            premine: u128::MAX,
            supply: u128::MAX,
            timestamp: id1.block,
            number: 1,
            ..Default::default()
          },
        ),
      ],
      [
        (
          OutPoint {
            txid: txid0,
            vout: 0,
          },
          vec![(id0, u128::MAX)],
        ),
        (
          OutPoint {
            txid: txid1,
            vout: 0,
          },
          vec![(id1, u128::MAX)],
        ),
      ],
    );
  }

  #[test]
  fn edicts_with_id_zero_are_skipped() {
    let context = Context::builder().arg("--index-runes").build();

    context.mine_blocks(1);

    let (txid0, id) = context.etch(
      Runestone {
        edicts: vec![Edict {
          id: RuneId::default(),
          amount: u128::MAX,
          output: 0,
        }],
        etching: Some(Etching {
          rune: Some(Rune(RUNE)),
          ..Default::default()
        }),
        ..Default::default()
      },
      1,
    );

    context.assert_runes(
      [(
        id,
        RuneEntry {
          etching: txid0,
          rune: Rune(RUNE),
          premine: u128::MAX,
          supply: u128::MAX,
          timestamp: id.block,
          ..Default::default()
        },
      )],
      [(
        OutPoint {
          txid: txid0,
          vout: 0,
        },
        vec![(id, u128::MAX)],
      )],
    );

    let txid1 = context.rpc_server.broadcast_tx(TransactionTemplate {
      inputs: &[(id.block.try_into().unwrap(), 1, 0, Witness::new())],
      op_return: Some(
        Runestone {
          edicts: vec![
            Edict {
              id: RuneId::default(),
              amount: 100,
              output: 0,
            },
            Edict {
              id,
              amount: u128::MAX,
              output: 0,
            },
          ],
          ..Default::default()
        }
        .encipher(),
      ),
      ..Default::default()
    });

    context.mine_blocks(1);

    context.assert_runes(
      [(
        id,
        RuneEntry {
          etching: txid0,
          rune: Rune(RUNE),
          premine: u128::MAX,
          supply: u128::MAX,
          timestamp: id.block,
          ..Default::default()
        },
      )],
      [(
        OutPoint {
          txid: txid1,
          vout: 0,
        },
        vec![(id, u128::MAX)],
      )],
    );
  }

  #[test]
  fn edicts_which_refer_to_input_rune_with_no_balance_are_skipped() {
    let context = Context::builder().arg("--index-runes").build();

    let (txid0, id0) = context.etch(
      Runestone {
        edicts: vec![Edict {
          id: RuneId::default(),
          amount: u128::MAX,
          output: 0,
        }],
        etching: Some(Etching {
          rune: Some(Rune(RUNE)),
          ..Default::default()
        }),
        ..Default::default()
      },
      1,
    );

    context.assert_runes(
      [(
        id0,
        RuneEntry {
          etching: txid0,
          rune: Rune(RUNE),
          premine: u128::MAX,
          supply: u128::MAX,
          timestamp: id0.block,
          ..Default::default()
        },
      )],
      [(
        OutPoint {
          txid: txid0,
          vout: 0,
        },
        vec![(id0, u128::MAX)],
      )],
    );

    let (txid1, id1) = context.etch(
      Runestone {
        edicts: vec![Edict {
          id: RuneId::default(),
          amount: u128::MAX,
          output: 0,
        }],
        etching: Some(Etching {
          rune: Some(Rune(RUNE + 1)),
          ..Default::default()
        }),
        ..Default::default()
      },
      1,
    );

    context.assert_runes(
      [
        (
          id0,
          RuneEntry {
            etching: txid0,
            rune: Rune(RUNE),
            premine: u128::MAX,
            supply: u128::MAX,
            timestamp: id0.block,
            ..Default::default()
          },
        ),
        (
          id1,
          RuneEntry {
            etching: txid1,
            rune: Rune(RUNE + 1),
            premine: u128::MAX,
            supply: u128::MAX,
            timestamp: id1.block,
            number: 1,
            ..Default::default()
          },
        ),
      ],
      [
        (
          OutPoint {
            txid: txid0,
            vout: 0,
          },
          vec![(id0, u128::MAX)],
        ),
        (
          OutPoint {
            txid: txid1,
            vout: 0,
          },
          vec![(id1, u128::MAX)],
        ),
      ],
    );

    let txid2 = context.rpc_server.broadcast_tx(TransactionTemplate {
      inputs: &[(id0.block.try_into().unwrap(), 1, 0, Witness::new())],
      op_return: Some(
        Runestone {
          edicts: vec![
            Edict {
              id: id0,
              amount: u128::MAX,
              output: 0,
            },
            Edict {
              id: id1,
              amount: u128::MAX,
              output: 0,
            },
          ],
          ..Default::default()
        }
        .encipher(),
      ),
      ..Default::default()
    });

    context.mine_blocks(1);

    context.assert_runes(
      [
        (
          id0,
          RuneEntry {
            etching: txid0,
            rune: Rune(RUNE),
            premine: u128::MAX,
            supply: u128::MAX,
            timestamp: id0.block,
            ..Default::default()
          },
        ),
        (
          id1,
          RuneEntry {
            etching: txid1,
            rune: Rune(RUNE + 1),
            premine: u128::MAX,
            supply: u128::MAX,
            timestamp: id1.block,
            number: 1,
            ..Default::default()
          },
        ),
      ],
      [
        (
          OutPoint {
            txid: txid1,
            vout: 0,
          },
          vec![(id1, u128::MAX)],
        ),
        (
          OutPoint {
            txid: txid2,
            vout: 0,
          },
          vec![(id0, u128::MAX)],
        ),
      ],
    );
  }

  #[test]
  fn edicts_over_max_inputs_are_ignored() {
    let context = Context::builder().arg("--index-runes").build();

    let (txid0, id) = context.etch(
      Runestone {
        edicts: vec![Edict {
          id: RuneId::default(),
          amount: u128::MAX / 2,
          output: 0,
        }],
        etching: Some(Etching {
          rune: Some(Rune(RUNE)),
          ..Default::default()
        }),
        ..Default::default()
      },
      1,
    );

    context.assert_runes(
      [(
        id,
        RuneEntry {
          etching: txid0,
          rune: Rune(RUNE),
          premine: u128::MAX / 2,
          supply: u128::MAX / 2,
          timestamp: id.block,
          ..Default::default()
        },
      )],
      [(
        OutPoint {
          txid: txid0,
          vout: 0,
        },
        vec![(id, u128::MAX / 2)],
      )],
    );

    let txid1 = context.rpc_server.broadcast_tx(TransactionTemplate {
      inputs: &[(id.block.try_into().unwrap(), 1, 0, Witness::new())],
      op_return: Some(
        Runestone {
          edicts: vec![Edict {
            id,
            amount: u128::MAX,
            output: 0,
          }],
          ..Default::default()
        }
        .encipher(),
      ),
      ..Default::default()
    });

    context.mine_blocks(1);

    context.assert_runes(
      [(
        id,
        RuneEntry {
          etching: txid0,
          rune: Rune(RUNE),
          premine: u128::MAX / 2,
          supply: u128::MAX / 2,
          timestamp: id.block,
          ..Default::default()
        },
      )],
      [(
        OutPoint {
          txid: txid1,
          vout: 0,
        },
        vec![(id, u128::MAX / 2)],
      )],
    );
  }

  #[test]
  fn edicts_may_transfer_runes_to_op_return_outputs() {
    let context = Context::builder().arg("--index-runes").build();

    let (txid, id) = context.etch(
      Runestone {
        edicts: vec![Edict {
          id: RuneId::default(),
          amount: u128::MAX,
          output: 1,
        }],
        etching: Some(Etching {
          rune: Some(Rune(RUNE)),
          ..Default::default()
        }),
        ..Default::default()
      },
      1,
    );

    context.assert_runes(
      [(
        id,
        RuneEntry {
          burned: u128::MAX,
          etching: txid,
          rune: Rune(RUNE),
          premine: u128::MAX,
          supply: u128::MAX,
          timestamp: id.block,
          ..Default::default()
        },
      )],
      [],
    );
  }

  #[test]
  fn outputs_with_no_runes_have_no_balance() {
    let context = Context::builder().arg("--index-runes").build();

    let (txid, id) = context.etch(
      Runestone {
        edicts: vec![Edict {
          id: RuneId::default(),
          amount: u128::MAX,
          output: 0,
        }],
        etching: Some(Etching {
          rune: Some(Rune(RUNE)),
          ..Default::default()
        }),
        ..Default::default()
      },
      1,
    );

    context.assert_runes(
      [(
        id,
        RuneEntry {
          etching: txid,
          rune: Rune(RUNE),
          premine: u128::MAX,
          supply: u128::MAX,
          timestamp: id.block,
          ..Default::default()
        },
      )],
      [(OutPoint { txid, vout: 0 }, vec![(id, u128::MAX)])],
    );
  }

  #[test]
  fn edicts_which_transfer_no_runes_to_output_create_no_balance_entry() {
    let context = Context::builder().arg("--index-runes").build();

    let (txid, id) = context.etch(
      Runestone {
        edicts: vec![
          Edict {
            id: RuneId::default(),
            amount: u128::MAX,
            output: 0,
          },
          Edict {
            id: RuneId::default(),
            amount: 0,
            output: 1,
          },
        ],
        etching: Some(Etching {
          rune: Some(Rune(RUNE)),
          ..Default::default()
        }),
        ..Default::default()
      },
      1,
    );

    context.assert_runes(
      [(
        id,
        RuneEntry {
          etching: txid,
          rune: Rune(RUNE),
          premine: u128::MAX,
          supply: u128::MAX,
          timestamp: id.block,
          ..Default::default()
        },
      )],
      [(OutPoint { txid, vout: 0 }, vec![(id, u128::MAX)])],
    );
  }

  #[test]
  fn split_in_etching() {
    let context = Context::builder().arg("--index-runes").build();

    let (txid, id) = context.etch(
      Runestone {
        edicts: vec![Edict {
          id: RuneId::default(),
          amount: 0,
          output: 5,
        }],
        etching: Some(Etching {
          rune: Some(Rune(RUNE)),
          ..Default::default()
        }),
        ..Default::default()
      },
      4,
    );

    context.assert_runes(
      [(
        id,
        RuneEntry {
          etching: txid,
          rune: Rune(RUNE),
          premine: u128::MAX,
          supply: u128::MAX,
          timestamp: id.block,
          ..Default::default()
        },
      )],
      [
        (OutPoint { txid, vout: 0 }, vec![(id, u128::MAX / 4 + 1)]),
        (OutPoint { txid, vout: 1 }, vec![(id, u128::MAX / 4 + 1)]),
        (OutPoint { txid, vout: 2 }, vec![(id, u128::MAX / 4 + 1)]),
        (OutPoint { txid, vout: 3 }, vec![(id, u128::MAX / 4)]),
      ],
    );
  }

  #[test]
  fn split_in_etching_with_preceding_edict() {
    let context = Context::builder().arg("--index-runes").build();

    let (txid, id) = context.etch(
      Runestone {
        edicts: vec![
          Edict {
            id: RuneId::default(),
            amount: 1000,
            output: 0,
          },
          Edict {
            id: RuneId::default(),
            amount: 0,
            output: 5,
          },
        ],
        etching: Some(Etching {
          rune: Some(Rune(RUNE)),
          ..Default::default()
        }),
        ..Default::default()
      },
      4,
    );

    context.assert_runes(
      [(
        id,
        RuneEntry {
          etching: txid,
          rune: Rune(RUNE),
          premine: u128::MAX,
          supply: u128::MAX,
          timestamp: id.block,
          ..Default::default()
        },
      )],
      [
        (
          OutPoint { txid, vout: 0 },
          vec![(id, 1000 + (u128::MAX - 1000) / 4 + 1)],
        ),
        (
          OutPoint { txid, vout: 1 },
          vec![(id, (u128::MAX - 1000) / 4 + 1)],
        ),
        (
          OutPoint { txid, vout: 2 },
          vec![(id, (u128::MAX - 1000) / 4 + 1)],
        ),
        (
          OutPoint { txid, vout: 3 },
          vec![(id, (u128::MAX - 1000) / 4)],
        ),
      ],
    );
  }

  #[test]
  fn split_in_etching_with_following_edict() {
    let context = Context::builder().arg("--index-runes").build();

    let (txid, id) = context.etch(
      Runestone {
        edicts: vec![
          Edict {
            id: RuneId::default(),
            amount: 0,
            output: 5,
          },
          Edict {
            id: RuneId::default(),
            amount: 1000,
            output: 0,
          },
        ],
        etching: Some(Etching {
          rune: Some(Rune(RUNE)),
          ..Default::default()
        }),
        ..Default::default()
      },
      4,
    );

    context.assert_runes(
      [(
        id,
        RuneEntry {
          etching: txid,
          rune: Rune(RUNE),
          premine: u128::MAX,
          supply: u128::MAX,
          timestamp: id.block,
          ..Default::default()
        },
      )],
      [
        (OutPoint { txid, vout: 0 }, vec![(id, u128::MAX / 4 + 1)]),
        (OutPoint { txid, vout: 1 }, vec![(id, u128::MAX / 4 + 1)]),
        (OutPoint { txid, vout: 2 }, vec![(id, u128::MAX / 4 + 1)]),
        (OutPoint { txid, vout: 3 }, vec![(id, u128::MAX / 4)]),
      ],
    );
  }

  #[test]
  fn split_with_amount_in_etching() {
    let context = Context::builder().arg("--index-runes").build();

    let (txid, id) = context.etch(
      Runestone {
        edicts: vec![Edict {
          id: RuneId::default(),
          amount: 1000,
          output: 5,
        }],
        etching: Some(Etching {
          rune: Some(Rune(RUNE)),
          ..Default::default()
        }),
        ..Default::default()
      },
      4,
    );

    context.assert_runes(
      [(
        id,
        RuneEntry {
          etching: txid,
          rune: Rune(RUNE),
          premine: 4000,
          supply: 4000,
          timestamp: id.block,
          ..Default::default()
        },
      )],
      [
        (OutPoint { txid, vout: 0 }, vec![(id, 1000)]),
        (OutPoint { txid, vout: 1 }, vec![(id, 1000)]),
        (OutPoint { txid, vout: 2 }, vec![(id, 1000)]),
        (OutPoint { txid, vout: 3 }, vec![(id, 1000)]),
      ],
    );
  }

  #[test]
  fn split_in_etching_with_amount_with_preceding_edict() {
    let context = Context::builder().arg("--index-runes").build();

    let (txid, id) = context.etch(
      Runestone {
        edicts: vec![
          Edict {
            id: RuneId::default(),
            amount: u128::MAX - 3000,
            output: 0,
          },
          Edict {
            id: RuneId::default(),
            amount: 1000,
            output: 5,
          },
        ],
        etching: Some(Etching {
          rune: Some(Rune(RUNE)),
          ..Default::default()
        }),
        ..Default::default()
      },
      4,
    );

    context.assert_runes(
      [(
        id,
        RuneEntry {
          etching: txid,
          rune: Rune(RUNE),
          premine: u128::MAX,
          supply: u128::MAX,
          timestamp: id.block,
          ..Default::default()
        },
      )],
      [
        (OutPoint { txid, vout: 0 }, vec![(id, u128::MAX - 2000)]),
        (OutPoint { txid, vout: 1 }, vec![(id, 1000)]),
        (OutPoint { txid, vout: 2 }, vec![(id, 1000)]),
      ],
    );
  }

  #[test]
  fn split_in_etching_with_amount_with_following_edict() {
    let context = Context::builder().arg("--index-runes").build();

    let (txid, id) = context.etch(
      Runestone {
        edicts: vec![
          Edict {
            id: RuneId::default(),
            amount: 1000,
            output: 5,
          },
          Edict {
            id: RuneId::default(),
            amount: u128::MAX,
            output: 0,
          },
        ],
        etching: Some(Etching {
          rune: Some(Rune(RUNE)),
          ..Default::default()
        }),
        ..Default::default()
      },
      4,
    );

    context.assert_runes(
      [(
        id,
        RuneEntry {
          etching: txid,
          rune: Rune(RUNE),
          premine: u128::MAX,
          supply: u128::MAX,
          timestamp: id.block,
          ..Default::default()
        },
      )],
      [
        (
          OutPoint { txid, vout: 0 },
          vec![(id, u128::MAX - 4000 + 1000)],
        ),
        (OutPoint { txid, vout: 1 }, vec![(id, 1000)]),
        (OutPoint { txid, vout: 2 }, vec![(id, 1000)]),
        (OutPoint { txid, vout: 3 }, vec![(id, 1000)]),
      ],
    );
  }

  #[test]
  fn split() {
    let context = Context::builder().arg("--index-runes").build();

    let (txid0, id) = context.etch(
      Runestone {
        edicts: vec![Edict {
          id: RuneId::default(),
          amount: u128::MAX,
          output: 0,
        }],
        etching: Some(Etching {
          rune: Some(Rune(RUNE)),
          ..Default::default()
        }),
        ..Default::default()
      },
      1,
    );

    context.assert_runes(
      [(
        id,
        RuneEntry {
          etching: txid0,
          rune: Rune(RUNE),
          premine: u128::MAX,
          supply: u128::MAX,
          timestamp: id.block,
          ..Default::default()
        },
      )],
      [(
        OutPoint {
          txid: txid0,
          vout: 0,
        },
        vec![(id, u128::MAX)],
      )],
    );

    let txid1 = context.rpc_server.broadcast_tx(TransactionTemplate {
      inputs: &[(id.block.try_into().unwrap(), 1, 0, Witness::new())],
      outputs: 2,
      op_return: Some(
        Runestone {
          edicts: vec![Edict {
            id,
            amount: 0,
            output: 3,
          }],
          ..Default::default()
        }
        .encipher(),
      ),
      ..Default::default()
    });

    context.mine_blocks(1);

    context.assert_runes(
      [(
        id,
        RuneEntry {
          etching: txid0,
          rune: Rune(RUNE),
          premine: u128::MAX,
          supply: u128::MAX,
          timestamp: id.block,
          ..Default::default()
        },
      )],
      [
        (
          OutPoint {
            txid: txid1,
            vout: 0,
          },
          vec![(id, u128::MAX / 2 + 1)],
        ),
        (
          OutPoint {
            txid: txid1,
            vout: 1,
          },
          vec![(id, u128::MAX / 2)],
        ),
      ],
    );
  }

  #[test]
  fn split_with_preceding_edict() {
    let context = Context::builder().arg("--index-runes").build();

    let (txid0, id) = context.etch(
      Runestone {
        edicts: vec![Edict {
          id: RuneId::default(),
          amount: u128::MAX,
          output: 0,
        }],
        etching: Some(Etching {
          rune: Some(Rune(RUNE)),
          ..Default::default()
        }),
        ..Default::default()
      },
      1,
    );

    context.assert_runes(
      [(
        id,
        RuneEntry {
          etching: txid0,
          rune: Rune(RUNE),
          premine: u128::MAX,
          supply: u128::MAX,
          timestamp: id.block,
          ..Default::default()
        },
      )],
      [(
        OutPoint {
          txid: txid0,
          vout: 0,
        },
        vec![(id, u128::MAX)],
      )],
    );

    let txid1 = context.rpc_server.broadcast_tx(TransactionTemplate {
      inputs: &[(id.block.try_into().unwrap(), 1, 0, Witness::new())],
      outputs: 2,
      op_return: Some(
        Runestone {
          edicts: vec![
            Edict {
              id,
              amount: 1000,
              output: 0,
            },
            Edict {
              id,
              amount: 0,
              output: 3,
            },
          ],
          ..Default::default()
        }
        .encipher(),
      ),
      ..Default::default()
    });

    context.mine_blocks(1);

    context.assert_runes(
      [(
        id,
        RuneEntry {
          etching: txid0,
          rune: Rune(RUNE),
          premine: u128::MAX,
          supply: u128::MAX,
          timestamp: id.block,
          ..Default::default()
        },
      )],
      [
        (
          OutPoint {
            txid: txid1,
            vout: 0,
          },
          vec![(id, 1000 + (u128::MAX - 1000) / 2 + 1)],
        ),
        (
          OutPoint {
            txid: txid1,
            vout: 1,
          },
          vec![(id, (u128::MAX - 1000) / 2)],
        ),
      ],
    );
  }

  #[test]
  fn split_with_following_edict() {
    let context = Context::builder().arg("--index-runes").build();

    let (txid0, id) = context.etch(
      Runestone {
        edicts: vec![Edict {
          id: RuneId::default(),
          amount: u128::MAX,
          output: 0,
        }],
        etching: Some(Etching {
          rune: Some(Rune(RUNE)),
          ..Default::default()
        }),
        ..Default::default()
      },
      1,
    );

    context.assert_runes(
      [(
        id,
        RuneEntry {
          etching: txid0,
          rune: Rune(RUNE),
          premine: u128::MAX,
          supply: u128::MAX,
          timestamp: id.block,
          ..Default::default()
        },
      )],
      [(
        OutPoint {
          txid: txid0,
          vout: 0,
        },
        vec![(id, u128::MAX)],
      )],
    );

    let txid1 = context.rpc_server.broadcast_tx(TransactionTemplate {
      inputs: &[(id.block.try_into().unwrap(), 1, 0, Witness::new())],
      outputs: 2,
      op_return: Some(
        Runestone {
          edicts: vec![
            Edict {
              id,
              amount: 0,
              output: 3,
            },
            Edict {
              id,
              amount: 1000,
              output: 1,
            },
          ],
          ..Default::default()
        }
        .encipher(),
      ),
      ..Default::default()
    });

    context.mine_blocks(1);

    context.assert_runes(
      [(
        id,
        RuneEntry {
          etching: txid0,
          rune: Rune(RUNE),
          premine: u128::MAX,
          supply: u128::MAX,
          timestamp: id.block,
          ..Default::default()
        },
      )],
      [
        (
          OutPoint {
            txid: txid1,
            vout: 0,
          },
          vec![(id, u128::MAX / 2 + 1)],
        ),
        (
          OutPoint {
            txid: txid1,
            vout: 1,
          },
          vec![(id, u128::MAX / 2)],
        ),
      ],
    );
  }

  #[test]
  fn split_with_amount() {
    let context = Context::builder().arg("--index-runes").build();

    let (txid0, id) = context.etch(
      Runestone {
        edicts: vec![Edict {
          id: RuneId::default(),
          amount: u128::MAX,
          output: 0,
        }],
        etching: Some(Etching {
          rune: Some(Rune(RUNE)),
          ..Default::default()
        }),
        ..Default::default()
      },
      1,
    );

    context.assert_runes(
      [(
        id,
        RuneEntry {
          etching: txid0,
          rune: Rune(RUNE),
          premine: u128::MAX,
          supply: u128::MAX,
          timestamp: id.block,
          ..Default::default()
        },
      )],
      [(
        OutPoint {
          txid: txid0,
          vout: 0,
        },
        vec![(id, u128::MAX)],
      )],
    );

    let txid1 = context.rpc_server.broadcast_tx(TransactionTemplate {
      inputs: &[(id.block.try_into().unwrap(), 1, 0, Witness::new())],
      outputs: 2,
      op_return: Some(
        Runestone {
          edicts: vec![Edict {
            id,
            amount: 1000,
            output: 3,
          }],
          ..Default::default()
        }
        .encipher(),
      ),
      ..Default::default()
    });

    context.mine_blocks(1);

    context.assert_runes(
      [(
        id,
        RuneEntry {
          etching: txid0,
          rune: Rune(RUNE),
          premine: u128::MAX,
          supply: u128::MAX,
          timestamp: id.block,
          ..Default::default()
        },
      )],
      [
        (
          OutPoint {
            txid: txid1,
            vout: 0,
          },
          vec![(id, u128::MAX - 1000)],
        ),
        (
          OutPoint {
            txid: txid1,
            vout: 1,
          },
          vec![(id, 1000)],
        ),
      ],
    );
  }

  #[test]
  fn split_with_amount_with_preceding_edict() {
    let context = Context::builder().arg("--index-runes").build();

    let (txid0, id) = context.etch(
      Runestone {
        edicts: vec![Edict {
          id: RuneId::default(),
          amount: u128::MAX,
          output: 0,
        }],
        etching: Some(Etching {
          rune: Some(Rune(RUNE)),
          ..Default::default()
        }),
        ..Default::default()
      },
      1,
    );

    context.assert_runes(
      [(
        id,
        RuneEntry {
          etching: txid0,
          rune: Rune(RUNE),
          premine: u128::MAX,
          supply: u128::MAX,
          timestamp: id.block,
          ..Default::default()
        },
      )],
      [(
        OutPoint {
          txid: txid0,
          vout: 0,
        },
        vec![(id, u128::MAX)],
      )],
    );

    let txid1 = context.rpc_server.broadcast_tx(TransactionTemplate {
      inputs: &[(id.block.try_into().unwrap(), 1, 0, Witness::new())],
      outputs: 4,
      op_return: Some(
        Runestone {
          edicts: vec![
            Edict {
              id,
              amount: u128::MAX - 2000,
              output: 0,
            },
            Edict {
              id,
              amount: 1000,
              output: 5,
            },
          ],
          ..Default::default()
        }
        .encipher(),
      ),
      ..Default::default()
    });

    context.mine_blocks(1);

    context.assert_runes(
      [(
        id,
        RuneEntry {
          etching: txid0,
          rune: Rune(RUNE),
          premine: u128::MAX,
          supply: u128::MAX,
          timestamp: id.block,
          ..Default::default()
        },
      )],
      [
        (
          OutPoint {
            txid: txid1,
            vout: 0,
          },
          vec![(id, u128::MAX - 2000 + 1000)],
        ),
        (
          OutPoint {
            txid: txid1,
            vout: 1,
          },
          vec![(id, 1000)],
        ),
      ],
    );
  }

  #[test]
  fn split_with_amount_with_following_edict() {
    let context = Context::builder().arg("--index-runes").build();

    let (txid0, id) = context.etch(
      Runestone {
        edicts: vec![Edict {
          id: RuneId::default(),
          amount: u128::MAX,
          output: 0,
        }],
        etching: Some(Etching {
          rune: Some(Rune(RUNE)),
          ..Default::default()
        }),
        ..Default::default()
      },
      1,
    );

    context.assert_runes(
      [(
        id,
        RuneEntry {
          etching: txid0,
          rune: Rune(RUNE),
          premine: u128::MAX,
          supply: u128::MAX,
          timestamp: id.block,
          ..Default::default()
        },
      )],
      [(
        OutPoint {
          txid: txid0,
          vout: 0,
        },
        vec![(id, u128::MAX)],
      )],
    );

    let txid1 = context.rpc_server.broadcast_tx(TransactionTemplate {
      inputs: &[(id.block.try_into().unwrap(), 1, 0, Witness::new())],
      outputs: 4,
      op_return: Some(
        Runestone {
          edicts: vec![
            Edict {
              id,
              amount: 1000,
              output: 5,
            },
            Edict {
              id,
              amount: u128::MAX,
              output: 0,
            },
          ],
          ..Default::default()
        }
        .encipher(),
      ),
      ..Default::default()
    });

    context.mine_blocks(1);

    context.assert_runes(
      [(
        id,
        RuneEntry {
          etching: txid0,
          rune: Rune(RUNE),
          premine: u128::MAX,
          supply: u128::MAX,
          timestamp: id.block,
          ..Default::default()
        },
      )],
      [
        (
          OutPoint {
            txid: txid1,
            vout: 0,
          },
          vec![(id, u128::MAX - 4000 + 1000)],
        ),
        (
          OutPoint {
            txid: txid1,
            vout: 1,
          },
          vec![(id, 1000)],
        ),
        (
          OutPoint {
            txid: txid1,
            vout: 2,
          },
          vec![(id, 1000)],
        ),
        (
          OutPoint {
            txid: txid1,
            vout: 3,
          },
          vec![(id, 1000)],
        ),
      ],
    );
  }

  #[test]
  fn etching_may_specify_symbol() {
    let context = Context::builder().arg("--index-runes").build();

    let (txid, id) = context.etch(
      Runestone {
        edicts: vec![Edict {
          id: RuneId::default(),
          amount: u128::MAX,
          output: 0,
        }],
        etching: Some(Etching {
          rune: Some(Rune(RUNE)),
          symbol: Some('$'),
          ..Default::default()
        }),
        ..Default::default()
      },
      1,
    );

    context.assert_runes(
      [(
        id,
        RuneEntry {
          etching: txid,
          rune: Rune(RUNE),
          premine: u128::MAX,
          supply: u128::MAX,
          symbol: Some('$'),
          timestamp: id.block,
          ..Default::default()
        },
      )],
      [(OutPoint { txid, vout: 0 }, vec![(id, u128::MAX)])],
    );
  }

  #[test]
  fn allocate_all_remaining_runes_in_etching() {
    let context = Context::builder().arg("--index-runes").build();

    let (txid, id) = context.etch(
      Runestone {
        edicts: vec![Edict {
          id: RuneId::default(),
          amount: 0,
          output: 0,
        }],
        etching: Some(Etching {
          rune: Some(Rune(RUNE)),
          ..Default::default()
        }),
        ..Default::default()
      },
      1,
    );

    context.assert_runes(
      [(
        id,
        RuneEntry {
          etching: txid,
          rune: Rune(RUNE),
          premine: u128::MAX,
          supply: u128::MAX,
          timestamp: id.block,
          ..Default::default()
        },
      )],
      [(OutPoint { txid, vout: 0 }, vec![(id, u128::MAX)])],
    );
  }

  #[test]
  fn allocate_all_remaining_runes_in_inputs() {
    let context = Context::builder().arg("--index-runes").build();

    let (txid0, id) = context.etch(
      Runestone {
        edicts: vec![Edict {
          id: RuneId::default(),
          amount: u128::MAX,
          output: 0,
        }],
        etching: Some(Etching {
          rune: Some(Rune(RUNE)),
          ..Default::default()
        }),
        ..Default::default()
      },
      1,
    );

    context.assert_runes(
      [(
        id,
        RuneEntry {
          etching: txid0,
          rune: Rune(RUNE),
          premine: u128::MAX,
          supply: u128::MAX,
          timestamp: id.block,
          ..Default::default()
        },
      )],
      [(
        OutPoint {
          txid: txid0,
          vout: 0,
        },
        vec![(id, u128::MAX)],
      )],
    );

    let txid1 = context.rpc_server.broadcast_tx(TransactionTemplate {
      inputs: &[(id.block.try_into().unwrap(), 1, 0, Witness::new())],
      outputs: 2,
      op_return: Some(
        Runestone {
          edicts: vec![Edict {
            id,
            amount: 0,
            output: 1,
          }],
          ..Default::default()
        }
        .encipher(),
      ),
      ..Default::default()
    });

    context.mine_blocks(1);

    context.assert_runes(
      [(
        id,
        RuneEntry {
          etching: txid0,
          rune: Rune(RUNE),
          premine: u128::MAX,
          supply: u128::MAX,
          timestamp: id.block,
          ..Default::default()
        },
      )],
      [(
        OutPoint {
          txid: txid1,
          vout: 1,
        },
        vec![(id, u128::MAX)],
      )],
    );
  }

  #[test]
  fn max_limit() {
    MAX_LIMIT
      .checked_mul(u128::from(u16::MAX) * u128::from(RUNE_COMMIT_INTERVAL) * 365 * 1_000_000_000)
      .unwrap();
  }

  #[test]
  fn rune_can_be_minted_without_edict() {
    let context = Context::builder().arg("--index-runes").build();

    let (txid0, id) = context.etch(
      Runestone {
        etching: Some(Etching {
          rune: Some(Rune(RUNE)),
          mint: Some(Mint {
            limit: Some(1000),
            ..Default::default()
          }),
          ..Default::default()
        }),
        ..Default::default()
      },
      1,
    );

    context.assert_runes(
      [(
        id,
        RuneEntry {
          etching: txid0,
          rune: Rune(RUNE),
          timestamp: id.block,
          mints: 0,
          mint: Some(MintEntry {
            limit: Some(1000),
            ..Default::default()
          }),
          ..Default::default()
        },
      )],
      [],
    );

    let txid1 = context.rpc_server.broadcast_tx(TransactionTemplate {
      inputs: &[(2, 0, 0, Witness::new())],
      op_return: Some(
        Runestone {
          claim: Some(id),
          ..Default::default()
        }
        .encipher(),
      ),
      ..Default::default()
    });

    context.mine_blocks(1);

    context.assert_runes(
      [(
        id,
        RuneEntry {
          etching: txid0,
          mint: Some(MintEntry {
            limit: Some(1000),
            ..Default::default()
          }),
          mints: 1,
          rune: Rune(RUNE),
          premine: 0,
          supply: 1000,
          timestamp: id.block,
          ..Default::default()
        },
      )],
      [(
        OutPoint {
          txid: txid1,
          vout: 0,
        },
        vec![(id, 1000)],
      )],
    );
  }

  #[test]
  fn etching_with_limit_can_be_minted() {
    let context = Context::builder().arg("--index-runes").build();

    let (txid0, id) = context.etch(
      Runestone {
        etching: Some(Etching {
          rune: Some(Rune(RUNE)),
          mint: Some(Mint {
            limit: Some(1000),
            ..Default::default()
          }),
          ..Default::default()
        }),
        ..Default::default()
      },
      1,
    );

    context.assert_runes(
      [(
        id,
        RuneEntry {
          etching: txid0,
          rune: Rune(RUNE),
          timestamp: id.block,
          premine: 0,
          supply: 0,
          mints: 0,
          mint: Some(MintEntry {
            limit: Some(1000),
            ..Default::default()
          }),
          ..Default::default()
        },
      )],
      [],
    );

    let txid1 = context.rpc_server.broadcast_tx(TransactionTemplate {
      inputs: &[(3, 0, 0, Witness::new())],
      op_return: Some(
        Runestone {
          edicts: vec![Edict {
            id,
            amount: 1000,
            output: 0,
          }],
          claim: Some(id),
          ..Default::default()
        }
        .encipher(),
      ),
      ..Default::default()
    });

    context.mine_blocks(1);

    context.assert_runes(
      [(
        id,
        RuneEntry {
          etching: txid0,
          mint: Some(MintEntry {
            limit: Some(1000),
            ..Default::default()
          }),
          mints: 1,
          rune: Rune(RUNE),
          premine: 0,
          supply: 1000,
          timestamp: id.block,
          ..Default::default()
        },
      )],
      [(
        OutPoint {
          txid: txid1,
          vout: 0,
        },
        vec![(id, 1000)],
      )],
    );

    // claim the rune
    let txid2 = context.rpc_server.broadcast_tx(TransactionTemplate {
      inputs: &[(4, 0, 0, Witness::new())],
      op_return: Some(
        Runestone {
          edicts: vec![Edict {
            id,
            amount: 1000,
            output: 0,
          }],
          claim: Some(id),
          ..Default::default()
        }
        .encipher(),
      ),
      ..Default::default()
    });

    context.mine_blocks(1);

    context.assert_runes(
      [(
        id,
        RuneEntry {
          etching: txid0,
          mint: Some(MintEntry {
            limit: Some(1000),
            ..Default::default()
          }),
          mints: 2,
          rune: Rune(RUNE),
          premine: 0,
          supply: 2000,
          timestamp: id.block,
          ..Default::default()
        },
      )],
      [
        (
          OutPoint {
            txid: txid2,
            vout: 0,
          },
          vec![(id, 1000)],
        ),
        (
          OutPoint {
            txid: txid1,
            vout: 0,
          },
          vec![(id, 1000)],
        ),
      ],
    );

    // claim the rune in a burn runestone
    context.rpc_server.broadcast_tx(TransactionTemplate {
      inputs: &[(5, 0, 0, Witness::new())],
      op_return: Some(
        Runestone {
          burn: true,
          claim: Some(id),
          edicts: vec![Edict {
            id,
            amount: 1000,
            output: 0,
          }],
          ..Default::default()
        }
        .encipher(),
      ),
      ..Default::default()
    });

    context.mine_blocks(1);

    context.assert_runes(
      [(
        id,
        RuneEntry {
          burned: 1000,
          etching: txid0,
          mint: Some(MintEntry {
            limit: Some(1000),
            ..Default::default()
          }),
          mints: 3,
          rune: Rune(RUNE),
          premine: 0,
          supply: 3000,
          timestamp: id.block,
          ..Default::default()
        },
      )],
      [
        (
          OutPoint {
            txid: txid2,
            vout: 0,
          },
          vec![(id, 1000)],
        ),
        (
          OutPoint {
            txid: txid1,
            vout: 0,
          },
          vec![(id, 1000)],
        ),
      ],
    );
  }

  #[test]
  fn open_etchings_can_be_limited_to_term() {
    let context = Context::builder().arg("--index-runes").build();

    let (txid0, id) = context.etch(
      Runestone {
        etching: Some(Etching {
          rune: Some(Rune(RUNE)),
          mint: Some(Mint {
            limit: Some(1000),
            term: Some(2),
            ..Default::default()
          }),
          ..Default::default()
        }),
        ..Default::default()
      },
      1,
    );

    context.assert_runes(
      [(
        id,
        RuneEntry {
          etching: txid0,
          rune: Rune(RUNE),
          mint: Some(MintEntry {
            limit: Some(1000),
            end: Some(id.block + 2),
            ..Default::default()
          }),
          timestamp: id.block,
          ..Default::default()
        },
      )],
      [],
    );

    let txid1 = context.rpc_server.broadcast_tx(TransactionTemplate {
      inputs: &[(2, 0, 0, Witness::new())],
      op_return: Some(
        Runestone {
          edicts: vec![Edict {
            id,
            amount: 1000,
            output: 0,
          }],
          claim: Some(id),
          ..Default::default()
        }
        .encipher(),
      ),
      ..Default::default()
    });

    context.mine_blocks(1);

    context.assert_runes(
      [(
        id,
        RuneEntry {
          etching: txid0,
          rune: Rune(RUNE),
          mint: Some(MintEntry {
            limit: Some(1000),
            end: Some(id.block + 2),
            ..Default::default()
          }),
          premine: 0,
          supply: 1000,
          timestamp: id.block,
          mints: 1,
          ..Default::default()
        },
      )],
      [(
        OutPoint {
          txid: txid1,
          vout: 0,
        },
        vec![(id, 1000)],
      )],
    );

    context.rpc_server.broadcast_tx(TransactionTemplate {
      inputs: &[(3, 0, 0, Witness::new())],
      op_return: Some(
        Runestone {
          edicts: vec![Edict {
            id,
            amount: 1000,
            output: 0,
          }],
          claim: Some(id),
          ..Default::default()
        }
        .encipher(),
      ),
      ..Default::default()
    });

    context.mine_blocks(1);

    context.assert_runes(
      [(
        id,
        RuneEntry {
          etching: txid0,
          rune: Rune(RUNE),
          premine: 0,
          supply: 1000,
          timestamp: id.block,
          mint: Some(MintEntry {
            limit: Some(1000),
            end: Some(id.block + 2),
            ..Default::default()
          }),
          mints: 1,
          ..Default::default()
        },
      )],
      [(
        OutPoint {
          txid: txid1,
          vout: 0,
        },
        vec![(id, 1000)],
      )],
    );
  }

  #[test]
  fn open_etchings_with_term_zero_can_be_premined() {
    let context = Context::builder().arg("--index-runes").build();

    let (txid, id) = context.etch(
      Runestone {
        edicts: vec![Edict {
          id: RuneId::default(),
          amount: 1111,
          output: 0,
        }],
        etching: Some(Etching {
          rune: Some(Rune(RUNE)),
          mint: Some(Mint {
            limit: Some(1000),
            term: Some(0),
            ..Default::default()
          }),
          ..Default::default()
        }),
        ..Default::default()
      },
      1,
    );

    context.assert_runes(
      [(
        id,
        RuneEntry {
          etching: txid,
          rune: Rune(RUNE),
          mint: Some(MintEntry {
            limit: Some(1000),
            end: Some(id.block),
            ..Default::default()
          }),
          timestamp: id.block,
          premine: 1111,
          supply: 1111,
          ..Default::default()
        },
      )],
      [(OutPoint { txid, vout: 0 }, vec![(id, 1111)])],
    );

    context.rpc_server.broadcast_tx(TransactionTemplate {
      inputs: &[(2, 0, 0, Witness::new())],
      outputs: 2,
      op_return: Some(
        Runestone {
          claim: Some(id),
          ..Default::default()
        }
        .encipher(),
      ),
      ..Default::default()
    });

    context.mine_blocks(1);

    context.assert_runes(
      [(
        id,
        RuneEntry {
          etching: txid,
          rune: Rune(RUNE),
          timestamp: id.block,
          mint: Some(MintEntry {
            limit: Some(1000),
            end: Some(id.block),
            ..Default::default()
          }),
          premine: 1111,
          supply: 1111,
          ..Default::default()
        },
      )],
      [(OutPoint { txid, vout: 0 }, vec![(id, 1111)])],
    );
  }

  #[test]
  fn open_etchings_with_end_before_deadline() {
    let context = Context::builder().arg("--index-runes").build();

    context.mine_blocks(1);

    let (txid0, id) = context.etch(
      Runestone {
        etching: Some(Etching {
          rune: Some(Rune(RUNE)),
          mint: Some(Mint {
            limit: Some(1000),
            deadline: Some(12),
            term: Some(2),
          }),
          ..Default::default()
        }),
        ..Default::default()
      },
      1,
    );

    context.assert_runes(
      [(
        id,
        RuneEntry {
          etching: txid0,
          rune: Rune(RUNE),
          timestamp: 9,
          mint: Some(MintEntry {
            deadline: Some(12),
            end: Some(11),
            limit: Some(1000),
          }),
          ..Default::default()
        },
      )],
      [],
    );

    let txid1 = context.rpc_server.broadcast_tx(TransactionTemplate {
      inputs: &[(id.block.try_into().unwrap(), 0, 0, Witness::new())],
      op_return: Some(
        Runestone {
          claim: Some(id),
          ..Default::default()
        }
        .encipher(),
      ),
      ..Default::default()
    });

    context.mine_blocks(1);

    context.assert_runes(
      [(
        id,
        RuneEntry {
          rune: Rune(RUNE),
          premine: 0,
          supply: 1000,
          timestamp: 9,
          mints: 1,
          etching: txid0,
          mint: Some(MintEntry {
            deadline: Some(12),
            end: Some(11),
            limit: Some(1000),
          }),
          ..Default::default()
        },
      )],
      [(
        OutPoint {
          txid: txid1,
          vout: 0,
        },
        vec![(id, 1000)],
      )],
    );

    context.rpc_server.broadcast_tx(TransactionTemplate {
      inputs: &[(3, 0, 0, Witness::new())],
      op_return: Some(
        Runestone {
          claim: Some(id),
          ..Default::default()
        }
        .encipher(),
      ),
      ..Default::default()
    });

    context.mine_blocks(1);

    context.assert_runes(
      [(
        id,
        RuneEntry {
          etching: txid0,
          rune: Rune(RUNE),
          premine: 0,
          supply: 1000,
          timestamp: 9,
          mint: Some(MintEntry {
            limit: Some(1000),
            deadline: Some(12),
            end: Some(11),
          }),
          mints: 1,
          ..Default::default()
        },
      )],
      [(
        OutPoint {
          txid: txid1,
          vout: 0,
        },
        vec![(id, 1000)],
      )],
    );
  }

  #[test]
  fn open_etchings_with_deadline_before_end() {
    let context = Context::builder().arg("--index-runes").build();

    context.mine_blocks(1);

    let (txid0, id) = context.etch(
      Runestone {
        etching: Some(Etching {
          rune: Some(Rune(RUNE)),
          mint: Some(Mint {
            limit: Some(1000),
            deadline: Some(11),
            term: Some(3),
          }),
          ..Default::default()
        }),
        ..Default::default()
      },
      1,
    );

    context.assert_runes(
      [(
        id,
        RuneEntry {
          etching: txid0,
          rune: Rune(RUNE),
          timestamp: id.block,
          mint: Some(MintEntry {
            deadline: Some(11),
            end: Some(12),
            limit: Some(1000),
          }),
          ..Default::default()
        },
      )],
      [],
    );

    let txid1 = context.rpc_server.broadcast_tx(TransactionTemplate {
      inputs: &[(3, 0, 0, Witness::new())],
      op_return: Some(
        Runestone {
          claim: Some(id),
          ..Default::default()
        }
        .encipher(),
      ),
      ..Default::default()
    });

    context.mine_blocks(1);

    context.assert_runes(
      [(
        id,
        RuneEntry {
          rune: Rune(RUNE),
          premine: 0,
          supply: 1000,
          timestamp: id.block,
          mints: 1,
          etching: txid0,
          mint: Some(MintEntry {
            deadline: Some(11),
            end: Some(12),
            limit: Some(1000),
          }),
          ..Default::default()
        },
      )],
      [(
        OutPoint {
          txid: txid1,
          vout: 0,
        },
        vec![(id, 1000)],
      )],
    );

    context.rpc_server.broadcast_tx(TransactionTemplate {
      inputs: &[(4, 0, 0, Witness::new())],
      op_return: Some(
        Runestone {
          claim: Some(id),
          ..Default::default()
        }
        .encipher(),
      ),
      ..Default::default()
    });

    context.mine_blocks(1);

    context.assert_runes(
      [(
        id,
        RuneEntry {
          etching: txid0,
          rune: Rune(RUNE),
          premine: 0,
          supply: 1000,
          timestamp: id.block,
          mint: Some(MintEntry {
            limit: Some(1000),
            deadline: Some(11),
            end: Some(12),
          }),
          mints: 1,
          ..Default::default()
        },
      )],
      [(
        OutPoint {
          txid: txid1,
          vout: 0,
        },
        vec![(id, 1000)],
      )],
    );
  }

  #[test]
  fn open_etchings_can_be_limited_to_deadline() {
    let context = Context::builder().arg("--index-runes").build();

    let (txid0, id) = context.etch(
      Runestone {
        etching: Some(Etching {
          rune: Some(Rune(RUNE)),
          mint: Some(Mint {
            limit: Some(1000),
            deadline: Some(RUNE_COMMIT_INTERVAL + 4),
            ..Default::default()
          }),
          ..Default::default()
        }),
        ..Default::default()
      },
      1,
    );

    context.assert_runes(
      [(
        id,
        RuneEntry {
          etching: txid0,
          rune: Rune(RUNE),
          timestamp: id.block,
          mint: Some(MintEntry {
            deadline: Some(id.block + 2),
            limit: Some(1000),
            ..Default::default()
          }),
          ..Default::default()
        },
      )],
      [],
    );

    let txid1 = context.rpc_server.broadcast_tx(TransactionTemplate {
      inputs: &[(2, 0, 0, Witness::new())],
      op_return: Some(
        Runestone {
          edicts: vec![Edict {
            id,
            amount: 1000,
            output: 0,
          }],
          claim: Some(id),
          ..Default::default()
        }
        .encipher(),
      ),
      ..Default::default()
    });

    context.mine_blocks(1);

    context.assert_runes(
      [(
        id,
        RuneEntry {
          rune: Rune(RUNE),
          supply: 1000,
          timestamp: id.block,
          mints: 1,
          etching: txid0,
          mint: Some(MintEntry {
            deadline: Some(id.block + 2),
            limit: Some(1000),
            ..Default::default()
          }),
          ..Default::default()
        },
      )],
      [(
        OutPoint {
          txid: txid1,
          vout: 0,
        },
        vec![(id, 1000)],
      )],
    );

    context.rpc_server.broadcast_tx(TransactionTemplate {
      inputs: &[(3, 0, 0, Witness::new())],
      op_return: Some(
        Runestone {
          edicts: vec![Edict {
            id,
            amount: 1000,
            output: 0,
          }],
          claim: Some(id),
          ..Default::default()
        }
        .encipher(),
      ),
      ..Default::default()
    });

    context.mine_blocks(1);

    context.assert_runes(
      [(
        id,
        RuneEntry {
          etching: txid0,
          rune: Rune(RUNE),
          supply: 1000,
          timestamp: id.block,
          mint: Some(MintEntry {
            limit: Some(1000),
            deadline: Some(id.block + 2),
            ..Default::default()
          }),
          mints: 1,
          ..Default::default()
        },
      )],
      [(
        OutPoint {
          txid: txid1,
          vout: 0,
        },
        vec![(id, 1000)],
      )],
    );
  }

  #[test]
  fn open_etching_claims_can_use_split() {
    let context = Context::builder().arg("--index-runes").build();

    let (txid0, id) = context.etch(
      Runestone {
        etching: Some(Etching {
          rune: Some(Rune(RUNE)),
          mint: Some(Mint {
            limit: Some(1000),
            ..Default::default()
          }),
          ..Default::default()
        }),
        ..Default::default()
      },
      1,
    );

    context.assert_runes(
      [(
        id,
        RuneEntry {
          etching: txid0,
          rune: Rune(RUNE),
          mint: Some(MintEntry {
            limit: Some(1000),
            ..Default::default()
          }),
          timestamp: id.block,
          ..Default::default()
        },
      )],
      [],
    );

    let txid1 = context.rpc_server.broadcast_tx(TransactionTemplate {
      inputs: &[(3, 0, 0, Witness::new())],
      outputs: 2,
      op_return: Some(
        Runestone {
          edicts: vec![Edict {
            id,
            amount: 0,
            output: 3,
          }],
          claim: Some(id),
          ..Default::default()
        }
        .encipher(),
      ),
      ..Default::default()
    });

    context.mine_blocks(1);

    context.assert_runes(
      [(
        id,
        RuneEntry {
          etching: txid0,
          rune: Rune(RUNE),
          supply: 1000,
          timestamp: id.block,
          mint: Some(MintEntry {
            limit: Some(1000),
            ..Default::default()
          }),
          mints: 1,
          ..Default::default()
        },
      )],
      [
        (
          OutPoint {
            txid: txid1,
            vout: 0,
          },
          vec![(id, 500)],
        ),
        (
          OutPoint {
            txid: txid1,
            vout: 1,
          },
          vec![(id, 500)],
        ),
      ],
    );
  }

  #[test]
  fn runes_can_be_etched_and_premined_in_the_same_transaction() {
    let context = Context::builder().arg("--index-runes").build();

    let (txid, id) = context.etch(
      Runestone {
        etching: Some(Etching {
          rune: Some(Rune(RUNE)),
          mint: Some(Mint {
            limit: Some(1000),
            ..Default::default()
          }),
          ..Default::default()
        }),
        edicts: vec![Edict {
          id: RuneId::default(),
          amount: 2000,
          output: 0,
        }],
        ..Default::default()
      },
      1,
    );

    context.assert_runes(
      [(
        id,
        RuneEntry {
          etching: txid,
          rune: Rune(RUNE),
          mint: Some(MintEntry {
            limit: Some(1000),
            ..Default::default()
          }),
          timestamp: id.block,
          premine: 2000,
          supply: 2000,
          ..Default::default()
        },
      )],
      [(OutPoint { txid, vout: 0 }, vec![(id, 2000)])],
    );
  }

  #[test]
  fn limit_over_max_is_clamped() {
    let context = Context::builder().arg("--index-runes").build();

    let (txid0, id) = context.etch(
      Runestone {
        etching: Some(Etching {
          rune: Some(Rune(RUNE)),
          mint: Some(Mint {
            limit: Some(MAX_LIMIT + 1),
            ..Default::default()
          }),
          ..Default::default()
        }),
        ..Default::default()
      },
      1,
    );

    context.assert_runes(
      [(
        id,
        RuneEntry {
          etching: txid0,
          rune: Rune(RUNE),
          timestamp: id.block,
          mint: Some(MintEntry {
            limit: Some(MAX_LIMIT),
            deadline: None,
            end: None,
          }),
          ..Default::default()
        },
      )],
      [],
    );

    let txid1 = context.rpc_server.broadcast_tx(TransactionTemplate {
      inputs: &[(2, 0, 0, Witness::new())],
      op_return: Some(
        Runestone {
          edicts: vec![Edict {
            id,
            amount: MAX_LIMIT + 1,
            output: 0,
          }],
          claim: Some(id),
          ..Default::default()
        }
        .encipher(),
      ),
      ..Default::default()
    });

    context.mine_blocks(1);

    context.assert_runes(
      [(
        id,
        RuneEntry {
          etching: txid0,
          rune: Rune(RUNE),
          timestamp: id.block,
          mints: 1,
          supply: MAX_LIMIT,
          mint: Some(MintEntry {
            limit: Some(MAX_LIMIT),
            deadline: None,
            end: None,
          }),
          ..Default::default()
        },
      )],
      [(
        OutPoint {
          txid: txid1,
          vout: 0,
        },
        vec![(id, MAX_LIMIT)],
      )],
    );
  }

  #[test]
  fn omitted_limit_defaults_to_max_limit() {
    let context = Context::builder().arg("--index-runes").build();

    let (txid, id) = context.etch(
      Runestone {
        etching: Some(Etching {
          rune: Some(Rune(RUNE)),
          mint: Some(Mint {
            term: Some(1),
            ..Default::default()
          }),
          ..Default::default()
        }),
        ..Default::default()
      },
      1,
    );

    context.assert_runes(
      [(
        id,
        RuneEntry {
          etching: txid,
          rune: Rune(RUNE),
          mint: Some(MintEntry {
            limit: None,
            end: Some(id.block + 1),
            ..Default::default()
          }),
          timestamp: id.block,
          ..Default::default()
        },
      )],
      [],
    );
  }

  #[test]
  fn premines_can_claim_over_the_max_limit() {
    let context = Context::builder().arg("--index-runes").build();

    let (txid0, rune_id) = context.etch(
      Runestone {
        etching: Some(Etching {
          rune: Some(Rune(RUNE)),
          mint: Some(Mint {
            limit: Some(1000),
            ..Default::default()
          }),
          ..Default::default()
        }),
        edicts: vec![Edict {
          id: RuneId::default(),
          amount: 2000,
          output: 0,
        }],
        ..Default::default()
      },
      1,
    );

    context.assert_runes(
      [(
        rune_id,
        RuneEntry {
          etching: txid0,
          rune: Rune(RUNE),
          mint: Some(MintEntry {
            limit: Some(1000),
            ..Default::default()
          }),
          timestamp: rune_id.block,
          premine: 2000,
          supply: 2000,
          mints: 0,
          ..Default::default()
        },
      )],
      [(
        OutPoint {
          txid: txid0,
          vout: 0,
        },
        vec![(rune_id, 2000)],
      )],
    );
  }

  #[test]
  fn transactions_cannot_claim_more_than_limit() {
    let context = Context::builder().arg("--index-runes").build();

    let (txid0, id) = context.etch(
      Runestone {
        etching: Some(Etching {
          rune: Some(Rune(RUNE)),
          mint: Some(Mint {
            limit: Some(1000),
            ..Default::default()
          }),
          ..Default::default()
        }),
        ..Default::default()
      },
      1,
    );

    let txid1 = context.rpc_server.broadcast_tx(TransactionTemplate {
      inputs: &[(2, 0, 0, Witness::new())],
      op_return: Some(
        Runestone {
          edicts: vec![Edict {
            id,
            amount: 2000,
            output: 0,
          }],
          claim: Some(id),
          ..Default::default()
        }
        .encipher(),
      ),
      ..Default::default()
    });

    context.mine_blocks(1);

    context.assert_runes(
      [(
        id,
        RuneEntry {
          etching: txid0,
          rune: Rune(RUNE),
          mint: Some(MintEntry {
            limit: Some(1000),
            ..Default::default()
          }),
          timestamp: id.block,
          supply: 1000,
          mints: 1,
          ..Default::default()
        },
      )],
      [(
        OutPoint {
          txid: txid1,
          vout: 0,
        },
        vec![(id, 1000)],
      )],
    );
  }

  #[test]
  fn multiple_edicts_in_one_transaction_may_claim_open_etching() {
    let context = Context::builder().arg("--index-runes").build();

    let (txid0, id) = context.etch(
      Runestone {
        etching: Some(Etching {
          rune: Some(Rune(RUNE)),
          mint: Some(Mint {
            limit: Some(1000),
            ..Default::default()
          }),
          ..Default::default()
        }),
        ..Default::default()
      },
      1,
    );

    context.assert_runes(
      [(
        id,
        RuneEntry {
          etching: txid0,
          rune: Rune(RUNE),
          mint: Some(MintEntry {
            limit: Some(1000),
            ..Default::default()
          }),
          timestamp: id.block,
          ..Default::default()
        },
      )],
      [],
    );

    let txid1 = context.rpc_server.broadcast_tx(TransactionTemplate {
      inputs: &[(2, 0, 0, Witness::new())],
      op_return: Some(
        Runestone {
          edicts: vec![
            Edict {
              id,
              amount: 500,
              output: 0,
            },
            Edict {
              id,
              amount: 500,
              output: 0,
            },
            Edict {
              id,
              amount: 500,
              output: 0,
            },
          ],
          claim: Some(id),
          ..Default::default()
        }
        .encipher(),
      ),
      ..Default::default()
    });

    context.mine_blocks(1);

    context.assert_runes(
      [(
        id,
        RuneEntry {
          etching: txid0,
          rune: Rune(RUNE),
          mint: Some(MintEntry {
            limit: Some(1000),
            ..Default::default()
          }),
          timestamp: id.block,
          supply: 1000,
          mints: 1,
          ..Default::default()
        },
      )],
      [(
        OutPoint {
          txid: txid1,
          vout: 0,
        },
        vec![(id, 1000)],
      )],
    );
  }

  #[test]
  fn commits_are_not_valid_in_non_taproot_witnesses() {
    let context = Context::builder().arg("--index-runes").build();

    let block_count = usize::try_from(context.index.block_count().unwrap()).unwrap();

    context.mine_blocks(1);

    context.rpc_server.broadcast_tx(TransactionTemplate {
      inputs: &[(block_count, 0, 0, Witness::new())],
      p2tr: false,
      ..Default::default()
    });

    context.mine_blocks(RUNE_COMMIT_INTERVAL.into());

    let mut witness = Witness::new();

    let runestone = Runestone {
      etching: Some(Etching {
        rune: Some(Rune(RUNE)),
        mint: Some(Mint {
          limit: Some(1000),
          ..Default::default()
        }),
        ..Default::default()
      }),
      ..Default::default()
    };

    let tapscript = script::Builder::new()
      .push_slice::<&PushBytes>(
        runestone
          .etching
          .unwrap()
          .rune
          .unwrap()
          .commitment()
          .as_slice()
          .try_into()
          .unwrap(),
      )
      .into_script();

    witness.push(tapscript);

    witness.push([]);

    context.rpc_server.broadcast_tx(TransactionTemplate {
      inputs: &[(block_count + 1, 1, 0, witness)],
      op_return: Some(runestone.encipher()),
      outputs: 1,
      ..Default::default()
    });

    context.mine_blocks(1);

    context.assert_runes([], []);
  }

  #[test]
  fn immature_commits_are_not_valid() {
    let context = Context::builder().arg("--index-runes").build();

    let block_count = usize::try_from(context.index.block_count().unwrap()).unwrap();

    context.mine_blocks(1);

    context.rpc_server.broadcast_tx(TransactionTemplate {
      inputs: &[(block_count, 0, 0, Witness::new())],
      p2tr: true,
      ..Default::default()
    });

    context.mine_blocks((RUNE_COMMIT_INTERVAL - 1).into());

    let mut witness = Witness::new();

    let runestone = Runestone {
      etching: Some(Etching {
        rune: Some(Rune(RUNE)),
        mint: Some(Mint {
          limit: Some(1000),
          ..Default::default()
        }),
        ..Default::default()
      }),
      ..Default::default()
    };

    let tapscript = script::Builder::new()
      .push_slice::<&PushBytes>(
        runestone
          .etching
          .unwrap()
          .rune
          .unwrap()
          .commitment()
          .as_slice()
          .try_into()
          .unwrap(),
      )
      .into_script();

    witness.push(tapscript);

    witness.push([]);

    context.rpc_server.broadcast_tx(TransactionTemplate {
      inputs: &[(block_count + 1, 1, 0, witness)],
      op_return: Some(runestone.encipher()),
      outputs: 1,
      ..Default::default()
    });

    context.mine_blocks(1);

    context.assert_runes([], []);
  }

  #[test]
  fn etchings_are_not_valid_without_commitment() {
    let context = Context::builder().arg("--index-runes").build();

    let block_count = usize::try_from(context.index.block_count().unwrap()).unwrap();

    context.mine_blocks(1);

    context.rpc_server.broadcast_tx(TransactionTemplate {
      inputs: &[(block_count, 0, 0, Witness::new())],
      p2tr: true,
      ..Default::default()
    });

    context.mine_blocks((RUNE_COMMIT_INTERVAL).into());

    let mut witness = Witness::new();

    let runestone = Runestone {
      etching: Some(Etching {
        rune: Some(Rune(RUNE)),
        mint: Some(Mint {
          limit: Some(1000),
          ..Default::default()
        }),
        ..Default::default()
      }),
      ..Default::default()
    };

    let tapscript = script::Builder::new()
      .push_slice::<&PushBytes>([].as_slice().try_into().unwrap())
      .into_script();

    witness.push(tapscript);

    witness.push([]);

    context.rpc_server.broadcast_tx(TransactionTemplate {
      inputs: &[(block_count + 1, 1, 0, witness)],
      op_return: Some(runestone.encipher()),
      outputs: 1,
      ..Default::default()
    });

    context.mine_blocks(1);

    context.assert_runes([], []);
  }
}<|MERGE_RESOLUTION|>--- conflicted
+++ resolved
@@ -656,12 +656,8 @@
         RuneEntry {
           etching: txid,
           rune: Rune(RUNE),
-<<<<<<< HEAD
           premine: 100,
           supply: 100,
-=======
-          supply: 0,
->>>>>>> 634c4266
           timestamp: id.block,
           ..Default::default()
         },
