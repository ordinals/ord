use super::*;

<<<<<<< HEAD
pub use {edict::Edict, rune::Rune, rune_id::RuneId, runestone::Runestone};
=======
pub use {rune::Rune, rune_id::RuneId, runestone::Runestone, spaced_rune::SpacedRune};
>>>>>>> bf378366

pub(crate) use {etching::Etching, pile::Pile, spaced_rune::SpacedRunes};

pub const MAX_DIVISIBILITY: u8 = 38;
pub(crate) const CLAIM_BIT: u128 = 1 << 48;
pub(crate) const MAX_LIMIT: u128 = 1 << 64;
const RESERVED: u128 = 6402364363415443603228541259936211926;

mod edict;
mod etching;
mod pile;
mod rune;
mod rune_id;
mod runestone;
mod spaced_rune;
pub mod varint;

type Result<T, E = Error> = std::result::Result<T, E>;

#[cfg(test)]
mod tests {
  use {super::*, crate::index::testing::Context};

  const RUNE: u128 = 99246114928149462;

  #[test]
  fn index_starts_with_no_runes() {
    let context = Context::builder().arg("--index-runes").build();
    context.assert_runes([], []);
  }

  #[test]
  fn default_index_does_not_index_runes() {
    let context = Context::builder().build();

    context.mine_blocks(1);

    context.rpc_server.broadcast_tx(TransactionTemplate {
      inputs: &[(1, 0, 0, Witness::new())],
      op_return: Some(
        Runestone {
          edicts: vec![Edict {
            id: 0,
            amount: u128::max_value(),
            output: 0,
          }],
          etching: Some(Etching {
            rune: Some(Rune(RUNE)),
            ..Default::default()
          }),
          ..Default::default()
        }
        .encipher(),
      ),
      ..Default::default()
    });

    context.mine_blocks(1);

    context.assert_runes([], []);
  }

  #[test]
  fn empty_runestone_does_not_create_rune() {
    let context = Context::builder().arg("--index-runes").build();

    context.mine_blocks(1);

    context.rpc_server.broadcast_tx(TransactionTemplate {
      inputs: &[(1, 0, 0, Witness::new())],
      op_return: Some(Runestone::default().encipher()),
      ..Default::default()
    });

    context.mine_blocks(1);

    context.assert_runes([], []);
  }

  #[test]
  fn etching_with_no_edicts_creates_rune() {
    let context = Context::builder().arg("--index-runes").build();

    context.mine_blocks(1);

    let txid = context.rpc_server.broadcast_tx(TransactionTemplate {
      inputs: &[(1, 0, 0, Witness::new())],
      op_return: Some(
        Runestone {
          etching: Some(Etching {
            rune: Some(Rune(RUNE)),
            ..Default::default()
          }),
          ..Default::default()
        }
        .encipher(),
      ),
      ..Default::default()
    });

    context.mine_blocks(1);

    let id = RuneId {
      height: 2,
      index: 1,
    };

    context.assert_runes(
      [(
        id,
        RuneEntry {
          etching: txid,
          rune: Rune(RUNE),
          timestamp: 2,
          ..Default::default()
        },
      )],
      [],
    );
  }

  #[test]
  fn etching_with_edict_creates_rune() {
    let context = Context::builder().arg("--index-runes").build();

    context.mine_blocks(1);

    let txid = context.rpc_server.broadcast_tx(TransactionTemplate {
      inputs: &[(1, 0, 0, Witness::new())],
      op_return: Some(
        Runestone {
          edicts: vec![Edict {
            id: 0,
            amount: u128::max_value(),
            output: 0,
          }],
          etching: Some(Etching {
            rune: Some(Rune(RUNE)),
            ..Default::default()
          }),
          ..Default::default()
        }
        .encipher(),
      ),
      ..Default::default()
    });

    context.mine_blocks(1);

    let id = RuneId {
      height: 2,
      index: 1,
    };

    context.assert_runes(
      [(
        id,
        RuneEntry {
          etching: txid,
          rune: Rune(RUNE),
          supply: u128::max_value(),
          timestamp: 2,
          ..Default::default()
        },
      )],
      [(OutPoint { txid, vout: 0 }, vec![(id, u128::max_value())])],
    );
  }

  #[test]
  fn runes_must_be_greater_than_or_equal_to_minimum_for_height() {
    let block_two_minimum: u128 = Rune::minimum_at_height(Chain::Regtest, Height(2)).0;

    {
      let context = Context::builder()
        .chain(Chain::Regtest)
        .arg("--index-runes")
        .build();

      context.mine_blocks(1);

      context.rpc_server.broadcast_tx(TransactionTemplate {
        inputs: &[(1, 0, 0, Witness::new())],
        op_return: Some(
          Runestone {
            edicts: vec![Edict {
              id: 0,
              amount: u128::max_value(),
              output: 0,
            }],
            etching: Some(Etching {
              rune: Some(Rune(block_two_minimum - 1)),
              ..Default::default()
            }),
            ..Default::default()
          }
          .encipher(),
        ),
        ..Default::default()
      });

      context.mine_blocks(1);

      context.assert_runes([], []);
    }

    {
      let context = Context::builder().arg("--index-runes").build();

      context.mine_blocks(1);

      let txid = context.rpc_server.broadcast_tx(TransactionTemplate {
        inputs: &[(1, 0, 0, Witness::new())],
        op_return: Some(
          Runestone {
            edicts: vec![Edict {
              id: 0,
              amount: u128::max_value(),
              output: 0,
            }],
            etching: Some(Etching {
              rune: Some(Rune(block_two_minimum)),
              ..Default::default()
            }),
            ..Default::default()
          }
          .encipher(),
        ),
        ..Default::default()
      });

      context.mine_blocks(1);

      let id = RuneId {
        height: 2,
        index: 1,
      };

      context.assert_runes(
        [(
          id,
          RuneEntry {
            etching: txid,
            rune: Rune(block_two_minimum),
            supply: u128::max_value(),
            timestamp: 2,
            ..Default::default()
          },
        )],
        [(OutPoint { txid, vout: 0 }, vec![(id, u128::max_value())])],
      );
    }
  }

  #[test]
  fn etching_cannot_specify_reserved_rune() {
    {
      let context = Context::builder().arg("--index-runes").build();

      context.mine_blocks(1);

      context.rpc_server.broadcast_tx(TransactionTemplate {
        inputs: &[(1, 0, 0, Witness::new())],
        op_return: Some(
          Runestone {
            edicts: vec![Edict {
              id: 0,
              amount: u128::max_value(),
              output: 0,
            }],
            etching: Some(Etching {
              rune: Some(Rune(RESERVED)),
              ..Default::default()
            }),
            ..Default::default()
          }
          .encipher(),
        ),
        ..Default::default()
      });

      context.mine_blocks(1);

      context.assert_runes([], []);
    }

    {
      let context = Context::builder().arg("--index-runes").build();

      context.mine_blocks(1);

      let txid = context.rpc_server.broadcast_tx(TransactionTemplate {
        inputs: &[(1, 0, 0, Witness::new())],
        op_return: Some(
          Runestone {
            edicts: vec![Edict {
              id: 0,
              amount: u128::max_value(),
              output: 0,
            }],
            etching: Some(Etching {
              rune: Some(Rune(RESERVED - 1)),
              ..Default::default()
            }),
            ..Default::default()
          }
          .encipher(),
        ),
        ..Default::default()
      });

      context.mine_blocks(1);

      let id = RuneId {
        height: 2,
        index: 1,
      };

      context.assert_runes(
        [(
          id,
          RuneEntry {
            etching: txid,
            rune: Rune(RESERVED - 1),
            supply: u128::max_value(),
            timestamp: 2,
            ..Default::default()
          },
        )],
        [(OutPoint { txid, vout: 0 }, vec![(id, u128::max_value())])],
      );
    }
  }

  #[test]
  fn reserved_runes_may_be_etched() {
    let context = Context::builder().arg("--index-runes").build();

    context.mine_blocks(1);

    let txid0 = context.rpc_server.broadcast_tx(TransactionTemplate {
      inputs: &[(1, 0, 0, Witness::new())],
      outputs: 2,
      op_return: Some(
        Runestone {
          edicts: vec![Edict {
            id: 0,
            amount: u128::max_value(),
            output: 0,
          }],
          etching: Some(Etching {
            rune: None,
            ..Default::default()
          }),
          ..Default::default()
        }
        .encipher(),
      ),
      ..Default::default()
    });

    let id0 = RuneId {
      height: 2,
      index: 1,
    };

    context.mine_blocks(1);

    context.assert_runes(
      [(
        id0,
        RuneEntry {
          etching: txid0,
          rune: Rune(RESERVED),
          supply: u128::max_value(),
          timestamp: 2,
          ..Default::default()
        },
      )],
      [(
        OutPoint {
          txid: txid0,
          vout: 0,
        },
        vec![(id0, u128::max_value())],
      )],
    );

    context.mine_blocks(1);

    let txid1 = context.rpc_server.broadcast_tx(TransactionTemplate {
      inputs: &[(1, 0, 0, Witness::new())],
      op_return: Some(
        Runestone {
          edicts: vec![Edict {
            id: 0,
            amount: u128::max_value(),
            output: 0,
          }],
          etching: Some(Etching {
            rune: None,
            ..Default::default()
          }),
          ..Default::default()
        }
        .encipher(),
      ),
      ..Default::default()
    });

    context.mine_blocks(1);

    let id1 = RuneId {
      height: 4,
      index: 1,
    };

    context.assert_runes(
      [
        (
          id0,
          RuneEntry {
            etching: txid0,
            rune: Rune(RESERVED),
            supply: u128::max_value(),
            timestamp: 2,
            ..Default::default()
          },
        ),
        (
          id1,
          RuneEntry {
            etching: txid1,
            rune: Rune(RESERVED + 1),
            supply: u128::max_value(),
            timestamp: 4,
            number: 1,
            ..Default::default()
          },
        ),
      ],
      [
        (
          OutPoint {
            txid: txid0,
            vout: 0,
          },
          vec![(id0, u128::max_value())],
        ),
        (
          OutPoint {
            txid: txid1,
            vout: 0,
          },
          vec![(id1, u128::max_value())],
        ),
      ],
    );
  }

  #[test]
  fn etching_with_non_zero_divisibility_and_rune() {
    let context = Context::builder().arg("--index-runes").build();

    context.mine_blocks(1);

    let txid = context.rpc_server.broadcast_tx(TransactionTemplate {
      inputs: &[(1, 0, 0, Witness::new())],
      op_return: Some(
        Runestone {
          edicts: vec![Edict {
            id: 0,
            amount: u128::max_value(),
            output: 0,
          }],
          etching: Some(Etching {
            divisibility: 1,
            rune: Some(Rune(RUNE)),
            ..Default::default()
          }),
          ..Default::default()
        }
        .encipher(),
      ),
      ..Default::default()
    });

    context.mine_blocks(1);

    let id = RuneId {
      height: 2,
      index: 1,
    };

    context.assert_runes(
      [(
        id,
        RuneEntry {
          rune: Rune(RUNE),
          etching: txid,
          divisibility: 1,
          supply: u128::max_value(),
          timestamp: 2,
          ..Default::default()
        },
      )],
      [(OutPoint { txid, vout: 0 }, vec![(id, u128::max_value())])],
    );
  }

  #[test]
  fn allocations_over_max_supply_are_ignored() {
    let context = Context::builder().arg("--index-runes").build();

    context.mine_blocks(1);

    let txid = context.rpc_server.broadcast_tx(TransactionTemplate {
      inputs: &[(1, 0, 0, Witness::new())],
      op_return: Some(
        Runestone {
          edicts: vec![
            Edict {
              id: 0,
              amount: u128::max_value(),
              output: 0,
            },
            Edict {
              id: 0,
              amount: u128::max_value(),
              output: 0,
            },
          ],
          etching: Some(Etching {
            rune: Some(Rune(RUNE)),
            ..Default::default()
          }),
          ..Default::default()
        }
        .encipher(),
      ),
      ..Default::default()
    });

    context.mine_blocks(1);

    let id = RuneId {
      height: 2,
      index: 1,
    };

    context.assert_runes(
      [(
        id,
        RuneEntry {
          etching: txid,
          rune: Rune(RUNE),
          supply: u128::max_value(),
          timestamp: 2,
          ..Default::default()
        },
      )],
      [(OutPoint { txid, vout: 0 }, vec![(id, u128::max_value())])],
    );
  }

  #[test]
  fn allocations_partially_over_max_supply_are_honored() {
    let context = Context::builder().arg("--index-runes").build();

    context.mine_blocks(1);

    let txid = context.rpc_server.broadcast_tx(TransactionTemplate {
      inputs: &[(1, 0, 0, Witness::new())],
      op_return: Some(
        Runestone {
          edicts: vec![
            Edict {
              id: 0,
              amount: u128::max_value() / 2,
              output: 0,
            },
            Edict {
              id: 0,
              amount: u128::max_value(),
              output: 0,
            },
          ],
          etching: Some(Etching {
            rune: Some(Rune(RUNE)),
            ..Default::default()
          }),
          ..Default::default()
        }
        .encipher(),
      ),
      ..Default::default()
    });

    context.mine_blocks(1);

    let id = RuneId {
      height: 2,
      index: 1,
    };

    context.assert_runes(
      [(
        id,
        RuneEntry {
          etching: txid,
          rune: Rune(RUNE),
          supply: u128::max_value(),
          symbol: None,
          timestamp: 2,
          ..Default::default()
        },
      )],
      [(OutPoint { txid, vout: 0 }, vec![(id, u128::max_value())])],
    );
  }

  #[test]
  fn etching_may_allocate_less_than_max_supply() {
    let context = Context::builder().arg("--index-runes").build();

    context.mine_blocks(1);

    let txid = context.rpc_server.broadcast_tx(TransactionTemplate {
      inputs: &[(1, 0, 0, Witness::new())],
      op_return: Some(
        Runestone {
          edicts: vec![Edict {
            id: 0,
            amount: 100,
            output: 0,
          }],
          etching: Some(Etching {
            rune: Some(Rune(RUNE)),
            ..Default::default()
          }),
          ..Default::default()
        }
        .encipher(),
      ),
      ..Default::default()
    });

    context.mine_blocks(1);

    let id = RuneId {
      height: 2,
      index: 1,
    };

    context.assert_runes(
      [(
        id,
        RuneEntry {
          etching: txid,
          rune: Rune(RUNE),
          supply: 100,
          timestamp: 2,
          ..Default::default()
        },
      )],
      [(OutPoint { txid, vout: 0 }, vec![(id, 100)])],
    );
  }

  #[test]
  fn etching_may_allocate_to_multiple_outputs() {
    let context = Context::builder().arg("--index-runes").build();

    context.mine_blocks(1);

    let txid = context.rpc_server.broadcast_tx(TransactionTemplate {
      inputs: &[(1, 0, 0, Witness::new())],
      op_return: Some(
        Runestone {
          edicts: vec![
            Edict {
              id: 0,
              amount: 100,
              output: 0,
            },
            Edict {
              id: 0,
              amount: 100,
              output: 1,
            },
          ],
          etching: Some(Etching {
            rune: Some(Rune(RUNE)),
            ..Default::default()
          }),
          ..Default::default()
        }
        .encipher(),
      ),
      ..Default::default()
    });

    context.mine_blocks(1);

    let id = RuneId {
      height: 2,
      index: 1,
    };

    context.assert_runes(
      [(
        id,
        RuneEntry {
          burned: 100,
          etching: txid,
          rune: Rune(RUNE),
          supply: 200,
          timestamp: 2,
          ..Default::default()
        },
      )],
      [(OutPoint { txid, vout: 0 }, vec![(id, 100)])],
    );
  }

  #[test]
  fn allocations_to_invalid_outputs_are_ignored() {
    let context = Context::builder().arg("--index-runes").build();

    context.mine_blocks(1);

    let txid = context.rpc_server.broadcast_tx(TransactionTemplate {
      inputs: &[(1, 0, 0, Witness::new())],
      op_return: Some(
        Runestone {
          edicts: vec![
            Edict {
              id: 0,
              amount: 100,
              output: 0,
            },
            Edict {
              id: 0,
              amount: 100,
              output: 3,
            },
          ],
          etching: Some(Etching {
            rune: Some(Rune(RUNE)),
            ..Default::default()
          }),
          ..Default::default()
        }
        .encipher(),
      ),
      ..Default::default()
    });

    context.mine_blocks(1);

    let id = RuneId {
      height: 2,
      index: 1,
    };

    context.assert_runes(
      [(
        id,
        RuneEntry {
          etching: txid,
          rune: Rune(RUNE),
          supply: 100,
          timestamp: 2,
          ..Default::default()
        },
      )],
      [(OutPoint { txid, vout: 0 }, vec![(id, 100)])],
    );
  }

  #[test]
  fn input_runes_may_be_allocated() {
    let context = Context::builder().arg("--index-runes").build();

    context.mine_blocks(1);

    let txid0 = context.rpc_server.broadcast_tx(TransactionTemplate {
      inputs: &[(1, 0, 0, Witness::new())],
      op_return: Some(
        Runestone {
          edicts: vec![Edict {
            id: 0,
            amount: u128::max_value(),
            output: 0,
          }],
          etching: Some(Etching {
            rune: Some(Rune(RUNE)),
            ..Default::default()
          }),
          ..Default::default()
        }
        .encipher(),
      ),
      ..Default::default()
    });

    context.mine_blocks(1);

    let id = RuneId {
      height: 2,
      index: 1,
    };

    context.assert_runes(
      [(
        id,
        RuneEntry {
          etching: txid0,
          rune: Rune(RUNE),
          supply: u128::max_value(),
          timestamp: 2,
          ..Default::default()
        },
      )],
      [(
        OutPoint {
          txid: txid0,
          vout: 0,
        },
        vec![(id, u128::max_value())],
      )],
    );

    let txid1 = context.rpc_server.broadcast_tx(TransactionTemplate {
      inputs: &[(2, 1, 0, Witness::new())],
      op_return: Some(
        Runestone {
          edicts: vec![Edict {
            id: id.into(),
            amount: u128::max_value(),
            output: 0,
          }],
          ..Default::default()
        }
        .encipher(),
      ),
      ..Default::default()
    });

    context.mine_blocks(1);

    context.assert_runes(
      [(
        id,
        RuneEntry {
          etching: txid0,
          rune: Rune(RUNE),
          supply: u128::max_value(),
          timestamp: 2,
          ..Default::default()
        },
      )],
      [(
        OutPoint {
          txid: txid1,
          vout: 0,
        },
        vec![(id, u128::max_value())],
      )],
    );
  }

  #[test]
  fn etched_rune_is_allocated_with_zero_supply_for_burned_runestone() {
    let context = Context::builder().arg("--index-runes").build();

    context.mine_blocks(1);

    let txid0 = context.rpc_server.broadcast_tx(TransactionTemplate {
      inputs: &[(1, 0, 0, Witness::new())],
      op_return: Some(
        Runestone {
          edicts: vec![Edict {
            id: 0,
            amount: u128::max_value(),
            output: 0,
          }],
          etching: Some(Etching {
            rune: Some(Rune(RUNE)),
            ..Default::default()
          }),
          burn: true,
        }
        .encipher(),
      ),
      ..Default::default()
    });

    context.mine_blocks(1);

    let id = RuneId {
      height: 2,
      index: 1,
    };

    context.assert_runes(
      [(
        id,
        RuneEntry {
          etching: txid0,
          rune: Rune(RUNE),
          timestamp: 2,
          ..Default::default()
        },
      )],
      [],
    );
  }

  #[test]
  fn etched_reserved_rune_is_allocated_with_zero_supply_for_burned_runestone() {
    let context = Context::builder().arg("--index-runes").build();

    context.mine_blocks(1);

    let txid0 = context.rpc_server.broadcast_tx(TransactionTemplate {
      inputs: &[(1, 0, 0, Witness::new())],
      op_return: Some(
        Runestone {
          edicts: vec![Edict {
            id: 0,
            amount: u128::max_value(),
            output: 0,
          }],
          etching: Some(Etching::default()),
          burn: true,
        }
        .encipher(),
      ),
      ..Default::default()
    });

    context.mine_blocks(1);

    let id = RuneId {
      height: 2,
      index: 1,
    };

    context.assert_runes(
      [(
        id,
        RuneEntry {
          etching: txid0,
          rune: Rune(RESERVED),
          timestamp: 2,
          ..Default::default()
        },
      )],
      [],
    );
  }

  #[test]
  fn input_runes_are_burned_if_an_unrecognized_even_tag_is_encountered() {
    let context = Context::builder().arg("--index-runes").build();

    context.mine_blocks(1);

    let txid0 = context.rpc_server.broadcast_tx(TransactionTemplate {
      inputs: &[(1, 0, 0, Witness::new())],
      op_return: Some(
        Runestone {
          edicts: vec![Edict {
            id: 0,
            amount: u128::max_value(),
            output: 0,
          }],
          etching: Some(Etching {
            rune: Some(Rune(RUNE)),
            ..Default::default()
          }),
          ..Default::default()
        }
        .encipher(),
      ),
      ..Default::default()
    });

    context.mine_blocks(1);

    let id = RuneId {
      height: 2,
      index: 1,
    };

    context.assert_runes(
      [(
        id,
        RuneEntry {
          etching: txid0,
          rune: Rune(RUNE),
          supply: u128::max_value(),
          timestamp: 2,
          ..Default::default()
        },
      )],
      [(
        OutPoint {
          txid: txid0,
          vout: 0,
        },
        vec![(id, u128::max_value())],
      )],
    );

    context.rpc_server.broadcast_tx(TransactionTemplate {
      inputs: &[(2, 1, 0, Witness::new())],
      op_return: Some(
        Runestone {
          burn: true,
          ..Default::default()
        }
        .encipher(),
      ),
      ..Default::default()
    });

    context.mine_blocks(1);

    context.assert_runes(
      [(
        id,
        RuneEntry {
          burned: u128::max_value(),
          etching: txid0,
          rune: Rune(RUNE),
          supply: u128::max_value(),
          timestamp: 2,
          ..Default::default()
        },
      )],
      [],
    );
  }

  #[test]
  fn unallocated_runes_are_assigned_to_first_non_op_return_output() {
    let context = Context::builder().arg("--index-runes").build();

    context.mine_blocks(1);

    let txid0 = context.rpc_server.broadcast_tx(TransactionTemplate {
      inputs: &[(1, 0, 0, Witness::new())],
      op_return: Some(
        Runestone {
          edicts: vec![Edict {
            id: 0,
            amount: u128::max_value(),
            output: 0,
          }],
          etching: Some(Etching {
            rune: Some(Rune(RUNE)),
            ..Default::default()
          }),
          ..Default::default()
        }
        .encipher(),
      ),
      ..Default::default()
    });

    context.mine_blocks(1);

    let id = RuneId {
      height: 2,
      index: 1,
    };

    context.assert_runes(
      [(
        id,
        RuneEntry {
          etching: txid0,
          rune: Rune(RUNE),
          supply: u128::max_value(),
          timestamp: 2,
          ..Default::default()
        },
      )],
      [(
        OutPoint {
          txid: txid0,
          vout: 0,
        },
        vec![(id, u128::max_value())],
      )],
    );

    let txid1 = context.rpc_server.broadcast_tx(TransactionTemplate {
      inputs: &[(2, 1, 0, Witness::new())],
      op_return: Some(Runestone::default().encipher()),
      ..Default::default()
    });

    context.mine_blocks(1);

    context.assert_runes(
      [(
        id,
        RuneEntry {
          etching: txid0,
          rune: Rune(RUNE),
          supply: u128::max_value(),
          timestamp: 2,
          ..Default::default()
        },
      )],
      [(
        OutPoint {
          txid: txid1,
          vout: 0,
        },
        vec![(id, u128::max_value())],
      )],
    );
  }

  #[test]
  fn unallocated_runes_are_burned_if_no_non_op_return_output_is_present() {
    let context = Context::builder().arg("--index-runes").build();

    context.mine_blocks(1);

    let txid0 = context.rpc_server.broadcast_tx(TransactionTemplate {
      inputs: &[(1, 0, 0, Witness::new())],
      op_return: Some(
        Runestone {
          edicts: vec![Edict {
            id: 0,
            amount: u128::max_value(),
            output: 0,
          }],
          etching: Some(Etching {
            rune: Some(Rune(RUNE)),
            ..Default::default()
          }),
          ..Default::default()
        }
        .encipher(),
      ),
      ..Default::default()
    });

    context.mine_blocks(1);

    let id = RuneId {
      height: 2,
      index: 1,
    };

    context.assert_runes(
      [(
        id,
        RuneEntry {
          etching: txid0,
          rune: Rune(RUNE),
          supply: u128::max_value(),
          timestamp: 2,
          ..Default::default()
        },
      )],
      [(
        OutPoint {
          txid: txid0,
          vout: 0,
        },
        vec![(id, u128::max_value())],
      )],
    );

    context.rpc_server.broadcast_tx(TransactionTemplate {
      inputs: &[(2, 1, 0, Witness::new())],
      op_return: Some(Runestone::default().encipher()),
      outputs: 0,
      ..Default::default()
    });

    context.mine_blocks(1);

    context.assert_runes(
      [(
        id,
        RuneEntry {
          etching: txid0,
          rune: Rune(RUNE),
          supply: u128::max_value(),
          timestamp: 2,
          burned: u128::max_value(),
          ..Default::default()
        },
      )],
      [],
    );
  }

  #[test]
  fn unallocated_runes_in_transactions_with_no_runestone_are_assigned_to_first_non_op_return_output(
  ) {
    let context = Context::builder().arg("--index-runes").build();

    context.mine_blocks(1);

    let txid0 = context.rpc_server.broadcast_tx(TransactionTemplate {
      inputs: &[(1, 0, 0, Witness::new())],
      op_return: Some(
        Runestone {
          edicts: vec![Edict {
            id: 0,
            amount: u128::max_value(),
            output: 0,
          }],
          etching: Some(Etching {
            rune: Some(Rune(RUNE)),
            ..Default::default()
          }),
          ..Default::default()
        }
        .encipher(),
      ),
      ..Default::default()
    });

    context.mine_blocks(1);

    let id = RuneId {
      height: 2,
      index: 1,
    };

    context.assert_runes(
      [(
        id,
        RuneEntry {
          etching: txid0,
          rune: Rune(RUNE),
          supply: u128::max_value(),
          timestamp: 2,
          ..Default::default()
        },
      )],
      [(
        OutPoint {
          txid: txid0,
          vout: 0,
        },
        vec![(id, u128::max_value())],
      )],
    );

    let txid1 = context.rpc_server.broadcast_tx(TransactionTemplate {
      inputs: &[(2, 1, 0, Witness::new())],
      op_return: None,
      ..Default::default()
    });

    context.mine_blocks(1);

    context.assert_runes(
      [(
        id,
        RuneEntry {
          etching: txid0,
          rune: Rune(RUNE),
          supply: u128::max_value(),
          timestamp: 2,
          ..Default::default()
        },
      )],
      [(
        OutPoint {
          txid: txid1,
          vout: 0,
        },
        vec![(id, u128::max_value())],
      )],
    );
  }

  #[test]
  fn duplicate_runes_are_forbidden() {
    let context = Context::builder().arg("--index-runes").build();

    context.mine_blocks(1);

    let txid = context.rpc_server.broadcast_tx(TransactionTemplate {
      inputs: &[(1, 0, 0, Witness::new())],
      op_return: Some(
        Runestone {
          edicts: vec![Edict {
            id: 0,
            amount: u128::max_value(),
            output: 0,
          }],
          etching: Some(Etching {
            rune: Some(Rune(RUNE)),
            ..Default::default()
          }),
          ..Default::default()
        }
        .encipher(),
      ),
      ..Default::default()
    });

    context.mine_blocks(1);

    let id = RuneId {
      height: 2,
      index: 1,
    };

    context.assert_runes(
      [(
        id,
        RuneEntry {
          etching: txid,
          rune: Rune(RUNE),
          supply: u128::max_value(),
          timestamp: 2,
          ..Default::default()
        },
      )],
      [(OutPoint { txid, vout: 0 }, vec![(id, u128::max_value())])],
    );

    context.rpc_server.broadcast_tx(TransactionTemplate {
      inputs: &[(2, 0, 0, Witness::new())],
      op_return: Some(
        Runestone {
          edicts: vec![Edict {
            id: 0,
            amount: u128::max_value(),
            output: 0,
          }],
          etching: Some(Etching {
            rune: Some(Rune(RUNE)),
            ..Default::default()
          }),
          ..Default::default()
        }
        .encipher(),
      ),
      ..Default::default()
    });

    context.mine_blocks(1);

    context.assert_runes(
      [(
        id,
        RuneEntry {
          etching: txid,
          rune: Rune(RUNE),
          supply: u128::max_value(),
          timestamp: 2,
          ..Default::default()
        },
      )],
      [(OutPoint { txid, vout: 0 }, vec![(id, u128::max_value())])],
    );
  }

  #[test]
  fn outpoint_may_hold_multiple_runes() {
    let context = Context::builder().arg("--index-runes").build();

    context.mine_blocks(1);

    let txid0 = context.rpc_server.broadcast_tx(TransactionTemplate {
      inputs: &[(1, 0, 0, Witness::new())],
      op_return: Some(
        Runestone {
          edicts: vec![Edict {
            id: 0,
            amount: u128::max_value(),
            output: 0,
          }],
          etching: Some(Etching {
            rune: Some(Rune(RUNE)),
            ..Default::default()
          }),
          ..Default::default()
        }
        .encipher(),
      ),
      ..Default::default()
    });

    context.mine_blocks(1);

    let id0 = RuneId {
      height: 2,
      index: 1,
    };

    context.assert_runes(
      [(
        id0,
        RuneEntry {
          etching: txid0,
          rune: Rune(RUNE),
          supply: u128::max_value(),
          timestamp: 2,
          ..Default::default()
        },
      )],
      [(
        OutPoint {
          txid: txid0,
          vout: 0,
        },
        vec![(id0, u128::max_value())],
      )],
    );

    let txid1 = context.rpc_server.broadcast_tx(TransactionTemplate {
      inputs: &[(2, 0, 0, Witness::new())],
      op_return: Some(
        Runestone {
          edicts: vec![Edict {
            id: 0,
            amount: u128::max_value(),
            output: 0,
          }],
          etching: Some(Etching {
            rune: Some(Rune(RUNE + 1)),
            ..Default::default()
          }),
          ..Default::default()
        }
        .encipher(),
      ),
      ..Default::default()
    });

    context.mine_blocks(1);

    let id1 = RuneId {
      height: 3,
      index: 1,
    };

    context.assert_runes(
      [
        (
          id0,
          RuneEntry {
            etching: txid0,
            rune: Rune(RUNE),
            supply: u128::max_value(),
            timestamp: 2,
            ..Default::default()
          },
        ),
        (
          id1,
          RuneEntry {
            etching: txid1,
            rune: Rune(RUNE + 1),
            supply: u128::max_value(),
            timestamp: 3,
            number: 1,
            ..Default::default()
          },
        ),
      ],
      [
        (
          OutPoint {
            txid: txid0,
            vout: 0,
          },
          vec![(id0, u128::max_value())],
        ),
        (
          OutPoint {
            txid: txid1,
            vout: 0,
          },
          vec![(id1, u128::max_value())],
        ),
      ],
    );

    let txid2 = context.rpc_server.broadcast_tx(TransactionTemplate {
      inputs: &[(2, 1, 0, Witness::new()), (3, 1, 0, Witness::new())],
      ..Default::default()
    });

    context.mine_blocks(1);

    context.assert_runes(
      [
        (
          id0,
          RuneEntry {
            etching: txid0,
            rune: Rune(RUNE),
            supply: u128::max_value(),
            timestamp: 2,
            ..Default::default()
          },
        ),
        (
          id1,
          RuneEntry {
            etching: txid1,
            rune: Rune(RUNE + 1),
            supply: u128::max_value(),
            timestamp: 3,
            number: 1,
            ..Default::default()
          },
        ),
      ],
      [(
        OutPoint {
          txid: txid2,
          vout: 0,
        },
        vec![(id0, u128::max_value()), (id1, u128::max_value())],
      )],
    );
  }

  #[test]
  fn multiple_input_runes_on_the_same_input_may_be_allocated() {
    let context = Context::builder().arg("--index-runes").build();

    context.mine_blocks(1);

    let txid0 = context.rpc_server.broadcast_tx(TransactionTemplate {
      inputs: &[(1, 0, 0, Witness::new())],
      op_return: Some(
        Runestone {
          edicts: vec![Edict {
            id: 0,
            amount: u128::max_value(),
            output: 0,
          }],
          etching: Some(Etching {
            rune: Some(Rune(RUNE)),
            ..Default::default()
          }),
          ..Default::default()
        }
        .encipher(),
      ),
      ..Default::default()
    });

    context.mine_blocks(1);

    let id0 = RuneId {
      height: 2,
      index: 1,
    };

    context.assert_runes(
      [(
        id0,
        RuneEntry {
          etching: txid0,
          rune: Rune(RUNE),
          supply: u128::max_value(),
          timestamp: 2,
          ..Default::default()
        },
      )],
      [(
        OutPoint {
          txid: txid0,
          vout: 0,
        },
        vec![(id0, u128::max_value())],
      )],
    );

    let txid1 = context.rpc_server.broadcast_tx(TransactionTemplate {
      inputs: &[(2, 0, 0, Witness::new())],
      op_return: Some(
        Runestone {
          edicts: vec![Edict {
            id: 0,
            amount: u128::max_value(),
            output: 0,
          }],
          etching: Some(Etching {
            rune: Some(Rune(RUNE + 1)),
            ..Default::default()
          }),
          ..Default::default()
        }
        .encipher(),
      ),
      ..Default::default()
    });

    context.mine_blocks(1);

    let id1 = RuneId {
      height: 3,
      index: 1,
    };

    context.assert_runes(
      [
        (
          id0,
          RuneEntry {
            etching: txid0,
            rune: Rune(RUNE),
            supply: u128::max_value(),
            timestamp: 2,
            ..Default::default()
          },
        ),
        (
          id1,
          RuneEntry {
            etching: txid1,
            rune: Rune(RUNE + 1),
            supply: u128::max_value(),
            timestamp: 3,
            number: 1,
            ..Default::default()
          },
        ),
      ],
      [
        (
          OutPoint {
            txid: txid0,
            vout: 0,
          },
          vec![(id0, u128::max_value())],
        ),
        (
          OutPoint {
            txid: txid1,
            vout: 0,
          },
          vec![(id1, u128::max_value())],
        ),
      ],
    );

    let txid2 = context.rpc_server.broadcast_tx(TransactionTemplate {
      inputs: &[(2, 1, 0, Witness::new()), (3, 1, 0, Witness::new())],
      ..Default::default()
    });

    context.mine_blocks(1);

    context.assert_runes(
      [
        (
          id0,
          RuneEntry {
            etching: txid0,
            rune: Rune(RUNE),
            supply: u128::max_value(),
            timestamp: 2,
            ..Default::default()
          },
        ),
        (
          id1,
          RuneEntry {
            etching: txid1,
            rune: Rune(RUNE + 1),
            supply: u128::max_value(),
            timestamp: 3,
            number: 1,
            ..Default::default()
          },
        ),
      ],
      [(
        OutPoint {
          txid: txid2,
          vout: 0,
        },
        vec![(id0, u128::max_value()), (id1, u128::max_value())],
      )],
    );

    let txid3 = context.rpc_server.broadcast_tx(TransactionTemplate {
      inputs: &[(4, 1, 0, Witness::new())],
      outputs: 2,
      op_return: Some(
        Runestone {
          edicts: vec![
            Edict {
              id: id0.into(),
              amount: u128::max_value() / 2,
              output: 1,
            },
            Edict {
              id: id1.into(),
              amount: u128::max_value() / 2,
              output: 1,
            },
          ],
          ..Default::default()
        }
        .encipher(),
      ),
      ..Default::default()
    });

    context.mine_blocks(1);

    context.assert_runes(
      [
        (
          id0,
          RuneEntry {
            etching: txid0,
            rune: Rune(RUNE),
            supply: u128::max_value(),
            timestamp: 2,
            ..Default::default()
          },
        ),
        (
          id1,
          RuneEntry {
            etching: txid1,
            rune: Rune(RUNE + 1),
            supply: u128::max_value(),
            timestamp: 3,
            number: 1,
            ..Default::default()
          },
        ),
      ],
      [
        (
          OutPoint {
            txid: txid3,
            vout: 0,
          },
          vec![
            (id0, u128::max_value() / 2 + 1),
            (id1, u128::max_value() / 2 + 1),
          ],
        ),
        (
          OutPoint {
            txid: txid3,
            vout: 1,
          },
          vec![(id0, u128::max_value() / 2), (id1, u128::max_value() / 2)],
        ),
      ],
    );
  }

  #[test]
  fn multiple_input_runes_on_different_inputs_may_be_allocated() {
    let context = Context::builder().arg("--index-runes").build();

    context.mine_blocks(1);

    let txid0 = context.rpc_server.broadcast_tx(TransactionTemplate {
      inputs: &[(1, 0, 0, Witness::new())],
      op_return: Some(
        Runestone {
          edicts: vec![Edict {
            id: 0,
            amount: u128::max_value(),
            output: 0,
          }],
          etching: Some(Etching {
            rune: Some(Rune(RUNE)),
            ..Default::default()
          }),
          ..Default::default()
        }
        .encipher(),
      ),
      ..Default::default()
    });

    context.mine_blocks(1);

    let id0 = RuneId {
      height: 2,
      index: 1,
    };

    context.assert_runes(
      [(
        id0,
        RuneEntry {
          etching: txid0,
          rune: Rune(RUNE),
          supply: u128::max_value(),
          timestamp: 2,
          ..Default::default()
        },
      )],
      [(
        OutPoint {
          txid: txid0,
          vout: 0,
        },
        vec![(id0, u128::max_value())],
      )],
    );

    let txid1 = context.rpc_server.broadcast_tx(TransactionTemplate {
      inputs: &[(2, 0, 0, Witness::new())],
      op_return: Some(
        Runestone {
          edicts: vec![Edict {
            id: 0,
            amount: u128::max_value(),
            output: 0,
          }],
          etching: Some(Etching {
            rune: Some(Rune(RUNE + 1)),
            ..Default::default()
          }),
          ..Default::default()
        }
        .encipher(),
      ),
      ..Default::default()
    });

    context.mine_blocks(1);

    let id1 = RuneId {
      height: 3,
      index: 1,
    };

    context.assert_runes(
      [
        (
          id0,
          RuneEntry {
            etching: txid0,
            rune: Rune(RUNE),
            supply: u128::max_value(),
            timestamp: 2,
            ..Default::default()
          },
        ),
        (
          id1,
          RuneEntry {
            etching: txid1,
            rune: Rune(RUNE + 1),
            supply: u128::max_value(),
            timestamp: 3,
            number: 1,
            ..Default::default()
          },
        ),
      ],
      [
        (
          OutPoint {
            txid: txid0,
            vout: 0,
          },
          vec![(id0, u128::max_value())],
        ),
        (
          OutPoint {
            txid: txid1,
            vout: 0,
          },
          vec![(id1, u128::max_value())],
        ),
      ],
    );

    let txid2 = context.rpc_server.broadcast_tx(TransactionTemplate {
      inputs: &[(2, 1, 0, Witness::new()), (3, 1, 0, Witness::new())],
      op_return: Some(
        Runestone {
          edicts: vec![
            Edict {
              id: id0.into(),
              amount: u128::max_value(),
              output: 0,
            },
            Edict {
              id: id1.into(),
              amount: u128::max_value(),
              output: 0,
            },
          ],
          ..Default::default()
        }
        .encipher(),
      ),
      ..Default::default()
    });

    context.mine_blocks(1);

    context.assert_runes(
      [
        (
          id0,
          RuneEntry {
            etching: txid0,
            rune: Rune(RUNE),
            supply: u128::max_value(),
            timestamp: 2,
            ..Default::default()
          },
        ),
        (
          id1,
          RuneEntry {
            etching: txid1,
            rune: Rune(RUNE + 1),
            supply: u128::max_value(),
            timestamp: 3,
            number: 1,
            ..Default::default()
          },
        ),
      ],
      [(
        OutPoint {
          txid: txid2,
          vout: 0,
        },
        vec![(id0, u128::max_value()), (id1, u128::max_value())],
      )],
    );
  }

  #[test]
  fn unallocated_runes_are_assigned_to_first_non_op_return_output_when_op_return_is_not_last_output(
  ) {
    let context = Context::builder().arg("--index-runes").build();

    context.mine_blocks(1);

    let txid0 = context.rpc_server.broadcast_tx(TransactionTemplate {
      inputs: &[(1, 0, 0, Witness::new())],
      op_return: Some(
        Runestone {
          edicts: vec![Edict {
            id: 0,
            amount: u128::max_value(),
            output: 0,
          }],
          etching: Some(Etching {
            rune: Some(Rune(RUNE)),
            ..Default::default()
          }),
          ..Default::default()
        }
        .encipher(),
      ),
      ..Default::default()
    });

    context.mine_blocks(1);

    let id = RuneId {
      height: 2,
      index: 1,
    };

    context.assert_runes(
      [(
        id,
        RuneEntry {
          etching: txid0,
          rune: Rune(RUNE),
          supply: u128::max_value(),
          timestamp: 2,
          ..Default::default()
        },
      )],
      [(
        OutPoint {
          txid: txid0,
          vout: 0,
        },
        vec![(id, u128::max_value())],
      )],
    );

    let txid = context.rpc_server.broadcast_tx(TransactionTemplate {
      inputs: &[(2, 1, 0, Witness::new())],
      op_return: Some(
        script::Builder::new()
          .push_opcode(opcodes::all::OP_RETURN)
          .into_script(),
      ),
      op_return_index: Some(0),
      ..Default::default()
    });

    context.mine_blocks(1);

    context.assert_runes(
      [(
        id,
        RuneEntry {
          etching: txid0,
          rune: Rune(RUNE),
          supply: u128::max_value(),
          timestamp: 2,
          ..Default::default()
        },
      )],
      [(OutPoint { txid, vout: 1 }, vec![(id, u128::max_value())])],
    );
  }

  #[test]
  fn rune_rarity_is_assigned_correctly() {
    let context = Context::builder().arg("--index-runes").build();

    context.mine_blocks(2);

    let txid0 = context.rpc_server.broadcast_tx(TransactionTemplate {
      inputs: &[(1, 0, 0, Witness::new())],
      op_return: Some(
        Runestone {
          edicts: vec![Edict {
            id: 0,
            amount: u128::max_value(),
            output: 0,
          }],
          etching: Some(Etching {
            rune: Some(Rune(RUNE)),
            ..Default::default()
          }),
          ..Default::default()
        }
        .encipher(),
      ),
      ..Default::default()
    });

    let id0 = RuneId {
      height: 3,
      index: 1,
    };

    let txid1 = context.rpc_server.broadcast_tx(TransactionTemplate {
      inputs: &[(2, 0, 0, Witness::new())],
      op_return: Some(
        Runestone {
          edicts: vec![Edict {
            id: 0,
            amount: u128::max_value(),
            output: 0,
          }],
          etching: Some(Etching {
            rune: Some(Rune(RUNE + 1)),
            ..Default::default()
          }),
          ..Default::default()
        }
        .encipher(),
      ),
      ..Default::default()
    });

    context.mine_blocks(1);

    let id1 = RuneId {
      height: 3,
      index: 2,
    };

    context.assert_runes(
      [
        (
          id0,
          RuneEntry {
            etching: txid0,
            rune: Rune(RUNE),
            supply: u128::max_value(),
            timestamp: 3,
            ..Default::default()
          },
        ),
        (
          id1,
          RuneEntry {
            etching: txid1,
            rune: Rune(RUNE + 1),
            supply: u128::max_value(),
            timestamp: 3,
            number: 1,
            ..Default::default()
          },
        ),
      ],
      [
        (
          OutPoint {
            txid: txid0,
            vout: 0,
          },
          vec![(id0, u128::max_value())],
        ),
        (
          OutPoint {
            txid: txid1,
            vout: 0,
          },
          vec![(id1, u128::max_value())],
        ),
      ],
    );
  }

  #[test]
  fn edicts_with_id_zero_are_skipped() {
    let context = Context::builder().arg("--index-runes").build();

    context.mine_blocks(1);

    let txid0 = context.rpc_server.broadcast_tx(TransactionTemplate {
      inputs: &[(1, 0, 0, Witness::new())],
      op_return: Some(
        Runestone {
          edicts: vec![Edict {
            id: 0,
            amount: u128::max_value(),
            output: 0,
          }],
          etching: Some(Etching {
            rune: Some(Rune(RUNE)),
            ..Default::default()
          }),
          ..Default::default()
        }
        .encipher(),
      ),
      ..Default::default()
    });

    context.mine_blocks(1);

    let id = RuneId {
      height: 2,
      index: 1,
    };

    context.assert_runes(
      [(
        id,
        RuneEntry {
          etching: txid0,
          rune: Rune(RUNE),
          supply: u128::max_value(),
          timestamp: 2,
          ..Default::default()
        },
      )],
      [(
        OutPoint {
          txid: txid0,
          vout: 0,
        },
        vec![(id, u128::max_value())],
      )],
    );

    let txid1 = context.rpc_server.broadcast_tx(TransactionTemplate {
      inputs: &[(2, 1, 0, Witness::new())],
      op_return: Some(
        Runestone {
          edicts: vec![
            Edict {
              id: 0,
              amount: 100,
              output: 0,
            },
            Edict {
              id: id.into(),
              amount: u128::max_value(),
              output: 0,
            },
          ],
          ..Default::default()
        }
        .encipher(),
      ),
      ..Default::default()
    });

    context.mine_blocks(1);

    context.assert_runes(
      [(
        id,
        RuneEntry {
          etching: txid0,
          rune: Rune(RUNE),
          supply: u128::max_value(),
          timestamp: 2,
          ..Default::default()
        },
      )],
      [(
        OutPoint {
          txid: txid1,
          vout: 0,
        },
        vec![(id, u128::max_value())],
      )],
    );
  }

  #[test]
  fn edicts_which_refer_to_input_rune_with_no_balance_are_skipped() {
    let context = Context::builder().arg("--index-runes").build();

    context.mine_blocks(1);

    let txid0 = context.rpc_server.broadcast_tx(TransactionTemplate {
      inputs: &[(1, 0, 0, Witness::new())],
      op_return: Some(
        Runestone {
          edicts: vec![Edict {
            id: 0,
            amount: u128::max_value(),
            output: 0,
          }],
          etching: Some(Etching {
            rune: Some(Rune(RUNE)),
            ..Default::default()
          }),
          ..Default::default()
        }
        .encipher(),
      ),
      ..Default::default()
    });

    context.mine_blocks(1);

    let id0 = RuneId {
      height: 2,
      index: 1,
    };

    context.assert_runes(
      [(
        id0,
        RuneEntry {
          etching: txid0,
          rune: Rune(RUNE),
          supply: u128::max_value(),
          timestamp: 2,
          ..Default::default()
        },
      )],
      [(
        OutPoint {
          txid: txid0,
          vout: 0,
        },
        vec![(id0, u128::max_value())],
      )],
    );

    let txid1 = context.rpc_server.broadcast_tx(TransactionTemplate {
      inputs: &[(2, 0, 0, Witness::new())],
      op_return: Some(
        Runestone {
          edicts: vec![Edict {
            id: 0,
            amount: u128::max_value(),
            output: 0,
          }],
          etching: Some(Etching {
            rune: Some(Rune(RUNE + 1)),
            ..Default::default()
          }),
          ..Default::default()
        }
        .encipher(),
      ),
      ..Default::default()
    });

    context.mine_blocks(1);

    let id1 = RuneId {
      height: 3,
      index: 1,
    };

    context.assert_runes(
      [
        (
          id0,
          RuneEntry {
            etching: txid0,
            rune: Rune(RUNE),
            supply: u128::max_value(),
            timestamp: 2,
            ..Default::default()
          },
        ),
        (
          id1,
          RuneEntry {
            etching: txid1,
            rune: Rune(RUNE + 1),
            supply: u128::max_value(),
            timestamp: 3,
            number: 1,
            ..Default::default()
          },
        ),
      ],
      [
        (
          OutPoint {
            txid: txid0,
            vout: 0,
          },
          vec![(id0, u128::max_value())],
        ),
        (
          OutPoint {
            txid: txid1,
            vout: 0,
          },
          vec![(id1, u128::max_value())],
        ),
      ],
    );

    let txid2 = context.rpc_server.broadcast_tx(TransactionTemplate {
      inputs: &[(2, 1, 0, Witness::new())],
      op_return: Some(
        Runestone {
          edicts: vec![
            Edict {
              id: id0.into(),
              amount: u128::max_value(),
              output: 0,
            },
            Edict {
              id: id1.into(),
              amount: u128::max_value(),
              output: 0,
            },
          ],
          ..Default::default()
        }
        .encipher(),
      ),
      ..Default::default()
    });

    context.mine_blocks(1);

    context.assert_runes(
      [
        (
          id0,
          RuneEntry {
            etching: txid0,
            rune: Rune(RUNE),
            supply: u128::max_value(),
            timestamp: 2,
            ..Default::default()
          },
        ),
        (
          id1,
          RuneEntry {
            etching: txid1,
            rune: Rune(RUNE + 1),
            supply: u128::max_value(),
            timestamp: 3,
            number: 1,
            ..Default::default()
          },
        ),
      ],
      [
        (
          OutPoint {
            txid: txid1,
            vout: 0,
          },
          vec![(id1, u128::max_value())],
        ),
        (
          OutPoint {
            txid: txid2,
            vout: 0,
          },
          vec![(id0, u128::max_value())],
        ),
      ],
    );
  }

  #[test]
  fn edicts_over_max_inputs_are_ignored() {
    let context = Context::builder().arg("--index-runes").build();

    context.mine_blocks(1);

    let txid0 = context.rpc_server.broadcast_tx(TransactionTemplate {
      inputs: &[(1, 0, 0, Witness::new())],
      op_return: Some(
        Runestone {
          edicts: vec![Edict {
            id: 0,
            amount: u128::max_value() / 2,
            output: 0,
          }],
          etching: Some(Etching {
            rune: Some(Rune(RUNE)),
            ..Default::default()
          }),
          ..Default::default()
        }
        .encipher(),
      ),
      ..Default::default()
    });

    context.mine_blocks(1);

    let id = RuneId {
      height: 2,
      index: 1,
    };

    context.assert_runes(
      [(
        id,
        RuneEntry {
          etching: txid0,
          rune: Rune(RUNE),
          supply: u128::max_value() / 2,
          timestamp: 2,
          ..Default::default()
        },
      )],
      [(
        OutPoint {
          txid: txid0,
          vout: 0,
        },
        vec![(id, u128::max_value() / 2)],
      )],
    );

    let txid1 = context.rpc_server.broadcast_tx(TransactionTemplate {
      inputs: &[(2, 1, 0, Witness::new())],
      op_return: Some(
        Runestone {
          edicts: vec![Edict {
            id: id.into(),
            amount: u128::max_value(),
            output: 0,
          }],
          ..Default::default()
        }
        .encipher(),
      ),
      ..Default::default()
    });

    context.mine_blocks(1);

    context.assert_runes(
      [(
        id,
        RuneEntry {
          etching: txid0,
          rune: Rune(RUNE),
          supply: u128::max_value() / 2,
          timestamp: 2,
          ..Default::default()
        },
      )],
      [(
        OutPoint {
          txid: txid1,
          vout: 0,
        },
        vec![(id, u128::max_value() / 2)],
      )],
    );
  }

  #[test]
  fn edicts_may_transfer_runes_to_op_return_outputs() {
    let context = Context::builder().arg("--index-runes").build();

    context.mine_blocks(1);

    let txid = context.rpc_server.broadcast_tx(TransactionTemplate {
      inputs: &[(1, 0, 0, Witness::new())],
      op_return: Some(
        Runestone {
          edicts: vec![Edict {
            id: 0,
            amount: u128::max_value(),
            output: 1,
          }],
          etching: Some(Etching {
            rune: Some(Rune(RUNE)),
            ..Default::default()
          }),
          ..Default::default()
        }
        .encipher(),
      ),
      ..Default::default()
    });

    context.mine_blocks(1);

    let id = RuneId {
      height: 2,
      index: 1,
    };

    context.assert_runes(
      [(
        id,
        RuneEntry {
          burned: u128::max_value(),
          etching: txid,
          rune: Rune(RUNE),
          supply: u128::max_value(),
          timestamp: 2,
          ..Default::default()
        },
      )],
      [],
    );
  }

  #[test]
  fn outputs_with_no_runes_have_no_balance() {
    let context = Context::builder().arg("--index-runes").build();

    context.mine_blocks(1);

    let txid = context.rpc_server.broadcast_tx(TransactionTemplate {
      inputs: &[(1, 0, 0, Witness::new())],
      outputs: 2,
      op_return: Some(
        Runestone {
          edicts: vec![Edict {
            id: 0,
            amount: u128::max_value(),
            output: 0,
          }],
          etching: Some(Etching {
            rune: Some(Rune(RUNE)),
            ..Default::default()
          }),
          ..Default::default()
        }
        .encipher(),
      ),
      ..Default::default()
    });

    context.mine_blocks(1);

    let id = RuneId {
      height: 2,
      index: 1,
    };

    context.assert_runes(
      [(
        id,
        RuneEntry {
          etching: txid,
          rune: Rune(RUNE),
          supply: u128::max_value(),
          timestamp: 2,
          ..Default::default()
        },
      )],
      [(OutPoint { txid, vout: 0 }, vec![(id, u128::max_value())])],
    );
  }

  #[test]
  fn edicts_which_transfer_no_runes_to_output_create_no_balance_entry() {
    let context = Context::builder().arg("--index-runes").build();

    context.mine_blocks(1);

    let txid = context.rpc_server.broadcast_tx(TransactionTemplate {
      inputs: &[(1, 0, 0, Witness::new())],
      outputs: 2,
      op_return: Some(
        Runestone {
          edicts: vec![
            Edict {
              id: 0,
              amount: u128::max_value(),
              output: 0,
            },
            Edict {
              id: 0,
              amount: 0,
              output: 1,
            },
          ],
          etching: Some(Etching {
            rune: Some(Rune(RUNE)),
            ..Default::default()
          }),
          ..Default::default()
        }
        .encipher(),
      ),
      ..Default::default()
    });

    context.mine_blocks(1);

    let id = RuneId {
      height: 2,
      index: 1,
    };

    context.assert_runes(
      [(
        id,
        RuneEntry {
          etching: txid,
          rune: Rune(RUNE),
          supply: u128::max_value(),
          timestamp: 2,
          ..Default::default()
        },
      )],
      [(OutPoint { txid, vout: 0 }, vec![(id, u128::max_value())])],
    );
  }

  #[test]
  fn split_in_etching() {
    let context = Context::builder().arg("--index-runes").build();

    context.mine_blocks(1);

    let txid = context.rpc_server.broadcast_tx(TransactionTemplate {
      inputs: &[(1, 0, 0, Witness::new())],
      outputs: 4,
      op_return: Some(
        Runestone {
          edicts: vec![Edict {
            id: 0,
            amount: 0,
            output: 5,
          }],
          etching: Some(Etching {
            rune: Some(Rune(RUNE)),
            ..Default::default()
          }),
          ..Default::default()
        }
        .encipher(),
      ),
      ..Default::default()
    });

    context.mine_blocks(1);

    let id = RuneId {
      height: 2,
      index: 1,
    };

    context.assert_runes(
      [(
        id,
        RuneEntry {
          etching: txid,
          rune: Rune(RUNE),
          supply: (u128::max_value() / 4) * 4,
          timestamp: 2,
          ..Default::default()
        },
      )],
      [
        (
          OutPoint { txid, vout: 0 },
          vec![(id, u128::max_value() / 4)],
        ),
        (
          OutPoint { txid, vout: 1 },
          vec![(id, u128::max_value() / 4)],
        ),
        (
          OutPoint { txid, vout: 2 },
          vec![(id, u128::max_value() / 4)],
        ),
        (
          OutPoint { txid, vout: 3 },
          vec![(id, u128::max_value() / 4)],
        ),
      ],
    );
  }

  #[test]
  fn split_in_etching_with_preceding_edict() {
    let context = Context::builder().arg("--index-runes").build();

    context.mine_blocks(1);

    let txid = context.rpc_server.broadcast_tx(TransactionTemplate {
      inputs: &[(1, 0, 0, Witness::new())],
      outputs: 4,
      op_return: Some(
        Runestone {
          edicts: vec![
            Edict {
              id: 0,
              amount: 1000,
              output: 0,
            },
            Edict {
              id: 0,
              amount: 0,
              output: 5,
            },
          ],
          etching: Some(Etching {
            rune: Some(Rune(RUNE)),
            ..Default::default()
          }),
          ..Default::default()
        }
        .encipher(),
      ),
      ..Default::default()
    });

    context.mine_blocks(1);

    let id = RuneId {
      height: 2,
      index: 1,
    };

    context.assert_runes(
      [(
        id,
        RuneEntry {
          etching: txid,
          rune: Rune(RUNE),
          supply: 1000 + ((u128::max_value() - 1000) / 4) * 4,
          timestamp: 2,
          ..Default::default()
        },
      )],
      [
        (
          OutPoint { txid, vout: 0 },
          vec![(id, 1000 + (u128::max_value() - 1000) / 4)],
        ),
        (
          OutPoint { txid, vout: 1 },
          vec![(id, (u128::max_value() - 1000) / 4)],
        ),
        (
          OutPoint { txid, vout: 2 },
          vec![(id, (u128::max_value() - 1000) / 4)],
        ),
        (
          OutPoint { txid, vout: 3 },
          vec![(id, (u128::max_value() - 1000) / 4)],
        ),
      ],
    );
  }

  #[test]
  fn split_in_etching_with_following_edict() {
    let context = Context::builder().arg("--index-runes").build();

    context.mine_blocks(1);

    let txid = context.rpc_server.broadcast_tx(TransactionTemplate {
      inputs: &[(1, 0, 0, Witness::new())],
      outputs: 4,
      op_return: Some(
        Runestone {
          edicts: vec![
            Edict {
              id: 0,
              amount: 0,
              output: 5,
            },
            Edict {
              id: 0,
              amount: 1000,
              output: 0,
            },
          ],
          etching: Some(Etching {
            rune: Some(Rune(RUNE)),
            ..Default::default()
          }),
          ..Default::default()
        }
        .encipher(),
      ),
      ..Default::default()
    });

    context.mine_blocks(1);

    let id = RuneId {
      height: 2,
      index: 1,
    };

    context.assert_runes(
      [(
        id,
        RuneEntry {
          etching: txid,
          rune: Rune(RUNE),
          supply: u128::max_value(),
          timestamp: 2,
          ..Default::default()
        },
      )],
      [
        (
          OutPoint { txid, vout: 0 },
          vec![(id, u128::max_value() / 4 + 3)],
        ),
        (
          OutPoint { txid, vout: 1 },
          vec![(id, u128::max_value() / 4)],
        ),
        (
          OutPoint { txid, vout: 2 },
          vec![(id, u128::max_value() / 4)],
        ),
        (
          OutPoint { txid, vout: 3 },
          vec![(id, u128::max_value() / 4)],
        ),
      ],
    );
  }

  #[test]
  fn split_with_amount_in_etching() {
    let context = Context::builder().arg("--index-runes").build();

    context.mine_blocks(1);

    let txid = context.rpc_server.broadcast_tx(TransactionTemplate {
      inputs: &[(1, 0, 0, Witness::new())],
      outputs: 4,
      op_return: Some(
        Runestone {
          edicts: vec![Edict {
            id: 0,
            amount: 1000,
            output: 5,
          }],
          etching: Some(Etching {
            rune: Some(Rune(RUNE)),
            ..Default::default()
          }),
          ..Default::default()
        }
        .encipher(),
      ),
      ..Default::default()
    });

    context.mine_blocks(1);

    let id = RuneId {
      height: 2,
      index: 1,
    };

    context.assert_runes(
      [(
        id,
        RuneEntry {
          etching: txid,
          rune: Rune(RUNE),
          supply: 4000,
          timestamp: 2,
          ..Default::default()
        },
      )],
      [
        (OutPoint { txid, vout: 0 }, vec![(id, 1000)]),
        (OutPoint { txid, vout: 1 }, vec![(id, 1000)]),
        (OutPoint { txid, vout: 2 }, vec![(id, 1000)]),
        (OutPoint { txid, vout: 3 }, vec![(id, 1000)]),
      ],
    );
  }

  #[test]
  fn split_in_etching_with_amount_with_preceding_edict() {
    let context = Context::builder().arg("--index-runes").build();

    context.mine_blocks(1);

    let txid = context.rpc_server.broadcast_tx(TransactionTemplate {
      inputs: &[(1, 0, 0, Witness::new())],
      outputs: 4,
      op_return: Some(
        Runestone {
          edicts: vec![
            Edict {
              id: 0,
              amount: u128::max_value() - 3000,
              output: 0,
            },
            Edict {
              id: 0,
              amount: 1000,
              output: 5,
            },
          ],
          etching: Some(Etching {
            rune: Some(Rune(RUNE)),
            ..Default::default()
          }),
          ..Default::default()
        }
        .encipher(),
      ),
      ..Default::default()
    });

    context.mine_blocks(1);

    let id = RuneId {
      height: 2,
      index: 1,
    };

    context.assert_runes(
      [(
        id,
        RuneEntry {
          etching: txid,
          rune: Rune(RUNE),
          supply: u128::max_value(),
          timestamp: 2,
          ..Default::default()
        },
      )],
      [
        (
          OutPoint { txid, vout: 0 },
          vec![(id, u128::max_value() - 2000)],
        ),
        (OutPoint { txid, vout: 1 }, vec![(id, 1000)]),
        (OutPoint { txid, vout: 2 }, vec![(id, 1000)]),
      ],
    );
  }

  #[test]
  fn split_in_etching_with_amount_with_following_edict() {
    let context = Context::builder().arg("--index-runes").build();

    context.mine_blocks(1);

    let txid = context.rpc_server.broadcast_tx(TransactionTemplate {
      inputs: &[(1, 0, 0, Witness::new())],
      outputs: 4,
      op_return: Some(
        Runestone {
          edicts: vec![
            Edict {
              id: 0,
              amount: 1000,
              output: 5,
            },
            Edict {
              id: 0,
              amount: u128::max_value(),
              output: 0,
            },
          ],
          etching: Some(Etching {
            rune: Some(Rune(RUNE)),
            ..Default::default()
          }),
          ..Default::default()
        }
        .encipher(),
      ),
      ..Default::default()
    });

    context.mine_blocks(1);

    let id = RuneId {
      height: 2,
      index: 1,
    };

    context.assert_runes(
      [(
        id,
        RuneEntry {
          etching: txid,
          rune: Rune(RUNE),
          supply: u128::max_value(),
          timestamp: 2,
          ..Default::default()
        },
      )],
      [
        (
          OutPoint { txid, vout: 0 },
          vec![(id, u128::max_value() - 4000 + 1000)],
        ),
        (OutPoint { txid, vout: 1 }, vec![(id, 1000)]),
        (OutPoint { txid, vout: 2 }, vec![(id, 1000)]),
        (OutPoint { txid, vout: 3 }, vec![(id, 1000)]),
      ],
    );
  }

  #[test]
  fn split() {
    let context = Context::builder().arg("--index-runes").build();

    context.mine_blocks(1);

    let txid0 = context.rpc_server.broadcast_tx(TransactionTemplate {
      inputs: &[(1, 0, 0, Witness::new())],
      op_return: Some(
        Runestone {
          edicts: vec![Edict {
            id: 0,
            amount: u128::max_value(),
            output: 0,
          }],
          etching: Some(Etching {
            rune: Some(Rune(RUNE)),
            ..Default::default()
          }),
          ..Default::default()
        }
        .encipher(),
      ),
      ..Default::default()
    });

    context.mine_blocks(1);

    let id = RuneId {
      height: 2,
      index: 1,
    };

    context.assert_runes(
      [(
        id,
        RuneEntry {
          etching: txid0,
          rune: Rune(RUNE),
          supply: u128::max_value(),
          timestamp: 2,
          ..Default::default()
        },
      )],
      [(
        OutPoint {
          txid: txid0,
          vout: 0,
        },
        vec![(id, u128::max_value())],
      )],
    );

    let txid1 = context.rpc_server.broadcast_tx(TransactionTemplate {
      inputs: &[(2, 1, 0, Witness::new())],
      outputs: 2,
      op_return: Some(
        Runestone {
          edicts: vec![Edict {
            id: id.into(),
            amount: 0,
            output: 3,
          }],
          ..Default::default()
        }
        .encipher(),
      ),
      ..Default::default()
    });

    context.mine_blocks(1);

    context.assert_runes(
      [(
        id,
        RuneEntry {
          etching: txid0,
          rune: Rune(RUNE),
          supply: u128::max_value(),
          timestamp: 2,
          ..Default::default()
        },
      )],
      [
        (
          OutPoint {
            txid: txid1,
            vout: 0,
          },
          vec![(id, u128::max_value() / 2 + 1)],
        ),
        (
          OutPoint {
            txid: txid1,
            vout: 1,
          },
          vec![(id, u128::max_value() / 2)],
        ),
      ],
    );
  }

  #[test]
  fn split_with_preceding_edict() {
    let context = Context::builder().arg("--index-runes").build();

    context.mine_blocks(1);

    let txid0 = context.rpc_server.broadcast_tx(TransactionTemplate {
      inputs: &[(1, 0, 0, Witness::new())],
      op_return: Some(
        Runestone {
          edicts: vec![Edict {
            id: 0,
            amount: u128::max_value(),
            output: 0,
          }],
          etching: Some(Etching {
            rune: Some(Rune(RUNE)),
            ..Default::default()
          }),
          ..Default::default()
        }
        .encipher(),
      ),
      ..Default::default()
    });

    context.mine_blocks(1);

    let id = RuneId {
      height: 2,
      index: 1,
    };

    context.assert_runes(
      [(
        id,
        RuneEntry {
          etching: txid0,
          rune: Rune(RUNE),
          supply: u128::max_value(),
          timestamp: 2,
          ..Default::default()
        },
      )],
      [(
        OutPoint {
          txid: txid0,
          vout: 0,
        },
        vec![(id, u128::max_value())],
      )],
    );

    let txid1 = context.rpc_server.broadcast_tx(TransactionTemplate {
      inputs: &[(2, 1, 0, Witness::new())],
      outputs: 2,
      op_return: Some(
        Runestone {
          edicts: vec![
            Edict {
              id: id.into(),
              amount: 1000,
              output: 0,
            },
            Edict {
              id: id.into(),
              amount: 0,
              output: 3,
            },
          ],
          ..Default::default()
        }
        .encipher(),
      ),
      ..Default::default()
    });

    context.mine_blocks(1);

    context.assert_runes(
      [(
        id,
        RuneEntry {
          etching: txid0,
          rune: Rune(RUNE),
          supply: u128::max_value(),
          timestamp: 2,
          ..Default::default()
        },
      )],
      [
        (
          OutPoint {
            txid: txid1,
            vout: 0,
          },
          vec![(id, 1000 + (u128::max_value() - 1000) / 2 + 1)],
        ),
        (
          OutPoint {
            txid: txid1,
            vout: 1,
          },
          vec![(id, (u128::max_value() - 1000) / 2)],
        ),
      ],
    );
  }

  #[test]
  fn split_with_following_edict() {
    let context = Context::builder().arg("--index-runes").build();

    context.mine_blocks(1);

    let txid0 = context.rpc_server.broadcast_tx(TransactionTemplate {
      inputs: &[(1, 0, 0, Witness::new())],
      op_return: Some(
        Runestone {
          edicts: vec![Edict {
            id: 0,
            amount: u128::max_value(),
            output: 0,
          }],
          etching: Some(Etching {
            rune: Some(Rune(RUNE)),
            ..Default::default()
          }),
          ..Default::default()
        }
        .encipher(),
      ),
      ..Default::default()
    });

    context.mine_blocks(1);

    let id = RuneId {
      height: 2,
      index: 1,
    };

    context.assert_runes(
      [(
        id,
        RuneEntry {
          etching: txid0,
          rune: Rune(RUNE),
          supply: u128::max_value(),
          timestamp: 2,
          ..Default::default()
        },
      )],
      [(
        OutPoint {
          txid: txid0,
          vout: 0,
        },
        vec![(id, u128::max_value())],
      )],
    );

    let txid1 = context.rpc_server.broadcast_tx(TransactionTemplate {
      inputs: &[(2, 1, 0, Witness::new())],
      outputs: 2,
      op_return: Some(
        Runestone {
          edicts: vec![
            Edict {
              id: id.into(),
              amount: 0,
              output: 3,
            },
            Edict {
              id: id.into(),
              amount: 1000,
              output: 1,
            },
          ],
          ..Default::default()
        }
        .encipher(),
      ),
      ..Default::default()
    });

    context.mine_blocks(1);

    context.assert_runes(
      [(
        id,
        RuneEntry {
          etching: txid0,
          rune: Rune(RUNE),
          supply: u128::max_value(),
          timestamp: 2,
          ..Default::default()
        },
      )],
      [
        (
          OutPoint {
            txid: txid1,
            vout: 0,
          },
          vec![(id, u128::max_value() / 2)],
        ),
        (
          OutPoint {
            txid: txid1,
            vout: 1,
          },
          vec![(id, u128::max_value() / 2 + 1)],
        ),
      ],
    );
  }

  #[test]
  fn split_with_amount() {
    let context = Context::builder().arg("--index-runes").build();

    context.mine_blocks(1);

    let txid0 = context.rpc_server.broadcast_tx(TransactionTemplate {
      inputs: &[(1, 0, 0, Witness::new())],
      op_return: Some(
        Runestone {
          edicts: vec![Edict {
            id: 0,
            amount: u128::max_value(),
            output: 0,
          }],
          etching: Some(Etching {
            rune: Some(Rune(RUNE)),
            ..Default::default()
          }),
          ..Default::default()
        }
        .encipher(),
      ),
      ..Default::default()
    });

    context.mine_blocks(1);

    let id = RuneId {
      height: 2,
      index: 1,
    };

    context.assert_runes(
      [(
        id,
        RuneEntry {
          etching: txid0,
          rune: Rune(RUNE),
          supply: u128::max_value(),
          timestamp: 2,
          ..Default::default()
        },
      )],
      [(
        OutPoint {
          txid: txid0,
          vout: 0,
        },
        vec![(id, u128::max_value())],
      )],
    );

    let txid1 = context.rpc_server.broadcast_tx(TransactionTemplate {
      inputs: &[(2, 1, 0, Witness::new())],
      outputs: 2,
      op_return: Some(
        Runestone {
          edicts: vec![Edict {
            id: id.into(),
            amount: 1000,
            output: 3,
          }],
          ..Default::default()
        }
        .encipher(),
      ),
      ..Default::default()
    });

    context.mine_blocks(1);

    context.assert_runes(
      [(
        id,
        RuneEntry {
          etching: txid0,
          rune: Rune(RUNE),
          supply: u128::max_value(),
          timestamp: 2,
          ..Default::default()
        },
      )],
      [
        (
          OutPoint {
            txid: txid1,
            vout: 0,
          },
          vec![(id, u128::max_value() - 1000)],
        ),
        (
          OutPoint {
            txid: txid1,
            vout: 1,
          },
          vec![(id, 1000)],
        ),
      ],
    );
  }

  #[test]
  fn split_with_amount_with_preceding_edict() {
    let context = Context::builder().arg("--index-runes").build();

    context.mine_blocks(1);

    let txid0 = context.rpc_server.broadcast_tx(TransactionTemplate {
      inputs: &[(1, 0, 0, Witness::new())],
      op_return: Some(
        Runestone {
          edicts: vec![Edict {
            id: 0,
            amount: u128::max_value(),
            output: 0,
          }],
          etching: Some(Etching {
            rune: Some(Rune(RUNE)),
            ..Default::default()
          }),
          ..Default::default()
        }
        .encipher(),
      ),
      ..Default::default()
    });

    context.mine_blocks(1);

    let id = RuneId {
      height: 2,
      index: 1,
    };

    context.assert_runes(
      [(
        id,
        RuneEntry {
          etching: txid0,
          rune: Rune(RUNE),
          supply: u128::max_value(),
          timestamp: 2,
          ..Default::default()
        },
      )],
      [(
        OutPoint {
          txid: txid0,
          vout: 0,
        },
        vec![(id, u128::max_value())],
      )],
    );

    let txid1 = context.rpc_server.broadcast_tx(TransactionTemplate {
      inputs: &[(2, 1, 0, Witness::new())],
      outputs: 4,
      op_return: Some(
        Runestone {
          edicts: vec![
            Edict {
              id: id.into(),
              amount: u128::max_value() - 2000,
              output: 0,
            },
            Edict {
              id: id.into(),
              amount: 1000,
              output: 5,
            },
          ],
          ..Default::default()
        }
        .encipher(),
      ),
      ..Default::default()
    });

    context.mine_blocks(1);

    context.assert_runes(
      [(
        id,
        RuneEntry {
          etching: txid0,
          rune: Rune(RUNE),
          supply: u128::max_value(),
          timestamp: 2,
          ..Default::default()
        },
      )],
      [
        (
          OutPoint {
            txid: txid1,
            vout: 0,
          },
          vec![(id, u128::max_value() - 2000 + 1000)],
        ),
        (
          OutPoint {
            txid: txid1,
            vout: 1,
          },
          vec![(id, 1000)],
        ),
      ],
    );
  }

  #[test]
  fn split_with_amount_with_following_edict() {
    let context = Context::builder().arg("--index-runes").build();

    context.mine_blocks(1);

    let txid0 = context.rpc_server.broadcast_tx(TransactionTemplate {
      inputs: &[(1, 0, 0, Witness::new())],
      op_return: Some(
        Runestone {
          edicts: vec![Edict {
            id: 0,
            amount: u128::max_value(),
            output: 0,
          }],
          etching: Some(Etching {
            rune: Some(Rune(RUNE)),
            ..Default::default()
          }),
          ..Default::default()
        }
        .encipher(),
      ),
      ..Default::default()
    });

    context.mine_blocks(1);

    let id = RuneId {
      height: 2,
      index: 1,
    };

    context.assert_runes(
      [(
        id,
        RuneEntry {
          etching: txid0,
          rune: Rune(RUNE),
          supply: u128::max_value(),
          timestamp: 2,
          ..Default::default()
        },
      )],
      [(
        OutPoint {
          txid: txid0,
          vout: 0,
        },
        vec![(id, u128::max_value())],
      )],
    );

    let txid1 = context.rpc_server.broadcast_tx(TransactionTemplate {
      inputs: &[(2, 1, 0, Witness::new())],
      outputs: 4,
      op_return: Some(
        Runestone {
          edicts: vec![
            Edict {
              id: id.into(),
              amount: 1000,
              output: 5,
            },
            Edict {
              id: id.into(),
              amount: u128::max_value(),
              output: 0,
            },
          ],
          ..Default::default()
        }
        .encipher(),
      ),
      ..Default::default()
    });

    context.mine_blocks(1);

    context.assert_runes(
      [(
        id,
        RuneEntry {
          etching: txid0,
          rune: Rune(RUNE),
          supply: u128::max_value(),
          timestamp: 2,
          ..Default::default()
        },
      )],
      [
        (
          OutPoint {
            txid: txid1,
            vout: 0,
          },
          vec![(id, u128::max_value() - 4000 + 1000)],
        ),
        (
          OutPoint {
            txid: txid1,
            vout: 1,
          },
          vec![(id, 1000)],
        ),
        (
          OutPoint {
            txid: txid1,
            vout: 2,
          },
          vec![(id, 1000)],
        ),
        (
          OutPoint {
            txid: txid1,
            vout: 3,
          },
          vec![(id, 1000)],
        ),
      ],
    );
  }

  #[test]
  fn etching_may_specify_symbol() {
    let context = Context::builder().arg("--index-runes").build();

    context.mine_blocks(1);

    let txid = context.rpc_server.broadcast_tx(TransactionTemplate {
      inputs: &[(1, 0, 0, Witness::new())],
      op_return: Some(
        Runestone {
          edicts: vec![Edict {
            id: 0,
            amount: u128::max_value(),
            output: 0,
          }],
          etching: Some(Etching {
            rune: Some(Rune(RUNE)),
            symbol: Some('$'),
            ..Default::default()
          }),
          ..Default::default()
        }
        .encipher(),
      ),
      ..Default::default()
    });

    context.mine_blocks(1);

    let id = RuneId {
      height: 2,
      index: 1,
    };

    context.assert_runes(
      [(
        id,
        RuneEntry {
          etching: txid,
          rune: Rune(RUNE),
          supply: u128::max_value(),
          symbol: Some('$'),
          timestamp: 2,
          ..Default::default()
        },
      )],
      [(OutPoint { txid, vout: 0 }, vec![(id, u128::max_value())])],
    );
  }

  #[test]
  fn allocate_all_remaining_runes_in_etching() {
    let context = Context::builder().arg("--index-runes").build();

    context.mine_blocks(1);

    let txid = context.rpc_server.broadcast_tx(TransactionTemplate {
      inputs: &[(1, 0, 0, Witness::new())],
      op_return: Some(
        Runestone {
          edicts: vec![Edict {
            id: 0,
            amount: 0,
            output: 0,
          }],
          etching: Some(Etching {
            rune: Some(Rune(RUNE)),
            ..Default::default()
          }),
          ..Default::default()
        }
        .encipher(),
      ),
      ..Default::default()
    });

    context.mine_blocks(1);

    let id = RuneId {
      height: 2,
      index: 1,
    };

    context.assert_runes(
      [(
        id,
        RuneEntry {
          etching: txid,
          rune: Rune(RUNE),
          supply: u128::max_value(),
          timestamp: 2,
          ..Default::default()
        },
      )],
      [(OutPoint { txid, vout: 0 }, vec![(id, u128::max_value())])],
    );
  }

  #[test]
  fn allocate_all_remaining_runes_in_inputs() {
    let context = Context::builder().arg("--index-runes").build();

    context.mine_blocks(1);

    let txid0 = context.rpc_server.broadcast_tx(TransactionTemplate {
      inputs: &[(1, 0, 0, Witness::new())],
      op_return: Some(
        Runestone {
          edicts: vec![Edict {
            id: 0,
            amount: u128::max_value(),
            output: 0,
          }],
          etching: Some(Etching {
            rune: Some(Rune(RUNE)),
            ..Default::default()
          }),
          ..Default::default()
        }
        .encipher(),
      ),
      ..Default::default()
    });

    context.mine_blocks(1);

    let id = RuneId {
      height: 2,
      index: 1,
    };

    context.assert_runes(
      [(
        id,
        RuneEntry {
          etching: txid0,
          rune: Rune(RUNE),
          supply: u128::max_value(),
          timestamp: 2,
          ..Default::default()
        },
      )],
      [(
        OutPoint {
          txid: txid0,
          vout: 0,
        },
        vec![(id, u128::max_value())],
      )],
    );

    let txid1 = context.rpc_server.broadcast_tx(TransactionTemplate {
      inputs: &[(2, 1, 0, Witness::new())],
      outputs: 2,
      op_return: Some(
        Runestone {
          edicts: vec![Edict {
            id: id.into(),
            amount: 0,
            output: 1,
          }],
          ..Default::default()
        }
        .encipher(),
      ),
      ..Default::default()
    });

    context.mine_blocks(1);

    context.assert_runes(
      [(
        id,
        RuneEntry {
          etching: txid0,
          rune: Rune(RUNE),
          supply: u128::max_value(),
          timestamp: 2,
          ..Default::default()
        },
      )],
      [(
        OutPoint {
          txid: txid1,
          vout: 1,
        },
        vec![(id, u128::max_value())],
      )],
    );
  }

  #[test]
  fn max_limit() {
    MAX_LIMIT
      .checked_mul(u128::from(u16::max_value()) * 144 * 365 * 1_000_000_000)
      .unwrap();
  }

  #[test]
  fn etching_with_limit_can_be_minted() {
    let context = Context::builder().arg("--index-runes").build();

    context.mine_blocks(1);

    let txid0 = context.rpc_server.broadcast_tx(TransactionTemplate {
      inputs: &[(1, 0, 0, Witness::new())],
      op_return: Some(
        Runestone {
          etching: Some(Etching {
            rune: Some(Rune(RUNE)),
            limit: Some(1000),
            ..Default::default()
          }),
          ..Default::default()
        }
        .encipher(),
      ),
      ..Default::default()
    });

    context.mine_blocks(1);

    let id = RuneId {
      height: 2,
      index: 1,
    };

    context.assert_runes(
      [(
        id,
        RuneEntry {
          etching: txid0,
          rune: Rune(RUNE),
          limit: Some(1000),
          timestamp: 2,
          ..Default::default()
        },
      )],
      [],
    );

    let txid1 = context.rpc_server.broadcast_tx(TransactionTemplate {
      inputs: &[(2, 0, 0, Witness::new())],
      op_return: Some(
        Runestone {
          edicts: vec![Edict {
            id: u128::from(id) | CLAIM_BIT,
            amount: 1000,
            output: 0,
          }],
          ..Default::default()
        }
        .encipher(),
      ),
      ..Default::default()
    });

    context.mine_blocks(1);

    context.assert_runes(
      [(
        id,
        RuneEntry {
          etching: txid0,
          rune: Rune(RUNE),
          limit: Some(1000),
          supply: 1000,
          timestamp: 2,
          ..Default::default()
        },
      )],
      [(
        OutPoint {
          txid: txid1,
          vout: 0,
        },
        vec![(id, 1000)],
      )],
    );

    let txid2 = context.rpc_server.broadcast_tx(TransactionTemplate {
      inputs: &[(3, 0, 0, Witness::new())],
      op_return: Some(
        Runestone {
          edicts: vec![Edict {
            id: u128::from(id) | CLAIM_BIT,
            amount: 1000,
            output: 0,
          }],
          ..Default::default()
        }
        .encipher(),
      ),
      ..Default::default()
    });

    context.mine_blocks(1);

    context.assert_runes(
      [(
        id,
        RuneEntry {
          etching: txid0,
          rune: Rune(RUNE),
          limit: Some(1000),
          supply: 2000,
          timestamp: 2,
          ..Default::default()
        },
      )],
      [
        (
          OutPoint {
            txid: txid2,
            vout: 0,
          },
          vec![(id, 1000)],
        ),
        (
          OutPoint {
            txid: txid1,
            vout: 0,
          },
          vec![(id, 1000)],
        ),
      ],
    );
  }

  #[test]
  fn open_etchings_can_be_limited_to_term() {
    let context = Context::builder().arg("--index-runes").build();

    context.mine_blocks(1);

    let txid0 = context.rpc_server.broadcast_tx(TransactionTemplate {
      inputs: &[(1, 0, 0, Witness::new())],
      op_return: Some(
        Runestone {
          etching: Some(Etching {
            rune: Some(Rune(RUNE)),
            limit: Some(1000),
            term: Some(2),
            ..Default::default()
          }),
          ..Default::default()
        }
        .encipher(),
      ),
      ..Default::default()
    });

    context.mine_blocks(1);

    let id = RuneId {
      height: 2,
      index: 1,
    };

    context.assert_runes(
      [(
        id,
        RuneEntry {
          etching: txid0,
          rune: Rune(RUNE),
          limit: Some(1000),
          end: Some(4),
          timestamp: 2,
          ..Default::default()
        },
      )],
      [],
    );

    let txid1 = context.rpc_server.broadcast_tx(TransactionTemplate {
      inputs: &[(2, 0, 0, Witness::new())],
      op_return: Some(
        Runestone {
          edicts: vec![Edict {
            id: u128::from(id) | CLAIM_BIT,
            amount: 1000,
            output: 0,
          }],
          ..Default::default()
        }
        .encipher(),
      ),
      ..Default::default()
    });

    context.mine_blocks(1);

    context.assert_runes(
      [(
        id,
        RuneEntry {
          etching: txid0,
          rune: Rune(RUNE),
          limit: Some(1000),
          supply: 1000,
          end: Some(4),
          timestamp: 2,
          ..Default::default()
        },
      )],
      [(
        OutPoint {
          txid: txid1,
          vout: 0,
        },
        vec![(id, 1000)],
      )],
    );

    context.rpc_server.broadcast_tx(TransactionTemplate {
      inputs: &[(3, 0, 0, Witness::new())],
      op_return: Some(
        Runestone {
          edicts: vec![Edict {
            id: u128::from(id) | CLAIM_BIT,
            amount: 1000,
            output: 0,
          }],
          ..Default::default()
        }
        .encipher(),
      ),
      ..Default::default()
    });

    context.mine_blocks(1);

    context.assert_runes(
      [(
        id,
        RuneEntry {
          etching: txid0,
          rune: Rune(RUNE),
          limit: Some(1000),
          supply: 1000,
          end: Some(4),
          timestamp: 2,
          ..Default::default()
        },
      )],
      [(
        OutPoint {
          txid: txid1,
          vout: 0,
        },
        vec![(id, 1000)],
      )],
    );
  }

  #[test]
  fn open_etchings_with_term_zero_cannot_be_minted() {
    let context = Context::builder().arg("--index-runes").build();

    context.mine_blocks(1);

    let txid = context.rpc_server.broadcast_tx(TransactionTemplate {
      inputs: &[(1, 0, 0, Witness::new())],
      op_return: Some(
        Runestone {
          edicts: vec![Edict {
            id: 0,
            amount: 1000,
            output: 0,
          }],
          etching: Some(Etching {
            rune: Some(Rune(RUNE)),
            limit: Some(1000),
            term: Some(0),
            ..Default::default()
          }),
          ..Default::default()
        }
        .encipher(),
      ),
      ..Default::default()
    });

    context.mine_blocks(1);

    let id = RuneId {
      height: 2,
      index: 1,
    };

    context.assert_runes(
      [(
        id,
        RuneEntry {
          etching: txid,
          rune: Rune(RUNE),
          limit: Some(1000),
          end: Some(2),
          timestamp: 2,
          ..Default::default()
        },
      )],
      [],
    );

    context.rpc_server.broadcast_tx(TransactionTemplate {
      inputs: &[(2, 0, 0, Witness::new())],
      outputs: 2,
      op_return: Some(
        Runestone {
          edicts: vec![Edict {
            id: u128::from(id) | CLAIM_BIT,
            amount: 1,
            output: 3,
          }],
          ..Default::default()
        }
        .encipher(),
      ),
      ..Default::default()
    });

    context.mine_blocks(1);

    context.assert_runes(
      [(
        id,
        RuneEntry {
          etching: txid,
          rune: Rune(RUNE),
          limit: Some(1000),
          end: Some(2),
          timestamp: 2,
          ..Default::default()
        },
      )],
      [],
    );
  }

  #[test]
  fn open_etching_claims_can_use_split() {
    let context = Context::builder().arg("--index-runes").build();

    context.mine_blocks(1);

    let txid0 = context.rpc_server.broadcast_tx(TransactionTemplate {
      inputs: &[(1, 0, 0, Witness::new())],
      op_return: Some(
        Runestone {
          etching: Some(Etching {
            rune: Some(Rune(RUNE)),
            limit: Some(1000),
            ..Default::default()
          }),
          ..Default::default()
        }
        .encipher(),
      ),
      ..Default::default()
    });

    context.mine_blocks(1);

    let id = RuneId {
      height: 2,
      index: 1,
    };

    context.assert_runes(
      [(
        id,
        RuneEntry {
          etching: txid0,
          rune: Rune(RUNE),
          limit: Some(1000),
          timestamp: 2,
          ..Default::default()
        },
      )],
      [],
    );

    let txid1 = context.rpc_server.broadcast_tx(TransactionTemplate {
      inputs: &[(2, 0, 0, Witness::new())],
      outputs: 2,
      op_return: Some(
        Runestone {
          edicts: vec![Edict {
            id: u128::from(id) | CLAIM_BIT,
            amount: 0,
            output: 3,
          }],
          ..Default::default()
        }
        .encipher(),
      ),
      ..Default::default()
    });

    context.mine_blocks(1);

    context.assert_runes(
      [(
        id,
        RuneEntry {
          etching: txid0,
          rune: Rune(RUNE),
          limit: Some(1000),
          supply: 1000,
          timestamp: 2,
          ..Default::default()
        },
      )],
      [
        (
          OutPoint {
            txid: txid1,
            vout: 0,
          },
          vec![(id, 500)],
        ),
        (
          OutPoint {
            txid: txid1,
            vout: 1,
          },
          vec![(id, 500)],
        ),
      ],
    );
  }

  #[test]
  fn runes_can_be_etched_and_claimed_in_the_same_transaction() {
    let context = Context::builder().arg("--index-runes").build();

    context.mine_blocks(1);

    let txid = context.rpc_server.broadcast_tx(TransactionTemplate {
      inputs: &[(1, 0, 0, Witness::new())],
      op_return: Some(
        Runestone {
          etching: Some(Etching {
            rune: Some(Rune(RUNE)),
            limit: Some(1000),
            ..Default::default()
          }),
          edicts: vec![Edict {
            id: 0,
            amount: 2000,
            output: 0,
          }],
          ..Default::default()
        }
        .encipher(),
      ),
      ..Default::default()
    });

    context.mine_blocks(1);

    let id = RuneId {
      height: 2,
      index: 1,
    };

    context.assert_runes(
      [(
        id,
        RuneEntry {
          etching: txid,
          rune: Rune(RUNE),
          limit: Some(1000),
          timestamp: 2,
          supply: 1000,
          ..Default::default()
        },
      )],
      [(OutPoint { txid, vout: 0 }, vec![(id, 1000)])],
    );
  }

  #[test]
  fn limit_over_max_limit_is_ignored() {
    let context = Context::builder().arg("--index-runes").build();

    context.mine_blocks(1);

    let etching = context.rpc_server.broadcast_tx(TransactionTemplate {
      inputs: &[(1, 0, 0, Witness::new())],
      op_return: Some(
        Runestone {
          etching: Some(Etching {
            rune: Some(Rune(RUNE)),
            limit: Some(MAX_LIMIT + 1),
            ..Default::default()
          }),
          ..Default::default()
        }
        .encipher(),
      ),
      ..Default::default()
    });

    context.mine_blocks(1);

    let id = RuneId {
      height: 2,
      index: 1,
    };

    context.assert_runes(
      [(
        id,
        RuneEntry {
          etching,
          rune: Rune(RUNE),
          timestamp: 2,
          ..Default::default()
        },
      )],
      [],
    );

    context.rpc_server.broadcast_tx(TransactionTemplate {
      inputs: &[(2, 0, 0, Witness::new())],
      op_return: Some(
        Runestone {
          edicts: vec![Edict {
            id: u128::from(id) | CLAIM_BIT,
            amount: MAX_LIMIT + 1,
            output: 0,
          }],
          ..Default::default()
        }
        .encipher(),
      ),
      ..Default::default()
    });

    context.mine_blocks(1);

    context.assert_runes(
      [(
        id,
        RuneEntry {
          etching,
          rune: Rune(RUNE),
          timestamp: 2,
          ..Default::default()
        },
      )],
      [],
    );
  }

  #[test]
  fn omitted_limit_defaults_to_max_limit() {
    let context = Context::builder().arg("--index-runes").build();

    context.mine_blocks(1);

    let etching = context.rpc_server.broadcast_tx(TransactionTemplate {
      inputs: &[(1, 0, 0, Witness::new())],
      op_return: Some(
        Runestone {
          etching: Some(Etching {
            rune: Some(Rune(RUNE)),
            term: Some(1),
            ..Default::default()
          }),
          ..Default::default()
        }
        .encipher(),
      ),
      ..Default::default()
    });

    context.mine_blocks(1);

    let id = RuneId {
      height: 2,
      index: 1,
    };

    context.assert_runes(
      [(
        id,
        RuneEntry {
          etching,
          rune: Rune(RUNE),
          limit: Some(MAX_LIMIT),
          end: Some(3),
          timestamp: 2,
          ..Default::default()
        },
      )],
      [],
    );
  }

  #[test]
  fn transactions_cannot_claim_more_than_limit() {
    let context = Context::builder().arg("--index-runes").build();

    context.mine_blocks(1);

    let etching = context.rpc_server.broadcast_tx(TransactionTemplate {
      inputs: &[(1, 0, 0, Witness::new())],
      op_return: Some(
        Runestone {
          etching: Some(Etching {
            rune: Some(Rune(RUNE)),
            limit: Some(1000),
            ..Default::default()
          }),
          edicts: vec![Edict {
            id: 0,
            amount: 2000,
            output: 0,
          }],
          ..Default::default()
        }
        .encipher(),
      ),
      ..Default::default()
    });

    context.mine_blocks(1);

    let id = RuneId {
      height: 2,
      index: 1,
    };

    context.assert_runes(
      [(
        id,
        RuneEntry {
          etching,
          rune: Rune(RUNE),
          limit: Some(1000),
          timestamp: 2,
          supply: 1000,
          ..Default::default()
        },
      )],
      [(
        OutPoint {
          txid: etching,
          vout: 0,
        },
        vec![(id, 1000)],
      )],
    );

    let edict = context.rpc_server.broadcast_tx(TransactionTemplate {
      inputs: &[(1, 0, 0, Witness::new())],
      op_return: Some(
        Runestone {
          edicts: vec![Edict {
            id: u128::from(id) | CLAIM_BIT,
            amount: 2000,
            output: 0,
          }],
          ..Default::default()
        }
        .encipher(),
      ),
      ..Default::default()
    });

    context.mine_blocks(1);

    let id = RuneId {
      height: 2,
      index: 1,
    };

    context.assert_runes(
      [(
        id,
        RuneEntry {
          etching,
          rune: Rune(RUNE),
          limit: Some(1000),
          timestamp: 2,
          supply: 2000,
          ..Default::default()
        },
      )],
      [
        (
          OutPoint {
            txid: etching,
            vout: 0,
          },
          vec![(id, 1000)],
        ),
        (
          OutPoint {
            txid: edict,
            vout: 0,
          },
          vec![(id, 1000)],
        ),
      ],
    );
  }

  #[test]
  fn multiple_edicts_in_one_transaction_may_claim_open_etching() {
    let context = Context::builder().arg("--index-runes").build();

    context.mine_blocks(1);

    let etching = context.rpc_server.broadcast_tx(TransactionTemplate {
      inputs: &[(1, 0, 0, Witness::new())],
      op_return: Some(
        Runestone {
          etching: Some(Etching {
            rune: Some(Rune(RUNE)),
            limit: Some(1000),
            ..Default::default()
          }),
          ..Default::default()
        }
        .encipher(),
      ),
      ..Default::default()
    });

    context.mine_blocks(1);

    let id = RuneId {
      height: 2,
      index: 1,
    };

    context.assert_runes(
      [(
        id,
        RuneEntry {
          etching,
          rune: Rune(RUNE),
          limit: Some(1000),
          timestamp: 2,
          ..Default::default()
        },
      )],
      [],
    );

    let edict = context.rpc_server.broadcast_tx(TransactionTemplate {
      inputs: &[(1, 0, 0, Witness::new())],
      op_return: Some(
        Runestone {
          edicts: vec![
            Edict {
              id: u128::from(id) | CLAIM_BIT,
              amount: 500,
              output: 0,
            },
            Edict {
              id: u128::from(id) | CLAIM_BIT,
              amount: 500,
              output: 0,
            },
            Edict {
              id: u128::from(id) | CLAIM_BIT,
              amount: 500,
              output: 0,
            },
          ],
          ..Default::default()
        }
        .encipher(),
      ),
      ..Default::default()
    });

    context.mine_blocks(1);

    let id = RuneId {
      height: 2,
      index: 1,
    };

    context.assert_runes(
      [(
        id,
        RuneEntry {
          etching,
          rune: Rune(RUNE),
          limit: Some(1000),
          timestamp: 2,
          supply: 1000,
          ..Default::default()
        },
      )],
      [(
        OutPoint {
          txid: edict,
          vout: 0,
        },
        vec![(id, 1000)],
      )],
    );
  }
}<|MERGE_RESOLUTION|>--- conflicted
+++ resolved
@@ -1,12 +1,8 @@
 use super::*;
 
-<<<<<<< HEAD
 pub use {edict::Edict, rune::Rune, rune_id::RuneId, runestone::Runestone};
-=======
-pub use {rune::Rune, rune_id::RuneId, runestone::Runestone, spaced_rune::SpacedRune};
->>>>>>> bf378366
-
-pub(crate) use {etching::Etching, pile::Pile, spaced_rune::SpacedRunes};
+
+pub(crate) use {etching::Etching, pile::Pile, spaced_rune::SpacedRune};
 
 pub const MAX_DIVISIBILITY: u8 = 38;
 pub(crate) const CLAIM_BIT: u128 = 1 << 48;
