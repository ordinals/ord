use super::*;

#[derive(Boilerplate)]
pub(crate) struct BlockHtml {
  hash: BlockHash,
  target: BlockHash,
  best_height: Height,
  block: Block,
  height: Height,
<<<<<<< HEAD
  inscriptions: Vec<InscriptionId>,
=======
  num_inscriptions: usize,
  txid_to_inscription_ids: BTreeMap<Txid, Vec<InscriptionId>>,
>>>>>>> 898c2cd0
}

impl BlockHtml {
  pub(crate) fn new(
    block: Block,
    height: Height,
    best_height: Height,
    inscriptions: Vec<InscriptionId>,
  ) -> Self {
    Self {
      hash: block.header.block_hash(),
      target: BlockHash::from_raw_hash(Hash::from_byte_array(block.header.target().to_be_bytes())),
      block,
      height,
      best_height,
<<<<<<< HEAD
      inscriptions,
=======
      num_inscriptions: inscriptions.len(),
      txid_to_inscription_ids: inscriptions.into_iter().fold(
        BTreeMap::<Txid, Vec<InscriptionId>>::new(),
        |mut acc, inscription_id| {
          acc
            .entry(inscription_id.txid)
            .and_modify(|inscription_ids| inscription_ids.push(inscription_id))
            .or_insert(vec![inscription_id]);
          acc
        },
      ),
>>>>>>> 898c2cd0
    }
  }
}

impl PageContent for BlockHtml {
  fn title(&self) -> String {
    format!("Block {}", self.height)
  }
}

#[cfg(test)]
mod tests {
  use super::*;

  #[test]
  fn html() {
    assert_regex_match!(
      BlockHtml::new(
        Chain::Mainnet.genesis_block(),
        Height(0),
        Height(0),
<<<<<<< HEAD
        vec![inscription_id(1), inscription_id(2)]
=======
        Vec::new()
>>>>>>> 898c2cd0
      ),
      "
        <h1>Block 0</h1>
        <dl>
          <dt>hash</dt><dd class=monospace>[[:xdigit:]]{64}</dd>
          <dt>target</dt><dd class=monospace>[[:xdigit:]]{64}</dd>
          <dt>timestamp</dt><dd><time>2009-01-03 18:15:05 UTC</time></dd>
          <dt>size</dt><dd>285</dd>
          <dt>weight</dt><dd>1140</dd>
        </dl>
        .*
        prev
        next
        .*
<<<<<<< HEAD
        <h2>2 Inscriptions</h2>
        <div class=thumbnails>
          <a href=/inscription/1{64}i1><iframe .* src=/preview/1{64}i1></iframe></a>
          <a href=/inscription/2{64}i2><iframe .* src=/preview/2{64}i2></iframe></a>
        </div>
        <h2>1 Transaction</h2>
=======
        <h2>1 Transaction and 0 Inscriptions</h2>
>>>>>>> 898c2cd0
        <ul class=monospace>
          <li><a href=/tx/[[:xdigit:]]{64}>[[:xdigit:]]{64}</a></li>
        </ul>
      "
      .unindent()
    );
  }

  #[test]
  fn next_active_when_not_last() {
    assert_regex_match!(
<<<<<<< HEAD
      BlockHtml::new(Chain::Mainnet.genesis_block(), Height(0), Height(1), vec![]),
=======
      BlockHtml::new(
        Chain::Mainnet.genesis_block(),
        Height(0),
        Height(1),
        Vec::new()
      ),
>>>>>>> 898c2cd0
      r"<h1>Block 0</h1>.*prev\s*<a class=next href=/block/1>next</a>.*"
    );
  }

  #[test]
  fn prev_active_when_not_first() {
    assert_regex_match!(
<<<<<<< HEAD
      BlockHtml::new(Chain::Mainnet.genesis_block(), Height(1), Height(1), vec![]),
=======
      BlockHtml::new(
        Chain::Mainnet.genesis_block(),
        Height(1),
        Height(1),
        Vec::new()
      ),
>>>>>>> 898c2cd0
      r"<h1>Block 1</h1>.*<a class=prev href=/block/0>prev</a>\s*next.*",
    );
  }
}<|MERGE_RESOLUTION|>--- conflicted
+++ resolved
@@ -7,12 +7,8 @@
   best_height: Height,
   block: Block,
   height: Height,
-<<<<<<< HEAD
-  inscriptions: Vec<InscriptionId>,
-=======
   num_inscriptions: usize,
   txid_to_inscription_ids: BTreeMap<Txid, Vec<InscriptionId>>,
->>>>>>> 898c2cd0
 }
 
 impl BlockHtml {
@@ -28,9 +24,6 @@
       block,
       height,
       best_height,
-<<<<<<< HEAD
-      inscriptions,
-=======
       num_inscriptions: inscriptions.len(),
       txid_to_inscription_ids: inscriptions.into_iter().fold(
         BTreeMap::<Txid, Vec<InscriptionId>>::new(),
@@ -42,7 +35,6 @@
           acc
         },
       ),
->>>>>>> 898c2cd0
     }
   }
 }
@@ -64,11 +56,7 @@
         Chain::Mainnet.genesis_block(),
         Height(0),
         Height(0),
-<<<<<<< HEAD
-        vec![inscription_id(1), inscription_id(2)]
-=======
         Vec::new()
->>>>>>> 898c2cd0
       ),
       "
         <h1>Block 0</h1>
@@ -83,16 +71,7 @@
         prev
         next
         .*
-<<<<<<< HEAD
-        <h2>2 Inscriptions</h2>
-        <div class=thumbnails>
-          <a href=/inscription/1{64}i1><iframe .* src=/preview/1{64}i1></iframe></a>
-          <a href=/inscription/2{64}i2><iframe .* src=/preview/2{64}i2></iframe></a>
-        </div>
-        <h2>1 Transaction</h2>
-=======
         <h2>1 Transaction and 0 Inscriptions</h2>
->>>>>>> 898c2cd0
         <ul class=monospace>
           <li><a href=/tx/[[:xdigit:]]{64}>[[:xdigit:]]{64}</a></li>
         </ul>
@@ -104,16 +83,12 @@
   #[test]
   fn next_active_when_not_last() {
     assert_regex_match!(
-<<<<<<< HEAD
-      BlockHtml::new(Chain::Mainnet.genesis_block(), Height(0), Height(1), vec![]),
-=======
       BlockHtml::new(
         Chain::Mainnet.genesis_block(),
         Height(0),
         Height(1),
         Vec::new()
       ),
->>>>>>> 898c2cd0
       r"<h1>Block 0</h1>.*prev\s*<a class=next href=/block/1>next</a>.*"
     );
   }
@@ -121,16 +96,12 @@
   #[test]
   fn prev_active_when_not_first() {
     assert_regex_match!(
-<<<<<<< HEAD
-      BlockHtml::new(Chain::Mainnet.genesis_block(), Height(1), Height(1), vec![]),
-=======
       BlockHtml::new(
         Chain::Mainnet.genesis_block(),
         Height(1),
         Height(1),
         Vec::new()
       ),
->>>>>>> 898c2cd0
       r"<h1>Block 1</h1>.*<a class=prev href=/block/0>prev</a>\s*next.*",
     );
   }
