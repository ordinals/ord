--- conflicted
+++ resolved
@@ -102,15 +102,9 @@
         sat: Sat(0),
         satpoint: None,
         blocktime: Blocktime::Confirmed(0),
-<<<<<<< HEAD
         inscription: Some(inscription_id(1)),
       },
-      r"<h1>Sat 0</h1>.*<dt>inscription</dt><dd><a href=/inscription/1{64}i1>.*</a></dd>.*",
-=======
-        inscription: Some(txid(1)),
-      },
-      r"<h1>Sat 0</h1>.*<dt>inscription</dt><dd class=thumbnails><a href=/inscription/1{64}>.*</a></dd>.*",
->>>>>>> 2e108f9f
+      r"<h1>Sat 0</h1>.*<dt>inscription</dt><dd class=thumbnails><a href=/inscription/1{64}i1>.*</a></dd>.*",
     );
   }
 
