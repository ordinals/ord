use super::*;

#[derive(Boilerplate)]
pub(crate) struct SatHtml {
  pub(crate) blocktime: Blocktime,
  pub(crate) inscriptions: Vec<InscriptionId>,
<<<<<<< HEAD
=======
  pub(crate) sat: Sat,
  pub(crate) satpoint: Option<SatPoint>,
>>>>>>> 78889aed
}

impl PageContent for SatHtml {
  fn title(&self) -> String {
    format!("Sat {}", self.sat)
  }
}

#[cfg(test)]
mod tests {
  use super::*;

  #[test]
  fn first() {
    assert_regex_match!(
      SatHtml {
        sat: Sat(0),
        satpoint: None,
        blocktime: Blocktime::confirmed(0),
        inscriptions: Vec::new(),
      },
      "
        <h1>Sat 0</h1>
        <dl>
          <dt>decimal</dt><dd>0.0</dd>
          <dt>degree</dt><dd>0°0′0″0‴</dd>
          <dt>percentile</dt><dd>0%</dd>
          <dt>name</dt><dd>nvtdijuwxlp</dd>
          <dt>cycle</dt><dd>0</dd>
          <dt>epoch</dt><dd>0</dd>
          <dt>period</dt><dd>0</dd>
          <dt>block</dt><dd><a href=/block/0>0</a></dd>
          <dt>offset</dt><dd>0</dd>
          <dt>timestamp</dt><dd><time>1970-01-01 00:00:00 UTC</time></dd>
          <dt>rarity</dt><dd><span class=mythic>mythic</span></dd>
          <dt>charms</dt>
          <dd>
            <span title=coin>🪙</span>
            <span title=mythic>🎃</span>
          </dd>
        </dl>
        .*
        prev
        <a class=next href=/sat/1>next</a>
        .*
      "
      .unindent()
    );
  }

  #[test]
  fn last() {
    assert_regex_match!(
      SatHtml {
        sat: Sat(2099999997689999),
        satpoint: None,
        blocktime: Blocktime::confirmed(0),
        inscriptions: Vec::new(),
      },
      "
        <h1>Sat 2099999997689999</h1>
        <dl>
          <dt>decimal</dt><dd>6929999.0</dd>
          <dt>degree</dt><dd>5°209999′1007″0‴</dd>
          <dt>percentile</dt><dd>100%</dd>
          <dt>name</dt><dd>a</dd>
          <dt>cycle</dt><dd>5</dd>
          <dt>epoch</dt><dd>32</dd>
          <dt>period</dt><dd>3437</dd>
          <dt>block</dt><dd><a href=/block/6929999>6929999</a></dd>
          <dt>offset</dt><dd>0</dd>
          <dt>timestamp</dt><dd><time>1970-01-01 00:00:00 UTC</time></dd>
          <dt>rarity</dt><dd><span class=uncommon>uncommon</span></dd>
          <dt>charms</dt>
          <dd>
            <span title=uncommon>🌱</span>
          </dd>
        </dl>
        .*
        <a class=prev href=/sat/2099999997689998>prev</a>
        next
        .*
      "
      .unindent()
    );
  }

  #[test]
  fn sat_with_next_and_prev() {
    assert_regex_match!(
      SatHtml {
        sat: Sat(1),
        satpoint: None,
        blocktime: Blocktime::confirmed(0),
        inscriptions: Vec::new(),
      },
      r"<h1>Sat 1</h1>.*<a class=prev href=/sat/0>prev</a>\n<a class=next href=/sat/2>next</a>.*",
    );
  }

  #[test]
  fn sat_with_inscription() {
    assert_regex_match!(
      SatHtml {
        sat: Sat(0),
        satpoint: None,
        blocktime: Blocktime::confirmed(0),
        inscriptions: vec![inscription_id(1)],
      },
      "
        <h1>Sat 0</h1>
        .*
          <dt>inscriptions</dt>
          <dd class=thumbnails>
            <a href=/inscription/1{64}i1>.*</a>
          </dd>
        .*"
        .unindent(),
    );
  }

  #[test]
  fn sat_with_reinscription() {
    assert_regex_match!(
      SatHtml {
        sat: Sat(0),
        satpoint: None,
        blocktime: Blocktime::confirmed(0),
        inscriptions: vec![inscription_id(1), inscription_id(2)],
      },
      "
        <h1>Sat 0</h1>
        .*
          <dt>inscriptions</dt>
          <dd class=thumbnails>
            <a href=/inscription/1{64}i1>.*</a>
            <a href=/inscription/2{64}i2>.*</a>
          </dd>
        .*"
        .unindent(),
    );
  }

  #[test]
  fn last_sat_next_link_is_disabled() {
    assert_regex_match!(
      SatHtml {
        sat: Sat::LAST,
        satpoint: None,
        blocktime: Blocktime::confirmed(0),
        inscriptions: Vec::new(),
      },
      r"<h1>Sat 2099999997689999</h1>.*<a class=prev href=/sat/2099999997689998>prev</a>\nnext.*",
    );
  }

  #[test]
  fn sat_with_satpoint() {
    assert_regex_match!(
      SatHtml {
        sat: Sat(0),
        satpoint: Some(satpoint(1, 0)),
        blocktime: Blocktime::confirmed(0),
        inscriptions: Vec::new(),
      },
      "<h1>Sat 0</h1>.*<dt>location</dt><dd class=monospace>1{64}:1:0</dd>.*",
    );
  }
}<|MERGE_RESOLUTION|>--- conflicted
+++ resolved
@@ -4,11 +4,8 @@
 pub(crate) struct SatHtml {
   pub(crate) blocktime: Blocktime,
   pub(crate) inscriptions: Vec<InscriptionId>,
-<<<<<<< HEAD
-=======
   pub(crate) sat: Sat,
   pub(crate) satpoint: Option<SatPoint>,
->>>>>>> 78889aed
 }
 
 impl PageContent for SatHtml {
