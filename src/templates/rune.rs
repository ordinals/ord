--- conflicted
+++ resolved
@@ -4,12 +4,8 @@
 pub(crate) struct RuneHtml {
   pub(crate) entry: RuneEntry,
   pub(crate) id: RuneId,
-<<<<<<< HEAD
-  pub(crate) inscription: Option<InscriptionId>,
+  pub(crate) parent: Option<InscriptionId>,
   pub(crate) timestamp: DateTime<Utc>,
-=======
-  pub(crate) parent: Option<InscriptionId>,
->>>>>>> 7e1ed85b
 }
 
 impl PageContent for RuneHtml {
@@ -51,17 +47,14 @@
 <dl>
   <dt>id</dt>
   <dd>10/9</dd>
-<<<<<<< HEAD
+  <dt>number</dt>
+  <dd>25</dd>
   <dt>timestamp</dt>
   <dd><time>1970-01-01 00:00:00 UTC</time></dd>
   <dt>etching block height</dt>
   <dd><a href=/block/10>10</a></dd>
   <dt>etching transaction index</dt>
   <dd>9</dd>
-=======
-  <dt>number</dt>
-  <dd>25</dd>
->>>>>>> 7e1ed85b
   <dt>supply</dt>
   <dd>\$123456789.123456789</dd>
   <dt>burned</dt>
