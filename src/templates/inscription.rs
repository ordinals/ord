--- conflicted
+++ resolved
@@ -135,13 +135,8 @@
       "
         <h1>Inscription 1</h1>
         <div class=inscription>
-<<<<<<< HEAD
         <a class=prev href=/inscription/1{64}i1>❮</a>
-        <a href=/preview/2{64}i2><iframe .* src=/preview/2{64}i2></iframe></a>
-=======
-        <a class=previous href=/inscription/1{64}i1>❮</a>
         <iframe .* src=/preview/2{64}i2></iframe>
->>>>>>> f1ad7810
         <a class=next href=/inscription/3{64}i3>❯</a>
         </div>
         .*
