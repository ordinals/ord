--- conflicted
+++ resolved
@@ -20,7 +20,6 @@
   pub(crate) charms: u16,
 }
 
-<<<<<<< HEAD
 #[derive(Debug, PartialEq, Serialize, Deserialize)]
 pub struct InscriptionRecursiveJson {
   pub charms: Vec<String>,
@@ -36,10 +35,7 @@
   pub value: Option<u64>,
 }
 
-#[derive(Debug, PartialEq, Serialize, Deserialize)]
-=======
 #[derive(Debug, PartialEq, Serialize, Deserialize, Clone)]
->>>>>>> 4100dceb
 pub struct InscriptionJson {
   pub address: Option<String>,
   pub charms: Vec<String>,
