--- conflicted
+++ resolved
@@ -21,10 +21,7 @@
 #[derive(Debug, PartialEq, Serialize, Deserialize)]
 pub struct InscriptionJson {
   pub address: Option<String>,
-<<<<<<< HEAD
-=======
   pub children: Vec<InscriptionId>,
->>>>>>> e6ceb970
   pub content_length: Option<usize>,
   pub content_type: Option<String>,
   pub genesis_fee: u64,
@@ -33,18 +30,11 @@
   pub next: Option<InscriptionId>,
   pub number: i64,
   pub output_value: Option<u64>,
-<<<<<<< HEAD
-=======
   pub parent: Option<InscriptionId>,
->>>>>>> e6ceb970
   pub previous: Option<InscriptionId>,
   pub sat: Option<Sat>,
   pub satpoint: SatPoint,
   pub timestamp: i64,
-<<<<<<< HEAD
-  pub parent: Option<InscriptionId>,
-=======
->>>>>>> e6ceb970
 }
 
 impl InscriptionJson {
@@ -105,10 +95,7 @@
   fn without_sat_nav_links_or_output() {
     assert_regex_match!(
       InscriptionHtml {
-<<<<<<< HEAD
-=======
-        children: Vec::new(),
->>>>>>> e6ceb970
+        children: Vec::new(),
         parent: None,
         chain: Chain::Mainnet,
         genesis_fee: 1,
@@ -165,10 +152,7 @@
   fn with_output() {
     assert_regex_match!(
       InscriptionHtml {
-<<<<<<< HEAD
-=======
-        children: Vec::new(),
->>>>>>> e6ceb970
+        children: Vec::new(),
         parent: None,
         chain: Chain::Mainnet,
         genesis_fee: 1,
@@ -207,10 +191,7 @@
   fn with_sat() {
     assert_regex_match!(
       InscriptionHtml {
-<<<<<<< HEAD
-=======
-        children: Vec::new(),
->>>>>>> e6ceb970
+        children: Vec::new(),
         parent: None,
         chain: Chain::Mainnet,
         genesis_fee: 1,
@@ -244,10 +225,7 @@
   fn with_prev_and_next() {
     assert_regex_match!(
       InscriptionHtml {
-<<<<<<< HEAD
-=======
-        children: Vec::new(),
->>>>>>> e6ceb970
+        children: Vec::new(),
         parent: None,
         chain: Chain::Mainnet,
         genesis_fee: 1,
@@ -279,10 +257,7 @@
   fn with_cursed_and_unbound() {
     assert_regex_match!(
       InscriptionHtml {
-<<<<<<< HEAD
-=======
-        children: Vec::new(),
->>>>>>> e6ceb970
+        children: Vec::new(),
         parent: None,
         chain: Chain::Mainnet,
         genesis_fee: 1,
@@ -320,10 +295,7 @@
   fn with_parent() {
     assert_regex_match!(
       InscriptionHtml {
-<<<<<<< HEAD
-=======
-        children: Vec::new(),
->>>>>>> e6ceb970
+        children: Vec::new(),
         parent: Some(inscription_id(2)),
         chain: Chain::Mainnet,
         genesis_fee: 1,
@@ -377,8 +349,6 @@
       .unindent()
     );
   }
-<<<<<<< HEAD
-=======
 
   #[test]
   fn with_children() {
@@ -443,5 +413,4 @@
       .unindent()
     );
   }
->>>>>>> e6ceb970
 }