use super::*;

#[derive(Boilerplate, Default)]
pub(crate) struct InscriptionHtml {
  pub(crate) chain: Chain,
  pub(crate) charms: u16,
  pub(crate) children: Vec<InscriptionId>,
  pub(crate) fee: u64,
  pub(crate) height: u32,
  pub(crate) inscription: Inscription,
  pub(crate) id: InscriptionId,
  pub(crate) number: i32,
  pub(crate) next: Option<InscriptionId>,
  pub(crate) output: Option<TxOut>,
  pub(crate) parents: Vec<InscriptionId>,
  pub(crate) previous: Option<InscriptionId>,
  pub(crate) rune: Option<SpacedRune>,
  pub(crate) sat: Option<Sat>,
  pub(crate) satpoint: SatPoint,
  pub(crate) timestamp: DateTime<Utc>,
}

impl PageContent for InscriptionHtml {
  fn title(&self) -> String {
    format!("Inscription {}", self.number)
<<<<<<< HEAD
  }

  fn preview_image_url(&self) -> Option<Trusted<String>> {
    Some(Trusted(format!("/content/{}", self.id)))
=======
>>>>>>> 78889aed
  }
}

#[cfg(test)]
mod tests {
  use super::*;

  #[test]
  fn without_sat_nav_links_or_output() {
    assert_regex_match!(
      InscriptionHtml {
        fee: 1,
        inscription: inscription("text/plain;charset=utf-8", "HELLOWORLD"),
        id: inscription_id(1),
        number: 1,
        satpoint: satpoint(1, 0),
        ..default()
      },
      "
        <h1>Inscription 1</h1>
        <div class=inscription>
        <div>❮</div>
        <iframe .* src=/preview/1{64}i1></iframe>
        <div>❯</div>
        </div>
        <dl>
          <dt>id</dt>
          <dd class=monospace>1{64}i1</dd>
          <dt>preview</dt>
          <dd><a href=/preview/1{64}i1>link</a></dd>
          <dt>content</dt>
          <dd><a href=/content/1{64}i1>link</a></dd>
          <dt>content length</dt>
          <dd>10 bytes</dd>
          <dt>content type</dt>
          <dd>text/plain;charset=utf-8</dd>
          <dt>timestamp</dt>
          <dd><time>1970-01-01 00:00:00 UTC</time></dd>
          <dt>height</dt>
          <dd><a href=/block/0>0</a></dd>
          <dt>fee</dt>
          <dd>1</dd>
          <dt>reveal transaction</dt>
          <dd><a class=monospace href=/tx/1{64}>1{64}</a></dd>
          <dt>location</dt>
          <dd class=monospace>1{64}:1:0</dd>
          <dt>output</dt>
          <dd><a class=monospace href=/output/1{64}:1>1{64}:1</a></dd>
          <dt>offset</dt>
          <dd>0</dd>
          <dt>ethereum teleburn address</dt>
          <dd>0xa1DfBd1C519B9323FD7Fd8e498Ac16c2E502F059</dd>
        </dl>
      "
      .unindent()
    );
  }

  #[test]
  fn with_output() {
    assert_regex_match!(
      InscriptionHtml {
        fee: 1,
        inscription: inscription("text/plain;charset=utf-8", "HELLOWORLD"),
        id: inscription_id(1),
        number: 1,
        output: Some(tx_out(1, address())),
        satpoint: satpoint(1, 0),
        ..default()
      },
      "
        <h1>Inscription 1</h1>
        <div class=inscription>
        <div>❮</div>
        <iframe .* src=/preview/1{64}i1></iframe>
        <div>❯</div>
        </div>
        <dl>
          .*
          <dt>address</dt>
          <dd class=monospace>bc1qw508d6qejxtdg4y5r3zarvary0c5xw7kv8f3t4</dd>
          <dt>value</dt>
          <dd>1</dd>
          .*
        </dl>
      "
      .unindent()
    );
  }

  #[test]
  fn with_sat() {
    assert_regex_match!(
      InscriptionHtml {
        fee: 1,
        inscription: inscription("text/plain;charset=utf-8", "HELLOWORLD"),
        id: inscription_id(1),
        number: 1,
        output: Some(tx_out(1, address())),
        sat: Some(Sat(1)),
        satpoint: satpoint(1, 0),
        ..default()
      },
      "
        <h1>Inscription 1</h1>
        .*
        <dl>
          .*
          <dt>sat</dt>
          <dd><a href=/sat/1>1</a></dd>
          <dt>preview</dt>
          .*
        </dl>
      "
      .unindent()
    );
  }

  #[test]
  fn with_prev_and_next() {
    assert_regex_match!(
      InscriptionHtml {
        children: Vec::new(),
        fee: 1,
        inscription: inscription("text/plain;charset=utf-8", "HELLOWORLD"),
        id: inscription_id(2),
        next: Some(inscription_id(3)),
        number: 1,
        output: Some(tx_out(1, address())),
        previous: Some(inscription_id(1)),
        satpoint: satpoint(1, 0),
        ..default()
      },
      "
        <h1>Inscription 1</h1>
        <div class=inscription>
        <a class=prev href=/inscription/1{64}i1>❮</a>
        <iframe .* src=/preview/2{64}i2></iframe>
        <a class=next href=/inscription/3{64}i3>❯</a>
        </div>
        .*
      "
      .unindent()
    );
  }

  #[test]
  fn with_cursed_and_unbound() {
    assert_regex_match!(
      InscriptionHtml {
        fee: 1,
        inscription: inscription("text/plain;charset=utf-8", "HELLOWORLD"),
        id: inscription_id(2),
        number: -1,
        output: Some(tx_out(1, address())),
        satpoint: SatPoint {
          outpoint: unbound_outpoint(),
          offset: 0
        },
        timestamp: timestamp(0),
        ..default()
      },
      "
        <h1>Inscription -1</h1>
        .*
        <dl>
          .*
          <dt>location</dt>
          <dd class=monospace>0{64}:0:0</dd>
          <dt>output</dt>
          <dd><a class=monospace href=/output/0{64}:0>0{64}:0</a></dd>
          .*
        </dl>
      "
      .unindent()
    );
  }

  #[test]
  fn with_parent() {
    assert_regex_match!(
      InscriptionHtml {
<<<<<<< HEAD
        parent: Some(inscription_id(2)),
=======
        parents: vec![inscription_id(2)],
>>>>>>> 78889aed
        fee: 1,
        inscription: inscription("text/plain;charset=utf-8", "HELLOWORLD"),
        id: inscription_id(1),
        number: 1,
        satpoint: satpoint(1, 0),
        ..default()
      },
      "
        <h1>Inscription 1</h1>
        <div class=inscription>
        <div>❮</div>
        <iframe .* src=/preview/1{64}i1></iframe>
        <div>❯</div>
        </div>
        <dl>
          <dt>parents</dt>
          <dd>
            <div class=thumbnails>
              <a href=/inscription/2{64}i2><iframe .* src=/preview/2{64}i2></iframe></a>
            </div>
            <div class=center>
              <a href=/parents/1{64}i1>all</a>
            </div>
          </dd>
          <dt>id</dt>
          <dd class=monospace>1{64}i1</dd>
<<<<<<< HEAD
          <dt>parent</dt>
          <dd>
            <div class=thumbnails>
              <a href=/inscription/2{64}i2><iframe .* src=/preview/2{64}i2></iframe></a>
            </div>
          </dd>
=======
>>>>>>> 78889aed
          <dt>preview</dt>
          <dd><a href=/preview/1{64}i1>link</a></dd>
          <dt>content</dt>
          <dd><a href=/content/1{64}i1>link</a></dd>
          <dt>content length</dt>
          <dd>10 bytes</dd>
          <dt>content type</dt>
          <dd>text/plain;charset=utf-8</dd>
          <dt>timestamp</dt>
          <dd><time>1970-01-01 00:00:00 UTC</time></dd>
          <dt>height</dt>
          <dd><a href=/block/0>0</a></dd>
          <dt>fee</dt>
          <dd>1</dd>
          <dt>reveal transaction</dt>
          <dd><a class=monospace href=/tx/1{64}>1{64}</a></dd>
          <dt>location</dt>
          <dd class=monospace>1{64}:1:0</dd>
          <dt>output</dt>
          <dd><a class=monospace href=/output/1{64}:1>1{64}:1</a></dd>
          <dt>offset</dt>
          <dd>0</dd>
          <dt>ethereum teleburn address</dt>
          <dd>0xa1DfBd1C519B9323FD7Fd8e498Ac16c2E502F059</dd>
        </dl>
"
      .unindent()
    );
  }

  #[test]
  fn with_children() {
    assert_regex_match!(
      InscriptionHtml {
        children: vec![inscription_id(2), inscription_id(3)],
        fee: 1,
        inscription: inscription("text/plain;charset=utf-8", "HELLOWORLD"),
        id: inscription_id(1),
        number: 1,
        satpoint: satpoint(1, 0),
        ..default()
      },
      "
        <h1>Inscription 1</h1>
        <div class=inscription>
        <div>❮</div>
        <iframe .* src=/preview/1{64}i1></iframe>
        <div>❯</div>
        </div>
        <dl>
          <dt>children</dt>
          <dd>
            <div class=thumbnails>
              <a href=/inscription/2{64}i2><iframe .* src=/preview/2{64}i2></iframe></a>
              <a href=/inscription/3{64}i3><iframe .* src=/preview/3{64}i3></iframe></a>
            </div>
            <div class=center>
              <a href=/children/1{64}i1>all</a>
            </div>
          </dd>
          <dt>id</dt>
          <dd class=monospace>1{64}i1</dd>
          <dt>preview</dt>
          <dd><a href=/preview/1{64}i1>link</a></dd>
          <dt>content</dt>
          <dd><a href=/content/1{64}i1>link</a></dd>
          <dt>content length</dt>
          <dd>10 bytes</dd>
          <dt>content type</dt>
          <dd>text/plain;charset=utf-8</dd>
          <dt>timestamp</dt>
          <dd><time>1970-01-01 00:00:00 UTC</time></dd>
          <dt>height</dt>
          <dd><a href=/block/0>0</a></dd>
          <dt>fee</dt>
          <dd>1</dd>
          <dt>reveal transaction</dt>
          <dd><a class=monospace href=/tx/1{64}>1{64}</a></dd>
          <dt>location</dt>
          <dd class=monospace>1{64}:1:0</dd>
          <dt>output</dt>
          <dd><a class=monospace href=/output/1{64}:1>1{64}:1</a></dd>
          <dt>offset</dt>
          <dd>0</dd>
          <dt>ethereum teleburn address</dt>
          <dd>0xa1DfBd1C519B9323FD7Fd8e498Ac16c2E502F059</dd>
        </dl>
      "
      .unindent()
    );
  }

  #[test]
  fn with_paginated_children() {
    assert_regex_match!(
      InscriptionHtml {
        children: vec![inscription_id(2)],
        fee: 1,
        inscription: inscription("text/plain;charset=utf-8", "HELLOWORLD"),
        id: inscription_id(1),
        number: 1,
        satpoint: satpoint(1, 0),
        ..default()
      },
      "
        <h1>Inscription 1</h1>
        <div class=inscription>
        <div>❮</div>
        <iframe .* src=/preview/1{64}i1></iframe>
        <div>❯</div>
        </div>
        <dl>
          <dt>children</dt>
          <dd>
            <div class=thumbnails>
              <a href=/inscription/2{64}i2><iframe .* src=/preview/2{64}i2></iframe></a>
            </div>
            <div class=center>
              <a href=/children/1{64}i1>all</a>
            </div>
          </dd>
          <dt>id</dt>
          <dd class=monospace>1{64}i1</dd>
          <dt>preview</dt>
          <dd><a href=/preview/1{64}i1>link</a></dd>
          <dt>content</dt>
          <dd><a href=/content/1{64}i1>link</a></dd>
          <dt>content length</dt>
          <dd>10 bytes</dd>
          <dt>content type</dt>
          <dd>text/plain;charset=utf-8</dd>
          <dt>timestamp</dt>
          <dd><time>1970-01-01 00:00:00 UTC</time></dd>
          <dt>height</dt>
          <dd><a href=/block/0>0</a></dd>
          <dt>fee</dt>
          <dd>1</dd>
          <dt>reveal transaction</dt>
          <dd><a class=monospace href=/tx/1{64}>1{64}</a></dd>
          <dt>location</dt>
          <dd class=monospace>1{64}:1:0</dd>
          <dt>output</dt>
          <dd><a class=monospace href=/output/1{64}:1>1{64}:1</a></dd>
          <dt>offset</dt>
          <dd>0</dd>
          <dt>ethereum teleburn address</dt>
          <dd>0xa1DfBd1C519B9323FD7Fd8e498Ac16c2E502F059</dd>
        </dl>
      "
      .unindent()
    );
  }

  #[test]
  fn with_rune() {
    assert_regex_match!(
      InscriptionHtml {
        fee: 1,
        inscription: inscription("text/plain;charset=utf-8", "HELLOWORLD"),
        id: inscription_id(1),
        number: 1,
        satpoint: satpoint(1, 0),
        rune: Some(SpacedRune {
          rune: Rune(26),
          spacers: 1
        }),
        ..default()
      },
      "
        <h1>Inscription 1</h1>
        .*
        <dl>
          .*
          <dt>rune</dt>
          <dd><a href=/rune/A•A>A•A</a></dd>
        </dl>
      "
      .unindent()
    );
  }

  #[test]
  fn with_content_encoding() {
    assert_regex_match!(
      InscriptionHtml {
        fee: 1,
        inscription: Inscription {
          content_encoding: Some("br".into()),
          ..inscription("text/plain;charset=utf-8", "HELLOWORLD")
        },
        id: inscription_id(1),
        number: 1,
        satpoint: satpoint(1, 0),
        ..default()
      },
      "
        <h1>Inscription 1</h1>
        .*
        <dl>
          .*
          <dt>content encoding</dt>
          <dd>br</dd>
          .*
        </dl>
      "
      .unindent()
    );
  }
}<|MERGE_RESOLUTION|>--- conflicted
+++ resolved
@@ -23,13 +23,6 @@
 impl PageContent for InscriptionHtml {
   fn title(&self) -> String {
     format!("Inscription {}", self.number)
-<<<<<<< HEAD
-  }
-
-  fn preview_image_url(&self) -> Option<Trusted<String>> {
-    Some(Trusted(format!("/content/{}", self.id)))
-=======
->>>>>>> 78889aed
   }
 }
 
@@ -212,11 +205,7 @@
   fn with_parent() {
     assert_regex_match!(
       InscriptionHtml {
-<<<<<<< HEAD
-        parent: Some(inscription_id(2)),
-=======
         parents: vec![inscription_id(2)],
->>>>>>> 78889aed
         fee: 1,
         inscription: inscription("text/plain;charset=utf-8", "HELLOWORLD"),
         id: inscription_id(1),
@@ -239,77 +228,6 @@
             </div>
             <div class=center>
               <a href=/parents/1{64}i1>all</a>
-            </div>
-          </dd>
-          <dt>id</dt>
-          <dd class=monospace>1{64}i1</dd>
-<<<<<<< HEAD
-          <dt>parent</dt>
-          <dd>
-            <div class=thumbnails>
-              <a href=/inscription/2{64}i2><iframe .* src=/preview/2{64}i2></iframe></a>
-            </div>
-          </dd>
-=======
->>>>>>> 78889aed
-          <dt>preview</dt>
-          <dd><a href=/preview/1{64}i1>link</a></dd>
-          <dt>content</dt>
-          <dd><a href=/content/1{64}i1>link</a></dd>
-          <dt>content length</dt>
-          <dd>10 bytes</dd>
-          <dt>content type</dt>
-          <dd>text/plain;charset=utf-8</dd>
-          <dt>timestamp</dt>
-          <dd><time>1970-01-01 00:00:00 UTC</time></dd>
-          <dt>height</dt>
-          <dd><a href=/block/0>0</a></dd>
-          <dt>fee</dt>
-          <dd>1</dd>
-          <dt>reveal transaction</dt>
-          <dd><a class=monospace href=/tx/1{64}>1{64}</a></dd>
-          <dt>location</dt>
-          <dd class=monospace>1{64}:1:0</dd>
-          <dt>output</dt>
-          <dd><a class=monospace href=/output/1{64}:1>1{64}:1</a></dd>
-          <dt>offset</dt>
-          <dd>0</dd>
-          <dt>ethereum teleburn address</dt>
-          <dd>0xa1DfBd1C519B9323FD7Fd8e498Ac16c2E502F059</dd>
-        </dl>
-"
-      .unindent()
-    );
-  }
-
-  #[test]
-  fn with_children() {
-    assert_regex_match!(
-      InscriptionHtml {
-        children: vec![inscription_id(2), inscription_id(3)],
-        fee: 1,
-        inscription: inscription("text/plain;charset=utf-8", "HELLOWORLD"),
-        id: inscription_id(1),
-        number: 1,
-        satpoint: satpoint(1, 0),
-        ..default()
-      },
-      "
-        <h1>Inscription 1</h1>
-        <div class=inscription>
-        <div>❮</div>
-        <iframe .* src=/preview/1{64}i1></iframe>
-        <div>❯</div>
-        </div>
-        <dl>
-          <dt>children</dt>
-          <dd>
-            <div class=thumbnails>
-              <a href=/inscription/2{64}i2><iframe .* src=/preview/2{64}i2></iframe></a>
-              <a href=/inscription/3{64}i3><iframe .* src=/preview/3{64}i3></iframe></a>
-            </div>
-            <div class=center>
-              <a href=/children/1{64}i1>all</a>
             </div>
           </dd>
           <dt>id</dt>
@@ -339,16 +257,16 @@
           <dt>ethereum teleburn address</dt>
           <dd>0xa1DfBd1C519B9323FD7Fd8e498Ac16c2E502F059</dd>
         </dl>
-      "
-      .unindent()
-    );
-  }
-
-  #[test]
-  fn with_paginated_children() {
-    assert_regex_match!(
-      InscriptionHtml {
-        children: vec![inscription_id(2)],
+"
+      .unindent()
+    );
+  }
+
+  #[test]
+  fn with_children() {
+    assert_regex_match!(
+      InscriptionHtml {
+        children: vec![inscription_id(2), inscription_id(3)],
         fee: 1,
         inscription: inscription("text/plain;charset=utf-8", "HELLOWORLD"),
         id: inscription_id(1),
@@ -368,6 +286,7 @@
           <dd>
             <div class=thumbnails>
               <a href=/inscription/2{64}i2><iframe .* src=/preview/2{64}i2></iframe></a>
+              <a href=/inscription/3{64}i3><iframe .* src=/preview/3{64}i3></iframe></a>
             </div>
             <div class=center>
               <a href=/children/1{64}i1>all</a>
@@ -406,6 +325,67 @@
   }
 
   #[test]
+  fn with_paginated_children() {
+    assert_regex_match!(
+      InscriptionHtml {
+        children: vec![inscription_id(2)],
+        fee: 1,
+        inscription: inscription("text/plain;charset=utf-8", "HELLOWORLD"),
+        id: inscription_id(1),
+        number: 1,
+        satpoint: satpoint(1, 0),
+        ..default()
+      },
+      "
+        <h1>Inscription 1</h1>
+        <div class=inscription>
+        <div>❮</div>
+        <iframe .* src=/preview/1{64}i1></iframe>
+        <div>❯</div>
+        </div>
+        <dl>
+          <dt>children</dt>
+          <dd>
+            <div class=thumbnails>
+              <a href=/inscription/2{64}i2><iframe .* src=/preview/2{64}i2></iframe></a>
+            </div>
+            <div class=center>
+              <a href=/children/1{64}i1>all</a>
+            </div>
+          </dd>
+          <dt>id</dt>
+          <dd class=monospace>1{64}i1</dd>
+          <dt>preview</dt>
+          <dd><a href=/preview/1{64}i1>link</a></dd>
+          <dt>content</dt>
+          <dd><a href=/content/1{64}i1>link</a></dd>
+          <dt>content length</dt>
+          <dd>10 bytes</dd>
+          <dt>content type</dt>
+          <dd>text/plain;charset=utf-8</dd>
+          <dt>timestamp</dt>
+          <dd><time>1970-01-01 00:00:00 UTC</time></dd>
+          <dt>height</dt>
+          <dd><a href=/block/0>0</a></dd>
+          <dt>fee</dt>
+          <dd>1</dd>
+          <dt>reveal transaction</dt>
+          <dd><a class=monospace href=/tx/1{64}>1{64}</a></dd>
+          <dt>location</dt>
+          <dd class=monospace>1{64}:1:0</dd>
+          <dt>output</dt>
+          <dd><a class=monospace href=/output/1{64}:1>1{64}:1</a></dd>
+          <dt>offset</dt>
+          <dd>0</dd>
+          <dt>ethereum teleburn address</dt>
+          <dd>0xa1DfBd1C519B9323FD7Fd8e498Ac16c2E502F059</dd>
+        </dl>
+      "
+      .unindent()
+    );
+  }
+
+  #[test]
   fn with_rune() {
     assert_regex_match!(
       InscriptionHtml {
