use super::*;

#[derive(Boilerplate)]
pub(crate) struct OutputHtml {
  pub(crate) outpoint: OutPoint,
  pub(crate) list: Option<List>,
  pub(crate) chain: Chain,
  pub(crate) output: TxOut,
  pub(crate) inscriptions: Vec<InscriptionId>,
  pub(crate) runes: Vec<(SpacedRune, Pile)>,
}

#[derive(Debug, PartialEq, Serialize, Deserialize)]
pub struct OutputJson {
  pub value: u64,
  pub script_pubkey: String,
  pub address: Option<String>,
  pub transaction: String,
  pub sat_ranges: Option<Vec<(u64, u64)>>,
<<<<<<< HEAD
  pub in_index: bool,
=======
  pub indexed: bool,
>>>>>>> 331dbb12
  pub inscriptions: Vec<InscriptionId>,
  pub runes: Vec<(SpacedRune, Pile)>,
}

impl OutputJson {
  pub fn new(
    outpoint: OutPoint,
    list: Option<List>,
    chain: Chain,
    output: TxOut,
    inscriptions: Vec<InscriptionId>,
<<<<<<< HEAD
    in_index: bool,
    runes: Vec<(SpacedRune, Pile)>,
=======
    indexed: bool,
    runes: BTreeMap<Rune, u128>,
>>>>>>> 331dbb12
  ) -> Self {
    Self {
      value: output.value,
      runes,
      script_pubkey: output.script_pubkey.to_asm_string(),
      address: chain
        .address_from_script(&output.script_pubkey)
        .ok()
        .map(|address| address.to_string()),
      transaction: outpoint.txid.to_string(),
      sat_ranges: match list {
        Some(List::Unspent(ranges)) => Some(ranges),
        _ => None,
      },
<<<<<<< HEAD
      in_index,
=======
      indexed,
>>>>>>> 331dbb12
      inscriptions,
    }
  }
}

impl PageContent for OutputHtml {
  fn title(&self) -> String {
    format!("Output {}", self.outpoint)
  }
}

#[cfg(test)]
mod tests {
  use {
    super::*,
    bitcoin::{blockdata::script, PubkeyHash},
  };

  #[test]
  fn unspent_output() {
    assert_regex_match!(
      OutputHtml {
        inscriptions: Vec::new(),
        outpoint: outpoint(1),
        list: Some(List::Unspent(vec![(0, 1), (1, 3)])),
        chain: Chain::Mainnet,
        output: TxOut {
          value: 3,
          script_pubkey: ScriptBuf::new_p2pkh(&PubkeyHash::all_zeros()),
        },
        runes: Vec::new(),
      },
      "
        <h1>Output <span class=monospace>1{64}:1</span></h1>
        <dl>
          <dt>value</dt><dd>3</dd>
          <dt>script pubkey</dt><dd class=monospace>OP_DUP OP_HASH160 OP_PUSHBYTES_20 0{40} OP_EQUALVERIFY OP_CHECKSIG</dd>
          <dt>address</dt><dd class=monospace>1111111111111111111114oLvT2</dd>
          <dt>transaction</dt><dd><a class=monospace href=/tx/1{64}>1{64}</a></dd>
        </dl>
        <h2>2 Sat Ranges</h2>
        <ul class=monospace>
          <li><a href=/sat/0 class=mythic>0</a></li>
          <li><a href=/range/1/3 class=common>1–3</a></li>
        </ul>
      "
      .unindent()
    );
  }

  #[test]
  fn spent_output() {
    assert_regex_match!(
      OutputHtml {
        inscriptions: Vec::new(),
        outpoint: outpoint(1),
        list: Some(List::Spent),
        chain: Chain::Mainnet,
        output: TxOut {
          value: 1,
          script_pubkey: script::Builder::new().push_int(0).into_script(),
        },
        runes: Vec::new(),
      },
      "
        <h1>Output <span class=monospace>1{64}:1</span></h1>
        <dl>
          <dt>value</dt><dd>1</dd>
          <dt>script pubkey</dt><dd class=monospace>OP_0</dd>
          <dt>transaction</dt><dd><a class=monospace href=/tx/1{64}>1{64}</a></dd>
        </dl>
        <p>Output has been spent.</p>
      "
      .unindent()
    );
  }

  #[test]
  fn no_list() {
    assert_regex_match!(
      OutputHtml {
        inscriptions: Vec::new(),
        outpoint: outpoint(1),
        list: None,
        chain: Chain::Mainnet,
        output: TxOut {
          value: 3,
          script_pubkey: ScriptBuf::new_p2pkh(&PubkeyHash::all_zeros()),
        },
        runes: Vec::new(),
      }
      .to_string(),
      "
        <h1>Output <span class=monospace>1{64}:1</span></h1>
        <dl>
          <dt>value</dt><dd>3</dd>
          <dt>script pubkey</dt><dd class=monospace>OP_DUP OP_HASH160 OP_PUSHBYTES_20 0{40} OP_EQUALVERIFY OP_CHECKSIG</dd>
          <dt>address</dt><dd class=monospace>1111111111111111111114oLvT2</dd>
          <dt>transaction</dt><dd><a class=monospace href=/tx/1{64}>1{64}</a></dd>
        </dl>
      "
      .unindent()
    );
  }

  #[test]
  fn with_inscriptions() {
    assert_regex_match!(
      OutputHtml {
        inscriptions: vec![inscription_id(1)],
        outpoint: outpoint(1),
        list: None,
        chain: Chain::Mainnet,
        output: TxOut {
          value: 3,
          script_pubkey: ScriptBuf::new_p2pkh(&PubkeyHash::all_zeros()),
        },
        runes: Vec::new(),
      },
      "
        <h1>Output <span class=monospace>1{64}:1</span></h1>
        <dl>
          <dt>inscriptions</dt>
          <dd class=thumbnails>
            <a href=/inscription/1{64}i1><iframe .* src=/preview/1{64}i1></iframe></a>
          </dd>
          .*
        </dl>
      "
      .unindent()
    );
  }

  #[test]
  fn with_runes() {
    assert_regex_match!(
      OutputHtml {
        inscriptions: Vec::new(),
        outpoint: outpoint(1),
        list: None,
        chain: Chain::Mainnet,
        output: TxOut {
          value: 3,
          script_pubkey: ScriptBuf::new_p2pkh(&PubkeyHash::all_zeros()),
        },
        runes: vec![(
          SpacedRune {
            rune: Rune(26),
            spacers: 1
          },
          Pile {
            amount: 11,
            divisibility: 1,
            symbol: None,
          }
        )],
      },
      "
        <h1>Output <span class=monospace>1{64}:1</span></h1>
        <dl>
          <dt>runes</dt>
          <dd>
            <table>
              <tr>
                <th>rune</th>
                <th>balance</th>
              </tr>
              <tr>
                <td><a href=/rune/A•A>A•A</a></td>
                <td>1.1</td>
              </tr>
            </table>
          </dd>
          .*
        </dl>
      "
      .unindent()
    );
  }
}<|MERGE_RESOLUTION|>--- conflicted
+++ resolved
@@ -17,11 +17,7 @@
   pub address: Option<String>,
   pub transaction: String,
   pub sat_ranges: Option<Vec<(u64, u64)>>,
-<<<<<<< HEAD
-  pub in_index: bool,
-=======
   pub indexed: bool,
->>>>>>> 331dbb12
   pub inscriptions: Vec<InscriptionId>,
   pub runes: Vec<(SpacedRune, Pile)>,
 }
@@ -33,13 +29,8 @@
     chain: Chain,
     output: TxOut,
     inscriptions: Vec<InscriptionId>,
-<<<<<<< HEAD
-    in_index: bool,
+    indexed: bool,
     runes: Vec<(SpacedRune, Pile)>,
-=======
-    indexed: bool,
-    runes: BTreeMap<Rune, u128>,
->>>>>>> 331dbb12
   ) -> Self {
     Self {
       value: output.value,
@@ -54,11 +45,7 @@
         Some(List::Unspent(ranges)) => Some(ranges),
         _ => None,
       },
-<<<<<<< HEAD
-      in_index,
-=======
       indexed,
->>>>>>> 331dbb12
       inscriptions,
     }
   }
