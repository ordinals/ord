use super::*;

#[derive(Boilerplate)]
pub(crate) struct InscriptionsHtml {
  pub(crate) inscriptions: Vec<InscriptionId>,
  pub(crate) prev: Option<i64>,
  pub(crate) next: Option<i64>,
<<<<<<< HEAD
=======
}

#[derive(Debug, PartialEq, Serialize, Deserialize)]
pub struct InscriptionsJson {
  pub inscriptions: Vec<InscriptionId>,
  pub prev: Option<i64>,
  pub next: Option<i64>,
  pub lowest: Option<i64>,
  pub highest: Option<i64>,
}

impl InscriptionsJson {
  pub fn new(
    inscriptions: Vec<InscriptionId>,
    prev: Option<i64>,
    next: Option<i64>,
    lowest: Option<i64>,
    highest: Option<i64>,
  ) -> Self {
    Self {
      inscriptions,
      prev,
      next,
      lowest,
      highest,
    }
  }
>>>>>>> 5c09dd6c
}

impl PageContent for InscriptionsHtml {
  fn title(&self) -> String {
    "Inscriptions".into()
  }
}

#[cfg(test)]
mod tests {
  use super::*;

  #[test]
  fn without_prev_and_next() {
    assert_regex_match!(
      InscriptionsHtml {
        inscriptions: vec![inscription_id(1), inscription_id(2)],
        prev: None,
        next: None,
      },
      "
        <h1>Inscriptions</h1>
        <div class=thumbnails>
          <a href=/inscription/1{64}i1><iframe .* src=/preview/1{64}i1></iframe></a>
          <a href=/inscription/2{64}i2><iframe .* src=/preview/2{64}i2></iframe></a>
        </div>
        .*
        prev
        next
        .*
      "
      .unindent()
    );
  }

  #[test]
  fn with_prev_and_next() {
    assert_regex_match!(
      InscriptionsHtml {
        inscriptions: vec![inscription_id(1), inscription_id(2)],
        prev: Some(1),
        next: Some(2),
      },
      "
        <h1>Inscriptions</h1>
        <div class=thumbnails>
          <a href=/inscription/1{64}i1><iframe .* src=/preview/1{64}i1></iframe></a>
          <a href=/inscription/2{64}i2><iframe .* src=/preview/2{64}i2></iframe></a>
        </div>
        .*
        <a class=prev href=/inscriptions/1>prev</a>
        <a class=next href=/inscriptions/2>next</a>
        .*
      "
      .unindent()
    );
  }
}<|MERGE_RESOLUTION|>--- conflicted
+++ resolved
@@ -5,8 +5,6 @@
   pub(crate) inscriptions: Vec<InscriptionId>,
   pub(crate) prev: Option<i64>,
   pub(crate) next: Option<i64>,
-<<<<<<< HEAD
-=======
 }
 
 #[derive(Debug, PartialEq, Serialize, Deserialize)]
@@ -34,7 +32,6 @@
       highest,
     }
   }
->>>>>>> 5c09dd6c
 }
 
 impl PageContent for InscriptionsHtml {
