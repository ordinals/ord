use {
  super::*,
  bitcoin::{
    blockdata::{
      opcodes,
      script::{self, PushBytesBuf},
    },
    ScriptBuf,
  },
<<<<<<< HEAD
  brotli::enc::writer::CompressorWriter,
  std::{io::Write, iter::Peekable, str},
};

const PROTOCOL_ID: &[u8] = b"ord";

const BODY_TAG: &[u8] = &[];
const CONTENT_TYPE_TAG: &[u8] = &[1];
const CONTENT_ENCODING_TAG: &[u8] = &[3];

#[derive(Debug, PartialEq, Clone)]
pub(crate) struct Inscription {
  content_type: Option<Vec<u8>>,
  content_encoding: Option<Vec<u8>>,
  body: Option<Vec<u8>>,
=======
  io::Cursor,
  std::str,
};

#[derive(Debug, PartialEq, Clone)]
pub(crate) enum Curse {
  DuplicateField,
  IncompleteField,
  NotAtOffsetZero,
  NotInFirstInput,
  Pointer,
  Pushnum,
  Reinscription,
  UnrecognizedEvenField,
}

#[derive(Debug, PartialEq, Clone, Serialize, Deserialize, Eq, Default)]
pub struct Inscription {
  pub body: Option<Vec<u8>>,
  pub content_type: Option<Vec<u8>>,
  pub duplicate_field: bool,
  pub incomplete_field: bool,
  pub metadata: Option<Vec<u8>>,
  pub metaprotocol: Option<Vec<u8>>,
  pub parent: Option<Vec<u8>>,
  pub pointer: Option<Vec<u8>>,
  pub unrecognized_even_field: bool,
>>>>>>> 19db94a8
}

impl Inscription {
  #[cfg(test)]
<<<<<<< HEAD
  pub(crate) fn new(
    content_type: Option<Vec<u8>>,
    content_encoding: Option<Vec<u8>>,
    body: Option<Vec<u8>>,
  ) -> Self {
    Self {
      content_type,
      content_encoding,
      body,
    }
  }

  pub(crate) fn from_transaction(tx: &Transaction) -> Option<Inscription> {
    InscriptionParser::parse(&tx.input.get(0)?.witness).ok()
=======
  pub(crate) fn new(content_type: Option<Vec<u8>>, body: Option<Vec<u8>>) -> Self {
    Self {
      content_type,
      body,
      ..Default::default()
    }
>>>>>>> 19db94a8
  }

  pub(crate) fn from_file(
    chain: Chain,
    path: impl AsRef<Path>,
    parent: Option<InscriptionId>,
    pointer: Option<u64>,
    metaprotocol: Option<String>,
    metadata: Option<Vec<u8>>,
  ) -> Result<Self, Error> {
    let path = path.as_ref();

    let content_type = Media::content_type(path)?;

    let body = fs::read(path).with_context(|| format!("io error reading {}", path.display()))?;

    let mut compressed = Vec::new();

    {
      let mut compressor = CompressorWriter::new(&mut compressed, 4096, 11, 22);
      compressor.write_all(&body)?;
    }

    let (result, content_encoding) = if (1.0 - (compressed.len() as f64 / body.len() as f64)) > 0.0
    {
      (compressed, Some(b"br".to_vec()))
    } else {
      (body, None)
    };

    if let Some(limit) = chain.inscription_content_size_limit() {
      let len = result.len();
      if len > limit {
        bail!("content size of {len} bytes exceeds {limit} byte limit for {chain} inscriptions");
      }
    }

    Ok(Self {
      content_type: Some(content_type.into()),
<<<<<<< HEAD
      content_encoding,
      body: Some(result),
=======
      metadata,
      metaprotocol: metaprotocol.map(|metaprotocol| metaprotocol.into_bytes()),
      parent: parent.map(|id| id.parent_value()),
      pointer: pointer.map(Self::pointer_value),
      ..Default::default()
>>>>>>> 19db94a8
    })
  }

  fn pointer_value(pointer: u64) -> Vec<u8> {
    let mut bytes = pointer.to_le_bytes().to_vec();

    while bytes.last().copied() == Some(0) {
      bytes.pop();
    }

    bytes
  }

  pub(crate) fn append_reveal_script_to_builder(
    &self,
    mut builder: script::Builder,
  ) -> script::Builder {
    builder = builder
      .push_opcode(opcodes::OP_FALSE)
      .push_opcode(opcodes::all::OP_IF)
      .push_slice(envelope::PROTOCOL_ID);

    if let Some(content_type) = self.content_type.clone() {
      builder = builder
        .push_slice(envelope::CONTENT_TYPE_TAG)
        .push_slice(PushBytesBuf::try_from(content_type).unwrap());
    }

    if let Some(protocol) = self.metaprotocol.clone() {
      builder = builder
        .push_slice(envelope::METAPROTOCOL_TAG)
        .push_slice(PushBytesBuf::try_from(protocol).unwrap());
    }

    if let Some(parent) = self.parent.clone() {
      builder = builder
        .push_slice(envelope::PARENT_TAG)
        .push_slice(PushBytesBuf::try_from(parent).unwrap());
    }

    if let Some(pointer) = self.pointer.clone() {
      builder = builder
        .push_slice(envelope::POINTER_TAG)
        .push_slice(PushBytesBuf::try_from(pointer).unwrap());
    }

    if let Some(metadata) = &self.metadata {
      for chunk in metadata.chunks(520) {
        builder = builder.push_slice(envelope::METADATA_TAG);
        builder = builder.push_slice(PushBytesBuf::try_from(chunk.to_vec()).unwrap());
      }
    }

    if let Some(content_encoding) = &self.content_encoding {
      builder = builder
        .push_slice(CONTENT_ENCODING_TAG)
        .push_slice(content_encoding);
    }

    if let Some(body) = &self.body {
      builder = builder.push_slice(envelope::BODY_TAG);
      for chunk in body.chunks(520) {
        builder = builder.push_slice(PushBytesBuf::try_from(chunk.to_vec()).unwrap());
      }
    }

    builder.push_opcode(opcodes::all::OP_ENDIF)
  }

  #[cfg(test)]
  pub(crate) fn append_reveal_script(&self, builder: script::Builder) -> ScriptBuf {
    self.append_reveal_script_to_builder(builder).into_script()
  }

  pub(crate) fn append_batch_reveal_script_to_builder(
    inscriptions: &[Inscription],
    mut builder: script::Builder,
  ) -> script::Builder {
    for inscription in inscriptions {
      builder = inscription.append_reveal_script_to_builder(builder);
    }

    builder
  }

  pub(crate) fn append_batch_reveal_script(
    inscriptions: &[Inscription],
    builder: script::Builder,
  ) -> ScriptBuf {
    Inscription::append_batch_reveal_script_to_builder(inscriptions, builder).into_script()
  }

  pub(crate) fn media(&self) -> Media {
    if self.body.is_none() {
      return Media::Unknown;
    }

    let Some(content_type) = self.content_type() else {
      return Media::Unknown;
    };

    content_type.parse().unwrap_or(Media::Unknown)
  }

  pub(crate) fn body(&self) -> Option<&[u8]> {
    Some(self.body.as_ref()?)
  }

  pub(crate) fn into_body(self) -> Option<Vec<u8>> {
    self.body
  }

  pub(crate) fn content_length(&self) -> Option<usize> {
    Some(self.body()?.len())
  }

  pub(crate) fn content_type(&self) -> Option<&str> {
    str::from_utf8(self.content_type.as_ref()?).ok()
  }

<<<<<<< HEAD
  pub(crate) fn content_encoding(&self) -> Option<&str> {
    str::from_utf8(self.content_encoding.as_ref()?).ok()
  }

  #[cfg(test)]
  pub(crate) fn to_witness(&self) -> Witness {
    let builder = script::Builder::new();

    let script = self.append_reveal_script(builder);

    let mut witness = Witness::new();

    witness.push(script);
    witness.push([]);

    witness
=======
  pub(crate) fn metadata(&self) -> Option<Value> {
    ciborium::from_reader(Cursor::new(self.metadata.as_ref()?)).ok()
>>>>>>> 19db94a8
  }

  pub(crate) fn metaprotocol(&self) -> Option<&str> {
    str::from_utf8(self.metaprotocol.as_ref()?).ok()
  }

  pub(crate) fn parent(&self) -> Option<InscriptionId> {
    let value = self.parent.as_ref()?;

    if value.len() < Txid::LEN {
      return None;
    }

    if value.len() > Txid::LEN + 4 {
      return None;
    }

    let (txid, index) = value.split_at(Txid::LEN);

    if let Some(last) = index.last() {
      // Accept fixed length encoding with 4 bytes (with potential trailing zeroes)
      // or variable length (no trailing zeroes)
      if index.len() != 4 && *last == 0 {
        return None;
      }
    }

    let txid = Txid::from_slice(txid).unwrap();

    let index = [
      index.first().copied().unwrap_or(0),
      index.get(1).copied().unwrap_or(0),
      index.get(2).copied().unwrap_or(0),
      index.get(3).copied().unwrap_or(0),
    ];

    let index = u32::from_le_bytes(index);

    Some(InscriptionId { txid, index })
  }

  pub(crate) fn pointer(&self) -> Option<u64> {
    let value = self.pointer.as_ref()?;

    if value.iter().skip(8).copied().any(|byte| byte != 0) {
      return None;
    }

<<<<<<< HEAD
      let body = fields.remove(BODY_TAG);
      let content_type = fields.remove(CONTENT_TYPE_TAG);
      let content_encoding = fields.remove(CONTENT_ENCODING_TAG);
=======
    let pointer = [
      value.first().copied().unwrap_or(0),
      value.get(1).copied().unwrap_or(0),
      value.get(2).copied().unwrap_or(0),
      value.get(3).copied().unwrap_or(0),
      value.get(4).copied().unwrap_or(0),
      value.get(5).copied().unwrap_or(0),
      value.get(6).copied().unwrap_or(0),
      value.get(7).copied().unwrap_or(0),
    ];
>>>>>>> 19db94a8

    Some(u64::from_le_bytes(pointer))
  }

<<<<<<< HEAD
      return Ok(Some(Inscription {
        body,
        content_encoding,
        content_type,
      }));
    }
=======
  #[cfg(test)]
  pub(crate) fn to_witness(&self) -> Witness {
    let builder = script::Builder::new();
>>>>>>> 19db94a8

    let script = self.append_reveal_script(builder);

    let mut witness = Witness::new();

    witness.push(script);
    witness.push([]);

    witness
  }
}

#[cfg(test)]
mod tests {
  use {super::*, std::io::Write};

  #[test]
  fn reveal_script_chunks_body() {
    assert_eq!(
      inscription("foo", [])
        .append_reveal_script(script::Builder::new())
        .instructions()
        .count(),
      7
    );

    assert_eq!(
      inscription("foo", [0; 1])
        .append_reveal_script(script::Builder::new())
        .instructions()
        .count(),
      8
    );

    assert_eq!(
      inscription("foo", [0; 520])
        .append_reveal_script(script::Builder::new())
        .instructions()
        .count(),
      8
    );

    assert_eq!(
      inscription("foo", [0; 521])
        .append_reveal_script(script::Builder::new())
        .instructions()
        .count(),
      9
    );

    assert_eq!(
      inscription("foo", [0; 1040])
        .append_reveal_script(script::Builder::new())
        .instructions()
        .count(),
      9
    );

    assert_eq!(
      inscription("foo", [0; 1041])
        .append_reveal_script(script::Builder::new())
        .instructions()
        .count(),
      10
    );
  }

  #[test]
  fn reveal_script_chunks_metadata() {
    assert_eq!(
      Inscription {
        metadata: None,
        ..Default::default()
      }
      .append_reveal_script(script::Builder::new())
      .instructions()
      .count(),
      4
    );

    assert_eq!(
<<<<<<< HEAD
      InscriptionParser::parse(&envelope(&[
        b"ord",
        &[1],
        b"text/plain;charset=utf-8",
        &[5],
        b"bar",
        &[],
        b"ord",
      ])),
      Ok(inscription("text/plain;charset=utf-8", "ord")),
=======
      Inscription {
        metadata: Some(Vec::new()),
        ..Default::default()
      }
      .append_reveal_script(script::Builder::new())
      .instructions()
      .count(),
      4
>>>>>>> 19db94a8
    );

    assert_eq!(
<<<<<<< HEAD
      InscriptionParser::parse(&envelope(&[b"ord", &[1], b"text/plain;charset=utf-8"])),
      Ok(Inscription {
        content_type: Some(b"text/plain;charset=utf-8".to_vec()),
        content_encoding: None,
        body: None,
      }),
=======
      Inscription {
        metadata: Some(vec![0; 1]),
        ..Default::default()
      }
      .append_reveal_script(script::Builder::new())
      .instructions()
      .count(),
      6
>>>>>>> 19db94a8
    );

    assert_eq!(
<<<<<<< HEAD
      InscriptionParser::parse(&envelope(&[b"ord", &[], b"foo"])),
      Ok(Inscription {
        content_type: None,
        content_encoding: None,
        body: Some(b"foo".to_vec()),
      }),
=======
      Inscription {
        metadata: Some(vec![0; 520]),
        ..Default::default()
      }
      .append_reveal_script(script::Builder::new())
      .instructions()
      .count(),
      6
>>>>>>> 19db94a8
    );

    assert_eq!(
      Inscription {
        metadata: Some(vec![0; 521]),
        ..Default::default()
      }
      .append_reveal_script(script::Builder::new())
      .instructions()
      .count(),
      8
    );
  }

  #[test]
  fn inscription_with_no_parent_field_has_no_parent() {
    assert!(Inscription {
      parent: None,
      ..Default::default()
    }
    .parent()
    .is_none());
  }

  #[test]
  fn inscription_with_parent_field_shorter_than_txid_length_has_no_parent() {
    assert!(Inscription {
      parent: Some(vec![]),
      ..Default::default()
    }
    .parent()
    .is_none());
  }

  #[test]
  fn inscription_with_parent_field_longer_than_txid_and_index_has_no_parent() {
    assert!(Inscription {
      parent: Some(vec![1; 37]),
      ..Default::default()
    }
    .parent()
    .is_none());
  }

  #[test]
  fn inscription_with_parent_field_index_with_trailing_zeroes_and_fixed_length_has_parent() {
    let mut parent = vec![1; 36];

    parent[35] = 0;

    assert!(Inscription {
      parent: Some(parent),
      ..Default::default()
    }
    .parent()
    .is_some());
  }

  #[test]
  fn inscription_with_parent_field_index_with_trailing_zeroes_and_variable_length_has_no_parent() {
    let mut parent = vec![1; 35];

    parent[34] = 0;

    assert!(Inscription {
      parent: Some(parent),
      ..Default::default()
    }
    .parent()
    .is_none());
  }

  #[test]
  fn inscription_parent_txid_is_deserialized_correctly() {
    assert_eq!(
      Inscription {
        parent: Some(vec![
          0x00, 0x01, 0x02, 0x03, 0x04, 0x05, 0x06, 0x07, 0x08, 0x09, 0x0a, 0x0b, 0x0c, 0x0d, 0x0e,
          0x0f, 0x10, 0x11, 0x12, 0x13, 0x14, 0x15, 0x16, 0x17, 0x18, 0x19, 0x1a, 0x1b, 0x1c, 0x1d,
          0x1e, 0x1f,
        ]),
        ..Default::default()
      }
      .parent()
      .unwrap()
      .txid,
      "1f1e1d1c1b1a191817161514131211100f0e0d0c0b0a09080706050403020100"
        .parse()
        .unwrap()
    );
  }

  #[test]
  fn inscription_parent_with_zero_byte_index_field_is_deserialized_correctly() {
    assert_eq!(
      Inscription {
        parent: Some(vec![1; 32]),
        ..Default::default()
      }
      .parent()
      .unwrap()
      .index,
      0
    );
  }

  #[test]
  fn inscription_parent_with_one_byte_index_field_is_deserialized_correctly() {
    assert_eq!(
      Inscription {
        parent: Some(vec![
          0xff, 0xff, 0xff, 0xff, 0xff, 0xff, 0xff, 0xff, 0xff, 0xff, 0xff, 0xff, 0xff, 0xff, 0xff,
          0xff, 0xff, 0xff, 0xff, 0xff, 0xff, 0xff, 0xff, 0xff, 0xff, 0xff, 0xff, 0xff, 0xff, 0xff,
          0xff, 0xff, 0x01
        ]),
        ..Default::default()
      }
      .parent()
      .unwrap()
      .index,
      1
    );
  }

  #[test]
  fn inscription_parent_with_two_byte_index_field_is_deserialized_correctly() {
    assert_eq!(
      Inscription {
        parent: Some(vec![
          0xff, 0xff, 0xff, 0xff, 0xff, 0xff, 0xff, 0xff, 0xff, 0xff, 0xff, 0xff, 0xff, 0xff, 0xff,
          0xff, 0xff, 0xff, 0xff, 0xff, 0xff, 0xff, 0xff, 0xff, 0xff, 0xff, 0xff, 0xff, 0xff, 0xff,
          0xff, 0xff, 0x01, 0x02
        ]),
        ..Default::default()
      }
      .parent()
      .unwrap()
      .index,
      0x0201,
    );
  }

  #[test]
  fn inscription_parent_with_three_byte_index_field_is_deserialized_correctly() {
    assert_eq!(
      Inscription {
        parent: Some(vec![
          0xff, 0xff, 0xff, 0xff, 0xff, 0xff, 0xff, 0xff, 0xff, 0xff, 0xff, 0xff, 0xff, 0xff, 0xff,
          0xff, 0xff, 0xff, 0xff, 0xff, 0xff, 0xff, 0xff, 0xff, 0xff, 0xff, 0xff, 0xff, 0xff, 0xff,
          0xff, 0xff, 0x01, 0x02, 0x03
        ]),
        ..Default::default()
      }
      .parent()
      .unwrap()
      .index,
      0x030201,
    );
  }

  #[test]
  fn inscription_parent_with_four_byte_index_field_is_deserialized_correctly() {
    assert_eq!(
      Inscription {
        parent: Some(vec![
          0xff, 0xff, 0xff, 0xff, 0xff, 0xff, 0xff, 0xff, 0xff, 0xff, 0xff, 0xff, 0xff, 0xff, 0xff,
          0xff, 0xff, 0xff, 0xff, 0xff, 0xff, 0xff, 0xff, 0xff, 0xff, 0xff, 0xff, 0xff, 0xff, 0xff,
          0xff, 0xff, 0x01, 0x02, 0x03, 0x04,
        ]),
        ..Default::default()
      }
      .parent()
      .unwrap()
      .index,
      0x04030201,
    );
  }

  #[test]
  fn metadata_function_decodes_metadata() {
    assert_eq!(
      Inscription {
        metadata: Some(vec![0x44, 0, 1, 2, 3]),
        ..Default::default()
      }
      .metadata()
      .unwrap(),
      Value::Bytes(vec![0, 1, 2, 3]),
    );
  }

  #[test]
  fn metadata_function_returns_none_if_no_metadata() {
    assert_eq!(
      Inscription {
        metadata: None,
        ..Default::default()
      }
      .metadata(),
      None,
    );
  }

  #[test]
  fn metadata_function_returns_none_if_metadata_fails_to_parse() {
    assert_eq!(
      Inscription {
        metadata: Some(vec![0x44]),
        ..Default::default()
      }
      .metadata(),
      None,
    );
  }

  #[test]
  fn pointer_decode() {
    assert_eq!(
      Inscription {
        pointer: None,
        ..Default::default()
      }
      .pointer(),
      None
    );
    assert_eq!(
      Inscription {
        pointer: Some(vec![0]),
        ..Default::default()
      }
      .pointer(),
      Some(0),
    );
    assert_eq!(
      Inscription {
        pointer: Some(vec![1, 2, 3, 4, 5, 6, 7, 8]),
        ..Default::default()
      }
      .pointer(),
      Some(0x0807060504030201),
    );
    assert_eq!(
      Inscription {
        pointer: Some(vec![1, 2, 3, 4, 5, 6]),
        ..Default::default()
      }
      .pointer(),
      Some(0x0000060504030201),
    );
    assert_eq!(
      Inscription {
        pointer: Some(vec![1, 2, 3, 4, 5, 6, 7, 8, 0, 0, 0, 0, 0]),
        ..Default::default()
      }
      .pointer(),
      Some(0x0807060504030201),
    );
    assert_eq!(
      Inscription {
        pointer: Some(vec![1, 2, 3, 4, 5, 6, 7, 8, 0, 0, 0, 0, 1]),
        ..Default::default()
      }
      .pointer(),
      None,
    );
    assert_eq!(
      Inscription {
        pointer: Some(vec![1, 2, 3, 4, 5, 6, 7, 8, 1]),
        ..Default::default()
      }
      .pointer(),
      None,
    );
  }

  #[test]
<<<<<<< HEAD
  fn round_trip_with_no_fields() {
    let mut witness = Witness::new();

    witness.push(
      &Inscription {
        content_type: None,
        content_encoding: None,
        body: None,
=======
  fn pointer_encode() {
    assert_eq!(
      Inscription {
        pointer: None,
        ..Default::default()
>>>>>>> 19db94a8
      }
      .to_witness(),
      envelope(&[b"ord"]),
    );

    assert_eq!(
      Inscription {
<<<<<<< HEAD
        content_type: None,
        content_encoding: None,
        body: None,
=======
        pointer: Some(vec![1, 2, 3]),
        ..Default::default()
>>>>>>> 19db94a8
      }
      .to_witness(),
      envelope(&[b"ord", &[2], &[1, 2, 3]]),
    );
  }

  #[test]
<<<<<<< HEAD
  fn unknown_odd_fields_are_ignored() {
    assert_eq!(
      InscriptionParser::parse(&envelope(&[b"ord", &[5], &[0]])),
      Ok(Inscription {
        content_type: None,
        content_encoding: None,
        body: None,
      }),
    );
  }

  #[test]
  fn unknown_even_fields_are_invalid() {
    assert_eq!(
      InscriptionParser::parse(&envelope(&[b"ord", &[4], &[0]])),
      Err(InscriptionError::UnrecognizedEvenField),
    );
=======
  fn pointer_value() {
    let mut file = tempfile::Builder::new().suffix(".txt").tempfile().unwrap();

    write!(file, "foo").unwrap();

    let inscription =
      Inscription::from_file(Chain::Mainnet, file.path(), None, None, None, None).unwrap();

    assert_eq!(inscription.pointer, None);

    let inscription =
      Inscription::from_file(Chain::Mainnet, file.path(), None, Some(0), None, None).unwrap();

    assert_eq!(inscription.pointer, Some(Vec::new()));

    let inscription =
      Inscription::from_file(Chain::Mainnet, file.path(), None, Some(1), None, None).unwrap();

    assert_eq!(inscription.pointer, Some(vec![1]));

    let inscription =
      Inscription::from_file(Chain::Mainnet, file.path(), None, Some(256), None, None).unwrap();

    assert_eq!(inscription.pointer, Some(vec![0, 1]));
>>>>>>> 19db94a8
  }

  #[test]
  fn parse_content_encoding() {
    assert_eq!(
      InscriptionParser::parse(&envelope(&[b"ord", &[3], b"br"])),
      Ok(Inscription {
        body: None,
        content_encoding: Some(b"br".to_vec()),
        content_type: None,
      }),
    );
  }
}<|MERGE_RESOLUTION|>--- conflicted
+++ resolved
@@ -7,24 +7,7 @@
     },
     ScriptBuf,
   },
-<<<<<<< HEAD
-  brotli::enc::writer::CompressorWriter,
-  std::{io::Write, iter::Peekable, str},
-};
-
-const PROTOCOL_ID: &[u8] = b"ord";
-
-const BODY_TAG: &[u8] = &[];
-const CONTENT_TYPE_TAG: &[u8] = &[1];
-const CONTENT_ENCODING_TAG: &[u8] = &[3];
-
-#[derive(Debug, PartialEq, Clone)]
-pub(crate) struct Inscription {
-  content_type: Option<Vec<u8>>,
-  content_encoding: Option<Vec<u8>>,
-  body: Option<Vec<u8>>,
-=======
-  io::Cursor,
+  io::{Cursor, Write},
   std::str,
 };
 
@@ -44,6 +27,7 @@
 pub struct Inscription {
   pub body: Option<Vec<u8>>,
   pub content_type: Option<Vec<u8>>,
+  pub content_encoding: Option<Vec<u8>>,
   pub duplicate_field: bool,
   pub incomplete_field: bool,
   pub metadata: Option<Vec<u8>>,
@@ -51,12 +35,12 @@
   pub parent: Option<Vec<u8>>,
   pub pointer: Option<Vec<u8>>,
   pub unrecognized_even_field: bool,
->>>>>>> 19db94a8
 }
+
+use brotlic::{BrotliEncoderOptions, CompressorWriter, Quality, WindowSize};
 
 impl Inscription {
   #[cfg(test)]
-<<<<<<< HEAD
   pub(crate) fn new(
     content_type: Option<Vec<u8>>,
     content_encoding: Option<Vec<u8>>,
@@ -66,19 +50,8 @@
       content_type,
       content_encoding,
       body,
-    }
-  }
-
-  pub(crate) fn from_transaction(tx: &Transaction) -> Option<Inscription> {
-    InscriptionParser::parse(&tx.input.get(0)?.witness).ok()
-=======
-  pub(crate) fn new(content_type: Option<Vec<u8>>, body: Option<Vec<u8>>) -> Self {
-    Self {
-      content_type,
-      body,
       ..Default::default()
     }
->>>>>>> 19db94a8
   }
 
   pub(crate) fn from_file(
@@ -88,46 +61,54 @@
     pointer: Option<u64>,
     metaprotocol: Option<String>,
     metadata: Option<Vec<u8>>,
+    compress: bool,
   ) -> Result<Self, Error> {
     let path = path.as_ref();
 
-    let content_type = Media::content_type(path)?;
-
     let body = fs::read(path).with_context(|| format!("io error reading {}", path.display()))?;
 
-    let mut compressed = Vec::new();
-
-    {
-      let mut compressor = CompressorWriter::new(&mut compressed, 4096, 11, 22);
-      compressor.write_all(&body)?;
-    }
-
-    let (result, content_encoding) = if (1.0 - (compressed.len() as f64 / body.len() as f64)) > 0.0
-    {
-      (compressed, Some(b"br".to_vec()))
+    let (body, content_encoding) = if compress {
+      let encoder = BrotliEncoderOptions::new()
+        .quality(Quality::best())
+        .window_size(WindowSize::new(24)?)
+        .size_hint(body.len().try_into()?)
+        .build()?;
+
+      let mut compressor = CompressorWriter::with_encoder(encoder, Vec::new());
+
+      compressor
+        .write_all(&body)
+        .with_context(|| format!("io error writing {}", path.display()))?;
+
+      let compressed = compressor.into_inner().unwrap();
+
+      if (1.0 - (compressed.len() as f64 / body.len() as f64)) > 0.0 {
+        (compressed, Some(b"br".to_vec()))
+      } else {
+        (body, None)
+      }
     } else {
       (body, None)
     };
 
     if let Some(limit) = chain.inscription_content_size_limit() {
-      let len = result.len();
+      let len = body.len();
       if len > limit {
         bail!("content size of {len} bytes exceeds {limit} byte limit for {chain} inscriptions");
       }
     }
 
+    let content_type = Media::content_type(path)?;
+
     Ok(Self {
+      body: Some(body),
       content_type: Some(content_type.into()),
-<<<<<<< HEAD
       content_encoding,
-      body: Some(result),
-=======
       metadata,
       metaprotocol: metaprotocol.map(|metaprotocol| metaprotocol.into_bytes()),
       parent: parent.map(|id| id.parent_value()),
       pointer: pointer.map(Self::pointer_value),
       ..Default::default()
->>>>>>> 19db94a8
     })
   }
 
@@ -156,6 +137,12 @@
         .push_slice(PushBytesBuf::try_from(content_type).unwrap());
     }
 
+    if let Some(content_encoding) = self.content_type.clone() {
+      builder = builder
+        .push_slice(envelope::CONTENT_TYPE_TAG)
+        .push_slice(PushBytesBuf::try_from(content_encoding).unwrap());
+    }
+
     if let Some(protocol) = self.metaprotocol.clone() {
       builder = builder
         .push_slice(envelope::METAPROTOCOL_TAG)
@@ -179,12 +166,6 @@
         builder = builder.push_slice(envelope::METADATA_TAG);
         builder = builder.push_slice(PushBytesBuf::try_from(chunk.to_vec()).unwrap());
       }
-    }
-
-    if let Some(content_encoding) = &self.content_encoding {
-      builder = builder
-        .push_slice(CONTENT_ENCODING_TAG)
-        .push_slice(content_encoding);
     }
 
     if let Some(body) = &self.body {
@@ -248,27 +229,12 @@
     str::from_utf8(self.content_type.as_ref()?).ok()
   }
 
-<<<<<<< HEAD
   pub(crate) fn content_encoding(&self) -> Option<&str> {
-    str::from_utf8(self.content_encoding.as_ref()?).ok()
-  }
-
-  #[cfg(test)]
-  pub(crate) fn to_witness(&self) -> Witness {
-    let builder = script::Builder::new();
-
-    let script = self.append_reveal_script(builder);
-
-    let mut witness = Witness::new();
-
-    witness.push(script);
-    witness.push([]);
-
-    witness
-=======
+    str::from_utf8(self.content_type.as_ref()?).ok()
+  }
+
   pub(crate) fn metadata(&self) -> Option<Value> {
     ciborium::from_reader(Cursor::new(self.metadata.as_ref()?)).ok()
->>>>>>> 19db94a8
   }
 
   pub(crate) fn metaprotocol(&self) -> Option<&str> {
@@ -317,11 +283,6 @@
       return None;
     }
 
-<<<<<<< HEAD
-      let body = fields.remove(BODY_TAG);
-      let content_type = fields.remove(CONTENT_TYPE_TAG);
-      let content_encoding = fields.remove(CONTENT_ENCODING_TAG);
-=======
     let pointer = [
       value.first().copied().unwrap_or(0),
       value.get(1).copied().unwrap_or(0),
@@ -332,23 +293,13 @@
       value.get(6).copied().unwrap_or(0),
       value.get(7).copied().unwrap_or(0),
     ];
->>>>>>> 19db94a8
 
     Some(u64::from_le_bytes(pointer))
   }
 
-<<<<<<< HEAD
-      return Ok(Some(Inscription {
-        body,
-        content_encoding,
-        content_type,
-      }));
-    }
-=======
   #[cfg(test)]
   pub(crate) fn to_witness(&self) -> Witness {
     let builder = script::Builder::new();
->>>>>>> 19db94a8
 
     let script = self.append_reveal_script(builder);
 
@@ -430,18 +381,6 @@
     );
 
     assert_eq!(
-<<<<<<< HEAD
-      InscriptionParser::parse(&envelope(&[
-        b"ord",
-        &[1],
-        b"text/plain;charset=utf-8",
-        &[5],
-        b"bar",
-        &[],
-        b"ord",
-      ])),
-      Ok(inscription("text/plain;charset=utf-8", "ord")),
-=======
       Inscription {
         metadata: Some(Vec::new()),
         ..Default::default()
@@ -450,18 +389,9 @@
       .instructions()
       .count(),
       4
->>>>>>> 19db94a8
-    );
-
-    assert_eq!(
-<<<<<<< HEAD
-      InscriptionParser::parse(&envelope(&[b"ord", &[1], b"text/plain;charset=utf-8"])),
-      Ok(Inscription {
-        content_type: Some(b"text/plain;charset=utf-8".to_vec()),
-        content_encoding: None,
-        body: None,
-      }),
-=======
+    );
+
+    assert_eq!(
       Inscription {
         metadata: Some(vec![0; 1]),
         ..Default::default()
@@ -470,18 +400,9 @@
       .instructions()
       .count(),
       6
->>>>>>> 19db94a8
-    );
-
-    assert_eq!(
-<<<<<<< HEAD
-      InscriptionParser::parse(&envelope(&[b"ord", &[], b"foo"])),
-      Ok(Inscription {
-        content_type: None,
-        content_encoding: None,
-        body: Some(b"foo".to_vec()),
-      }),
-=======
+    );
+
+    assert_eq!(
       Inscription {
         metadata: Some(vec![0; 520]),
         ..Default::default()
@@ -490,7 +411,6 @@
       .instructions()
       .count(),
       6
->>>>>>> 19db94a8
     );
 
     assert_eq!(
@@ -767,22 +687,11 @@
   }
 
   #[test]
-<<<<<<< HEAD
-  fn round_trip_with_no_fields() {
-    let mut witness = Witness::new();
-
-    witness.push(
-      &Inscription {
-        content_type: None,
-        content_encoding: None,
-        body: None,
-=======
   fn pointer_encode() {
     assert_eq!(
       Inscription {
         pointer: None,
         ..Default::default()
->>>>>>> 19db94a8
       }
       .to_witness(),
       envelope(&[b"ord"]),
@@ -790,14 +699,8 @@
 
     assert_eq!(
       Inscription {
-<<<<<<< HEAD
-        content_type: None,
-        content_encoding: None,
-        body: None,
-=======
         pointer: Some(vec![1, 2, 3]),
         ..Default::default()
->>>>>>> 19db94a8
       }
       .to_witness(),
       envelope(&[b"ord", &[2], &[1, 2, 3]]),
@@ -805,61 +708,53 @@
   }
 
   #[test]
-<<<<<<< HEAD
-  fn unknown_odd_fields_are_ignored() {
-    assert_eq!(
-      InscriptionParser::parse(&envelope(&[b"ord", &[5], &[0]])),
-      Ok(Inscription {
-        content_type: None,
-        content_encoding: None,
-        body: None,
-      }),
-    );
-  }
-
-  #[test]
-  fn unknown_even_fields_are_invalid() {
-    assert_eq!(
-      InscriptionParser::parse(&envelope(&[b"ord", &[4], &[0]])),
-      Err(InscriptionError::UnrecognizedEvenField),
-    );
-=======
   fn pointer_value() {
     let mut file = tempfile::Builder::new().suffix(".txt").tempfile().unwrap();
 
     write!(file, "foo").unwrap();
 
     let inscription =
-      Inscription::from_file(Chain::Mainnet, file.path(), None, None, None, None).unwrap();
+      Inscription::from_file(Chain::Mainnet, file.path(), None, None, None, None, false).unwrap();
 
     assert_eq!(inscription.pointer, None);
 
-    let inscription =
-      Inscription::from_file(Chain::Mainnet, file.path(), None, Some(0), None, None).unwrap();
+    let inscription = Inscription::from_file(
+      Chain::Mainnet,
+      file.path(),
+      None,
+      Some(0),
+      None,
+      None,
+      false,
+    )
+    .unwrap();
 
     assert_eq!(inscription.pointer, Some(Vec::new()));
 
-    let inscription =
-      Inscription::from_file(Chain::Mainnet, file.path(), None, Some(1), None, None).unwrap();
+    let inscription = Inscription::from_file(
+      Chain::Mainnet,
+      file.path(),
+      None,
+      Some(1),
+      None,
+      None,
+      false,
+    )
+    .unwrap();
 
     assert_eq!(inscription.pointer, Some(vec![1]));
 
-    let inscription =
-      Inscription::from_file(Chain::Mainnet, file.path(), None, Some(256), None, None).unwrap();
+    let inscription = Inscription::from_file(
+      Chain::Mainnet,
+      file.path(),
+      None,
+      Some(256),
+      None,
+      None,
+      false,
+    )
+    .unwrap();
 
     assert_eq!(inscription.pointer, Some(vec![0, 1]));
->>>>>>> 19db94a8
-  }
-
-  #[test]
-  fn parse_content_encoding() {
-    assert_eq!(
-      InscriptionParser::parse(&envelope(&[b"ord", &[3], b"br"])),
-      Ok(Inscription {
-        body: None,
-        content_encoding: Some(b"br".to_vec()),
-        content_type: None,
-      }),
-    );
   }
 }