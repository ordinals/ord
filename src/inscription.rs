use {
  super::*,
  bitcoin::{
    blockdata::{
      opcodes,
      script::{self, Instruction, Instructions, PushBytesBuf},
    },
    ScriptBuf, Witness,
  },
  std::{iter::Peekable, str},
};

const PROTOCOL_ID: [u8; 3] = *b"ord";

const BODY_TAG: [u8; 0] = [];
const CONTENT_TYPE_TAG: [u8; 1] = [1];
const PARENT_TAG: [u8; 1] = [3];

#[derive(Debug, PartialEq, Clone)]
pub(crate) enum Curse {
  NotInFirstInput,
  NotAtOffsetZero,
  Reinscription,
  UnrecognizedEvenField,
}

#[derive(Debug, PartialEq, Clone, Serialize, Deserialize, Eq, Default)]
pub struct Inscription {
  pub body: Option<Vec<u8>>,
  pub content_type: Option<Vec<u8>>,
  pub parent: Option<Vec<u8>>,
  pub unrecognized_even_field: bool,
}

#[derive(Debug, PartialEq, Clone)]
pub(crate) struct TransactionInscription {
  pub(crate) inscription: Inscription,
  pub(crate) tx_in_index: u32,
  pub(crate) tx_in_offset: u32,
}

impl Inscription {
  #[cfg(test)]
  pub(crate) fn new(content_type: Option<Vec<u8>>, body: Option<Vec<u8>>) -> Self {
    Self {
      content_type,
      body,
      parent: None,
      unrecognized_even_field: false,
    }
  }

  pub(crate) fn from_transaction(tx: &Transaction) -> Vec<TransactionInscription> {
    let mut result = Vec::new();
    for (index, tx_in) in tx.input.iter().enumerate() {
      let Ok(inscriptions) = InscriptionParser::parse(&tx_in.witness) else {
        continue;
      };

      result.extend(
        inscriptions
          .into_iter()
          .enumerate()
          .map(|(offset, inscription)| TransactionInscription {
            inscription,
            tx_in_index: u32::try_from(index).unwrap(),
            tx_in_offset: u32::try_from(offset).unwrap(),
          })
          .collect::<Vec<TransactionInscription>>(),
      )
    }

    result
  }

  pub(crate) fn from_file(
    chain: Chain,
    path: impl AsRef<Path>,
    parent: Option<InscriptionId>,
  ) -> Result<Self, Error> {
    let path = path.as_ref();

    let body = fs::read(path).with_context(|| format!("io error reading {}", path.display()))?;

    if let Some(limit) = chain.inscription_content_size_limit() {
      let len = body.len();
      if len > limit {
        bail!("content size of {len} bytes exceeds {limit} byte limit for {chain} inscriptions");
      }
    }

    let content_type = Media::content_type_for_path(path)?;

    Ok(Self {
      body: Some(body),
      content_type: Some(content_type.into()),
<<<<<<< HEAD
      parent: parent.map(|id| id.parent_value()),
=======
      parent: None,
>>>>>>> e6ceb970
      unrecognized_even_field: false,
    })
  }

  fn append_reveal_script_to_builder(&self, mut builder: script::Builder) -> script::Builder {
    builder = builder
      .push_opcode(opcodes::OP_FALSE)
      .push_opcode(opcodes::all::OP_IF)
      .push_slice(PROTOCOL_ID);

    if let Some(content_type) = self.content_type.clone() {
      builder = builder
        .push_slice(CONTENT_TYPE_TAG)
        .push_slice(PushBytesBuf::try_from(content_type).unwrap());
    }

    if let Some(parent) = self.parent.clone() {
      builder = builder
        .push_slice(PARENT_TAG)
        .push_slice(PushBytesBuf::try_from(parent).unwrap());
    }

    if let Some(body) = &self.body {
      builder = builder.push_slice(BODY_TAG);
      for chunk in body.chunks(520) {
        builder = builder.push_slice(PushBytesBuf::try_from(chunk.to_vec()).unwrap());
      }
    }

    builder.push_opcode(opcodes::all::OP_ENDIF)
  }

  pub(crate) fn append_reveal_script(&self, builder: script::Builder) -> ScriptBuf {
    self.append_reveal_script_to_builder(builder).into_script()
  }

  pub(crate) fn media(&self) -> Media {
    if self.body.is_none() {
      return Media::Unknown;
    }

    let Some(content_type) = self.content_type() else {
      return Media::Unknown;
    };

    content_type.parse().unwrap_or(Media::Unknown)
  }

  pub(crate) fn body(&self) -> Option<&[u8]> {
    Some(self.body.as_ref()?)
  }

  pub(crate) fn into_body(self) -> Option<Vec<u8>> {
    self.body
  }

  pub(crate) fn content_length(&self) -> Option<usize> {
    Some(self.body()?.len())
  }

  pub(crate) fn content_type(&self) -> Option<&str> {
    str::from_utf8(self.content_type.as_ref()?).ok()
  }

  pub(crate) fn parent(&self) -> Option<InscriptionId> {
    let value = self.parent.as_ref()?;

    if value.len() < Txid::LEN {
      return None;
    }

    if value.len() > Txid::LEN + 4 {
      return None;
    }

    let (txid, index) = value.split_at(Txid::LEN);

    if let Some(last) = index.last() {
      if *last == 0 {
        return None;
      }
    }

    let txid = Txid::from_slice(txid).unwrap();

    let index = [
      index.first().copied().unwrap_or(0),
      index.get(1).copied().unwrap_or(0),
      index.get(2).copied().unwrap_or(0),
      index.get(3).copied().unwrap_or(0),
    ];

    let index = u32::from_le_bytes(index);

    Some(InscriptionId { txid, index })
  }

  #[cfg(test)]
  pub(crate) fn to_witness(&self) -> Witness {
    let builder = script::Builder::new();

    let script = self.append_reveal_script(builder);

    let mut witness = Witness::new();

    witness.push(script);
    witness.push([]);

    witness
  }
}

#[derive(Debug, PartialEq)]
pub(crate) enum InscriptionError {
  InvalidInscription,
  NoInscription,
  NoTapscript,
  Script(script::Error),
}

type Result<T, E = InscriptionError> = std::result::Result<T, E>;

#[derive(Debug)]
struct InscriptionParser<'a> {
  instructions: Peekable<Instructions<'a>>,
}

impl<'a> InscriptionParser<'a> {
  fn parse(witness: &Witness) -> Result<Vec<Inscription>> {
    let Some(tapscript) = witness.tapscript() else {
      return Err(InscriptionError::NoTapscript);
    };

    InscriptionParser {
      instructions: tapscript.instructions().peekable(),
    }
    .parse_inscriptions()
    .into_iter()
    .collect()
  }

  fn parse_inscriptions(&mut self) -> Vec<Result<Inscription>> {
    let mut inscriptions = Vec::new();
    loop {
      let current = self.parse_one_inscription();
      if current == Err(InscriptionError::NoInscription) {
        break;
      }
      inscriptions.push(current);
    }

    inscriptions
  }

  fn parse_one_inscription(&mut self) -> Result<Inscription> {
    self.advance_into_inscription_envelope()?;
    let mut fields = BTreeMap::new();

    loop {
      match self.advance()? {
        Instruction::PushBytes(tag) if tag.as_bytes() == BODY_TAG.as_slice() => {
          let mut body = Vec::new();
          while !self.accept(&Instruction::Op(opcodes::all::OP_ENDIF))? {
            body.extend_from_slice(self.expect_push()?);
          }
          fields.insert(BODY_TAG.as_slice(), body);
          break;
        }
        Instruction::PushBytes(tag) => {
          if fields.contains_key(tag.as_bytes()) {
            return Err(InscriptionError::InvalidInscription);
          }
          fields.insert(tag.as_bytes(), self.expect_push()?.to_vec());
        }
        Instruction::Op(opcodes::all::OP_ENDIF) => break,
        _ => return Err(InscriptionError::InvalidInscription),
      }
    }

    let body = fields.remove(BODY_TAG.as_slice());
    let content_type = fields.remove(CONTENT_TYPE_TAG.as_slice());
    let parent = fields.remove(PARENT_TAG.as_slice());
<<<<<<< HEAD
=======
    let mut unrecognized_even_field = false;
>>>>>>> e6ceb970

    for tag in fields.keys() {
      if let Some(lsb) = tag.first() {
        if lsb % 2 == 0 {
<<<<<<< HEAD
          return Ok(Inscription {
            body,
            content_type,
            parent,
            unrecognized_even_field: true,
          });
=======
          unrecognized_even_field = true;
>>>>>>> e6ceb970
        }
      }
    }

    Ok(Inscription {
      body,
      content_type,
      parent,
<<<<<<< HEAD
      unrecognized_even_field: false,
=======
      unrecognized_even_field,
>>>>>>> e6ceb970
    })
  }

  fn advance(&mut self) -> Result<Instruction<'a>> {
    self
      .instructions
      .next()
      .ok_or(InscriptionError::NoInscription)?
      .map_err(InscriptionError::Script)
  }

  fn advance_into_inscription_envelope(&mut self) -> Result<()> {
    loop {
      if self.match_instructions(&[
        Instruction::PushBytes((&[]).into()), // represents an OF_FALSE
        Instruction::Op(opcodes::all::OP_IF),
        Instruction::PushBytes((&PROTOCOL_ID).into()),
      ])? {
        break;
      }
    }

    Ok(())
  }

  fn match_instructions(&mut self, instructions: &[Instruction]) -> Result<bool> {
    for instruction in instructions {
      if &self.advance()? != instruction {
        return Ok(false);
      }
    }

    Ok(true)
  }

  fn expect_push(&mut self) -> Result<&'a [u8]> {
    match self.advance()? {
      Instruction::PushBytes(bytes) => Ok(bytes.as_bytes()),
      _ => Err(InscriptionError::InvalidInscription),
    }
  }

  fn accept(&mut self, instruction: &Instruction) -> Result<bool> {
    match self.instructions.peek() {
      Some(Ok(next)) => {
        if next == instruction {
          self.advance()?;
          Ok(true)
        } else {
          Ok(false)
        }
      }
      Some(Err(err)) => Err(InscriptionError::Script(*err)),
      None => Ok(false),
    }
  }
}

#[cfg(test)]
mod tests {
  use super::*;

  #[test]
  fn empty() {
    assert_eq!(
      InscriptionParser::parse(&Witness::new()),
      Err(InscriptionError::NoTapscript)
    );
  }

  #[test]
  fn ignore_key_path_spends() {
    assert_eq!(
      InscriptionParser::parse(&Witness::from_slice(&[Vec::new()])),
      Err(InscriptionError::NoTapscript),
    );
  }

  #[test]
  fn ignore_key_path_spends_with_annex() {
    assert_eq!(
      InscriptionParser::parse(&Witness::from_slice(&[Vec::new(), vec![0x50]])),
      Err(InscriptionError::NoTapscript),
    );
  }

  #[test]
  fn ignore_unparsable_scripts() {
    assert_eq!(
      InscriptionParser::parse(&Witness::from_slice(&[vec![0x01], Vec::new()])),
      Err(InscriptionError::Script(script::Error::EarlyEndOfScript)),
    );
  }

  #[test]
  fn no_inscription() {
    assert_eq!(
      InscriptionParser::parse(&Witness::from_slice(&[
        ScriptBuf::new().into_bytes(),
        Vec::new()
      ])),
      Ok(vec![])
    );
  }

  #[test]
  fn duplicate_field() {
    assert_eq!(
      InscriptionParser::parse(&envelope(&[
        b"ord",
        &[1],
        b"text/plain;charset=utf-8",
        &[1],
        b"text/plain;charset=utf-8",
        &[],
        b"ord",
      ])),
      Err(InscriptionError::InvalidInscription),
    );
  }

  #[test]
  fn valid() {
    assert_eq!(
      InscriptionParser::parse(&envelope(&[
        b"ord",
        &[1],
        b"text/plain;charset=utf-8",
        &[],
        b"ord",
      ])),
      Ok(vec![inscription("text/plain;charset=utf-8", "ord")]),
    );
  }

  #[test]
  fn valid_with_unknown_tag() {
    assert_eq!(
      InscriptionParser::parse(&envelope(&[
        b"ord",
        &[1],
        b"text/plain;charset=utf-8",
        &[5],
        b"bar",
        &[],
        b"ord",
      ])),
      Ok(vec![inscription("text/plain;charset=utf-8", "ord")]),
    );
  }

  #[test]
  fn no_content_tag() {
    assert_eq!(
      InscriptionParser::parse(&envelope(&[b"ord", &[1], b"text/plain;charset=utf-8"])),
      Ok(vec![Inscription {
        content_type: Some(b"text/plain;charset=utf-8".to_vec()),
        body: None,
        parent: None,
        unrecognized_even_field: false,
      }]),
    );
  }

  #[test]
  fn no_content_type() {
    assert_eq!(
      InscriptionParser::parse(&envelope(&[b"ord", &[], b"foo"])),
      Ok(vec![Inscription {
        content_type: None,
        parent: None,
        body: Some(b"foo".to_vec()),
        unrecognized_even_field: false,
      }]),
    );
  }

  #[test]
  fn valid_body_in_multiple_pushes() {
    assert_eq!(
      InscriptionParser::parse(&envelope(&[
        b"ord",
        &[1],
        b"text/plain;charset=utf-8",
        &[],
        b"foo",
        b"bar"
      ])),
      Ok(vec![inscription("text/plain;charset=utf-8", "foobar")]),
    );
  }

  #[test]
  fn valid_body_in_zero_pushes() {
    assert_eq!(
      InscriptionParser::parse(&envelope(&[b"ord", &[1], b"text/plain;charset=utf-8", &[]])),
      Ok(vec![inscription("text/plain;charset=utf-8", "")]),
    );
  }

  #[test]
  fn valid_body_in_multiple_empty_pushes() {
    assert_eq!(
      InscriptionParser::parse(&envelope(&[
        b"ord",
        &[1],
        b"text/plain;charset=utf-8",
        &[],
        &[],
        &[],
        &[],
        &[],
        &[],
      ])),
      Ok(vec![inscription("text/plain;charset=utf-8", "")]),
    );
  }

  #[test]
  fn valid_ignore_trailing() {
    let script = script::Builder::new()
      .push_opcode(opcodes::OP_FALSE)
      .push_opcode(opcodes::all::OP_IF)
      .push_slice(b"ord")
      .push_slice([1])
      .push_slice(b"text/plain;charset=utf-8")
      .push_slice([])
      .push_slice(b"ord")
      .push_opcode(opcodes::all::OP_ENDIF)
      .push_opcode(opcodes::all::OP_CHECKSIG)
      .into_script();

    assert_eq!(
      InscriptionParser::parse(&Witness::from_slice(&[script.into_bytes(), Vec::new()])),
      Ok(vec![inscription("text/plain;charset=utf-8", "ord")]),
    );
  }

  #[test]
  fn valid_ignore_preceding() {
    let script = script::Builder::new()
      .push_opcode(opcodes::all::OP_CHECKSIG)
      .push_opcode(opcodes::OP_FALSE)
      .push_opcode(opcodes::all::OP_IF)
      .push_slice(b"ord")
      .push_slice([1])
      .push_slice(b"text/plain;charset=utf-8")
      .push_slice([])
      .push_slice(b"ord")
      .push_opcode(opcodes::all::OP_ENDIF)
      .into_script();

    assert_eq!(
      InscriptionParser::parse(&Witness::from_slice(&[script.into_bytes(), Vec::new()])),
      Ok(vec![inscription("text/plain;charset=utf-8", "ord")]),
    );
  }

  #[test]
  fn do_not_ignore_inscriptions_after_first() {
    let script = script::Builder::new()
      .push_opcode(opcodes::OP_FALSE)
      .push_opcode(opcodes::all::OP_IF)
      .push_slice(b"ord")
      .push_slice([1])
      .push_slice(b"text/plain;charset=utf-8")
      .push_slice([])
      .push_slice(b"foo")
      .push_opcode(opcodes::all::OP_ENDIF)
      .push_opcode(opcodes::OP_FALSE)
      .push_opcode(opcodes::all::OP_IF)
      .push_slice(b"ord")
      .push_slice([1])
      .push_slice(b"text/plain;charset=utf-8")
      .push_slice([])
      .push_slice(b"bar")
      .push_opcode(opcodes::all::OP_ENDIF)
      .into_script();

    assert_eq!(
      InscriptionParser::parse(&Witness::from_slice(&[script.into_bytes(), Vec::new()])),
      Ok(vec![
        inscription("text/plain;charset=utf-8", "foo"),
        inscription("text/plain;charset=utf-8", "bar")
      ]),
    );
  }

  #[test]
  fn invalid_utf8_does_not_render_inscription_invalid() {
    assert_eq!(
      InscriptionParser::parse(&envelope(&[
        b"ord",
        &[1],
        b"text/plain;charset=utf-8",
        &[],
        &[0b10000000]
      ])),
      Ok(vec![inscription("text/plain;charset=utf-8", [0b10000000])]),
    );
  }

  #[test]
  fn no_endif() {
    let script = script::Builder::new()
      .push_opcode(opcodes::OP_FALSE)
      .push_opcode(opcodes::all::OP_IF)
      .push_slice(b"ord")
      .into_script();

    assert_eq!(
      InscriptionParser::parse(&Witness::from_slice(&[script.into_bytes(), Vec::new()])),
      Ok(vec![])
    );
  }

  #[test]
  fn no_op_false() {
    let script = script::Builder::new()
      .push_opcode(opcodes::all::OP_IF)
      .push_slice(b"ord")
      .push_opcode(opcodes::all::OP_ENDIF)
      .into_script();

    assert_eq!(
      InscriptionParser::parse(&Witness::from_slice(&[script.into_bytes(), Vec::new()])),
      Ok(vec![])
    );
  }

  #[test]
  fn empty_envelope() {
    assert_eq!(InscriptionParser::parse(&envelope(&[])), Ok(vec![]));
  }

  #[test]
  fn wrong_magic_number() {
    assert_eq!(InscriptionParser::parse(&envelope(&[b"foo"])), Ok(vec![]));
  }

  #[test]
  fn extract_from_transaction() {
    let tx = Transaction {
      version: 0,
      lock_time: bitcoin::locktime::absolute::LockTime::ZERO,
      input: vec![TxIn {
        previous_output: OutPoint::null(),
        script_sig: ScriptBuf::new(),
        sequence: Sequence(0),
        witness: envelope(&[b"ord", &[1], b"text/plain;charset=utf-8", &[], b"ord"]),
      }],
      output: Vec::new(),
    };

    assert_eq!(
      Inscription::from_transaction(&tx),
      vec![transaction_inscription(
        "text/plain;charset=utf-8",
        "ord",
        0,
        0
      )],
    );
  }

  #[test]
  fn extract_from_second_input() {
    let tx = Transaction {
      version: 0,
      lock_time: bitcoin::locktime::absolute::LockTime::ZERO,
      input: vec![
        TxIn {
          previous_output: OutPoint::null(),
          script_sig: ScriptBuf::new(),
          sequence: Sequence(0),
          witness: Witness::new(),
        },
        TxIn {
          previous_output: OutPoint::null(),
          script_sig: ScriptBuf::new(),
          sequence: Sequence(0),
          witness: inscription("foo", [1; 1040]).to_witness(),
        },
      ],
      output: Vec::new(),
    };

    assert_eq!(
      Inscription::from_transaction(&tx),
      vec![transaction_inscription("foo", [1; 1040], 1, 0)]
    );
  }

  #[test]
  fn extract_from_second_envelope() {
    let mut builder = script::Builder::new();
    builder = inscription("foo", [1; 100]).append_reveal_script_to_builder(builder);
    builder = inscription("bar", [1; 100]).append_reveal_script_to_builder(builder);

    let witness = Witness::from_slice(&[builder.into_script().into_bytes(), Vec::new()]);

    let tx = Transaction {
      version: 0,
      lock_time: bitcoin::locktime::absolute::LockTime::ZERO,
      input: vec![TxIn {
        previous_output: OutPoint::null(),
        script_sig: ScriptBuf::new(),
        sequence: Sequence(0),
        witness,
      }],
      output: Vec::new(),
    };

    assert_eq!(
      Inscription::from_transaction(&tx),
      vec![
        transaction_inscription("foo", [1; 100], 0, 0),
        transaction_inscription("bar", [1; 100], 0, 1)
      ]
    );
  }

  #[test]
  fn inscribe_png() {
    assert_eq!(
      InscriptionParser::parse(&envelope(&[b"ord", &[1], b"image/png", &[], &[1; 100]])),
      Ok(vec![inscription("image/png", [1; 100])]),
    );
  }

  #[test]
  fn reveal_script_chunks_data() {
    assert_eq!(
      inscription("foo", [])
        .append_reveal_script(script::Builder::new())
        .instructions()
        .count(),
      7
    );

    assert_eq!(
      inscription("foo", [0; 1])
        .append_reveal_script(script::Builder::new())
        .instructions()
        .count(),
      8
    );

    assert_eq!(
      inscription("foo", [0; 520])
        .append_reveal_script(script::Builder::new())
        .instructions()
        .count(),
      8
    );

    assert_eq!(
      inscription("foo", [0; 521])
        .append_reveal_script(script::Builder::new())
        .instructions()
        .count(),
      9
    );

    assert_eq!(
      inscription("foo", [0; 1040])
        .append_reveal_script(script::Builder::new())
        .instructions()
        .count(),
      9
    );

    assert_eq!(
      inscription("foo", [0; 1041])
        .append_reveal_script(script::Builder::new())
        .instructions()
        .count(),
      10
    );
  }

  #[test]
  fn chunked_data_is_parsable() {
    let mut witness = Witness::new();

    witness.push(&inscription("foo", [1; 1040]).append_reveal_script(script::Builder::new()));

    witness.push([]);

    assert_eq!(
      InscriptionParser::parse(&witness).unwrap(),
      vec![inscription("foo", [1; 1040])],
    );
  }

  #[test]
  fn round_trip_with_no_fields() {
    let mut witness = Witness::new();

    witness.push(
      &Inscription {
        body: None,
        content_type: None,
        parent: None,
        unrecognized_even_field: false,
      }
      .append_reveal_script(script::Builder::new()),
    );

    witness.push([]);

    assert_eq!(
      InscriptionParser::parse(&witness).unwrap(),
      vec![Inscription {
        content_type: None,
        parent: None,
        body: None,
        unrecognized_even_field: false,
      }]
    );
  }

  #[test]
  fn unknown_odd_fields_are_ignored() {
    assert_eq!(
      InscriptionParser::parse(&envelope(&[b"ord", &[5], &[0]])),
      Ok(vec![Inscription {
        content_type: None,
        parent: None,
        body: None,
        unrecognized_even_field: false,
      }]),
    );
  }

  #[test]
  fn unknown_even_fields() {
    assert_eq!(
      InscriptionParser::parse(&envelope(&[b"ord", &[2], &[0]])),
      Ok(vec![Inscription {
        content_type: None,
        body: None,
        parent: None,
        unrecognized_even_field: true,
        parent: None,
      }]),
    );
  }

  #[test]
  fn inscription_with_no_parent_field_has_no_parent() {
    assert!(Inscription {
      parent: None,
      ..Default::default()
    }
    .parent()
    .is_none());
  }

  #[test]
  fn inscription_with_parent_field_shorter_than_txid_length_has_no_parent() {
    assert!(Inscription {
      parent: Some(vec![]),
      ..Default::default()
    }
    .parent()
    .is_none());
  }

  #[test]
  fn inscription_with_parent_field_longer_than_txid_and_index_has_no_parent() {
    assert!(Inscription {
      parent: Some(vec![1; 37]),
      ..Default::default()
    }
    .parent()
    .is_none());
  }

  #[test]
  fn inscription_with_parent_field_index_with_trailing_zeroes_has_no_parent() {
    let mut parent = vec![1; 36];

    parent[35] = 0;

    assert!(Inscription {
      parent: Some(parent),
      ..Default::default()
    }
    .parent()
    .is_none());
  }

  #[test]
  fn inscription_parent_txid_is_deserialized_correctly() {
    assert_eq!(
      Inscription {
        parent: Some(vec![
          0x00, 0x01, 0x02, 0x03, 0x04, 0x05, 0x06, 0x07, 0x08, 0x09, 0x0a, 0x0b, 0x0c, 0x0d, 0x0e,
          0x0f, 0x10, 0x11, 0x12, 0x13, 0x14, 0x15, 0x16, 0x17, 0x18, 0x19, 0x1a, 0x1b, 0x1c, 0x1d,
          0x1e, 0x1f,
        ]),
        ..Default::default()
      }
      .parent()
      .unwrap()
      .txid,
      "1f1e1d1c1b1a191817161514131211100f0e0d0c0b0a09080706050403020100"
        .parse()
        .unwrap()
    );
  }

  #[test]
  fn inscription_parent_with_zero_byte_index_field_is_deserialized_correctly() {
    assert_eq!(
      Inscription {
        parent: Some(vec![1; 32]),
        ..Default::default()
      }
      .parent()
      .unwrap()
      .index,
      0
    );
  }

  #[test]
  fn inscription_parent_with_one_byte_index_field_is_deserialized_correctly() {
    assert_eq!(
      Inscription {
        parent: Some(vec![
          0xff, 0xff, 0xff, 0xff, 0xff, 0xff, 0xff, 0xff, 0xff, 0xff, 0xff, 0xff, 0xff, 0xff, 0xff,
          0xff, 0xff, 0xff, 0xff, 0xff, 0xff, 0xff, 0xff, 0xff, 0xff, 0xff, 0xff, 0xff, 0xff, 0xff,
          0xff, 0xff, 0x01
        ]),
        ..Default::default()
      }
      .parent()
      .unwrap()
      .index,
      1
    );
  }

  #[test]
  fn inscription_parent_with_two_byte_index_field_is_deserialized_correctly() {
    assert_eq!(
      Inscription {
        parent: Some(vec![
          0xff, 0xff, 0xff, 0xff, 0xff, 0xff, 0xff, 0xff, 0xff, 0xff, 0xff, 0xff, 0xff, 0xff, 0xff,
          0xff, 0xff, 0xff, 0xff, 0xff, 0xff, 0xff, 0xff, 0xff, 0xff, 0xff, 0xff, 0xff, 0xff, 0xff,
          0xff, 0xff, 0x01, 0x02
        ]),
        ..Default::default()
      }
      .parent()
      .unwrap()
      .index,
      0x0201,
    );
  }

  #[test]
  fn inscription_parent_with_three_byte_index_field_is_deserialized_correctly() {
    assert_eq!(
      Inscription {
        parent: Some(vec![
          0xff, 0xff, 0xff, 0xff, 0xff, 0xff, 0xff, 0xff, 0xff, 0xff, 0xff, 0xff, 0xff, 0xff, 0xff,
          0xff, 0xff, 0xff, 0xff, 0xff, 0xff, 0xff, 0xff, 0xff, 0xff, 0xff, 0xff, 0xff, 0xff, 0xff,
          0xff, 0xff, 0x01, 0x02, 0x03
        ]),
        ..Default::default()
      }
      .parent()
      .unwrap()
      .index,
      0x030201,
    );
  }

  #[test]
  fn inscription_parent_with_four_byte_index_field_is_deserialized_correctly() {
    assert_eq!(
      Inscription {
        parent: Some(vec![
          0xff, 0xff, 0xff, 0xff, 0xff, 0xff, 0xff, 0xff, 0xff, 0xff, 0xff, 0xff, 0xff, 0xff, 0xff,
          0xff, 0xff, 0xff, 0xff, 0xff, 0xff, 0xff, 0xff, 0xff, 0xff, 0xff, 0xff, 0xff, 0xff, 0xff,
          0xff, 0xff, 0x01, 0x02, 0x03, 0x04,
        ]),
        ..Default::default()
      }
      .parent()
      .unwrap()
      .index,
      0x04030201,
    );
  }
}<|MERGE_RESOLUTION|>--- conflicted
+++ resolved
@@ -94,11 +94,7 @@
     Ok(Self {
       body: Some(body),
       content_type: Some(content_type.into()),
-<<<<<<< HEAD
       parent: parent.map(|id| id.parent_value()),
-=======
-      parent: None,
->>>>>>> e6ceb970
       unrecognized_even_field: false,
     })
   }
@@ -281,24 +277,12 @@
     let body = fields.remove(BODY_TAG.as_slice());
     let content_type = fields.remove(CONTENT_TYPE_TAG.as_slice());
     let parent = fields.remove(PARENT_TAG.as_slice());
-<<<<<<< HEAD
-=======
     let mut unrecognized_even_field = false;
->>>>>>> e6ceb970
 
     for tag in fields.keys() {
       if let Some(lsb) = tag.first() {
         if lsb % 2 == 0 {
-<<<<<<< HEAD
-          return Ok(Inscription {
-            body,
-            content_type,
-            parent,
-            unrecognized_even_field: true,
-          });
-=======
           unrecognized_even_field = true;
->>>>>>> e6ceb970
         }
       }
     }
@@ -307,11 +291,7 @@
       body,
       content_type,
       parent,
-<<<<<<< HEAD
-      unrecognized_even_field: false,
-=======
       unrecognized_even_field,
->>>>>>> e6ceb970
     })
   }
 
@@ -856,7 +836,6 @@
         body: None,
         parent: None,
         unrecognized_even_field: true,
-        parent: None,
       }]),
     );
   }
