--- conflicted
+++ resolved
@@ -24,20 +24,12 @@
   UnrecognizedEvenField,
 }
 
-<<<<<<< HEAD
-#[derive(Debug, PartialEq, Clone, Default)]
-pub struct Inscription {
-  pub(crate) body: Option<Vec<u8>>,
-  pub(crate) content_type: Option<Vec<u8>>,
-  pub(crate) parent: Option<Vec<u8>>,
-  pub(crate) unrecognized_even_field: bool,
-=======
-#[derive(Debug, PartialEq, Clone, Serialize, Deserialize, Eq)]
+#[derive(Debug, PartialEq, Clone, Serialize, Deserialize, Eq, Default)]
 pub struct Inscription {
   pub body: Option<Vec<u8>>,
   pub content_type: Option<Vec<u8>>,
+  pub parent: Option<Vec<u8>>,
   pub unrecognized_even_field: bool,
->>>>>>> c00652c6
 }
 
 #[derive(Debug, PartialEq, Clone)]
