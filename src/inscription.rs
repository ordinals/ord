--- conflicted
+++ resolved
@@ -236,22 +236,14 @@
           while !self.accept(&Instruction::Op(opcodes::all::OP_ENDIF))? {
             body.extend_from_slice(self.expect_push()?);
           }
-<<<<<<< HEAD
-          fields.insert(BODY_TAG.to_vec(), body);
-=======
           fields.insert(BODY_TAG.as_slice(), body);
->>>>>>> 2c03829c
           break;
         }
         Instruction::PushBytes(tag) => {
           if fields.contains_key(tag.as_bytes()) {
             return Err(InscriptionError::InvalidInscription);
           }
-<<<<<<< HEAD
-          fields.insert(tag.to_vec(), self.expect_push()?.to_vec());
-=======
           fields.insert(tag.as_bytes(), self.expect_push()?.to_vec());
->>>>>>> 2c03829c
         }
         // this pattern needs to be checked before we check any other opcodes
         Instruction::Op(opcodes::all::OP_ENDIF) => break,
