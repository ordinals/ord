use {
  super::*,
  crate::content_hash::ContentHash,
  bitcoin::{
    blockdata::{
      opcodes,
      script::{self, Instruction, Instructions, PushBytesBuf},
    },
    ScriptBuf, Witness,
  },
  sha2::{Digest, Sha256},
  std::{iter::Peekable, str},
};

const PROTOCOL_ID: [u8; 3] = *b"ord";

const BODY_TAG: [u8; 0] = [];
const CONTENT_TYPE_TAG: [u8; 1] = [1];
const PARENT_TAG: [u8; 1] = [3];

#[derive(Debug, PartialEq, Clone)]
pub(crate) enum Curse {
  NotInFirstInput,
  NotAtOffsetZero,
  Reinscription,
  UnrecognizedEvenField,
}

#[derive(Debug, PartialEq, Clone, Serialize, Deserialize, Eq, Default)]
pub struct Inscription {
  pub body: Option<Vec<u8>>,
  pub content_type: Option<Vec<u8>>,
  pub parent: Option<Vec<u8>>,
  pub unrecognized_even_field: bool,
}

#[derive(Debug, PartialEq, Clone)]
pub(crate) struct TransactionInscription {
  pub(crate) inscription: Inscription,
  pub(crate) tx_in_index: u32,
  pub(crate) tx_in_offset: u32,
}

impl Inscription {
  #[cfg(test)]
  pub(crate) fn new(content_type: Option<Vec<u8>>, body: Option<Vec<u8>>) -> Self {
    Self {
      content_type,
      body,
      parent: None,
      unrecognized_even_field: false,
    }
  }

  pub(crate) fn from_transaction(tx: &Transaction) -> Vec<TransactionInscription> {
    let mut result = Vec::new();
    for (index, tx_in) in tx.input.iter().enumerate() {
      let Ok(inscriptions) = InscriptionParser::parse(&tx_in.witness) else {
        continue;
      };

      result.extend(
        inscriptions
          .into_iter()
          .enumerate()
          .map(|(offset, inscription)| TransactionInscription {
            inscription,
            tx_in_index: u32::try_from(index).unwrap(),
            tx_in_offset: u32::try_from(offset).unwrap(),
          })
          .collect::<Vec<TransactionInscription>>(),
      )
    }

    result
  }

  pub(crate) fn from_file(
    chain: Chain,
    path: impl AsRef<Path>,
    parent: Option<InscriptionId>,
  ) -> Result<Self, Error> {
    let path = path.as_ref();

    let body = fs::read(path).with_context(|| format!("io error reading {}", path.display()))?;

    if let Some(limit) = chain.inscription_content_size_limit() {
      let len = body.len();
      if len > limit {
        bail!("content size of {len} bytes exceeds {limit} byte limit for {chain} inscriptions");
      }
    }

    let content_type = Media::content_type_for_path(path)?;

    Ok(Self {
      body: Some(body),
      content_type: Some(content_type.into()),
      parent: parent.map(|id| id.parent_value()),
      unrecognized_even_field: false,
    })
  }

  fn append_reveal_script_to_builder(&self, mut builder: script::Builder) -> script::Builder {
    builder = builder
      .push_opcode(opcodes::OP_FALSE)
      .push_opcode(opcodes::all::OP_IF)
      .push_slice(PROTOCOL_ID);

    if let Some(content_type) = self.content_type.clone() {
      builder = builder
        .push_slice(CONTENT_TYPE_TAG)
        .push_slice(PushBytesBuf::try_from(content_type).unwrap());
    }

    if let Some(parent) = self.parent.clone() {
      builder = builder
        .push_slice(PARENT_TAG)
        .push_slice(PushBytesBuf::try_from(parent).unwrap());
    }

    if let Some(body) = &self.body {
      builder = builder.push_slice(BODY_TAG);
      for chunk in body.chunks(520) {
        builder = builder.push_slice(PushBytesBuf::try_from(chunk.to_vec()).unwrap());
      }
    }

    builder.push_opcode(opcodes::all::OP_ENDIF)
  }

  pub(crate) fn append_reveal_script(&self, builder: script::Builder) -> ScriptBuf {
    self.append_reveal_script_to_builder(builder).into_script()
  }

  pub(crate) fn media(&self) -> Media {
    if self.body.is_none() {
      return Media::Unknown;
    }

    let Some(content_type) = self.content_type() else {
      return Media::Unknown;
    };

    content_type.parse().unwrap_or(Media::Unknown)
  }

  pub(crate) fn body(&self) -> Option<&[u8]> {
    Some(self.body.as_ref()?)
  }

  pub(crate) fn into_body(self) -> Option<Vec<u8>> {
    self.body
  }

  pub(crate) fn content_length(&self) -> Option<usize> {
    Some(self.body()?.len())
  }

  pub(crate) fn content_type(&self) -> Option<&str> {
    str::from_utf8(self.content_type.as_ref()?).ok()
  }

<<<<<<< HEAD
  pub(crate) fn content_hash(&self) -> Option<ContentHash> {
    self.body.as_ref().map(|body_data| {
      let mut hasher = Sha256::new();
      hasher.update(body_data);
      ContentHash {
        hash: hasher.finalize().into(),
      }
    })
=======
  pub(crate) fn parent(&self) -> Option<InscriptionId> {
    let value = self.parent.as_ref()?;

    if value.len() < Txid::LEN {
      return None;
    }

    if value.len() > Txid::LEN + 4 {
      return None;
    }

    let (txid, index) = value.split_at(Txid::LEN);

    if let Some(last) = index.last() {
      if *last == 0 {
        return None;
      }
    }

    let txid = Txid::from_slice(txid).unwrap();

    let index = [
      index.first().copied().unwrap_or(0),
      index.get(1).copied().unwrap_or(0),
      index.get(2).copied().unwrap_or(0),
      index.get(3).copied().unwrap_or(0),
    ];

    let index = u32::from_le_bytes(index);

    Some(InscriptionId { txid, index })
>>>>>>> 05c10a73
  }

  #[cfg(test)]
  pub(crate) fn to_witness(&self) -> Witness {
    let builder = script::Builder::new();

    let script = self.append_reveal_script(builder);

    let mut witness = Witness::new();

    witness.push(script);
    witness.push([]);

    witness
  }
}

#[derive(Debug, PartialEq)]
pub(crate) enum InscriptionError {
  InvalidInscription,
  NoInscription,
  NoTapscript,
  Script(script::Error),
}

type Result<T, E = InscriptionError> = std::result::Result<T, E>;

#[derive(Debug)]
struct InscriptionParser<'a> {
  instructions: Peekable<Instructions<'a>>,
}

impl<'a> InscriptionParser<'a> {
  fn parse(witness: &Witness) -> Result<Vec<Inscription>> {
    let Some(tapscript) = witness.tapscript() else {
      return Err(InscriptionError::NoTapscript);
    };

    InscriptionParser {
      instructions: tapscript.instructions().peekable(),
    }
    .parse_inscriptions()
    .into_iter()
    .collect()
  }

  fn parse_inscriptions(&mut self) -> Vec<Result<Inscription>> {
    let mut inscriptions = Vec::new();
    loop {
      let current = self.parse_one_inscription();
      if current == Err(InscriptionError::NoInscription) {
        break;
      }
      inscriptions.push(current);
    }

    inscriptions
  }

  fn parse_one_inscription(&mut self) -> Result<Inscription> {
    self.advance_into_inscription_envelope()?;
    let mut fields = BTreeMap::new();

    loop {
      match self.advance()? {
        Instruction::PushBytes(tag) if tag.as_bytes() == BODY_TAG.as_slice() => {
          let mut body = Vec::new();
          while !self.accept(&Instruction::Op(opcodes::all::OP_ENDIF))? {
            body.extend_from_slice(self.expect_push()?);
          }
          fields.insert(BODY_TAG.as_slice(), body);
          break;
        }
        Instruction::PushBytes(tag) => {
          if fields.contains_key(tag.as_bytes()) {
            return Err(InscriptionError::InvalidInscription);
          }
          fields.insert(tag.as_bytes(), self.expect_push()?.to_vec());
        }
        Instruction::Op(opcodes::all::OP_ENDIF) => break,
        _ => return Err(InscriptionError::InvalidInscription),
      }
    }

    let body = fields.remove(BODY_TAG.as_slice());
    let content_type = fields.remove(CONTENT_TYPE_TAG.as_slice());
    let parent = fields.remove(PARENT_TAG.as_slice());
    let mut unrecognized_even_field = false;

    for tag in fields.keys() {
      if let Some(lsb) = tag.first() {
        if lsb % 2 == 0 {
          unrecognized_even_field = true;
        }
      }
    }

    Ok(Inscription {
      body,
      content_type,
      parent,
      unrecognized_even_field,
    })
  }

  fn advance(&mut self) -> Result<Instruction<'a>> {
    self
      .instructions
      .next()
      .ok_or(InscriptionError::NoInscription)?
      .map_err(InscriptionError::Script)
  }

  fn advance_into_inscription_envelope(&mut self) -> Result<()> {
    loop {
      if self.match_instructions(&[
        Instruction::PushBytes((&[]).into()), // represents an OF_FALSE
        Instruction::Op(opcodes::all::OP_IF),
        Instruction::PushBytes((&PROTOCOL_ID).into()),
      ])? {
        break;
      }
    }

    Ok(())
  }

  fn match_instructions(&mut self, instructions: &[Instruction]) -> Result<bool> {
    for instruction in instructions {
      if &self.advance()? != instruction {
        return Ok(false);
      }
    }

    Ok(true)
  }

  fn expect_push(&mut self) -> Result<&'a [u8]> {
    match self.advance()? {
      Instruction::PushBytes(bytes) => Ok(bytes.as_bytes()),
      _ => Err(InscriptionError::InvalidInscription),
    }
  }

  fn accept(&mut self, instruction: &Instruction) -> Result<bool> {
    match self.instructions.peek() {
      Some(Ok(next)) => {
        if next == instruction {
          self.advance()?;
          Ok(true)
        } else {
          Ok(false)
        }
      }
      Some(Err(err)) => Err(InscriptionError::Script(*err)),
      None => Ok(false),
    }
  }
}

#[cfg(test)]
mod tests {
  use super::*;

  #[test]
  fn empty() {
    assert_eq!(
      InscriptionParser::parse(&Witness::new()),
      Err(InscriptionError::NoTapscript)
    );
  }

  #[test]
  fn ignore_key_path_spends() {
    assert_eq!(
      InscriptionParser::parse(&Witness::from_slice(&[Vec::new()])),
      Err(InscriptionError::NoTapscript),
    );
  }

  #[test]
  fn ignore_key_path_spends_with_annex() {
    assert_eq!(
      InscriptionParser::parse(&Witness::from_slice(&[Vec::new(), vec![0x50]])),
      Err(InscriptionError::NoTapscript),
    );
  }

  #[test]
  fn ignore_unparsable_scripts() {
    assert_eq!(
      InscriptionParser::parse(&Witness::from_slice(&[vec![0x01], Vec::new()])),
      Err(InscriptionError::Script(script::Error::EarlyEndOfScript)),
    );
  }

  #[test]
  fn no_inscription() {
    assert_eq!(
      InscriptionParser::parse(&Witness::from_slice(&[
        ScriptBuf::new().into_bytes(),
        Vec::new()
      ])),
      Ok(vec![])
    );
  }

  #[test]
  fn duplicate_field() {
    assert_eq!(
      InscriptionParser::parse(&envelope(&[
        b"ord",
        &[1],
        b"text/plain;charset=utf-8",
        &[1],
        b"text/plain;charset=utf-8",
        &[],
        b"ord",
      ])),
      Err(InscriptionError::InvalidInscription),
    );
  }

  #[test]
  fn valid() {
    assert_eq!(
      InscriptionParser::parse(&envelope(&[
        b"ord",
        &[1],
        b"text/plain;charset=utf-8",
        &[],
        b"ord",
      ])),
      Ok(vec![inscription("text/plain;charset=utf-8", "ord")]),
    );
  }

  #[test]
  fn valid_with_unknown_tag() {
    assert_eq!(
      InscriptionParser::parse(&envelope(&[
        b"ord",
        &[1],
        b"text/plain;charset=utf-8",
        &[5],
        b"bar",
        &[],
        b"ord",
      ])),
      Ok(vec![inscription("text/plain;charset=utf-8", "ord")]),
    );
  }

  #[test]
  fn no_content_tag() {
    assert_eq!(
      InscriptionParser::parse(&envelope(&[b"ord", &[1], b"text/plain;charset=utf-8"])),
      Ok(vec![Inscription {
        content_type: Some(b"text/plain;charset=utf-8".to_vec()),
        body: None,
        parent: None,
        unrecognized_even_field: false,
      }]),
    );
  }

  #[test]
  fn no_content_type() {
    assert_eq!(
      InscriptionParser::parse(&envelope(&[b"ord", &[], b"foo"])),
      Ok(vec![Inscription {
        content_type: None,
        parent: None,
        body: Some(b"foo".to_vec()),
        unrecognized_even_field: false,
      }]),
    );
  }

  #[test]
  fn valid_body_in_multiple_pushes() {
    assert_eq!(
      InscriptionParser::parse(&envelope(&[
        b"ord",
        &[1],
        b"text/plain;charset=utf-8",
        &[],
        b"foo",
        b"bar"
      ])),
      Ok(vec![inscription("text/plain;charset=utf-8", "foobar")]),
    );
  }

  #[test]
  fn valid_body_in_zero_pushes() {
    assert_eq!(
      InscriptionParser::parse(&envelope(&[b"ord", &[1], b"text/plain;charset=utf-8", &[]])),
      Ok(vec![inscription("text/plain;charset=utf-8", "")]),
    );
  }

  #[test]
  fn valid_body_in_multiple_empty_pushes() {
    assert_eq!(
      InscriptionParser::parse(&envelope(&[
        b"ord",
        &[1],
        b"text/plain;charset=utf-8",
        &[],
        &[],
        &[],
        &[],
        &[],
        &[],
      ])),
      Ok(vec![inscription("text/plain;charset=utf-8", "")]),
    );
  }

  #[test]
  fn valid_ignore_trailing() {
    let script = script::Builder::new()
      .push_opcode(opcodes::OP_FALSE)
      .push_opcode(opcodes::all::OP_IF)
      .push_slice(b"ord")
      .push_slice([1])
      .push_slice(b"text/plain;charset=utf-8")
      .push_slice([])
      .push_slice(b"ord")
      .push_opcode(opcodes::all::OP_ENDIF)
      .push_opcode(opcodes::all::OP_CHECKSIG)
      .into_script();

    assert_eq!(
      InscriptionParser::parse(&Witness::from_slice(&[script.into_bytes(), Vec::new()])),
      Ok(vec![inscription("text/plain;charset=utf-8", "ord")]),
    );
  }

  #[test]
  fn valid_ignore_preceding() {
    let script = script::Builder::new()
      .push_opcode(opcodes::all::OP_CHECKSIG)
      .push_opcode(opcodes::OP_FALSE)
      .push_opcode(opcodes::all::OP_IF)
      .push_slice(b"ord")
      .push_slice([1])
      .push_slice(b"text/plain;charset=utf-8")
      .push_slice([])
      .push_slice(b"ord")
      .push_opcode(opcodes::all::OP_ENDIF)
      .into_script();

    assert_eq!(
      InscriptionParser::parse(&Witness::from_slice(&[script.into_bytes(), Vec::new()])),
      Ok(vec![inscription("text/plain;charset=utf-8", "ord")]),
    );
  }

  #[test]
  fn do_not_ignore_inscriptions_after_first() {
    let script = script::Builder::new()
      .push_opcode(opcodes::OP_FALSE)
      .push_opcode(opcodes::all::OP_IF)
      .push_slice(b"ord")
      .push_slice([1])
      .push_slice(b"text/plain;charset=utf-8")
      .push_slice([])
      .push_slice(b"foo")
      .push_opcode(opcodes::all::OP_ENDIF)
      .push_opcode(opcodes::OP_FALSE)
      .push_opcode(opcodes::all::OP_IF)
      .push_slice(b"ord")
      .push_slice([1])
      .push_slice(b"text/plain;charset=utf-8")
      .push_slice([])
      .push_slice(b"bar")
      .push_opcode(opcodes::all::OP_ENDIF)
      .into_script();

    assert_eq!(
      InscriptionParser::parse(&Witness::from_slice(&[script.into_bytes(), Vec::new()])),
      Ok(vec![
        inscription("text/plain;charset=utf-8", "foo"),
        inscription("text/plain;charset=utf-8", "bar")
      ]),
    );
  }

  #[test]
  fn invalid_utf8_does_not_render_inscription_invalid() {
    assert_eq!(
      InscriptionParser::parse(&envelope(&[
        b"ord",
        &[1],
        b"text/plain;charset=utf-8",
        &[],
        &[0b10000000]
      ])),
      Ok(vec![inscription("text/plain;charset=utf-8", [0b10000000])]),
    );
  }

  #[test]
  fn no_endif() {
    let script = script::Builder::new()
      .push_opcode(opcodes::OP_FALSE)
      .push_opcode(opcodes::all::OP_IF)
      .push_slice(b"ord")
      .into_script();

    assert_eq!(
      InscriptionParser::parse(&Witness::from_slice(&[script.into_bytes(), Vec::new()])),
      Ok(vec![])
    );
  }

  #[test]
  fn no_op_false() {
    let script = script::Builder::new()
      .push_opcode(opcodes::all::OP_IF)
      .push_slice(b"ord")
      .push_opcode(opcodes::all::OP_ENDIF)
      .into_script();

    assert_eq!(
      InscriptionParser::parse(&Witness::from_slice(&[script.into_bytes(), Vec::new()])),
      Ok(vec![])
    );
  }

  #[test]
  fn empty_envelope() {
    assert_eq!(InscriptionParser::parse(&envelope(&[])), Ok(vec![]));
  }

  #[test]
  fn wrong_magic_number() {
    assert_eq!(InscriptionParser::parse(&envelope(&[b"foo"])), Ok(vec![]));
  }

  #[test]
  fn extract_from_transaction() {
    let tx = Transaction {
      version: 0,
      lock_time: bitcoin::locktime::absolute::LockTime::ZERO,
      input: vec![TxIn {
        previous_output: OutPoint::null(),
        script_sig: ScriptBuf::new(),
        sequence: Sequence(0),
        witness: envelope(&[b"ord", &[1], b"text/plain;charset=utf-8", &[], b"ord"]),
      }],
      output: Vec::new(),
    };

    assert_eq!(
      Inscription::from_transaction(&tx),
      vec![transaction_inscription(
        "text/plain;charset=utf-8",
        "ord",
        0,
        0
      )],
    );
  }

  #[test]
  fn extract_from_second_input() {
    let tx = Transaction {
      version: 0,
      lock_time: bitcoin::locktime::absolute::LockTime::ZERO,
      input: vec![
        TxIn {
          previous_output: OutPoint::null(),
          script_sig: ScriptBuf::new(),
          sequence: Sequence(0),
          witness: Witness::new(),
        },
        TxIn {
          previous_output: OutPoint::null(),
          script_sig: ScriptBuf::new(),
          sequence: Sequence(0),
          witness: inscription("foo", [1; 1040]).to_witness(),
        },
      ],
      output: Vec::new(),
    };

    assert_eq!(
      Inscription::from_transaction(&tx),
      vec![transaction_inscription("foo", [1; 1040], 1, 0)]
    );
  }

  #[test]
  fn extract_from_second_envelope() {
    let mut builder = script::Builder::new();
    builder = inscription("foo", [1; 100]).append_reveal_script_to_builder(builder);
    builder = inscription("bar", [1; 100]).append_reveal_script_to_builder(builder);

    let witness = Witness::from_slice(&[builder.into_script().into_bytes(), Vec::new()]);

    let tx = Transaction {
      version: 0,
      lock_time: bitcoin::locktime::absolute::LockTime::ZERO,
      input: vec![TxIn {
        previous_output: OutPoint::null(),
        script_sig: ScriptBuf::new(),
        sequence: Sequence(0),
        witness,
      }],
      output: Vec::new(),
    };

    assert_eq!(
      Inscription::from_transaction(&tx),
      vec![
        transaction_inscription("foo", [1; 100], 0, 0),
        transaction_inscription("bar", [1; 100], 0, 1)
      ]
    );
  }

  #[test]
  fn inscribe_png() {
    assert_eq!(
      InscriptionParser::parse(&envelope(&[b"ord", &[1], b"image/png", &[], &[1; 100]])),
      Ok(vec![inscription("image/png", [1; 100])]),
    );
  }

  #[test]
  fn reveal_script_chunks_data() {
    assert_eq!(
      inscription("foo", [])
        .append_reveal_script(script::Builder::new())
        .instructions()
        .count(),
      7
    );

    assert_eq!(
      inscription("foo", [0; 1])
        .append_reveal_script(script::Builder::new())
        .instructions()
        .count(),
      8
    );

    assert_eq!(
      inscription("foo", [0; 520])
        .append_reveal_script(script::Builder::new())
        .instructions()
        .count(),
      8
    );

    assert_eq!(
      inscription("foo", [0; 521])
        .append_reveal_script(script::Builder::new())
        .instructions()
        .count(),
      9
    );

    assert_eq!(
      inscription("foo", [0; 1040])
        .append_reveal_script(script::Builder::new())
        .instructions()
        .count(),
      9
    );

    assert_eq!(
      inscription("foo", [0; 1041])
        .append_reveal_script(script::Builder::new())
        .instructions()
        .count(),
      10
    );
  }

  #[test]
  fn chunked_data_is_parsable() {
    let mut witness = Witness::new();

    witness.push(&inscription("foo", [1; 1040]).append_reveal_script(script::Builder::new()));

    witness.push([]);

    assert_eq!(
      InscriptionParser::parse(&witness).unwrap(),
      vec![inscription("foo", [1; 1040])],
    );
  }

  #[test]
  fn round_trip_with_no_fields() {
    let mut witness = Witness::new();

    witness.push(
      &Inscription {
        body: None,
        content_type: None,
        parent: None,
        unrecognized_even_field: false,
      }
      .append_reveal_script(script::Builder::new()),
    );

    witness.push([]);

    assert_eq!(
      InscriptionParser::parse(&witness).unwrap(),
      vec![Inscription {
        content_type: None,
        parent: None,
        body: None,
        unrecognized_even_field: false,
      }]
    );
  }

  #[test]
  fn unknown_odd_fields_are_ignored() {
    assert_eq!(
      InscriptionParser::parse(&envelope(&[b"ord", &[5], &[0]])),
      Ok(vec![Inscription {
        content_type: None,
        parent: None,
        body: None,
        unrecognized_even_field: false,
      }]),
    );
  }

  #[test]
  fn unknown_even_fields() {
    assert_eq!(
      InscriptionParser::parse(&envelope(&[b"ord", &[2], &[0]])),
      Ok(vec![Inscription {
        content_type: None,
        body: None,
        parent: None,
        unrecognized_even_field: true,
      }]),
    );
  }

  #[test]
  fn inscription_with_no_parent_field_has_no_parent() {
    assert!(Inscription {
      parent: None,
      ..Default::default()
    }
    .parent()
    .is_none());
  }

  #[test]
  fn inscription_with_parent_field_shorter_than_txid_length_has_no_parent() {
    assert!(Inscription {
      parent: Some(vec![]),
      ..Default::default()
    }
    .parent()
    .is_none());
  }

  #[test]
  fn inscription_with_parent_field_longer_than_txid_and_index_has_no_parent() {
    assert!(Inscription {
      parent: Some(vec![1; 37]),
      ..Default::default()
    }
    .parent()
    .is_none());
  }

  #[test]
  fn inscription_with_parent_field_index_with_trailing_zeroes_has_no_parent() {
    let mut parent = vec![1; 36];

    parent[35] = 0;

    assert!(Inscription {
      parent: Some(parent),
      ..Default::default()
    }
    .parent()
    .is_none());
  }

  #[test]
  fn inscription_parent_txid_is_deserialized_correctly() {
    assert_eq!(
      Inscription {
        parent: Some(vec![
          0x00, 0x01, 0x02, 0x03, 0x04, 0x05, 0x06, 0x07, 0x08, 0x09, 0x0a, 0x0b, 0x0c, 0x0d, 0x0e,
          0x0f, 0x10, 0x11, 0x12, 0x13, 0x14, 0x15, 0x16, 0x17, 0x18, 0x19, 0x1a, 0x1b, 0x1c, 0x1d,
          0x1e, 0x1f,
        ]),
        ..Default::default()
      }
      .parent()
      .unwrap()
      .txid,
      "1f1e1d1c1b1a191817161514131211100f0e0d0c0b0a09080706050403020100"
        .parse()
        .unwrap()
    );
  }

  #[test]
  fn inscription_parent_with_zero_byte_index_field_is_deserialized_correctly() {
    assert_eq!(
      Inscription {
        parent: Some(vec![1; 32]),
        ..Default::default()
      }
      .parent()
      .unwrap()
      .index,
      0
    );
  }

  #[test]
  fn inscription_parent_with_one_byte_index_field_is_deserialized_correctly() {
    assert_eq!(
      Inscription {
        parent: Some(vec![
          0xff, 0xff, 0xff, 0xff, 0xff, 0xff, 0xff, 0xff, 0xff, 0xff, 0xff, 0xff, 0xff, 0xff, 0xff,
          0xff, 0xff, 0xff, 0xff, 0xff, 0xff, 0xff, 0xff, 0xff, 0xff, 0xff, 0xff, 0xff, 0xff, 0xff,
          0xff, 0xff, 0x01
        ]),
        ..Default::default()
      }
      .parent()
      .unwrap()
      .index,
      1
    );
  }

  #[test]
  fn inscription_parent_with_two_byte_index_field_is_deserialized_correctly() {
    assert_eq!(
      Inscription {
        parent: Some(vec![
          0xff, 0xff, 0xff, 0xff, 0xff, 0xff, 0xff, 0xff, 0xff, 0xff, 0xff, 0xff, 0xff, 0xff, 0xff,
          0xff, 0xff, 0xff, 0xff, 0xff, 0xff, 0xff, 0xff, 0xff, 0xff, 0xff, 0xff, 0xff, 0xff, 0xff,
          0xff, 0xff, 0x01, 0x02
        ]),
        ..Default::default()
      }
      .parent()
      .unwrap()
      .index,
      0x0201,
    );
  }

  #[test]
  fn inscription_parent_with_three_byte_index_field_is_deserialized_correctly() {
    assert_eq!(
      Inscription {
        parent: Some(vec![
          0xff, 0xff, 0xff, 0xff, 0xff, 0xff, 0xff, 0xff, 0xff, 0xff, 0xff, 0xff, 0xff, 0xff, 0xff,
          0xff, 0xff, 0xff, 0xff, 0xff, 0xff, 0xff, 0xff, 0xff, 0xff, 0xff, 0xff, 0xff, 0xff, 0xff,
          0xff, 0xff, 0x01, 0x02, 0x03
        ]),
        ..Default::default()
      }
      .parent()
      .unwrap()
      .index,
      0x030201,
    );
  }

  #[test]
  fn inscription_parent_with_four_byte_index_field_is_deserialized_correctly() {
    assert_eq!(
      Inscription {
        parent: Some(vec![
          0xff, 0xff, 0xff, 0xff, 0xff, 0xff, 0xff, 0xff, 0xff, 0xff, 0xff, 0xff, 0xff, 0xff, 0xff,
          0xff, 0xff, 0xff, 0xff, 0xff, 0xff, 0xff, 0xff, 0xff, 0xff, 0xff, 0xff, 0xff, 0xff, 0xff,
          0xff, 0xff, 0x01, 0x02, 0x03, 0x04,
        ]),
        ..Default::default()
      }
      .parent()
      .unwrap()
      .index,
      0x04030201,
    );
  }
}<|MERGE_RESOLUTION|>--- conflicted
+++ resolved
@@ -161,7 +161,6 @@
     str::from_utf8(self.content_type.as_ref()?).ok()
   }
 
-<<<<<<< HEAD
   pub(crate) fn content_hash(&self) -> Option<ContentHash> {
     self.body.as_ref().map(|body_data| {
       let mut hasher = Sha256::new();
@@ -170,7 +169,8 @@
         hash: hasher.finalize().into(),
       }
     })
-=======
+  }
+
   pub(crate) fn parent(&self) -> Option<InscriptionId> {
     let value = self.parent.as_ref()?;
 
@@ -202,7 +202,6 @@
     let index = u32::from_le_bytes(index);
 
     Some(InscriptionId { txid, index })
->>>>>>> 05c10a73
   }
 
   #[cfg(test)]
