--- conflicted
+++ resolved
@@ -41,16 +41,6 @@
     Self { content_type, body }
   }
 
-<<<<<<< HEAD
-  pub(crate) fn from_transaction(tx: &Transaction) -> Result<Inscription> {
-    InscriptionParser::parse(
-      &tx
-        .input
-        .get(0)
-        .ok_or(InscriptionError::NoInscription)?
-        .witness,
-    )
-=======
   pub(crate) fn from_transaction(tx: &Transaction) -> Vec<TransactionInscription> {
     let mut result = Vec::new();
     for (index, tx_in) in tx.input.iter().enumerate() {
@@ -70,7 +60,6 @@
     }
 
     result
->>>>>>> 5c09dd6c
   }
 
   pub(crate) fn from_file(chain: Chain, path: impl AsRef<Path>) -> Result<Self, Error> {
@@ -615,10 +604,6 @@
     };
 
     assert_eq!(
-<<<<<<< HEAD
-      Inscription::from_transaction(&tx).ok(),
-      Some(inscription("text/plain;charset=utf-8", "ord")),
-=======
       Inscription::from_transaction(&tx),
       vec![transaction_inscription(
         "text/plain;charset=utf-8",
@@ -626,7 +611,6 @@
         0,
         0
       )],
->>>>>>> 5c09dd6c
     );
   }
 
@@ -652,14 +636,10 @@
       output: Vec::new(),
     };
 
-<<<<<<< HEAD
-    assert_eq!(Inscription::from_transaction(&tx).ok(), None);
-=======
     assert_eq!(
       Inscription::from_transaction(&tx),
       vec![transaction_inscription("foo", [1; 1040], 1, 0)]
     );
->>>>>>> 5c09dd6c
   }
 
   #[test]
@@ -683,16 +663,11 @@
     };
 
     assert_eq!(
-<<<<<<< HEAD
-      Inscription::from_transaction(&tx).ok(),
-      Some(inscription("foo", [1; 100]))
-=======
       Inscription::from_transaction(&tx),
       vec![
         transaction_inscription("foo", [1; 100], 0, 0),
         transaction_inscription("bar", [1; 100], 0, 1)
       ]
->>>>>>> 5c09dd6c
     );
   }
 
