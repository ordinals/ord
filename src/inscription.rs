use {
  super::*,
  bitcoin::{
    blockdata::{
      opcodes,
      script::{self, Instruction, Instructions, PushBytesBuf},
    },
    ScriptBuf, Witness,
  },
  std::{iter::Peekable, str},
};

const PROTOCOL_ID: [u8; 3] = *b"ord";

const BODY_TAG: [u8; 0] = [];
const CONTENT_TYPE_TAG: [u8; 1] = [1];
const PARENT_TAG: [u8; 1] = [3];

#[derive(Debug, PartialEq, Clone)]
pub(crate) enum Curse {
  NotInFirstInput,
  NotAtOffsetZero,
  Reinscription,
  UnrecognizedEvenField,
}

<<<<<<< HEAD
#[derive(Debug, PartialEq, Clone, Default)]
pub struct Inscription {
  pub(crate) body: Option<Vec<u8>>,
  pub(crate) content_type: Option<Vec<u8>>,
  pub(crate) parent: Option<Vec<u8>>,
=======
#[derive(Debug, PartialEq, Clone, Serialize, Deserialize, Eq)]
pub struct Inscription {
  pub body: Option<Vec<u8>>,
  pub content_type: Option<Vec<u8>>,
  pub unrecognized_even_field: bool,
>>>>>>> c00652c6
}

#[derive(Debug, PartialEq, Clone)]
pub(crate) struct TransactionInscription {
  pub(crate) inscription: Inscription,
  pub(crate) tx_in_index: u32,
  pub(crate) tx_in_offset: u32,
}

impl Inscription {
  #[cfg(test)]
  pub(crate) fn new(content_type: Option<Vec<u8>>, body: Option<Vec<u8>>) -> Self {
    Self {
      content_type,
      body,
<<<<<<< HEAD
      parent: None,
=======
      unrecognized_even_field: false,
>>>>>>> c00652c6
    }
  }

  pub(crate) fn from_transaction(tx: &Transaction) -> Vec<TransactionInscription> {
    let mut result = Vec::new();
    for (index, tx_in) in tx.input.iter().enumerate() {
      let Ok(inscriptions) = InscriptionParser::parse(&tx_in.witness) else {
        continue;
      };

      result.extend(
        inscriptions
          .into_iter()
          .enumerate()
          .map(|(offset, inscription)| TransactionInscription {
            inscription,
            tx_in_index: u32::try_from(index).unwrap(),
            tx_in_offset: u32::try_from(offset).unwrap(),
          })
          .collect::<Vec<TransactionInscription>>(),
      )
    }

    result
  }

  pub(crate) fn from_file(chain: Chain, path: impl AsRef<Path>) -> Result<Self, Error> {
    let path = path.as_ref();

    let body = fs::read(path).with_context(|| format!("io error reading {}", path.display()))?;

    if let Some(limit) = chain.inscription_content_size_limit() {
      let len = body.len();
      if len > limit {
        bail!("content size of {len} bytes exceeds {limit} byte limit for {chain} inscriptions");
      }
    }

    let content_type = Media::content_type_for_path(path)?;

    Ok(Self {
      body: Some(body),
      content_type: Some(content_type.into()),
<<<<<<< HEAD
      parent: None,
=======
      unrecognized_even_field: false,
>>>>>>> c00652c6
    })
  }

  fn append_reveal_script_to_builder(&self, mut builder: script::Builder) -> script::Builder {
    builder = builder
      .push_opcode(opcodes::OP_FALSE)
      .push_opcode(opcodes::all::OP_IF)
      .push_slice(PROTOCOL_ID);

    if let Some(content_type) = self.content_type.clone() {
      builder = builder
        .push_slice(CONTENT_TYPE_TAG)
        .push_slice(PushBytesBuf::try_from(content_type).unwrap());
    }

    if let Some(parent) = self.parent.clone() {
      builder = builder
        .push_slice(PARENT_TAG)
        .push_slice(PushBytesBuf::try_from(parent).unwrap());
    }

    if let Some(body) = &self.body {
      builder = builder.push_slice(BODY_TAG);
      for chunk in body.chunks(520) {
        builder = builder.push_slice(PushBytesBuf::try_from(chunk.to_vec()).unwrap());
      }
    }

    builder.push_opcode(opcodes::all::OP_ENDIF)
  }

  pub(crate) fn append_reveal_script(&self, builder: script::Builder) -> ScriptBuf {
    self.append_reveal_script_to_builder(builder).into_script()
  }

  pub(crate) fn media(&self) -> Media {
    if self.body.is_none() {
      return Media::Unknown;
    }

    let Some(content_type) = self.content_type() else {
      return Media::Unknown;
    };

    content_type.parse().unwrap_or(Media::Unknown)
  }

  pub(crate) fn body(&self) -> Option<&[u8]> {
    Some(self.body.as_ref()?)
  }

  pub(crate) fn into_body(self) -> Option<Vec<u8>> {
    self.body
  }

  pub(crate) fn content_length(&self) -> Option<usize> {
    Some(self.body()?.len())
  }

  pub(crate) fn content_type(&self) -> Option<&str> {
    str::from_utf8(self.content_type.as_ref()?).ok()
  }

  pub(crate) fn parent(&self) -> Option<InscriptionId> {
    let value = self.parent.as_ref()?;

    if value.len() < Txid::LEN {
      return None;
    }

    if value.len() > Txid::LEN + 4 {
      return None;
    }

    let (txid, index) = value.split_at(Txid::LEN);

    if let Some(last) = index.last() {
      if *last == 0 {
        return None;
      }
    }

    let txid = Txid::from_slice(txid).unwrap();

    let index = [
      index.first().copied().unwrap_or(0),
      index.get(1).copied().unwrap_or(0),
      index.get(2).copied().unwrap_or(0),
      index.get(3).copied().unwrap_or(0),
    ];

    let index = u32::from_le_bytes(index);

    Some(InscriptionId { txid, index })
  }

  #[cfg(test)]
  pub(crate) fn to_witness(&self) -> Witness {
    let builder = script::Builder::new();

    let script = self.append_reveal_script(builder);

    let mut witness = Witness::new();

    witness.push(script);
    witness.push([]);

    witness
  }
}

#[derive(Debug, PartialEq)]
pub(crate) enum InscriptionError {
  InvalidInscription,
  NoInscription,
  NoTapscript,
  Script(script::Error),
}

type Result<T, E = InscriptionError> = std::result::Result<T, E>;

#[derive(Debug)]
struct InscriptionParser<'a> {
  instructions: Peekable<Instructions<'a>>,
}

impl<'a> InscriptionParser<'a> {
  fn parse(witness: &Witness) -> Result<Vec<Inscription>> {
    let Some(tapscript) = witness.tapscript() else {
      return Err(InscriptionError::NoTapscript);
    };

    InscriptionParser {
      instructions: tapscript.instructions().peekable(),
    }
    .parse_inscriptions()
    .into_iter()
    .collect()
  }

  fn parse_inscriptions(&mut self) -> Vec<Result<Inscription>> {
    let mut inscriptions = Vec::new();
    loop {
      let current = self.parse_one_inscription();
      if current == Err(InscriptionError::NoInscription) {
        break;
      }
      inscriptions.push(current);
    }

    inscriptions
  }

  fn parse_one_inscription(&mut self) -> Result<Inscription> {
    self.advance_into_inscription_envelope()?;
    let mut fields = BTreeMap::new();

    loop {
      match self.advance()? {
        Instruction::PushBytes(tag) if tag.as_bytes() == BODY_TAG.as_slice() => {
          let mut body = Vec::new();
          while !self.accept(&Instruction::Op(opcodes::all::OP_ENDIF))? {
            body.extend_from_slice(self.expect_push()?);
          }
          fields.insert(BODY_TAG.as_slice(), body);
          break;
        }
        Instruction::PushBytes(tag) => {
          if fields.contains_key(tag.as_bytes()) {
            return Err(InscriptionError::InvalidInscription);
          }
          fields.insert(tag.as_bytes(), self.expect_push()?.to_vec());
        }
        Instruction::Op(opcodes::all::OP_ENDIF) => break,
        _ => return Err(InscriptionError::InvalidInscription),
      }
    }

    let body = fields.remove(BODY_TAG.as_slice());
    let content_type = fields.remove(CONTENT_TYPE_TAG.as_slice());
    let parent = fields.remove(PARENT_TAG.as_slice());

    for tag in fields.keys() {
      if let Some(lsb) = tag.first() {
        if lsb % 2 == 0 {
          return Ok(Inscription {
            body,
            content_type,
            unrecognized_even_field: true,
          });
        }
      }
    }

    Ok(Inscription {
      body,
      content_type,
<<<<<<< HEAD
      parent,
=======
      unrecognized_even_field: false,
>>>>>>> c00652c6
    })
  }

  fn advance(&mut self) -> Result<Instruction<'a>> {
    self
      .instructions
      .next()
      .ok_or(InscriptionError::NoInscription)?
      .map_err(InscriptionError::Script)
  }

  fn advance_into_inscription_envelope(&mut self) -> Result<()> {
    loop {
      if self.match_instructions(&[
        Instruction::PushBytes((&[]).into()), // represents an OF_FALSE
        Instruction::Op(opcodes::all::OP_IF),
        Instruction::PushBytes((&PROTOCOL_ID).into()),
      ])? {
        break;
      }
    }

    Ok(())
  }

  fn match_instructions(&mut self, instructions: &[Instruction]) -> Result<bool> {
    for instruction in instructions {
      if &self.advance()? != instruction {
        return Ok(false);
      }
    }

    Ok(true)
  }

  fn expect_push(&mut self) -> Result<&'a [u8]> {
    match self.advance()? {
      Instruction::PushBytes(bytes) => Ok(bytes.as_bytes()),
      _ => Err(InscriptionError::InvalidInscription),
    }
  }

  fn accept(&mut self, instruction: &Instruction) -> Result<bool> {
    match self.instructions.peek() {
      Some(Ok(next)) => {
        if next == instruction {
          self.advance()?;
          Ok(true)
        } else {
          Ok(false)
        }
      }
      Some(Err(err)) => Err(InscriptionError::Script(*err)),
      None => Ok(false),
    }
  }
}

#[cfg(test)]
mod tests {
  use super::*;

  #[test]
  fn empty() {
    assert_eq!(
      InscriptionParser::parse(&Witness::new()),
      Err(InscriptionError::NoTapscript)
    );
  }

  #[test]
  fn ignore_key_path_spends() {
    assert_eq!(
      InscriptionParser::parse(&Witness::from_slice(&[Vec::new()])),
      Err(InscriptionError::NoTapscript),
    );
  }

  #[test]
  fn ignore_key_path_spends_with_annex() {
    assert_eq!(
      InscriptionParser::parse(&Witness::from_slice(&[Vec::new(), vec![0x50]])),
      Err(InscriptionError::NoTapscript),
    );
  }

  #[test]
  fn ignore_unparsable_scripts() {
    assert_eq!(
      InscriptionParser::parse(&Witness::from_slice(&[vec![0x01], Vec::new()])),
      Err(InscriptionError::Script(script::Error::EarlyEndOfScript)),
    );
  }

  #[test]
  fn no_inscription() {
    assert_eq!(
      InscriptionParser::parse(&Witness::from_slice(&[
        ScriptBuf::new().into_bytes(),
        Vec::new()
      ])),
      Ok(vec![])
    );
  }

  #[test]
  fn duplicate_field() {
    assert_eq!(
      InscriptionParser::parse(&envelope(&[
        b"ord",
        &[1],
        b"text/plain;charset=utf-8",
        &[1],
        b"text/plain;charset=utf-8",
        &[],
        b"ord",
      ])),
      Err(InscriptionError::InvalidInscription),
    );
  }

  #[test]
  fn valid() {
    assert_eq!(
      InscriptionParser::parse(&envelope(&[
        b"ord",
        &[1],
        b"text/plain;charset=utf-8",
        &[],
        b"ord",
      ])),
      Ok(vec![inscription("text/plain;charset=utf-8", "ord")]),
    );
  }

  #[test]
  fn valid_with_unknown_tag() {
    assert_eq!(
      InscriptionParser::parse(&envelope(&[
        b"ord",
        &[1],
        b"text/plain;charset=utf-8",
        &[5],
        b"bar",
        &[],
        b"ord",
      ])),
      Ok(vec![inscription("text/plain;charset=utf-8", "ord")]),
    );
  }

  #[test]
  fn no_content_tag() {
    assert_eq!(
      InscriptionParser::parse(&envelope(&[b"ord", &[1], b"text/plain;charset=utf-8"])),
      Ok(vec![Inscription {
        content_type: Some(b"text/plain;charset=utf-8".to_vec()),
        body: None,
<<<<<<< HEAD
        parent: None,
=======
        unrecognized_even_field: false,
>>>>>>> c00652c6
      }]),
    );
  }

  #[test]
  fn no_content_type() {
    assert_eq!(
      InscriptionParser::parse(&envelope(&[b"ord", &[], b"foo"])),
      Ok(vec![Inscription {
        content_type: None,
        parent: None,
        body: Some(b"foo".to_vec()),
        unrecognized_even_field: false,
      }]),
    );
  }

  #[test]
  fn valid_body_in_multiple_pushes() {
    assert_eq!(
      InscriptionParser::parse(&envelope(&[
        b"ord",
        &[1],
        b"text/plain;charset=utf-8",
        &[],
        b"foo",
        b"bar"
      ])),
      Ok(vec![inscription("text/plain;charset=utf-8", "foobar")]),
    );
  }

  #[test]
  fn valid_body_in_zero_pushes() {
    assert_eq!(
      InscriptionParser::parse(&envelope(&[b"ord", &[1], b"text/plain;charset=utf-8", &[]])),
      Ok(vec![inscription("text/plain;charset=utf-8", "")]),
    );
  }

  #[test]
  fn valid_body_in_multiple_empty_pushes() {
    assert_eq!(
      InscriptionParser::parse(&envelope(&[
        b"ord",
        &[1],
        b"text/plain;charset=utf-8",
        &[],
        &[],
        &[],
        &[],
        &[],
        &[],
      ])),
      Ok(vec![inscription("text/plain;charset=utf-8", "")]),
    );
  }

  #[test]
  fn valid_ignore_trailing() {
    let script = script::Builder::new()
      .push_opcode(opcodes::OP_FALSE)
      .push_opcode(opcodes::all::OP_IF)
      .push_slice(b"ord")
      .push_slice([1])
      .push_slice(b"text/plain;charset=utf-8")
      .push_slice([])
      .push_slice(b"ord")
      .push_opcode(opcodes::all::OP_ENDIF)
      .push_opcode(opcodes::all::OP_CHECKSIG)
      .into_script();

    assert_eq!(
      InscriptionParser::parse(&Witness::from_slice(&[script.into_bytes(), Vec::new()])),
      Ok(vec![inscription("text/plain;charset=utf-8", "ord")]),
    );
  }

  #[test]
  fn valid_ignore_preceding() {
    let script = script::Builder::new()
      .push_opcode(opcodes::all::OP_CHECKSIG)
      .push_opcode(opcodes::OP_FALSE)
      .push_opcode(opcodes::all::OP_IF)
      .push_slice(b"ord")
      .push_slice([1])
      .push_slice(b"text/plain;charset=utf-8")
      .push_slice([])
      .push_slice(b"ord")
      .push_opcode(opcodes::all::OP_ENDIF)
      .into_script();

    assert_eq!(
      InscriptionParser::parse(&Witness::from_slice(&[script.into_bytes(), Vec::new()])),
      Ok(vec![inscription("text/plain;charset=utf-8", "ord")]),
    );
  }

  #[test]
  fn do_not_ignore_inscriptions_after_first() {
    let script = script::Builder::new()
      .push_opcode(opcodes::OP_FALSE)
      .push_opcode(opcodes::all::OP_IF)
      .push_slice(b"ord")
      .push_slice([1])
      .push_slice(b"text/plain;charset=utf-8")
      .push_slice([])
      .push_slice(b"foo")
      .push_opcode(opcodes::all::OP_ENDIF)
      .push_opcode(opcodes::OP_FALSE)
      .push_opcode(opcodes::all::OP_IF)
      .push_slice(b"ord")
      .push_slice([1])
      .push_slice(b"text/plain;charset=utf-8")
      .push_slice([])
      .push_slice(b"bar")
      .push_opcode(opcodes::all::OP_ENDIF)
      .into_script();

    assert_eq!(
      InscriptionParser::parse(&Witness::from_slice(&[script.into_bytes(), Vec::new()])),
      Ok(vec![
        inscription("text/plain;charset=utf-8", "foo"),
        inscription("text/plain;charset=utf-8", "bar")
      ]),
    );
  }

  #[test]
  fn invalid_utf8_does_not_render_inscription_invalid() {
    assert_eq!(
      InscriptionParser::parse(&envelope(&[
        b"ord",
        &[1],
        b"text/plain;charset=utf-8",
        &[],
        &[0b10000000]
      ])),
      Ok(vec![inscription("text/plain;charset=utf-8", [0b10000000])]),
    );
  }

  #[test]
  fn no_endif() {
    let script = script::Builder::new()
      .push_opcode(opcodes::OP_FALSE)
      .push_opcode(opcodes::all::OP_IF)
      .push_slice(b"ord")
      .into_script();

    assert_eq!(
      InscriptionParser::parse(&Witness::from_slice(&[script.into_bytes(), Vec::new()])),
      Ok(vec![])
    );
  }

  #[test]
  fn no_op_false() {
    let script = script::Builder::new()
      .push_opcode(opcodes::all::OP_IF)
      .push_slice(b"ord")
      .push_opcode(opcodes::all::OP_ENDIF)
      .into_script();

    assert_eq!(
      InscriptionParser::parse(&Witness::from_slice(&[script.into_bytes(), Vec::new()])),
      Ok(vec![])
    );
  }

  #[test]
  fn empty_envelope() {
    assert_eq!(InscriptionParser::parse(&envelope(&[])), Ok(vec![]));
  }

  #[test]
  fn wrong_magic_number() {
    assert_eq!(InscriptionParser::parse(&envelope(&[b"foo"])), Ok(vec![]));
  }

  #[test]
  fn extract_from_transaction() {
    let tx = Transaction {
      version: 0,
      lock_time: bitcoin::locktime::absolute::LockTime::ZERO,
      input: vec![TxIn {
        previous_output: OutPoint::null(),
        script_sig: ScriptBuf::new(),
        sequence: Sequence(0),
        witness: envelope(&[b"ord", &[1], b"text/plain;charset=utf-8", &[], b"ord"]),
      }],
      output: Vec::new(),
    };

    assert_eq!(
      Inscription::from_transaction(&tx),
      vec![transaction_inscription(
        "text/plain;charset=utf-8",
        "ord",
        0,
        0
      )],
    );
  }

  #[test]
  fn extract_from_second_input() {
    let tx = Transaction {
      version: 0,
      lock_time: bitcoin::locktime::absolute::LockTime::ZERO,
      input: vec![
        TxIn {
          previous_output: OutPoint::null(),
          script_sig: ScriptBuf::new(),
          sequence: Sequence(0),
          witness: Witness::new(),
        },
        TxIn {
          previous_output: OutPoint::null(),
          script_sig: ScriptBuf::new(),
          sequence: Sequence(0),
          witness: inscription("foo", [1; 1040]).to_witness(),
        },
      ],
      output: Vec::new(),
    };

    assert_eq!(
      Inscription::from_transaction(&tx),
      vec![transaction_inscription("foo", [1; 1040], 1, 0)]
    );
  }

  #[test]
  fn extract_from_second_envelope() {
    let mut builder = script::Builder::new();
    builder = inscription("foo", [1; 100]).append_reveal_script_to_builder(builder);
    builder = inscription("bar", [1; 100]).append_reveal_script_to_builder(builder);

    let witness = Witness::from_slice(&[builder.into_script().into_bytes(), Vec::new()]);

    let tx = Transaction {
      version: 0,
      lock_time: bitcoin::locktime::absolute::LockTime::ZERO,
      input: vec![TxIn {
        previous_output: OutPoint::null(),
        script_sig: ScriptBuf::new(),
        sequence: Sequence(0),
        witness,
      }],
      output: Vec::new(),
    };

    assert_eq!(
      Inscription::from_transaction(&tx),
      vec![
        transaction_inscription("foo", [1; 100], 0, 0),
        transaction_inscription("bar", [1; 100], 0, 1)
      ]
    );
  }

  #[test]
  fn inscribe_png() {
    assert_eq!(
      InscriptionParser::parse(&envelope(&[b"ord", &[1], b"image/png", &[], &[1; 100]])),
      Ok(vec![inscription("image/png", [1; 100])]),
    );
  }

  #[test]
  fn reveal_script_chunks_data() {
    assert_eq!(
      inscription("foo", [])
        .append_reveal_script(script::Builder::new())
        .instructions()
        .count(),
      7
    );

    assert_eq!(
      inscription("foo", [0; 1])
        .append_reveal_script(script::Builder::new())
        .instructions()
        .count(),
      8
    );

    assert_eq!(
      inscription("foo", [0; 520])
        .append_reveal_script(script::Builder::new())
        .instructions()
        .count(),
      8
    );

    assert_eq!(
      inscription("foo", [0; 521])
        .append_reveal_script(script::Builder::new())
        .instructions()
        .count(),
      9
    );

    assert_eq!(
      inscription("foo", [0; 1040])
        .append_reveal_script(script::Builder::new())
        .instructions()
        .count(),
      9
    );

    assert_eq!(
      inscription("foo", [0; 1041])
        .append_reveal_script(script::Builder::new())
        .instructions()
        .count(),
      10
    );
  }

  #[test]
  fn chunked_data_is_parsable() {
    let mut witness = Witness::new();

    witness.push(&inscription("foo", [1; 1040]).append_reveal_script(script::Builder::new()));

    witness.push([]);

    assert_eq!(
      InscriptionParser::parse(&witness).unwrap(),
      vec![inscription("foo", [1; 1040])],
    );
  }

  #[test]
  fn round_trip_with_no_fields() {
    let mut witness = Witness::new();

    witness.push(
      &Inscription {
        body: None,
<<<<<<< HEAD
        content_type: None,
        parent: None,
=======
        unrecognized_even_field: false,
>>>>>>> c00652c6
      }
      .append_reveal_script(script::Builder::new()),
    );

    witness.push([]);

    assert_eq!(
      InscriptionParser::parse(&witness).unwrap(),
      vec![Inscription {
        content_type: None,
        parent: None,
        body: None,
        unrecognized_even_field: false,
      }]
    );
  }

  #[test]
  fn unknown_odd_fields_are_ignored() {
    assert_eq!(
      InscriptionParser::parse(&envelope(&[b"ord", &[5], &[0]])),
      Ok(vec![Inscription {
        content_type: None,
        parent: None,
        body: None,
        unrecognized_even_field: false,
      }]),
    );
  }

  #[test]
  fn unknown_even_fields() {
    assert_eq!(
      InscriptionParser::parse(&envelope(&[b"ord", &[2], &[0]])),
      Ok(vec![Inscription {
        content_type: None,
        body: None,
        unrecognized_even_field: true,
      }]),
    );
  }

  #[test]
  fn inscription_with_no_parent_field_has_no_parent() {
    assert!(Inscription {
      parent: None,
      ..Default::default()
    }
    .parent()
    .is_none());
  }

  #[test]
  fn inscription_with_parent_field_shorter_than_txid_length_has_no_parent() {
    assert!(Inscription {
      parent: Some(vec![]),
      ..Default::default()
    }
    .parent()
    .is_none());
  }

  #[test]
  fn inscription_with_parent_field_longer_than_txid_and_index_has_no_parent() {
    assert!(Inscription {
      parent: Some(vec![1; 37]),
      ..Default::default()
    }
    .parent()
    .is_none());
  }

  #[test]
  fn inscription_with_parent_field_index_with_trailing_zeroes_has_no_parent() {
    let mut parent = vec![1; 36];

    parent[35] = 0;

    assert!(Inscription {
      parent: Some(parent),
      ..Default::default()
    }
    .parent()
    .is_none());
  }

  #[test]
  fn inscription_parent_txid_is_deserialized_correctly() {
    assert_eq!(
      Inscription {
        parent: Some(vec![
          0x00, 0x01, 0x02, 0x03, 0x04, 0x05, 0x06, 0x07, 0x08, 0x09, 0x0a, 0x0b, 0x0c, 0x0d, 0x0e,
          0x0f, 0x10, 0x11, 0x12, 0x13, 0x14, 0x15, 0x16, 0x17, 0x18, 0x19, 0x1a, 0x1b, 0x1c, 0x1d,
          0x1e, 0x1f,
        ]),
        ..Default::default()
      }
      .parent()
      .unwrap()
      .txid,
      "1f1e1d1c1b1a191817161514131211100f0e0d0c0b0a09080706050403020100"
        .parse()
        .unwrap()
    );
  }

  #[test]
  fn inscription_parent_with_zero_byte_index_field_is_deserialized_correctly() {
    assert_eq!(
      Inscription {
        parent: Some(vec![1; 32]),
        ..Default::default()
      }
      .parent()
      .unwrap()
      .index,
      0
    );
  }

  #[test]
  fn inscription_parent_with_one_byte_index_field_is_deserialized_correctly() {
    assert_eq!(
      Inscription {
        parent: Some(vec![
          0xff, 0xff, 0xff, 0xff, 0xff, 0xff, 0xff, 0xff, 0xff, 0xff, 0xff, 0xff, 0xff, 0xff, 0xff,
          0xff, 0xff, 0xff, 0xff, 0xff, 0xff, 0xff, 0xff, 0xff, 0xff, 0xff, 0xff, 0xff, 0xff, 0xff,
          0xff, 0xff, 0x01
        ]),
        ..Default::default()
      }
      .parent()
      .unwrap()
      .index,
      1
    );
  }

  #[test]
  fn inscription_parent_with_two_byte_index_field_is_deserialized_correctly() {
    assert_eq!(
      Inscription {
        parent: Some(vec![
          0xff, 0xff, 0xff, 0xff, 0xff, 0xff, 0xff, 0xff, 0xff, 0xff, 0xff, 0xff, 0xff, 0xff, 0xff,
          0xff, 0xff, 0xff, 0xff, 0xff, 0xff, 0xff, 0xff, 0xff, 0xff, 0xff, 0xff, 0xff, 0xff, 0xff,
          0xff, 0xff, 0x01, 0x02
        ]),
        ..Default::default()
      }
      .parent()
      .unwrap()
      .index,
      0x0201,
    );
  }

  #[test]
  fn inscription_parent_with_three_byte_index_field_is_deserialized_correctly() {
    assert_eq!(
      Inscription {
        parent: Some(vec![
          0xff, 0xff, 0xff, 0xff, 0xff, 0xff, 0xff, 0xff, 0xff, 0xff, 0xff, 0xff, 0xff, 0xff, 0xff,
          0xff, 0xff, 0xff, 0xff, 0xff, 0xff, 0xff, 0xff, 0xff, 0xff, 0xff, 0xff, 0xff, 0xff, 0xff,
          0xff, 0xff, 0x01, 0x02, 0x03
        ]),
        ..Default::default()
      }
      .parent()
      .unwrap()
      .index,
      0x030201,
    );
  }

  #[test]
  fn inscription_parent_with_four_byte_index_field_is_deserialized_correctly() {
    assert_eq!(
      Inscription {
        parent: Some(vec![
          0xff, 0xff, 0xff, 0xff, 0xff, 0xff, 0xff, 0xff, 0xff, 0xff, 0xff, 0xff, 0xff, 0xff, 0xff,
          0xff, 0xff, 0xff, 0xff, 0xff, 0xff, 0xff, 0xff, 0xff, 0xff, 0xff, 0xff, 0xff, 0xff, 0xff,
          0xff, 0xff, 0x01, 0x02, 0x03, 0x04,
        ]),
        ..Default::default()
      }
      .parent()
      .unwrap()
      .index,
      0x04030201,
    );
  }
}<|MERGE_RESOLUTION|>--- conflicted
+++ resolved
@@ -24,19 +24,12 @@
   UnrecognizedEvenField,
 }
 
-<<<<<<< HEAD
-#[derive(Debug, PartialEq, Clone, Default)]
-pub struct Inscription {
-  pub(crate) body: Option<Vec<u8>>,
-  pub(crate) content_type: Option<Vec<u8>>,
-  pub(crate) parent: Option<Vec<u8>>,
-=======
-#[derive(Debug, PartialEq, Clone, Serialize, Deserialize, Eq)]
+#[derive(Debug, PartialEq, Clone, Serialize, Deserialize, Eq, Default)]
 pub struct Inscription {
   pub body: Option<Vec<u8>>,
   pub content_type: Option<Vec<u8>>,
+  pub parent: Option<Vec<u8>>,
   pub unrecognized_even_field: bool,
->>>>>>> c00652c6
 }
 
 #[derive(Debug, PartialEq, Clone)]
@@ -52,11 +45,8 @@
     Self {
       content_type,
       body,
-<<<<<<< HEAD
       parent: None,
-=======
       unrecognized_even_field: false,
->>>>>>> c00652c6
     }
   }
 
@@ -100,11 +90,8 @@
     Ok(Self {
       body: Some(body),
       content_type: Some(content_type.into()),
-<<<<<<< HEAD
       parent: None,
-=======
       unrecognized_even_field: false,
->>>>>>> c00652c6
     })
   }
 
@@ -293,6 +280,7 @@
           return Ok(Inscription {
             body,
             content_type,
+            parent,
             unrecognized_even_field: true,
           });
         }
@@ -302,11 +290,8 @@
     Ok(Inscription {
       body,
       content_type,
-<<<<<<< HEAD
       parent,
-=======
       unrecognized_even_field: false,
->>>>>>> c00652c6
     })
   }
 
@@ -465,11 +450,8 @@
       Ok(vec![Inscription {
         content_type: Some(b"text/plain;charset=utf-8".to_vec()),
         body: None,
-<<<<<<< HEAD
         parent: None,
-=======
         unrecognized_even_field: false,
->>>>>>> c00652c6
       }]),
     );
   }
@@ -812,12 +794,9 @@
     witness.push(
       &Inscription {
         body: None,
-<<<<<<< HEAD
         content_type: None,
         parent: None,
-=======
         unrecognized_even_field: false,
->>>>>>> c00652c6
       }
       .append_reveal_script(script::Builder::new()),
     );
@@ -856,6 +835,7 @@
         content_type: None,
         body: None,
         unrecognized_even_field: true,
+        parent: None,
       }]),
     );
   }
