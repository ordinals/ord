--- conflicted
+++ resolved
@@ -48,16 +48,6 @@
 
     let duplicate_field = fields.iter().any(|(_key, values)| values.len() > 1);
 
-<<<<<<< HEAD
-    let content_encoding = Tag::ContentEncoding.remove_field(&mut fields);
-    let content_type = Tag::ContentType.remove_field(&mut fields);
-    let delegate = Tag::Delegate.remove_field(&mut fields);
-    let metadata = Tag::Metadata.remove_field(&mut fields);
-    let metaprotocol = Tag::Metaprotocol.remove_field(&mut fields);
-    // let parent = Tag::Parent.remove_field(&mut fields);
-    let parents = Tag::Parent.remove_array_field(&mut fields);
-    let pointer = Tag::Pointer.remove_field(&mut fields);
-=======
     let content_encoding = Tag::ContentEncoding.take(&mut fields);
     let content_type = Tag::ContentType.take(&mut fields);
     let delegate = Tag::Delegate.take(&mut fields);
@@ -65,7 +55,6 @@
     let metaprotocol = Tag::Metaprotocol.take(&mut fields);
     let parents = Tag::Parent.take_array(&mut fields);
     let pointer = Tag::Pointer.take(&mut fields);
->>>>>>> 6864023f
 
     let unrecognized_even_field = fields
       .keys()
