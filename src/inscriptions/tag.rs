--- conflicted
+++ resolved
@@ -17,13 +17,7 @@
   #[allow(unused)]
   Note = 15,
   #[allow(unused)]
-<<<<<<< HEAD
-  Note,
-  #[allow(unused)]
-  Nop,
-=======
   Nop = 255,
->>>>>>> 78889aed
 }
 
 impl Tag {
@@ -31,25 +25,8 @@
     matches!(self, Self::Metadata)
   }
 
-<<<<<<< HEAD
-  pub(crate) fn bytes(self) -> &'static [u8] {
-    match self {
-      Self::Pointer => &[2],
-      Self::Unbound => &[66],
-
-      Self::ContentType => &[1],
-      Self::Parent => &[3],
-      Self::Metadata => &[5],
-      Self::Metaprotocol => &[7],
-      Self::ContentEncoding => &[9],
-      Self::Delegate => &[11],
-      Self::Note => &[15],
-      Self::Nop => &[255],
-    }
-=======
   pub(crate) fn bytes(self) -> [u8; 1] {
     [self as u8]
->>>>>>> 78889aed
   }
 
   pub(crate) fn append(self, builder: &mut script::Builder, value: &Option<Vec<u8>>) {
