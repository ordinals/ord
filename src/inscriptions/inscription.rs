--- conflicted
+++ resolved
@@ -230,7 +230,6 @@
     str::from_utf8(self.content_type.as_ref()?).ok()
   }
 
-<<<<<<< HEAD
   // ---- Ordzaar ----
   pub(crate) fn content_encoding_str(&self) -> Option<&str> {
     str::from_utf8(self.content_encoding.as_ref()?).ok()
@@ -238,9 +237,6 @@
   // ---- Ordzaar ----
 
   pub(crate) fn content_encoding(&self) -> Option<HeaderValue> {
-=======
-  pub fn content_encoding(&self) -> Option<HeaderValue> {
->>>>>>> e448db00
     HeaderValue::from_str(str::from_utf8(self.content_encoding.as_ref()?).unwrap_or_default()).ok()
   }
 
