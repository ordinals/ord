use {
  super::*,
  anyhow::ensure,
  bitcoin::{
    blockdata::{opcodes, script},
    ScriptBuf,
  },
  brotli::enc::{writer::CompressorWriter, BrotliEncoderParams},
  http::header::HeaderValue,
  io::{Cursor, Read, Write},
  std::str,
};

#[derive(Debug, PartialEq, Clone, Serialize, Deserialize, Eq, Default)]
pub struct Inscription {
  pub body: Option<Vec<u8>>,
  pub content_encoding: Option<Vec<u8>>,
  pub content_type: Option<Vec<u8>>,
  pub delegate: Option<Vec<u8>>,
  pub duplicate_field: bool,
  pub incomplete_field: bool,
  pub metadata: Option<Vec<u8>>,
  pub metaprotocol: Option<Vec<u8>>,
  pub parents: Vec<Vec<u8>>,
  pub pointer: Option<Vec<u8>>,
  pub unrecognized_even_field: bool,
}

impl Inscription {
  #[cfg(test)]
  pub(crate) fn new(content_type: Option<Vec<u8>>, body: Option<Vec<u8>>) -> Self {
    Self {
      content_type,
      body,
      ..Default::default()
    }
  }

  pub(crate) fn from_file(
    chain: Chain,
    compress: bool,
    delegate: Option<InscriptionId>,
    metadata: Option<Vec<u8>>,
    metaprotocol: Option<String>,
    parents: Vec<InscriptionId>,
    path: impl AsRef<Path>,
    pointer: Option<u64>,
  ) -> Result<Self, Error> {
    let path = path.as_ref();

    let body = fs::read(path).with_context(|| format!("io error reading {}", path.display()))?;

    let (content_type, compression_mode) = Media::content_type_for_path(path)?;

    let (body, content_encoding) = if compress {
      let mut compressed = Vec::new();

      {
        CompressorWriter::with_params(
          &mut compressed,
          body.len(),
          &BrotliEncoderParams {
            lgblock: 24,
            lgwin: 24,
            mode: compression_mode,
            quality: 11,
            size_hint: body.len(),
            ..Default::default()
          },
        )
        .write_all(&body)?;

        let mut decompressor = brotli::Decompressor::new(compressed.as_slice(), compressed.len());

        let mut decompressed = Vec::new();

        decompressor.read_to_end(&mut decompressed)?;

        ensure!(decompressed == body, "decompression roundtrip failed");
      }

      if compressed.len() < body.len() {
        (compressed, Some("br".as_bytes().to_vec()))
      } else {
        (body, None)
      }
    } else {
      (body, None)
    };

    if let Some(limit) = chain.inscription_content_size_limit() {
      let len = body.len();
      if len > limit {
        bail!("content size of {len} bytes exceeds {limit} byte limit for {chain} inscriptions");
      }
    }

    Ok(Self {
      body: Some(body),
      content_encoding,
      content_type: Some(content_type.into()),
      delegate: delegate.map(|delegate| delegate.value()),
      metadata,
      metaprotocol: metaprotocol.map(|metaprotocol| metaprotocol.into_bytes()),
      parents: parents.iter().map(|parent| parent.value()).collect(),
      pointer: pointer.map(Self::pointer_value),
      ..Default::default()
    })
  }

  pub(crate) fn pointer_value(pointer: u64) -> Vec<u8> {
    let mut bytes = pointer.to_le_bytes().to_vec();

    while bytes.last().copied() == Some(0) {
      bytes.pop();
    }

    bytes
  }

  pub(crate) fn append_reveal_script_to_builder(
    &self,
    mut builder: script::Builder,
  ) -> script::Builder {
    builder = builder
      .push_opcode(opcodes::OP_FALSE)
      .push_opcode(opcodes::all::OP_IF)
      .push_slice(envelope::PROTOCOL_ID);

<<<<<<< HEAD
    Tag::ContentType.encode(&mut builder, &self.content_type);
    Tag::ContentEncoding.encode(&mut builder, &self.content_encoding);
    Tag::Metaprotocol.encode(&mut builder, &self.metaprotocol);
    Tag::Parent.encode_array(&mut builder, &self.parents);
    Tag::Delegate.encode(&mut builder, &self.delegate);
    Tag::Pointer.encode(&mut builder, &self.pointer);
    Tag::Metadata.encode(&mut builder, &self.metadata);
=======
    Tag::ContentType.append(&mut builder, &self.content_type);
    Tag::ContentEncoding.append(&mut builder, &self.content_encoding);
    Tag::Metaprotocol.append(&mut builder, &self.metaprotocol);
    Tag::Parent.append_array(&mut builder, &self.parents);
    Tag::Delegate.append(&mut builder, &self.delegate);
    Tag::Pointer.append(&mut builder, &self.pointer);
    Tag::Metadata.append(&mut builder, &self.metadata);
>>>>>>> 6864023f

    if let Some(body) = &self.body {
      builder = builder.push_slice(envelope::BODY_TAG);
      for chunk in body.chunks(MAX_SCRIPT_ELEMENT_SIZE) {
        builder = builder.push_slice::<&script::PushBytes>(chunk.try_into().unwrap());
      }
    }

    builder.push_opcode(opcodes::all::OP_ENDIF)
  }

  #[cfg(test)]
  pub(crate) fn append_reveal_script(&self, builder: script::Builder) -> ScriptBuf {
    self.append_reveal_script_to_builder(builder).into_script()
  }

  pub(crate) fn append_batch_reveal_script_to_builder(
    inscriptions: &[Inscription],
    mut builder: script::Builder,
  ) -> script::Builder {
    for inscription in inscriptions {
      builder = inscription.append_reveal_script_to_builder(builder);
    }

    builder
  }

  pub(crate) fn append_batch_reveal_script(
    inscriptions: &[Inscription],
    builder: script::Builder,
  ) -> ScriptBuf {
    Inscription::append_batch_reveal_script_to_builder(inscriptions, builder).into_script()
  }

  fn inscription_id_field(field: Option<&[u8]>) -> Option<InscriptionId> {
    let value = field.as_ref()?;

    if value.len() < Txid::LEN {
      return None;
    }

    if value.len() > Txid::LEN + 4 {
      return None;
    }

    let (txid, index) = value.split_at(Txid::LEN);

    if let Some(last) = index.last() {
      // Accept fixed length encoding with 4 bytes (with potential trailing zeroes)
      // or variable length (no trailing zeroes)
      if index.len() != 4 && *last == 0 {
        return None;
      }
    }

    let txid = Txid::from_slice(txid).unwrap();

    let index = [
      index.first().copied().unwrap_or(0),
      index.get(1).copied().unwrap_or(0),
      index.get(2).copied().unwrap_or(0),
      index.get(3).copied().unwrap_or(0),
    ];

    let index = u32::from_le_bytes(index);

    Some(InscriptionId { txid, index })
  }

  pub(crate) fn media(&self) -> Media {
    if self.body.is_none() {
      return Media::Unknown;
    }

    let Some(content_type) = self.content_type() else {
      return Media::Unknown;
    };

    content_type.parse().unwrap_or(Media::Unknown)
  }

  pub(crate) fn body(&self) -> Option<&[u8]> {
    Some(self.body.as_ref()?)
  }

  pub(crate) fn into_body(self) -> Option<Vec<u8>> {
    self.body
  }

  pub(crate) fn content_length(&self) -> Option<usize> {
    Some(self.body()?.len())
  }

  pub(crate) fn content_type(&self) -> Option<&str> {
    str::from_utf8(self.content_type.as_ref()?).ok()
  }

  pub(crate) fn content_encoding(&self) -> Option<HeaderValue> {
    HeaderValue::from_str(str::from_utf8(self.content_encoding.as_ref()?).unwrap_or_default()).ok()
  }

  pub(crate) fn delegate(&self) -> Option<InscriptionId> {
    Self::inscription_id_field(self.delegate.as_deref())
  }

  pub(crate) fn metadata(&self) -> Option<Value> {
    ciborium::from_reader(Cursor::new(self.metadata.as_ref()?)).ok()
  }

  pub(crate) fn metaprotocol(&self) -> Option<&str> {
    str::from_utf8(self.metaprotocol.as_ref()?).ok()
  }

  pub(crate) fn parents(&self) -> Vec<InscriptionId> {
<<<<<<< HEAD
    let mut parents: Vec<InscriptionId> = self
      .parents
      .iter()
      .map(|p| {
        // the option detour is a bit awkward
        Self::inscription_id_field(&Some(p.clone()))
      })
      .flatten()
      .collect();

    // remove duplicates
    let mut uniques: HashSet<InscriptionId> = HashSet::with_capacity(self.parents.len());
    parents.retain(|p| uniques.insert(p.clone()));

    parents
=======
    self
      .parents
      .iter()
      .filter_map(|parent| Self::inscription_id_field(Some(parent)))
      .collect()
>>>>>>> 6864023f
  }

  pub(crate) fn pointer(&self) -> Option<u64> {
    let value = self.pointer.as_ref()?;

    if value.iter().skip(8).copied().any(|byte| byte != 0) {
      return None;
    }

    let pointer = [
      value.first().copied().unwrap_or(0),
      value.get(1).copied().unwrap_or(0),
      value.get(2).copied().unwrap_or(0),
      value.get(3).copied().unwrap_or(0),
      value.get(4).copied().unwrap_or(0),
      value.get(5).copied().unwrap_or(0),
      value.get(6).copied().unwrap_or(0),
      value.get(7).copied().unwrap_or(0),
    ];

    Some(u64::from_le_bytes(pointer))
  }

  #[cfg(test)]
  pub(crate) fn to_witness(&self) -> Witness {
    let builder = script::Builder::new();

    let script = self.append_reveal_script(builder);

    let mut witness = Witness::new();

    witness.push(script);
    witness.push([]);

    witness
  }

  pub(crate) fn hidden(&self) -> bool {
    use regex::bytes::Regex;

    const BVM_NETWORK: &[u8] = b"<body style=\"background:#F61;color:#fff;\">\
                        <h1 style=\"height:100%\">bvm.network</h1></body>";

    lazy_static! {
      static ref BRC_420: Regex = Regex::new(r"^\s*/content/[[:xdigit:]]{64}i\d+\s*$").unwrap();
    }

    self
      .body()
      .map(|body| BRC_420.is_match(body) || body.starts_with(BVM_NETWORK))
      .unwrap_or_default()
      || self.metaprotocol.is_some()
      || matches!(self.media(), Media::Code(_) | Media::Text | Media::Unknown)
  }
}

#[cfg(test)]
mod tests {
  use {super::*, std::io::Write};

  #[test]
  fn reveal_script_chunks_body() {
    assert_eq!(
      inscription("foo", [])
        .append_reveal_script(script::Builder::new())
        .instructions()
        .count(),
      7
    );

    assert_eq!(
      inscription("foo", [0; 1])
        .append_reveal_script(script::Builder::new())
        .instructions()
        .count(),
      8
    );

    assert_eq!(
      inscription("foo", [0; 520])
        .append_reveal_script(script::Builder::new())
        .instructions()
        .count(),
      8
    );

    assert_eq!(
      inscription("foo", [0; 521])
        .append_reveal_script(script::Builder::new())
        .instructions()
        .count(),
      9
    );

    assert_eq!(
      inscription("foo", [0; 1040])
        .append_reveal_script(script::Builder::new())
        .instructions()
        .count(),
      9
    );

    assert_eq!(
      inscription("foo", [0; 1041])
        .append_reveal_script(script::Builder::new())
        .instructions()
        .count(),
      10
    );
  }

  #[test]
  fn reveal_script_chunks_metadata() {
    assert_eq!(
      Inscription {
        metadata: None,
        ..Default::default()
      }
      .append_reveal_script(script::Builder::new())
      .instructions()
      .count(),
      4
    );

    assert_eq!(
      Inscription {
        metadata: Some(Vec::new()),
        ..Default::default()
      }
      .append_reveal_script(script::Builder::new())
      .instructions()
      .count(),
      4
    );

    assert_eq!(
      Inscription {
        metadata: Some(vec![0; 1]),
        ..Default::default()
      }
      .append_reveal_script(script::Builder::new())
      .instructions()
      .count(),
      6
    );

    assert_eq!(
      Inscription {
        metadata: Some(vec![0; 520]),
        ..Default::default()
      }
      .append_reveal_script(script::Builder::new())
      .instructions()
      .count(),
      6
    );

    assert_eq!(
      Inscription {
        metadata: Some(vec![0; 521]),
        ..Default::default()
      }
      .append_reveal_script(script::Builder::new())
      .instructions()
      .count(),
      8
    );
  }

  #[test]
  fn inscription_with_no_parent_field_has_no_parent() {
    assert!(Inscription {
<<<<<<< HEAD
      parents: vec![],
=======
      parents: Vec::new(),
>>>>>>> 6864023f
      ..Default::default()
    }
    .parents()
    .is_empty());
  }

  #[test]
  fn inscription_with_parent_field_shorter_than_txid_length_has_no_parent() {
    assert!(Inscription {
<<<<<<< HEAD
      parents: vec![vec![]],
=======
      parents: vec![Vec::new()],
>>>>>>> 6864023f
      ..Default::default()
    }
    .parents()
    .is_empty());
  }

  #[test]
  fn inscription_with_parent_field_longer_than_txid_and_index_has_no_parent() {
    assert!(Inscription {
      parents: vec![vec![1; 37]],
      ..Default::default()
    }
    .parents()
    .is_empty());
  }

  #[test]
  fn inscription_with_parent_field_index_with_trailing_zeroes_and_fixed_length_has_parent() {
    let mut parent = vec![1; 36];

    parent[35] = 0;

    assert!(!Inscription {
      parents: vec![parent],
      ..Default::default()
    }
    .parents()
    .is_empty());
  }

  #[test]
  fn inscription_with_parent_field_index_with_trailing_zeroes_and_variable_length_has_no_parent() {
    let mut parent = vec![1; 35];

    parent[34] = 0;

    assert!(Inscription {
      parents: vec![parent],
      ..Default::default()
    }
    .parents()
    .is_empty());
  }

  #[test]
  fn inscription_delegate_txid_is_deserialized_correctly() {
    assert_eq!(
      Inscription {
        delegate: Some(vec![
          0x00, 0x01, 0x02, 0x03, 0x04, 0x05, 0x06, 0x07, 0x08, 0x09, 0x0a, 0x0b, 0x0c, 0x0d, 0x0e,
          0x0f, 0x10, 0x11, 0x12, 0x13, 0x14, 0x15, 0x16, 0x17, 0x18, 0x19, 0x1a, 0x1b, 0x1c, 0x1d,
          0x1e, 0x1f,
        ]),
        ..Default::default()
      }
      .delegate()
      .unwrap()
      .txid,
      "1f1e1d1c1b1a191817161514131211100f0e0d0c0b0a09080706050403020100"
        .parse()
        .unwrap()
    );
  }

  #[test]
  fn inscription_parent_txid_is_deserialized_correctly() {
    assert_eq!(
      Inscription {
        parents: vec![vec![
          0x00, 0x01, 0x02, 0x03, 0x04, 0x05, 0x06, 0x07, 0x08, 0x09, 0x0a, 0x0b, 0x0c, 0x0d, 0x0e,
          0x0f, 0x10, 0x11, 0x12, 0x13, 0x14, 0x15, 0x16, 0x17, 0x18, 0x19, 0x1a, 0x1b, 0x1c, 0x1d,
          0x1e, 0x1f,
        ]],
        ..Default::default()
      }
<<<<<<< HEAD
      .parents()
      .first()
      .unwrap()
      .txid,
      "1f1e1d1c1b1a191817161514131211100f0e0d0c0b0a09080706050403020100"
        .parse()
        .unwrap()
=======
      .parents(),
      [
        "1f1e1d1c1b1a191817161514131211100f0e0d0c0b0a09080706050403020100i0"
          .parse()
          .unwrap()
      ],
>>>>>>> 6864023f
    );
  }

  #[test]
  fn inscription_parent_with_zero_byte_index_field_is_deserialized_correctly() {
    assert_eq!(
      Inscription {
        parents: vec![vec![1; 32]],
        ..Default::default()
      }
<<<<<<< HEAD
      .parents()
      .first()
      .unwrap()
      .index,
      0
=======
      .parents(),
      [
        "0101010101010101010101010101010101010101010101010101010101010101i0"
          .parse()
          .unwrap()
      ],
>>>>>>> 6864023f
    );
  }

  #[test]
  fn inscription_parent_with_one_byte_index_field_is_deserialized_correctly() {
    assert_eq!(
      Inscription {
        parents: vec![vec![
          0xff, 0xff, 0xff, 0xff, 0xff, 0xff, 0xff, 0xff, 0xff, 0xff, 0xff, 0xff, 0xff, 0xff, 0xff,
          0xff, 0xff, 0xff, 0xff, 0xff, 0xff, 0xff, 0xff, 0xff, 0xff, 0xff, 0xff, 0xff, 0xff, 0xff,
          0xff, 0xff, 0x01
        ]],
        ..Default::default()
      }
<<<<<<< HEAD
      .parents()
      .first()
      .unwrap()
      .index,
      1
=======
      .parents(),
      [
        "ffffffffffffffffffffffffffffffffffffffffffffffffffffffffffffffffi1"
          .parse()
          .unwrap()
      ],
>>>>>>> 6864023f
    );
  }

  #[test]
  fn inscription_parent_with_two_byte_index_field_is_deserialized_correctly() {
    assert_eq!(
      Inscription {
        parents: vec![vec![
          0xff, 0xff, 0xff, 0xff, 0xff, 0xff, 0xff, 0xff, 0xff, 0xff, 0xff, 0xff, 0xff, 0xff, 0xff,
          0xff, 0xff, 0xff, 0xff, 0xff, 0xff, 0xff, 0xff, 0xff, 0xff, 0xff, 0xff, 0xff, 0xff, 0xff,
          0xff, 0xff, 0x01, 0x02
        ]],
        ..Default::default()
      }
<<<<<<< HEAD
      .parents()
      .first()
      .unwrap()
      .index,
      0x0201,
=======
      .parents(),
      [
        "ffffffffffffffffffffffffffffffffffffffffffffffffffffffffffffffffi513"
          .parse()
          .unwrap()
      ],
>>>>>>> 6864023f
    );
  }

  #[test]
  fn inscription_parent_with_three_byte_index_field_is_deserialized_correctly() {
    assert_eq!(
      Inscription {
        parents: vec![vec![
          0xff, 0xff, 0xff, 0xff, 0xff, 0xff, 0xff, 0xff, 0xff, 0xff, 0xff, 0xff, 0xff, 0xff, 0xff,
          0xff, 0xff, 0xff, 0xff, 0xff, 0xff, 0xff, 0xff, 0xff, 0xff, 0xff, 0xff, 0xff, 0xff, 0xff,
          0xff, 0xff, 0x01, 0x02, 0x03
        ]],
        ..Default::default()
      }
<<<<<<< HEAD
      .parents()
      .first()
      .unwrap()
      .index,
      0x030201,
=======
      .parents(),
      [
        "ffffffffffffffffffffffffffffffffffffffffffffffffffffffffffffffffi197121"
          .parse()
          .unwrap()
      ],
>>>>>>> 6864023f
    );
  }

  #[test]
  fn inscription_parent_with_four_byte_index_field_is_deserialized_correctly() {
    assert_eq!(
      Inscription {
        parents: vec![vec![
          0xff, 0xff, 0xff, 0xff, 0xff, 0xff, 0xff, 0xff, 0xff, 0xff, 0xff, 0xff, 0xff, 0xff, 0xff,
          0xff, 0xff, 0xff, 0xff, 0xff, 0xff, 0xff, 0xff, 0xff, 0xff, 0xff, 0xff, 0xff, 0xff, 0xff,
          0xff, 0xff, 0x01, 0x02, 0x03, 0x04,
        ]],
        ..Default::default()
      }
<<<<<<< HEAD
      .parents()
      .first()
      .unwrap()
      .index,
      0x04030201,
=======
      .parents(),
      [
        "ffffffffffffffffffffffffffffffffffffffffffffffffffffffffffffffffi67305985"
          .parse()
          .unwrap()
      ],
    );
  }

  #[test]
  fn inscription_parent_returns_multiple_parents() {
    assert_eq!(
      Inscription {
        parents: vec![
          vec![
            0xff, 0xff, 0xff, 0xff, 0xff, 0xff, 0xff, 0xff, 0xff, 0xff, 0xff, 0xff, 0xff, 0xff,
            0xff, 0xff, 0xff, 0xff, 0xff, 0xff, 0xff, 0xff, 0xff, 0xff, 0xff, 0xff, 0xff, 0xff,
            0xff, 0xff, 0xff, 0xff, 0x01, 0x02, 0x03, 0x04,
          ],
          vec![
            0xff, 0xff, 0xff, 0xff, 0xff, 0xff, 0xff, 0xff, 0xff, 0xff, 0xff, 0xff, 0xff, 0xff,
            0xff, 0xff, 0xff, 0xff, 0xff, 0xff, 0xff, 0xff, 0xff, 0xff, 0xff, 0xff, 0xff, 0xff,
            0xff, 0xff, 0xff, 0xff, 0x00, 0x02, 0x03, 0x04,
          ]
        ],
        ..Default::default()
      }
      .parents(),
      [
        "ffffffffffffffffffffffffffffffffffffffffffffffffffffffffffffffffi67305985"
          .parse()
          .unwrap(),
        "ffffffffffffffffffffffffffffffffffffffffffffffffffffffffffffffffi67305984"
          .parse()
          .unwrap()
      ],
>>>>>>> 6864023f
    );
  }

  #[test]
  fn metadata_function_decodes_metadata() {
    assert_eq!(
      Inscription {
        metadata: Some(vec![0x44, 0, 1, 2, 3]),
        ..Default::default()
      }
      .metadata()
      .unwrap(),
      Value::Bytes(vec![0, 1, 2, 3]),
    );
  }

  #[test]
  fn metadata_function_returns_none_if_no_metadata() {
    assert_eq!(
      Inscription {
        metadata: None,
        ..Default::default()
      }
      .metadata(),
      None,
    );
  }

  #[test]
  fn metadata_function_returns_none_if_metadata_fails_to_parse() {
    assert_eq!(
      Inscription {
        metadata: Some(vec![0x44]),
        ..Default::default()
      }
      .metadata(),
      None,
    );
  }

  #[test]
  fn pointer_decode() {
    assert_eq!(
      Inscription {
        pointer: None,
        ..Default::default()
      }
      .pointer(),
      None
    );
    assert_eq!(
      Inscription {
        pointer: Some(vec![0]),
        ..Default::default()
      }
      .pointer(),
      Some(0),
    );
    assert_eq!(
      Inscription {
        pointer: Some(vec![1, 2, 3, 4, 5, 6, 7, 8]),
        ..Default::default()
      }
      .pointer(),
      Some(0x0807060504030201),
    );
    assert_eq!(
      Inscription {
        pointer: Some(vec![1, 2, 3, 4, 5, 6]),
        ..Default::default()
      }
      .pointer(),
      Some(0x0000060504030201),
    );
    assert_eq!(
      Inscription {
        pointer: Some(vec![1, 2, 3, 4, 5, 6, 7, 8, 0, 0, 0, 0, 0]),
        ..Default::default()
      }
      .pointer(),
      Some(0x0807060504030201),
    );
    assert_eq!(
      Inscription {
        pointer: Some(vec![1, 2, 3, 4, 5, 6, 7, 8, 0, 0, 0, 0, 1]),
        ..Default::default()
      }
      .pointer(),
      None,
    );
    assert_eq!(
      Inscription {
        pointer: Some(vec![1, 2, 3, 4, 5, 6, 7, 8, 1]),
        ..Default::default()
      }
      .pointer(),
      None,
    );
  }

  #[test]
  fn pointer_encode() {
    assert_eq!(
      Inscription {
        pointer: None,
        ..Default::default()
      }
      .to_witness(),
      envelope(&[b"ord"]),
    );

    assert_eq!(
      Inscription {
        pointer: Some(vec![1, 2, 3]),
        ..Default::default()
      }
      .to_witness(),
      envelope(&[b"ord", &[2], &[1, 2, 3]]),
    );
  }

  #[test]
  fn pointer_value() {
    let mut file = tempfile::Builder::new().suffix(".txt").tempfile().unwrap();

    write!(file, "foo").unwrap();

    let inscription = Inscription::from_file(
      Chain::Mainnet,
      false,
      None,
      None,
      None,
      Vec::new(),
      file.path(),
      None,
    )
    .unwrap();

    assert_eq!(inscription.pointer, None);

    let inscription = Inscription::from_file(
      Chain::Mainnet,
      false,
      None,
      None,
      None,
      Vec::new(),
      file.path(),
      Some(0),
    )
    .unwrap();

    assert_eq!(inscription.pointer, Some(Vec::new()));

    let inscription = Inscription::from_file(
      Chain::Mainnet,
      false,
      None,
      None,
      None,
      Vec::new(),
      file.path(),
      Some(1),
    )
    .unwrap();

    assert_eq!(inscription.pointer, Some(vec![1]));

    let inscription = Inscription::from_file(
      Chain::Mainnet,
      false,
      None,
      None,
      None,
      Vec::new(),
      file.path(),
      Some(256),
    )
    .unwrap();

    assert_eq!(inscription.pointer, Some(vec![0, 1]));
  }

  #[test]
  fn hidden() {
    #[track_caller]
    fn case(content_type: Option<&str>, body: Option<&str>, expected: bool) {
      assert_eq!(
        Inscription {
          content_type: content_type.map(|content_type| content_type.as_bytes().into()),
          body: body.map(|content_type| content_type.as_bytes().into()),
          ..Default::default()
        }
        .hidden(),
        expected
      );
    }

    case(None, None, true);
    case(Some("foo"), Some(""), true);
    case(Some("text/plain"), None, true);
    case(
      Some("text/plain"),
      Some("The fox jumped. The cow danced."),
      true,
    );
    case(Some("text/plain;charset=utf-8"), Some("foo"), true);
    case(Some("text/plain;charset=cn-big5"), Some("foo"), true);
    case(Some("application/json"), Some("foo"), true);
    case(
      Some("text/markdown"),
      Some("/content/09a8d837ec0bcaec668ecf405e696a16bee5990863659c224ff888fb6f8f45e7i0"),
      true,
    );
    case(
      Some("text/html"),
      Some("/content/09a8d837ec0bcaec668ecf405e696a16bee5990863659c224ff888fb6f8f45e7i0"),
      true,
    );
    case(Some("application/yaml"), Some(""), true);
    case(
      Some("text/html;charset=utf-8"),
      Some("/content/09a8d837ec0bcaec668ecf405e696a16bee5990863659c224ff888fb6f8f45e7i0"),
      true,
    );
    case(
      Some("text/html"),
      Some("  /content/09a8d837ec0bcaec668ecf405e696a16bee5990863659c224ff888fb6f8f45e7i0  \n"),
      true,
    );
    case(
      Some("text/html"),
      Some(
        r#"<body style="background:#F61;color:#fff;"><h1 style="height:100%">bvm.network</h1></body>"#,
      ),
      true,
    );
    case(
      Some("text/html"),
      Some(
        r#"<body style="background:#F61;color:#fff;"><h1 style="height:100%">bvm.network</h1></body>foo"#,
      ),
      true,
    );

    assert!(Inscription {
      content_type: Some("text/plain".as_bytes().into()),
      body: Some(b"{\xc3\x28}".as_slice().into()),
      ..Default::default()
    }
    .hidden());

    assert!(Inscription {
      content_type: Some("text/html".as_bytes().into()),
      body: Some("hello".as_bytes().into()),
      metaprotocol: Some(Vec::new()),
      ..Default::default()
    }
    .hidden());
  }
}<|MERGE_RESOLUTION|>--- conflicted
+++ resolved
@@ -127,15 +127,6 @@
       .push_opcode(opcodes::all::OP_IF)
       .push_slice(envelope::PROTOCOL_ID);
 
-<<<<<<< HEAD
-    Tag::ContentType.encode(&mut builder, &self.content_type);
-    Tag::ContentEncoding.encode(&mut builder, &self.content_encoding);
-    Tag::Metaprotocol.encode(&mut builder, &self.metaprotocol);
-    Tag::Parent.encode_array(&mut builder, &self.parents);
-    Tag::Delegate.encode(&mut builder, &self.delegate);
-    Tag::Pointer.encode(&mut builder, &self.pointer);
-    Tag::Metadata.encode(&mut builder, &self.metadata);
-=======
     Tag::ContentType.append(&mut builder, &self.content_type);
     Tag::ContentEncoding.append(&mut builder, &self.content_encoding);
     Tag::Metaprotocol.append(&mut builder, &self.metaprotocol);
@@ -143,7 +134,6 @@
     Tag::Delegate.append(&mut builder, &self.delegate);
     Tag::Pointer.append(&mut builder, &self.pointer);
     Tag::Metadata.append(&mut builder, &self.metadata);
->>>>>>> 6864023f
 
     if let Some(body) = &self.body {
       builder = builder.push_slice(envelope::BODY_TAG);
@@ -258,29 +248,11 @@
   }
 
   pub(crate) fn parents(&self) -> Vec<InscriptionId> {
-<<<<<<< HEAD
-    let mut parents: Vec<InscriptionId> = self
-      .parents
-      .iter()
-      .map(|p| {
-        // the option detour is a bit awkward
-        Self::inscription_id_field(&Some(p.clone()))
-      })
-      .flatten()
-      .collect();
-
-    // remove duplicates
-    let mut uniques: HashSet<InscriptionId> = HashSet::with_capacity(self.parents.len());
-    parents.retain(|p| uniques.insert(p.clone()));
-
-    parents
-=======
     self
       .parents
       .iter()
       .filter_map(|parent| Self::inscription_id_field(Some(parent)))
       .collect()
->>>>>>> 6864023f
   }
 
   pub(crate) fn pointer(&self) -> Option<u64> {
@@ -453,11 +425,7 @@
   #[test]
   fn inscription_with_no_parent_field_has_no_parent() {
     assert!(Inscription {
-<<<<<<< HEAD
-      parents: vec![],
-=======
       parents: Vec::new(),
->>>>>>> 6864023f
       ..Default::default()
     }
     .parents()
@@ -467,11 +435,7 @@
   #[test]
   fn inscription_with_parent_field_shorter_than_txid_length_has_no_parent() {
     assert!(Inscription {
-<<<<<<< HEAD
-      parents: vec![vec![]],
-=======
       parents: vec![Vec::new()],
->>>>>>> 6864023f
       ..Default::default()
     }
     .parents()
@@ -547,22 +511,12 @@
         ]],
         ..Default::default()
       }
-<<<<<<< HEAD
-      .parents()
-      .first()
-      .unwrap()
-      .txid,
-      "1f1e1d1c1b1a191817161514131211100f0e0d0c0b0a09080706050403020100"
-        .parse()
-        .unwrap()
-=======
       .parents(),
       [
         "1f1e1d1c1b1a191817161514131211100f0e0d0c0b0a09080706050403020100i0"
           .parse()
           .unwrap()
       ],
->>>>>>> 6864023f
     );
   }
 
@@ -573,20 +527,12 @@
         parents: vec![vec![1; 32]],
         ..Default::default()
       }
-<<<<<<< HEAD
-      .parents()
-      .first()
-      .unwrap()
-      .index,
-      0
-=======
       .parents(),
       [
         "0101010101010101010101010101010101010101010101010101010101010101i0"
           .parse()
           .unwrap()
       ],
->>>>>>> 6864023f
     );
   }
 
@@ -601,20 +547,12 @@
         ]],
         ..Default::default()
       }
-<<<<<<< HEAD
-      .parents()
-      .first()
-      .unwrap()
-      .index,
-      1
-=======
       .parents(),
       [
         "ffffffffffffffffffffffffffffffffffffffffffffffffffffffffffffffffi1"
           .parse()
           .unwrap()
       ],
->>>>>>> 6864023f
     );
   }
 
@@ -629,20 +567,12 @@
         ]],
         ..Default::default()
       }
-<<<<<<< HEAD
-      .parents()
-      .first()
-      .unwrap()
-      .index,
-      0x0201,
-=======
       .parents(),
       [
         "ffffffffffffffffffffffffffffffffffffffffffffffffffffffffffffffffi513"
           .parse()
           .unwrap()
       ],
->>>>>>> 6864023f
     );
   }
 
@@ -657,20 +587,12 @@
         ]],
         ..Default::default()
       }
-<<<<<<< HEAD
-      .parents()
-      .first()
-      .unwrap()
-      .index,
-      0x030201,
-=======
       .parents(),
       [
         "ffffffffffffffffffffffffffffffffffffffffffffffffffffffffffffffffi197121"
           .parse()
           .unwrap()
       ],
->>>>>>> 6864023f
     );
   }
 
@@ -685,13 +607,6 @@
         ]],
         ..Default::default()
       }
-<<<<<<< HEAD
-      .parents()
-      .first()
-      .unwrap()
-      .index,
-      0x04030201,
-=======
       .parents(),
       [
         "ffffffffffffffffffffffffffffffffffffffffffffffffffffffffffffffffi67305985"
@@ -728,7 +643,6 @@
           .parse()
           .unwrap()
       ],
->>>>>>> 6864023f
     );
   }
 
