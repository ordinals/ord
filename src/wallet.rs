use {
  super::*,
  bitcoin::secp256k1::{All, Secp256k1},
  bitcoin::{
    bip32::{ChildNumber, DerivationPath, ExtendedPrivKey, Fingerprint},
    Network,
  },
  bitcoincore_rpc::bitcoincore_rpc_json::{Descriptor, ImportDescriptors, Timestamp},
  fee_rate::FeeRate,
  futures::{
    future::{self, FutureExt},
    try_join, TryFutureExt,
  },
  inscribe::ParentInfo,
  miniscript::descriptor::{DescriptorSecretKey, DescriptorXKey, Wildcard},
  reqwest::{header, Url},
  transaction_builder::TransactionBuilder,
};

pub mod inscribe;
pub mod transaction_builder;

#[derive(Clone)]
struct OrdClient {
  url: Url,
  client: reqwest::Client,
}

impl OrdClient {
  pub async fn get(&self, path: &str) -> Result<reqwest::Response> {
    let url = self.url.join(path)?;
    self
      .client
      .get(url)
      .send()
      .map_err(|err| anyhow!(err))
      .await
  }
}

pub(crate) struct Wallet {
  bitcoin_client: bitcoincore_rpc::Client,
  has_rune_index: bool,
  has_sat_index: bool,
  inscription_info: BTreeMap<InscriptionId, InscriptionJson>,
  inscriptions: BTreeMap<SatPoint, Vec<InscriptionId>>,
  locked_utxos: BTreeMap<OutPoint, TxOut>,
<<<<<<< HEAD
  ord_client: reqwest::blocking::Client,
  output_info: BTreeMap<OutPoint, OutputJson>,
  rpc_url: Url,
  settings: Settings,
  utxos: BTreeMap<OutPoint, TxOut>,
=======
  output_info: BTreeMap<OutPoint, api::Output>,
  inscriptions: BTreeMap<SatPoint, Vec<InscriptionId>>,
  inscription_info: BTreeMap<InscriptionId, api::Inscription>,
>>>>>>> af180af7
}

impl Wallet {
  pub(crate) fn build(
    name: String,
    no_sync: bool,
    settings: Settings,
    rpc_url: Url,
  ) -> Result<Self> {
    let mut headers = header::HeaderMap::new();

    headers.insert(
      header::ACCEPT,
      header::HeaderValue::from_static("application/json"),
    );

    if let Some((username, password)) = settings.credentials() {
      use base64::Engine;
      let credentials =
        base64::engine::general_purpose::STANDARD.encode(format!("{username}:{password}"));
      headers.insert(
        header::AUTHORIZATION,
        header::HeaderValue::from_str(&format!("Basic {credentials}")).unwrap(),
      );
    }

    let ord_client = reqwest::blocking::ClientBuilder::new()
      .default_headers(headers.clone())
      .build()?;

    tokio::runtime::Builder::new_multi_thread()
      .enable_all()
      .build()?
      .block_on(async move {
        let bitcoin_client = {
          let client = Self::check_version(settings.bitcoin_rpc_client(Some(name.clone()))?)?;

          if !client.list_wallets()?.contains(&name) {
            client.load_wallet(&name)?;
          }

          Self::check_descriptors(&name, client.list_descriptors(None)?.descriptors)?;

          client
        };

        let async_ord_client = OrdClient {
          url: rpc_url.clone(),
          client: reqwest::ClientBuilder::new()
            .default_headers(headers.clone())
            .build()?,
        };

        let chain_block_count = bitcoin_client.get_block_count().unwrap() + 1;

        if !no_sync {
          for i in 0.. {
            let response = async_ord_client.get("/blockcount").await?;
            if response.text().await?.parse::<u64>().unwrap() >= chain_block_count {
              break;
            } else if i == 20 {
              bail!("wallet failed to synchronize with ord server");
            }
            tokio::time::sleep(Duration::from_millis(50)).await;
          }
        }

        let mut utxos = Self::get_utxos(&bitcoin_client)?;
        let locked_utxos = Self::get_locked_utxos(&bitcoin_client)?;
        utxos.extend(locked_utxos.clone());

        let requests = utxos
          .clone()
          .into_keys()
          .map(|output| (output, Self::get_output(&async_ord_client, output)))
          .collect::<Vec<(OutPoint, _)>>();

        let futures = requests.into_iter().map(|(output, req)| async move {
          let result = req.await;
          (output, result)
        });

        let results = future::join_all(futures).await;

        let mut output_info = BTreeMap::new();
        for (output, result) in results {
          let info = result?;
          output_info.insert(output, info);
        }

        let requests = output_info
          .iter()
          .flat_map(|(_output, info)| info.inscriptions.clone())
          .collect::<Vec<InscriptionId>>()
          .into_iter()
          .map(|id| (id, Self::get_inscription_info(&async_ord_client, id)))
          .collect::<Vec<(InscriptionId, _)>>();

        let futures = requests.into_iter().map(|(output, req)| async move {
          let result = req.await;
          (output, result)
        });

        let (results, status) = try_join!(
          future::join_all(futures).map(Ok),
          Self::get_server_status(&async_ord_client)
        )?;

        let mut inscriptions = BTreeMap::new();
        let mut inscription_info = BTreeMap::new();
        for (id, result) in results {
          let info = result?;
          inscriptions
            .entry(info.satpoint)
            .or_insert_with(Vec::new)
            .push(id);

          inscription_info.insert(id, info);
        }

        Ok(Wallet {
          bitcoin_client,
          has_rune_index: status.rune_index,
          has_sat_index: status.sat_index,
          inscription_info,
          inscriptions,
          locked_utxos,
          ord_client,
          output_info,
          rpc_url,
          settings,
          utxos,
        })
      })
  }

  async fn get_output(ord_client: &OrdClient, output: OutPoint) -> Result<api::Output> {
    let response = ord_client.get(&format!("/output/{output}")).await?;

    if !response.status().is_success() {
      bail!("wallet failed get output: {}", response.text().await?);
    }

    let output_json: api::Output = serde_json::from_str(&response.text().await?)?;

    if !output_json.indexed {
      bail!("output in wallet but not in ord server: {output}");
    }

    Ok(output_json)
  }

  fn get_utxos(bitcoin_client: &bitcoincore_rpc::Client) -> Result<BTreeMap<OutPoint, TxOut>> {
    Ok(
      bitcoin_client
        .list_unspent(None, None, None, None, None)?
        .into_iter()
        .map(|utxo| {
          let outpoint = OutPoint::new(utxo.txid, utxo.vout);
          let txout = TxOut {
            script_pubkey: utxo.script_pub_key,
            value: utxo.amount.to_sat(),
          };

          (outpoint, txout)
        })
        .collect(),
    )
  }

  fn get_locked_utxos(
    bitcoin_client: &bitcoincore_rpc::Client,
  ) -> Result<BTreeMap<OutPoint, TxOut>> {
    #[derive(Deserialize)]
    pub(crate) struct JsonOutPoint {
      txid: bitcoin::Txid,
      vout: u32,
    }

    let outpoints = bitcoin_client.call::<Vec<JsonOutPoint>>("listlockunspent", &[])?;

    let mut utxos = BTreeMap::new();

    for outpoint in outpoints {
      let txout = bitcoin_client
        .get_raw_transaction(&outpoint.txid, None)?
        .output
        .get(TryInto::<usize>::try_into(outpoint.vout).unwrap())
        .cloned()
        .ok_or_else(|| anyhow!("Invalid output index"))?;

      utxos.insert(OutPoint::new(outpoint.txid, outpoint.vout), txout);
    }

    Ok(utxos)
  }

  async fn get_inscription_info(
    ord_client: &OrdClient,
    inscription_id: InscriptionId,
  ) -> Result<api::Inscription> {
    let response = ord_client
      .get(&format!("/inscription/{inscription_id}"))
      .await?;

    if !response.status().is_success() {
      bail!("inscription {inscription_id} not found");
    }

    Ok(serde_json::from_str(&response.text().await?)?)
  }

  async fn get_server_status(ord_client: &OrdClient) -> Result<api::Status> {
    let response = ord_client.get("/status").await?;

    if !response.status().is_success() {
      bail!("could not get status: {}", response.text().await?)
    }

    Ok(serde_json::from_str(&response.text().await?)?)
  }

  pub(crate) fn get_output_sat_ranges(&self) -> Result<Vec<(OutPoint, Vec<(u64, u64)>)>> {
    ensure!(
      self.has_sat_index,
      "ord index must be built with `--index-sats` to use `--sat`"
    );

    let mut output_sat_ranges = Vec::new();
    for (output, info) in self.output_info.iter() {
      if let Some(sat_ranges) = &info.sat_ranges {
        output_sat_ranges.push((*output, sat_ranges.clone()));
      } else {
        bail!("output {output} in wallet but is spent according to ord server");
      }
    }

    Ok(output_sat_ranges)
  }

  pub(crate) fn find_sat_in_outputs(&self, sat: Sat) -> Result<SatPoint> {
    ensure!(
      self.has_sat_index,
      "ord index must be built with `--index-sats` to use `--sat`"
    );

    for (outpoint, info) in self.output_info.iter() {
      if let Some(sat_ranges) = &info.sat_ranges {
        let mut offset = 0;
        for (start, end) in sat_ranges {
          if start <= &sat.n() && &sat.n() < end {
            return Ok(SatPoint {
              outpoint: *outpoint,
              offset: offset + sat.n() - start,
            });
          }
          offset += end - start;
        }
      } else {
        continue;
      }
    }

    Err(anyhow!(format!(
      "could not find sat `{sat}` in wallet outputs"
    )))
  }

  pub(crate) fn bitcoin_client(&self) -> &bitcoincore_rpc::Client {
    &self.bitcoin_client
  }

  pub(crate) fn utxos(&self) -> &BTreeMap<OutPoint, TxOut> {
    &self.utxos
  }

  pub(crate) fn locked_utxos(&self) -> &BTreeMap<OutPoint, TxOut> {
    &self.locked_utxos
  }

  pub(crate) fn inscriptions(&self) -> &BTreeMap<SatPoint, Vec<InscriptionId>> {
    &self.inscriptions
  }

  pub(crate) fn inscription_info(&self) -> BTreeMap<InscriptionId, api::Inscription> {
    self.inscription_info.clone()
  }

  pub(crate) fn inscription_exists(&self, inscription_id: InscriptionId) -> Result<bool> {
    Ok(
      !self
        .ord_client
        .get(
          self
            .rpc_url
            .join(&format!("/inscription/{inscription_id}"))
            .unwrap(),
        )
        .send()?
        .status()
        .is_client_error(),
    )
  }

  pub(crate) fn get_parent_info(
    &self,
    parent: Option<InscriptionId>,
  ) -> Result<Option<ParentInfo>> {
    if let Some(parent_id) = parent {
      if !self.inscription_exists(parent_id)? {
        return Err(anyhow!("parent {parent_id} does not exist"));
      }

      let satpoint = self
        .inscription_info
        .get(&parent_id)
        .ok_or_else(|| anyhow!("parent {parent_id} not in wallet"))?
        .satpoint;

      let tx_out = self
        .utxos
        .get(&satpoint.outpoint)
        .ok_or_else(|| anyhow!("parent {parent_id} not in wallet"))?
        .clone();

      Ok(Some(ParentInfo {
        destination: self.get_change_address()?,
        id: parent_id,
        location: satpoint,
        tx_out,
      }))
    } else {
      Ok(None)
    }
  }

  pub(crate) fn get_runic_outputs(&self) -> Result<BTreeSet<OutPoint>> {
    let mut runic_outputs = BTreeSet::new();
    for (output, info) in self.output_info.iter() {
      if !info.runes.is_empty() {
        runic_outputs.insert(*output);
      }
    }

    Ok(runic_outputs)
  }

  pub(crate) fn get_runes_balances_for_output(
    &self,
    output: &OutPoint,
  ) -> Result<Vec<(SpacedRune, Pile)>> {
    Ok(
      self
        .output_info
        .get(output)
        .ok_or(anyhow!("output not found in wallet"))?
        .runes
        .clone(),
    )
  }

  pub(crate) fn get_rune_balance_in_output(&self, output: &OutPoint, rune: Rune) -> Result<u128> {
    Ok(
      self
        .get_runes_balances_for_output(output)?
        .iter()
        .map(|(spaced_rune, pile)| {
          if spaced_rune.rune == rune {
            pile.amount
          } else {
            0
          }
        })
        .sum(),
    )
  }

  pub(crate) fn get_rune(
    &self,
    rune: Rune,
  ) -> Result<Option<(RuneId, RuneEntry, Option<InscriptionId>)>> {
    let response = self
      .ord_client
      .get(
        self
          .rpc_url
          .join(&format!("/rune/{}", SpacedRune { rune, spacers: 0 }))
          .unwrap(),
      )
      .send()?;

    if !response.status().is_success() {
      return Ok(None);
    }

    let rune_json: api::Rune = serde_json::from_str(&response.text()?)?;

    Ok(Some((rune_json.id, rune_json.entry, rune_json.parent)))
  }

  pub(crate) fn get_change_address(&self) -> Result<Address> {
    Ok(
      self
        .bitcoin_client
        .call::<Address<NetworkUnchecked>>("getrawchangeaddress", &["bech32m".into()])
        .context("could not get change addresses from wallet")?
        .require_network(self.chain().network())?,
    )
  }

  pub(crate) fn has_sat_index(&self) -> bool {
    self.has_sat_index
  }

  pub(crate) fn has_rune_index(&self) -> bool {
    self.has_rune_index
  }

  pub(crate) fn chain(&self) -> Chain {
    self.settings.chain()
  }

  fn check_descriptors(wallet_name: &str, descriptors: Vec<Descriptor>) -> Result<Vec<Descriptor>> {
    let tr = descriptors
      .iter()
      .filter(|descriptor| descriptor.desc.starts_with("tr("))
      .count();

    let rawtr = descriptors
      .iter()
      .filter(|descriptor| descriptor.desc.starts_with("rawtr("))
      .count();

    if tr != 2 || descriptors.len() != 2 + rawtr {
      bail!("wallet \"{}\" contains unexpected output descriptors, and does not appear to be an `ord` wallet, create a new wallet with `ord wallet create`", wallet_name);
    }

    Ok(descriptors)
  }

  pub(crate) fn initialize_from_descriptors(
    name: String,
    settings: &Settings,
    descriptors: Vec<Descriptor>,
  ) -> Result {
    let client = Self::check_version(settings.bitcoin_rpc_client(Some(name.clone()))?)?;

    let descriptors = Self::check_descriptors(&name, descriptors)?;

    client.create_wallet(&name, None, Some(true), None, None)?;

    let descriptors = descriptors
      .into_iter()
      .map(|descriptor| ImportDescriptors {
        descriptor: descriptor.desc.clone(),
        timestamp: descriptor.timestamp,
        active: Some(true),
        range: descriptor.range.map(|(start, end)| {
          (
            usize::try_from(start).unwrap_or(0),
            usize::try_from(end).unwrap_or(0),
          )
        }),
        next_index: descriptor
          .next
          .map(|next| usize::try_from(next).unwrap_or(0)),
        internal: descriptor.internal,
        label: None,
      })
      .collect::<Vec<ImportDescriptors>>();

    client.import_descriptors(descriptors)?;

    Ok(())
  }

  pub(crate) fn initialize(name: String, settings: &Settings, seed: [u8; 64]) -> Result {
    Self::check_version(settings.bitcoin_rpc_client(None)?)?.create_wallet(
      &name,
      None,
      Some(true),
      None,
      None,
    )?;

    let network = settings.chain().network();

    let secp = Secp256k1::new();

    let master_private_key = ExtendedPrivKey::new_master(network, &seed)?;

    let fingerprint = master_private_key.fingerprint(&secp);

    let derivation_path = DerivationPath::master()
      .child(ChildNumber::Hardened { index: 86 })
      .child(ChildNumber::Hardened {
        index: u32::from(network != Network::Bitcoin),
      })
      .child(ChildNumber::Hardened { index: 0 });

    let derived_private_key = master_private_key.derive_priv(&secp, &derivation_path)?;

    for change in [false, true] {
      Self::derive_and_import_descriptor(
        name.clone(),
        settings,
        &secp,
        (fingerprint, derivation_path.clone()),
        derived_private_key,
        change,
      )?;
    }

    Ok(())
  }

  fn derive_and_import_descriptor(
    name: String,
    settings: &Settings,
    secp: &Secp256k1<All>,
    origin: (Fingerprint, DerivationPath),
    derived_private_key: ExtendedPrivKey,
    change: bool,
  ) -> Result {
    let secret_key = DescriptorSecretKey::XPrv(DescriptorXKey {
      origin: Some(origin),
      xkey: derived_private_key,
      derivation_path: DerivationPath::master().child(ChildNumber::Normal {
        index: change.into(),
      }),
      wildcard: Wildcard::Unhardened,
    });

    let public_key = secret_key.to_public(secp)?;

    let mut key_map = std::collections::HashMap::new();
    key_map.insert(public_key.clone(), secret_key);

    let descriptor = miniscript::descriptor::Descriptor::new_tr(public_key, None)?;

    settings
      .bitcoin_rpc_client(Some(name.clone()))?
      .import_descriptors(vec![ImportDescriptors {
        descriptor: descriptor.to_string_with_secret(&key_map),
        timestamp: Timestamp::Now,
        active: Some(true),
        range: None,
        next_index: None,
        internal: Some(change),
        label: None,
      }])?;

    Ok(())
  }

  pub(crate) fn check_version(client: Client) -> Result<Client> {
    const MIN_VERSION: usize = 240000;

    let bitcoin_version = client.version()?;
    if bitcoin_version < MIN_VERSION {
      bail!(
        "Bitcoin Core {} or newer required, current version is {}",
        Self::format_bitcoin_core_version(MIN_VERSION),
        Self::format_bitcoin_core_version(bitcoin_version),
      );
    } else {
      Ok(client)
    }
  }

  fn format_bitcoin_core_version(version: usize) -> String {
    format!(
      "{}.{}.{}",
      version / 10000,
      version % 10000 / 100,
      version % 100
    )
  }
}<|MERGE_RESOLUTION|>--- conflicted
+++ resolved
@@ -42,20 +42,14 @@
   bitcoin_client: bitcoincore_rpc::Client,
   has_rune_index: bool,
   has_sat_index: bool,
-  inscription_info: BTreeMap<InscriptionId, InscriptionJson>,
+  rpc_url: Url,
+  utxos: BTreeMap<OutPoint, TxOut>,
+  ord_client: reqwest::blocking::Client,
+  inscription_info: BTreeMap<InscriptionId, api::Inscription>,
+  output_info: BTreeMap<OutPoint, api::Output>,
   inscriptions: BTreeMap<SatPoint, Vec<InscriptionId>>,
   locked_utxos: BTreeMap<OutPoint, TxOut>,
-<<<<<<< HEAD
-  ord_client: reqwest::blocking::Client,
-  output_info: BTreeMap<OutPoint, OutputJson>,
-  rpc_url: Url,
   settings: Settings,
-  utxos: BTreeMap<OutPoint, TxOut>,
-=======
-  output_info: BTreeMap<OutPoint, api::Output>,
-  inscriptions: BTreeMap<SatPoint, Vec<InscriptionId>>,
-  inscription_info: BTreeMap<InscriptionId, api::Inscription>,
->>>>>>> af180af7
 }
 
 impl Wallet {
