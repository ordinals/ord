use {
  super::*,
  base64::{self, Engine},
  bitcoin::secp256k1::{All, Secp256k1},
  bitcoin::{
    bip32::{ChildNumber, DerivationPath, ExtendedPrivKey, Fingerprint},
    psbt::Psbt,
    Network,
  },
  bitcoincore_rpc::bitcoincore_rpc_json::{Descriptor, ImportDescriptors, Timestamp},
  fee_rate::FeeRate,
  futures::{
    future::{self, FutureExt},
    try_join, TryFutureExt,
  },
  inscribe::ParentInfo,
  miniscript::descriptor::{DescriptorSecretKey, DescriptorXKey, Wildcard},
  reqwest::{header, Url},
  transaction_builder::TransactionBuilder,
};

pub mod inscribe;
pub mod transaction_builder;

#[derive(Clone)]
struct OrdClient {
  url: Url,
  client: reqwest::Client,
}

impl OrdClient {
  pub async fn get(&self, path: &str) -> Result<reqwest::Response> {
    let url = self.url.join(path)?;
    self
      .client
      .get(url)
      .send()
      .map_err(|err| anyhow!(err))
      .await
  }
}

pub(crate) struct Wallet {
  bitcoin_client: bitcoincore_rpc::Client,
  has_rune_index: bool,
  has_sat_index: bool,
  rpc_url: Url,
  utxos: BTreeMap<OutPoint, TxOut>,
  ord_client: reqwest::blocking::Client,
  inscription_info: BTreeMap<InscriptionId, api::Inscription>,
  output_info: BTreeMap<OutPoint, api::Output>,
  inscriptions: BTreeMap<SatPoint, Vec<InscriptionId>>,
  locked_utxos: BTreeMap<OutPoint, TxOut>,
  settings: Settings,
}

impl Wallet {
  pub(crate) fn build(
    name: String,
    no_sync: bool,
    settings: Settings,
    rpc_url: Url,
  ) -> Result<Self> {
    let mut headers = header::HeaderMap::new();

    headers.insert(
      header::ACCEPT,
      header::HeaderValue::from_static("application/json"),
    );

<<<<<<< HEAD
    if let Some((username, password)) = settings.credentials() {
      use base64::Engine;
=======
    if let Some((username, password)) = options.credentials() {
>>>>>>> 5eddc9c2
      let credentials =
        base64::engine::general_purpose::STANDARD.encode(format!("{username}:{password}"));
      headers.insert(
        header::AUTHORIZATION,
        header::HeaderValue::from_str(&format!("Basic {credentials}")).unwrap(),
      );
    }

    let ord_client = reqwest::blocking::ClientBuilder::new()
      .default_headers(headers.clone())
      .build()?;

    tokio::runtime::Builder::new_multi_thread()
      .enable_all()
      .build()?
      .block_on(async move {
        let bitcoin_client = {
          let client = Self::check_version(settings.bitcoin_rpc_client(Some(name.clone()))?)?;

          if !client.list_wallets()?.contains(&name) {
            client.load_wallet(&name)?;
          }

          Self::check_descriptors(&name, client.list_descriptors(None)?.descriptors)?;

          client
        };

        let async_ord_client = OrdClient {
          url: rpc_url.clone(),
          client: reqwest::ClientBuilder::new()
            .default_headers(headers.clone())
            .build()?,
        };

        let chain_block_count = bitcoin_client.get_block_count().unwrap() + 1;

        if !no_sync {
          for i in 0.. {
            let response = async_ord_client.get("/blockcount").await?;
            if response.text().await?.parse::<u64>().unwrap() >= chain_block_count {
              break;
            } else if i == 20 {
              bail!("wallet failed to synchronize with ord server");
            }
            tokio::time::sleep(Duration::from_millis(50)).await;
          }
        }

        let mut utxos = Self::get_utxos(&bitcoin_client)?;
        let locked_utxos = Self::get_locked_utxos(&bitcoin_client)?;
        utxos.extend(locked_utxos.clone());

        let requests = utxos
          .clone()
          .into_keys()
          .map(|output| (output, Self::get_output(&async_ord_client, output)))
          .collect::<Vec<(OutPoint, _)>>();

        let futures = requests.into_iter().map(|(output, req)| async move {
          let result = req.await;
          (output, result)
        });

        let results = future::join_all(futures).await;

        let mut output_info = BTreeMap::new();
        for (output, result) in results {
          let info = result?;
          output_info.insert(output, info);
        }

        let requests = output_info
          .iter()
          .flat_map(|(_output, info)| info.inscriptions.clone())
          .collect::<Vec<InscriptionId>>()
          .into_iter()
          .map(|id| (id, Self::get_inscription_info(&async_ord_client, id)))
          .collect::<Vec<(InscriptionId, _)>>();

        let futures = requests.into_iter().map(|(output, req)| async move {
          let result = req.await;
          (output, result)
        });

        let (results, status) = try_join!(
          future::join_all(futures).map(Ok),
          Self::get_server_status(&async_ord_client)
        )?;

        let mut inscriptions = BTreeMap::new();
        let mut inscription_info = BTreeMap::new();
        for (id, result) in results {
          let info = result?;
          inscriptions
            .entry(info.satpoint)
            .or_insert_with(Vec::new)
            .push(id);

          inscription_info.insert(id, info);
        }

        Ok(Wallet {
          bitcoin_client,
          has_rune_index: status.rune_index,
          has_sat_index: status.sat_index,
          inscription_info,
          inscriptions,
          locked_utxos,
          ord_client,
          output_info,
          rpc_url,
          settings,
          utxos,
        })
      })
  }

  async fn get_output(ord_client: &OrdClient, output: OutPoint) -> Result<api::Output> {
    let response = ord_client.get(&format!("/output/{output}")).await?;

    if !response.status().is_success() {
      bail!("wallet failed get output: {}", response.text().await?);
    }

    let output_json: api::Output = serde_json::from_str(&response.text().await?)?;

    if !output_json.indexed {
      bail!("output in wallet but not in ord server: {output}");
    }

    Ok(output_json)
  }

  fn get_utxos(bitcoin_client: &bitcoincore_rpc::Client) -> Result<BTreeMap<OutPoint, TxOut>> {
    Ok(
      bitcoin_client
        .list_unspent(None, None, None, None, None)?
        .into_iter()
        .map(|utxo| {
          let outpoint = OutPoint::new(utxo.txid, utxo.vout);
          let txout = TxOut {
            script_pubkey: utxo.script_pub_key,
            value: utxo.amount.to_sat(),
          };

          (outpoint, txout)
        })
        .collect(),
    )
  }

  fn get_locked_utxos(
    bitcoin_client: &bitcoincore_rpc::Client,
  ) -> Result<BTreeMap<OutPoint, TxOut>> {
    #[derive(Deserialize)]
    pub(crate) struct JsonOutPoint {
      txid: bitcoin::Txid,
      vout: u32,
    }

    let outpoints = bitcoin_client.call::<Vec<JsonOutPoint>>("listlockunspent", &[])?;

    let mut utxos = BTreeMap::new();

    for outpoint in outpoints {
      let txout = bitcoin_client
        .get_raw_transaction(&outpoint.txid, None)?
        .output
        .get(TryInto::<usize>::try_into(outpoint.vout).unwrap())
        .cloned()
        .ok_or_else(|| anyhow!("Invalid output index"))?;

      utxos.insert(OutPoint::new(outpoint.txid, outpoint.vout), txout);
    }

    Ok(utxos)
  }

  async fn get_inscription_info(
    ord_client: &OrdClient,
    inscription_id: InscriptionId,
  ) -> Result<api::Inscription> {
    let response = ord_client
      .get(&format!("/inscription/{inscription_id}"))
      .await?;

    if !response.status().is_success() {
      bail!("inscription {inscription_id} not found");
    }

    Ok(serde_json::from_str(&response.text().await?)?)
  }

  async fn get_server_status(ord_client: &OrdClient) -> Result<api::Status> {
    let response = ord_client.get("/status").await?;

    if !response.status().is_success() {
      bail!("could not get status: {}", response.text().await?)
    }

    Ok(serde_json::from_str(&response.text().await?)?)
  }

  pub(crate) fn get_output_sat_ranges(&self) -> Result<Vec<(OutPoint, Vec<(u64, u64)>)>> {
    ensure!(
      self.has_sat_index,
      "ord index must be built with `--index-sats` to use `--sat`"
    );

    let mut output_sat_ranges = Vec::new();
    for (output, info) in self.output_info.iter() {
      if let Some(sat_ranges) = &info.sat_ranges {
        output_sat_ranges.push((*output, sat_ranges.clone()));
      } else {
        bail!("output {output} in wallet but is spent according to ord server");
      }
    }

    Ok(output_sat_ranges)
  }

  pub(crate) fn find_sat_in_outputs(&self, sat: Sat) -> Result<SatPoint> {
    ensure!(
      self.has_sat_index,
      "ord index must be built with `--index-sats` to use `--sat`"
    );

    for (outpoint, info) in self.output_info.iter() {
      if let Some(sat_ranges) = &info.sat_ranges {
        let mut offset = 0;
        for (start, end) in sat_ranges {
          if start <= &sat.n() && &sat.n() < end {
            return Ok(SatPoint {
              outpoint: *outpoint,
              offset: offset + sat.n() - start,
            });
          }
          offset += end - start;
        }
      } else {
        continue;
      }
    }

    Err(anyhow!(format!(
      "could not find sat `{sat}` in wallet outputs"
    )))
  }

  pub(crate) fn bitcoin_client(&self) -> &bitcoincore_rpc::Client {
    &self.bitcoin_client
  }

  pub(crate) fn utxos(&self) -> &BTreeMap<OutPoint, TxOut> {
    &self.utxos
  }

  pub(crate) fn locked_utxos(&self) -> &BTreeMap<OutPoint, TxOut> {
    &self.locked_utxos
  }

  pub(crate) fn inscriptions(&self) -> &BTreeMap<SatPoint, Vec<InscriptionId>> {
    &self.inscriptions
  }

  pub(crate) fn inscription_info(&self) -> BTreeMap<InscriptionId, api::Inscription> {
    self.inscription_info.clone()
  }

  pub(crate) fn inscription_exists(&self, inscription_id: InscriptionId) -> Result<bool> {
    Ok(
      !self
        .ord_client
        .get(
          self
            .rpc_url
            .join(&format!("/inscription/{inscription_id}"))
            .unwrap(),
        )
        .send()?
        .status()
        .is_client_error(),
    )
  }

  pub(crate) fn get_parent_info(
    &self,
    parent: Option<InscriptionId>,
  ) -> Result<Option<ParentInfo>> {
    if let Some(parent_id) = parent {
      if !self.inscription_exists(parent_id)? {
        return Err(anyhow!("parent {parent_id} does not exist"));
      }

      let satpoint = self
        .inscription_info
        .get(&parent_id)
        .ok_or_else(|| anyhow!("parent {parent_id} not in wallet"))?
        .satpoint;

      let tx_out = self
        .utxos
        .get(&satpoint.outpoint)
        .ok_or_else(|| anyhow!("parent {parent_id} not in wallet"))?
        .clone();

      Ok(Some(ParentInfo {
        destination: self.get_change_address()?,
        id: parent_id,
        location: satpoint,
        tx_out,
      }))
    } else {
      Ok(None)
    }
  }

  pub(crate) fn get_runic_outputs(&self) -> Result<BTreeSet<OutPoint>> {
    let mut runic_outputs = BTreeSet::new();
    for (output, info) in self.output_info.iter() {
      if !info.runes.is_empty() {
        runic_outputs.insert(*output);
      }
    }

    Ok(runic_outputs)
  }

  pub(crate) fn get_runes_balances_for_output(
    &self,
    output: &OutPoint,
  ) -> Result<Vec<(SpacedRune, Pile)>> {
    Ok(
      self
        .output_info
        .get(output)
        .ok_or(anyhow!("output not found in wallet"))?
        .runes
        .clone(),
    )
  }

  pub(crate) fn get_rune_balance_in_output(&self, output: &OutPoint, rune: Rune) -> Result<u128> {
    Ok(
      self
        .get_runes_balances_for_output(output)?
        .iter()
        .map(|(spaced_rune, pile)| {
          if spaced_rune.rune == rune {
            pile.amount
          } else {
            0
          }
        })
        .sum(),
    )
  }

  pub(crate) fn get_rune(
    &self,
    rune: Rune,
  ) -> Result<Option<(RuneId, RuneEntry, Option<InscriptionId>)>> {
    let response = self
      .ord_client
      .get(
        self
          .rpc_url
          .join(&format!("/rune/{}", SpacedRune { rune, spacers: 0 }))
          .unwrap(),
      )
      .send()?;

    if !response.status().is_success() {
      return Ok(None);
    }

    let rune_json: api::Rune = serde_json::from_str(&response.text()?)?;

    Ok(Some((rune_json.id, rune_json.entry, rune_json.parent)))
  }

  pub(crate) fn get_change_address(&self) -> Result<Address> {
    Ok(
      self
        .bitcoin_client
        .call::<Address<NetworkUnchecked>>("getrawchangeaddress", &["bech32m".into()])
        .context("could not get change addresses from wallet")?
        .require_network(self.chain().network())?,
    )
  }

  pub(crate) fn has_sat_index(&self) -> bool {
    self.has_sat_index
  }

  pub(crate) fn has_rune_index(&self) -> bool {
    self.has_rune_index
  }

  pub(crate) fn chain(&self) -> Chain {
    self.settings.chain()
  }

  fn check_descriptors(wallet_name: &str, descriptors: Vec<Descriptor>) -> Result<Vec<Descriptor>> {
    let tr = descriptors
      .iter()
      .filter(|descriptor| descriptor.desc.starts_with("tr("))
      .count();

    let rawtr = descriptors
      .iter()
      .filter(|descriptor| descriptor.desc.starts_with("rawtr("))
      .count();

    if tr != 2 || descriptors.len() != 2 + rawtr {
      bail!("wallet \"{}\" contains unexpected output descriptors, and does not appear to be an `ord` wallet, create a new wallet with `ord wallet create`", wallet_name);
    }

    Ok(descriptors)
  }

  pub(crate) fn initialize_from_descriptors(
    name: String,
    settings: &Settings,
    descriptors: Vec<Descriptor>,
  ) -> Result {
    let client = Self::check_version(settings.bitcoin_rpc_client(Some(name.clone()))?)?;

    let descriptors = Self::check_descriptors(&name, descriptors)?;

    client.create_wallet(&name, None, Some(true), None, None)?;

    let descriptors = descriptors
      .into_iter()
      .map(|descriptor| ImportDescriptors {
        descriptor: descriptor.desc.clone(),
        timestamp: descriptor.timestamp,
        active: Some(true),
        range: descriptor.range.map(|(start, end)| {
          (
            usize::try_from(start).unwrap_or(0),
            usize::try_from(end).unwrap_or(0),
          )
        }),
        next_index: descriptor
          .next
          .map(|next| usize::try_from(next).unwrap_or(0)),
        internal: descriptor.internal,
        label: None,
      })
      .collect::<Vec<ImportDescriptors>>();

    client.import_descriptors(descriptors)?;

    Ok(())
  }

  pub(crate) fn initialize(name: String, settings: &Settings, seed: [u8; 64]) -> Result {
    Self::check_version(settings.bitcoin_rpc_client(None)?)?.create_wallet(
      &name,
      None,
      Some(true),
      None,
      None,
    )?;

    let network = settings.chain().network();

    let secp = Secp256k1::new();

    let master_private_key = ExtendedPrivKey::new_master(network, &seed)?;

    let fingerprint = master_private_key.fingerprint(&secp);

    let derivation_path = DerivationPath::master()
      .child(ChildNumber::Hardened { index: 86 })
      .child(ChildNumber::Hardened {
        index: u32::from(network != Network::Bitcoin),
      })
      .child(ChildNumber::Hardened { index: 0 });

    let derived_private_key = master_private_key.derive_priv(&secp, &derivation_path)?;

    for change in [false, true] {
      Self::derive_and_import_descriptor(
        name.clone(),
        settings,
        &secp,
        (fingerprint, derivation_path.clone()),
        derived_private_key,
        change,
      )?;
    }

    Ok(())
  }

  fn derive_and_import_descriptor(
    name: String,
    settings: &Settings,
    secp: &Secp256k1<All>,
    origin: (Fingerprint, DerivationPath),
    derived_private_key: ExtendedPrivKey,
    change: bool,
  ) -> Result {
    let secret_key = DescriptorSecretKey::XPrv(DescriptorXKey {
      origin: Some(origin),
      xkey: derived_private_key,
      derivation_path: DerivationPath::master().child(ChildNumber::Normal {
        index: change.into(),
      }),
      wildcard: Wildcard::Unhardened,
    });

    let public_key = secret_key.to_public(secp)?;

    let mut key_map = std::collections::HashMap::new();
    key_map.insert(public_key.clone(), secret_key);

    let descriptor = miniscript::descriptor::Descriptor::new_tr(public_key, None)?;

    settings
      .bitcoin_rpc_client(Some(name.clone()))?
      .import_descriptors(vec![ImportDescriptors {
        descriptor: descriptor.to_string_with_secret(&key_map),
        timestamp: Timestamp::Now,
        active: Some(true),
        range: None,
        next_index: None,
        internal: Some(change),
        label: None,
      }])?;

    Ok(())
  }

  pub(crate) fn check_version(client: Client) -> Result<Client> {
    const MIN_VERSION: usize = 240000;

    let bitcoin_version = client.version()?;
    if bitcoin_version < MIN_VERSION {
      bail!(
        "Bitcoin Core {} or newer required, current version is {}",
        Self::format_bitcoin_core_version(MIN_VERSION),
        Self::format_bitcoin_core_version(bitcoin_version),
      );
    } else {
      Ok(client)
    }
  }

  fn format_bitcoin_core_version(version: usize) -> String {
    format!(
      "{}.{}.{}",
      version / 10000,
      version % 10000 / 100,
      version % 100
    )
  }
}<|MERGE_RESOLUTION|>--- conflicted
+++ resolved
@@ -68,12 +68,7 @@
       header::HeaderValue::from_static("application/json"),
     );
 
-<<<<<<< HEAD
     if let Some((username, password)) = settings.credentials() {
-      use base64::Engine;
-=======
-    if let Some((username, password)) = options.credentials() {
->>>>>>> 5eddc9c2
       let credentials =
         base64::engine::general_purpose::STANDARD.encode(format!("{username}:{password}"));
       headers.insert(
