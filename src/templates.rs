--- conflicted
+++ resolved
@@ -24,11 +24,7 @@
   runes::{RunesHtml, RunesJson},
   sat::{SatHtml, SatInscriptionJson, SatInscriptionsJson, SatJson},
   server_config::ServerConfig,
-<<<<<<< HEAD
   status::StatusHtml,
-=======
-  status::{StatusHtml, StatusJson},
->>>>>>> 13c0fa1e
   transaction::{TransactionHtml, TransactionJson},
 };
 
