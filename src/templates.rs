--- conflicted
+++ resolved
@@ -24,13 +24,8 @@
   runes::{RunesHtml, RunesJson},
   sat::{SatHtml, SatInscriptionJson, SatInscriptionsJson, SatJson},
   server_config::ServerConfig,
-<<<<<<< HEAD
   status::{StatusHtml, StatusJson},
-  transaction::TransactionHtml,
-=======
-  status::StatusHtml,
   transaction::{TransactionHtml, TransactionJson},
->>>>>>> 4b95ff65
 };
 
 pub mod block;
