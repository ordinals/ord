--- conflicted
+++ resolved
@@ -94,12 +94,9 @@
     <meta name=format-detection content='telephone=no'>
     <meta name=viewport content='width=device-width,initial-scale=1.0'>
     <title>Foo</title>
-<<<<<<< HEAD
     <link rel=alternate href=/feed.xml type=application/rss\+xml title='Inscription RSS Feed'>
-=======
     <link rel=icon type=image/svg\+xml href=/favicon.svg>
     <link rel=icon type=image/png href=/favicon.ico>
->>>>>>> a404a5c2
     <link rel=stylesheet href=/static/index.css>
     <link rel=stylesheet href=/static/modern-normalize.css>
     <script src=/static/index.js defer></script>
