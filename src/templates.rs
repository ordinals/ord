use {super::*, boilerplate::Boilerplate};

pub(crate) use {
<<<<<<< HEAD
=======
  crate::subcommand::server::ServerConfig,
>>>>>>> 78889aed
  block::BlockHtml,
  children::ChildrenHtml,
  clock::ClockSvg,
  collections::CollectionsHtml,
  home::HomeHtml,
  iframe::Iframe,
  input::InputHtml,
  inscription::InscriptionHtml,
  inscriptions::InscriptionsHtml,
  inscriptions_block::InscriptionsBlockHtml,
  metadata::MetadataHtml,
  output::OutputHtml,
<<<<<<< HEAD
=======
  parents::ParentsHtml,
>>>>>>> 78889aed
  preview::{
    PreviewAudioHtml, PreviewCodeHtml, PreviewFontHtml, PreviewImageHtml, PreviewMarkdownHtml,
    PreviewModelHtml, PreviewPdfHtml, PreviewTextHtml, PreviewUnknownHtml, PreviewVideoHtml,
  },
  range::RangeHtml,
  rare::RareTxt,
  rune_balances::RuneBalancesHtml,
  sat::SatHtml,
<<<<<<< HEAD
  server_config::ServerConfig,
=======
>>>>>>> 78889aed
};

pub use {
  blocks::BlocksHtml, rune::RuneHtml, runes::RunesHtml, status::StatusHtml,
  transaction::TransactionHtml,
};

pub mod block;
pub mod blocks;
mod children;
mod clock;
pub mod collections;
mod home;
mod iframe;
mod input;
pub mod inscription;
pub mod inscriptions;
mod inscriptions_block;
mod metadata;
pub mod output;
mod parents;
mod preview;
mod range;
mod rare;
pub mod rune;
pub mod rune_balances;
pub mod runes;
pub mod sat;
pub mod status;
pub mod transaction;

#[derive(Boilerplate)]
pub(crate) struct PageHtml<T: PageContent> {
  content: T,
  config: Arc<ServerConfig>,
}

impl<T> PageHtml<T>
where
  T: PageContent,
{
  pub(crate) fn new(content: T, config: Arc<ServerConfig>) -> Self {
    Self { content, config }
  }

  fn og_image(&self) -> String {
    if let Some(domain) = &self.config.domain {
      format!("https://{domain}/static/favicon.png")
    } else {
      "https://ordinals.com/static/favicon.png".into()
    }
  }

  fn superscript(&self) -> String {
    if self.config.chain == Chain::Mainnet {
      "alpha".into()
    } else {
      self.config.chain.to_string()
    }
  }
}

pub(crate) trait PageContent: Display + 'static {
  fn title(&self) -> String;

  fn page(self, server_config: Arc<ServerConfig>) -> PageHtml<Self>
  where
    Self: Sized,
  {
    PageHtml::new(self, server_config)
  }
}

#[cfg(test)]
mod tests {
  use super::*;

  struct Foo;

  impl Display for Foo {
    fn fmt(&self, f: &mut Formatter) -> fmt::Result {
      write!(f, "<h1>Foo</h1>")
    }
  }

  impl PageContent for Foo {
    fn title(&self) -> String {
      "Foo".to_string()
    }
  }

  #[test]
  fn page() {
    assert_regex_match!(
      Foo.page(Arc::new(ServerConfig {
        chain: Chain::Mainnet,
        csp_origin: Some("https://signet.ordinals.com".into()),
        domain: Some("signet.ordinals.com".into()),
        index_sats: true,
        ..default()
      }),),
      r"<!doctype html>
<html lang=en>
  <head>
    <meta charset=utf-8>
    <meta name=format-detection content='telephone=no'>
    <meta name=viewport content='width=device-width,initial-scale=1.0'>
    <meta property=og:title content='Foo'>
    <meta property=og:image content='https://signet.ordinals.com/static/favicon.png'>
    <meta property=twitter:card content=summary>
    <title>Foo</title>
    <link rel=alternate href=/feed.xml type=application/rss\+xml title='Inscription Feed'>
    <link rel=icon href=/static/favicon.png>
    <link rel=icon href=/static/favicon.svg>
    <link rel=stylesheet href=/static/index.css>
    <link rel=stylesheet href=/static/modern-normalize.css>
    <script src=/static/index.js defer></script>
  </head>
  <body>
  <header>
    <nav>
      <a href=/ title=home>Ordinals<sup>alpha</sup></a>
      .*
      <a href=/clock title=clock>.*</a>
      <a href=/rare.txt title=rare>.*</a>
      .*
      <form action=/search method=get>
        <input type=text .*>
        <input class=icon type=image .*>
      </form>
    </nav>
  </header>
  <main>
<h1>Foo</h1>
  </main>
  </body>
</html>
"
    );
  }

  #[test]
  fn page_mainnet() {
    assert_regex_match!(
      Foo.page(Arc::new(ServerConfig {
        chain: Chain::Mainnet,
        csp_origin: None,
        domain: None,
        index_sats: true,
        ..default()
      })),
      r".*<nav>\s*<a href=/ title=home>Ordinals<sup>alpha</sup></a>.*"
    );
  }

  #[test]
  fn page_no_sat_index() {
    assert_regex_match!(
      Foo.page(Arc::new(ServerConfig {
        chain: Chain::Mainnet,
        csp_origin: None,
        domain: None,
        index_sats: false,
        ..default()
      })),
      r".*<nav>\s*<a href=/ title=home>Ordinals<sup>alpha</sup></a>.*<a href=/clock title=clock>.*</a>\s*<form action=/search.*",
    );
  }

  #[test]
  fn page_signet() {
    assert_regex_match!(
      Foo.page(Arc::new(ServerConfig {
        chain: Chain::Signet,
        csp_origin: None,
        domain: None,
        index_sats: true,
        ..default()
      })),
      r".*<nav>\s*<a href=/ title=home>Ordinals<sup>signet</sup></a>.*"
    );
  }
}<|MERGE_RESOLUTION|>--- conflicted
+++ resolved
@@ -1,10 +1,7 @@
 use {super::*, boilerplate::Boilerplate};
 
 pub(crate) use {
-<<<<<<< HEAD
-=======
   crate::subcommand::server::ServerConfig,
->>>>>>> 78889aed
   block::BlockHtml,
   children::ChildrenHtml,
   clock::ClockSvg,
@@ -17,10 +14,7 @@
   inscriptions_block::InscriptionsBlockHtml,
   metadata::MetadataHtml,
   output::OutputHtml,
-<<<<<<< HEAD
-=======
   parents::ParentsHtml,
->>>>>>> 78889aed
   preview::{
     PreviewAudioHtml, PreviewCodeHtml, PreviewFontHtml, PreviewImageHtml, PreviewMarkdownHtml,
     PreviewModelHtml, PreviewPdfHtml, PreviewTextHtml, PreviewUnknownHtml, PreviewVideoHtml,
@@ -29,10 +23,6 @@
   rare::RareTxt,
   rune_balances::RuneBalancesHtml,
   sat::SatHtml,
-<<<<<<< HEAD
-  server_config::ServerConfig,
-=======
->>>>>>> 78889aed
 };
 
 pub use {
