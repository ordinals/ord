use {
  super::*,
  base64::{engine::general_purpose, Engine},
};

#[derive(Debug, Parser)]
<<<<<<< HEAD
#[clap(group(
  ArgGroup::new("input")
    .required(true)
    .args(&["message", "file"]))
)]
#[clap(group(
=======
#[clap(
group(
  ArgGroup::new("input")
    .required(true)
    .args(&["message", "file"])),
group(
>>>>>>> c525fcdd
  ArgGroup::new("signature")
    .required(true)
    .args(&["transaction", "witness"]))
)]
pub(crate) struct Verify {
  #[arg(long, help = "Verify signature made by <ADDRESS>.")]
  address: Address<NetworkUnchecked>,
  #[arg(long, help = "Verify signature over <MESSAGE>.")]
  message: Option<String>,
<<<<<<< HEAD
  #[arg(long, help = "Verify signature over <FILE>.")]
=======
  #[arg(long, help = "Verify signature over contents of <FILE>.")]
>>>>>>> c525fcdd
  file: Option<PathBuf>,
  #[arg(long, help = "Verify base64-encoded <WITNESS>.")]
  witness: Option<String>,
  #[arg(long, help = "Verify base64-encoded <TRANSACTION>.")]
  transaction: Option<String>,
}

impl Verify {
  pub(crate) fn run(self) -> SubcommandResult {
    let message = if let Some(message) = &self.message {
      message.as_bytes()
    } else if let Some(file) = &self.file {
      &fs::read(file)?
    } else {
      unreachable!()
    };

    if let Some(witness) = self.witness {
      let mut cursor = bitcoin::io::Cursor::new(general_purpose::STANDARD.decode(witness)?);
      let witness = Witness::consensus_decode_from_finite_reader(&mut cursor)?;
      bip322::verify_simple(&self.address.assume_checked(), message, witness)?;
    } else if let Some(transaction) = self.transaction {
      let mut cursor = bitcoin::io::Cursor::new(general_purpose::STANDARD.decode(transaction)?);
      let transaction = Transaction::consensus_decode_from_finite_reader(&mut cursor)?;
      bip322::verify_full(&self.address.assume_checked(), message, transaction)?;
    } else {
      unreachable!();
    }

    Ok(None)
  }
}<|MERGE_RESOLUTION|>--- conflicted
+++ resolved
@@ -4,21 +4,12 @@
 };
 
 #[derive(Debug, Parser)]
-<<<<<<< HEAD
-#[clap(group(
-  ArgGroup::new("input")
-    .required(true)
-    .args(&["message", "file"]))
-)]
-#[clap(group(
-=======
 #[clap(
 group(
   ArgGroup::new("input")
     .required(true)
     .args(&["message", "file"])),
 group(
->>>>>>> c525fcdd
   ArgGroup::new("signature")
     .required(true)
     .args(&["transaction", "witness"]))
@@ -28,11 +19,7 @@
   address: Address<NetworkUnchecked>,
   #[arg(long, help = "Verify signature over <MESSAGE>.")]
   message: Option<String>,
-<<<<<<< HEAD
-  #[arg(long, help = "Verify signature over <FILE>.")]
-=======
   #[arg(long, help = "Verify signature over contents of <FILE>.")]
->>>>>>> c525fcdd
   file: Option<PathBuf>,
   #[arg(long, help = "Verify base64-encoded <WITNESS>.")]
   witness: Option<String>,
