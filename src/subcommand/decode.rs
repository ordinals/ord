--- conflicted
+++ resolved
@@ -93,11 +93,6 @@
           .into_iter()
           .map(|inscription| inscription.payload.try_into())
           .collect::<Result<Vec<CompactInscription>>>()?,
-<<<<<<< HEAD
-      })))
-    } else {
-      Ok(Some(Box::new(RawOutput { inscriptions })))
-=======
         runestone,
       })))
     } else {
@@ -105,7 +100,6 @@
         inscriptions,
         runestone,
       })))
->>>>>>> 78889aed
     }
   }
 }