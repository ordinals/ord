--- conflicted
+++ resolved
@@ -24,11 +24,8 @@
 pub mod sats;
 pub mod send;
 mod shared_args;
-<<<<<<< HEAD
+pub mod sign;
 mod split;
-=======
-pub mod sign;
->>>>>>> a520fced
 pub mod transactions;
 
 #[derive(Debug, Parser)]
@@ -87,13 +84,10 @@
   Sats(sats::Sats),
   #[command(about = "Send sat or inscription")]
   Send(send::Send),
-<<<<<<< HEAD
+  #[command(about = "Sign message")]
+  Sign(sign::Sign),
   #[command(about = "Split sats and runes")]
   Split(split::Split),
-=======
-  #[command(about = "Sign message")]
-  Sign(sign::Sign),
->>>>>>> a520fced
   #[command(about = "See wallet transactions")]
   Transactions(transactions::Transactions),
 }
@@ -139,11 +133,8 @@
       Subcommand::Runics => runics::run(wallet),
       Subcommand::Sats(sats) => sats.run(wallet),
       Subcommand::Send(send) => send.run(wallet),
-<<<<<<< HEAD
+      Subcommand::Sign(sign) => sign.run(wallet),
       Subcommand::Split(split) => split.run(wallet),
-=======
-      Subcommand::Sign(sign) => sign.run(wallet),
->>>>>>> a520fced
       Subcommand::Transactions(transactions) => transactions.run(wallet),
     }
   }
