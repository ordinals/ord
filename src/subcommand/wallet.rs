use {
  super::*,
<<<<<<< HEAD
  crate::wallet::{
    inscribe::{Batch, Batchfile, Mode},
    Wallet,
  },
  bitcoincore_rpc::bitcoincore_rpc_json::ListDescriptorsResult,
  reqwest::Url,
=======
  crate::wallet::{batch, Wallet},
  bitcoincore_rpc::bitcoincore_rpc_json::ListDescriptorsResult,
  shared_args::SharedArgs,
>>>>>>> 78889aed
};

pub mod balance;
mod batch_command;
pub mod cardinals;
pub mod create;
pub mod dump;
<<<<<<< HEAD
pub mod etch;
=======
>>>>>>> 78889aed
pub mod inscribe;
pub mod inscriptions;
pub mod mint;
pub mod outputs;
pub mod receive;
pub mod restore;
<<<<<<< HEAD
pub mod sats;
pub mod send;
=======
pub mod resume;
pub mod sats;
pub mod send;
mod shared_args;
>>>>>>> 78889aed
pub mod transactions;

#[derive(Debug, Parser)]
pub(crate) struct WalletCommand {
  #[arg(long, default_value = "ord", help = "Use wallet named <WALLET>.")]
  pub(crate) name: String,
  #[arg(long, alias = "nosync", help = "Do not update index.")]
  pub(crate) no_sync: bool,
  #[arg(
    long,
    help = "Use ord running at <SERVER_URL>. [default: http://localhost:80]"
  )]
  pub(crate) server_url: Option<Url>,
  #[command(subcommand)]
  pub(crate) subcommand: Subcommand,
}

#[derive(Debug, Parser)]
#[allow(clippy::large_enum_variant)]
pub(crate) enum Subcommand {
  #[command(about = "Get wallet balance")]
  Balance,
  #[command(about = "Create inscriptions and runes")]
  Batch(batch_command::Batch),
  #[command(about = "Create new wallet")]
  Create(create::Create),
  #[command(about = "Dump wallet descriptors")]
  Dump,
<<<<<<< HEAD
  #[command(about = "Create rune")]
  Etch(etch::Etch),
=======
>>>>>>> 78889aed
  #[command(about = "Create inscription")]
  Inscribe(inscribe::Inscribe),
  #[command(about = "List wallet inscriptions")]
  Inscriptions,
  #[command(about = "Mint a rune")]
  Mint(mint::Mint),
  #[command(about = "Generate receive address")]
  Receive(receive::Receive),
  #[command(about = "Restore wallet")]
  Restore(restore::Restore),
  #[command(about = "Resume pending etchings")]
  Resume,
  #[command(about = "List wallet satoshis")]
  Sats(sats::Sats),
  #[command(about = "Send sat or inscription")]
  Send(send::Send),
  #[command(about = "See wallet transactions")]
  Transactions(transactions::Transactions),
  #[command(about = "List all unspent outputs in wallet")]
  Outputs,
  #[command(about = "List unspent cardinal outputs in wallet")]
  Cardinals,
}

impl WalletCommand {
  pub(crate) fn run(self, settings: Settings) -> SubcommandResult {
    match self.subcommand {
      Subcommand::Create(create) => return create.run(self.name, &settings),
      Subcommand::Restore(restore) => return restore.run(self.name, &settings),
      _ => {}
    };

    let wallet = Wallet::build(
      self.name.clone(),
      self.no_sync,
      settings.clone(),
      self
        .server_url
        .as_ref()
        .map(Url::as_str)
        .or(settings.server_url())
        .unwrap_or("http://127.0.0.1:80")
        .parse::<Url>()
        .context("invalid server URL")?,
    )?;

    match self.subcommand {
      Subcommand::Balance => balance::run(wallet),
<<<<<<< HEAD
      Subcommand::Dump => dump::run(wallet),
      Subcommand::Etch(etch) => etch.run(wallet),
      Subcommand::Inscribe(inscribe) => inscribe.run(wallet),
      Subcommand::Inscriptions => inscriptions::run(wallet),
      Subcommand::Receive => receive::run(wallet),
=======
      Subcommand::Batch(batch) => batch.run(wallet),
      Subcommand::Dump => dump::run(wallet),
      Subcommand::Inscribe(inscribe) => inscribe.run(wallet),
      Subcommand::Inscriptions => inscriptions::run(wallet),
      Subcommand::Mint(mint) => mint.run(wallet),
      Subcommand::Receive(receive) => receive.run(wallet),
      Subcommand::Resume => resume::run(wallet),
>>>>>>> 78889aed
      Subcommand::Sats(sats) => sats.run(wallet),
      Subcommand::Send(send) => send.run(wallet),
      Subcommand::Transactions(transactions) => transactions.run(wallet),
      Subcommand::Outputs => outputs::run(wallet),
      Subcommand::Cardinals => cardinals::run(wallet),
      Subcommand::Create(_) | Subcommand::Restore(_) => unreachable!(),
    }
  }
}<|MERGE_RESOLUTION|>--- conflicted
+++ resolved
@@ -1,17 +1,8 @@
 use {
   super::*,
-<<<<<<< HEAD
-  crate::wallet::{
-    inscribe::{Batch, Batchfile, Mode},
-    Wallet,
-  },
-  bitcoincore_rpc::bitcoincore_rpc_json::ListDescriptorsResult,
-  reqwest::Url,
-=======
   crate::wallet::{batch, Wallet},
   bitcoincore_rpc::bitcoincore_rpc_json::ListDescriptorsResult,
   shared_args::SharedArgs,
->>>>>>> 78889aed
 };
 
 pub mod balance;
@@ -19,25 +10,16 @@
 pub mod cardinals;
 pub mod create;
 pub mod dump;
-<<<<<<< HEAD
-pub mod etch;
-=======
->>>>>>> 78889aed
 pub mod inscribe;
 pub mod inscriptions;
 pub mod mint;
 pub mod outputs;
 pub mod receive;
 pub mod restore;
-<<<<<<< HEAD
-pub mod sats;
-pub mod send;
-=======
 pub mod resume;
 pub mod sats;
 pub mod send;
 mod shared_args;
->>>>>>> 78889aed
 pub mod transactions;
 
 #[derive(Debug, Parser)]
@@ -66,11 +48,6 @@
   Create(create::Create),
   #[command(about = "Dump wallet descriptors")]
   Dump,
-<<<<<<< HEAD
-  #[command(about = "Create rune")]
-  Etch(etch::Etch),
-=======
->>>>>>> 78889aed
   #[command(about = "Create inscription")]
   Inscribe(inscribe::Inscribe),
   #[command(about = "List wallet inscriptions")]
@@ -119,13 +96,6 @@
 
     match self.subcommand {
       Subcommand::Balance => balance::run(wallet),
-<<<<<<< HEAD
-      Subcommand::Dump => dump::run(wallet),
-      Subcommand::Etch(etch) => etch.run(wallet),
-      Subcommand::Inscribe(inscribe) => inscribe.run(wallet),
-      Subcommand::Inscriptions => inscriptions::run(wallet),
-      Subcommand::Receive => receive::run(wallet),
-=======
       Subcommand::Batch(batch) => batch.run(wallet),
       Subcommand::Dump => dump::run(wallet),
       Subcommand::Inscribe(inscribe) => inscribe.run(wallet),
@@ -133,7 +103,6 @@
       Subcommand::Mint(mint) => mint.run(wallet),
       Subcommand::Receive(receive) => receive.run(wallet),
       Subcommand::Resume => resume::run(wallet),
->>>>>>> 78889aed
       Subcommand::Sats(sats) => sats.run(wallet),
       Subcommand::Send(send) => send.run(wallet),
       Subcommand::Transactions(transactions) => transactions.run(wallet),
