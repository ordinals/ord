--- conflicted
+++ resolved
@@ -32,14 +32,10 @@
 
     match self.end {
       Some(end) => match index.find_range(self.sat, end)? {
-<<<<<<< HEAD
-        Some(result) => Ok(Some(Box::new(result))),
-=======
         Some(mut results) => {
           results.sort_by_key(|find_range_output| find_range_output.start);
           Ok(Some(Box::new(results)))
         }
->>>>>>> 78889aed
         None => Err(anyhow!("range has not been mined as of index height")),
       },
       None => match index.find(self.sat)? {
