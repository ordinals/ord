use super::*;

#[derive(Debug, Parser)]
pub(crate) struct Mint {
  #[clap(long, help = "Use <FEE_RATE> sats/vbyte for mint transaction.")]
  fee_rate: FeeRate,
  #[clap(long, help = "Mint <RUNE>. May contain `.` or `•`as spacers.")]
  rune: SpacedRune,
<<<<<<< HEAD
  #[clap(
    long,
    help = "Postage to include with minted rune output. [default 10000sat]."
  )]
  postage: Option<Amount>,
=======
  #[clap(long, help = "Send minted runes to <DESTINATION>.")]
  destination: Option<Address<NetworkUnchecked>>,
>>>>>>> 02fed68f
}

#[derive(Serialize, Deserialize, Debug)]
pub struct Output {
  pub rune: SpacedRune,
  pub pile: Pile,
  pub mint: Txid,
}

impl Mint {
  pub(crate) fn run(self, wallet: Wallet) -> SubcommandResult {
    ensure!(
      wallet.has_rune_index(),
      "`ord wallet mint` requires index created with `--index-runes` flag",
    );

    let rune = self.rune.rune;

    let bitcoin_client = wallet.bitcoin_client();

    let block_height = bitcoin_client.get_block_count()?;

    let Some((id, rune_entry, _)) = wallet.get_rune(rune)? else {
      bail!("rune {rune} has not been etched");
    };

    let postage = self.postage.unwrap_or(TARGET_POSTAGE);

    let amount = rune_entry
      .mintable(block_height)
      .map_err(|err| anyhow!("rune {rune} {err}"))?;

    let chain = wallet.chain();

    let destination = match self.destination {
      Some(destination) => destination.require_network(chain.network())?,
      None => wallet.get_change_address()?,
    };

    ensure!(
      destination.script_pubkey().dust_value() < postage,
      "postage below dust limit of {}sat",
      destination.script_pubkey().dust_value().to_sat()
    );

    let runestone = Runestone {
      mint: Some(id),
      ..default()
    };

    let script_pubkey = runestone.encipher();

    ensure!(
      script_pubkey.len() <= 82,
      "runestone greater than maximum OP_RETURN size: {} > 82",
      script_pubkey.len()
    );

    let unfunded_transaction = Transaction {
      version: 2,
      lock_time: LockTime::ZERO,
      input: Vec::new(),
      output: vec![
        TxOut {
          script_pubkey,
          value: 0,
        },
        TxOut {
          script_pubkey: destination.script_pubkey(),
          value: postage.to_sat(),
        },
      ],
    };

    wallet.lock_non_cardinal_outputs()?;

    let unsigned_transaction =
      fund_raw_transaction(bitcoin_client, self.fee_rate, &unfunded_transaction)?;

    let signed_transaction = bitcoin_client
      .sign_raw_transaction_with_wallet(&unsigned_transaction, None, None)?
      .hex;

    let signed_transaction = consensus::encode::deserialize(&signed_transaction)?;

    assert_eq!(
      Runestone::decipher(&signed_transaction),
      Some(Artifact::Runestone(runestone)),
    );

    let transaction = bitcoin_client.send_raw_transaction(&signed_transaction)?;

    Ok(Some(Box::new(Output {
      rune: self.rune,
      pile: Pile {
        amount,
        divisibility: rune_entry.divisibility,
        symbol: rune_entry.symbol,
      },
      mint: transaction,
    })))
  }
}<|MERGE_RESOLUTION|>--- conflicted
+++ resolved
@@ -6,16 +6,13 @@
   fee_rate: FeeRate,
   #[clap(long, help = "Mint <RUNE>. May contain `.` or `•`as spacers.")]
   rune: SpacedRune,
-<<<<<<< HEAD
   #[clap(
     long,
     help = "Postage to include with minted rune output. [default 10000sat]."
   )]
   postage: Option<Amount>,
-=======
   #[clap(long, help = "Send minted runes to <DESTINATION>.")]
   destination: Option<Address<NetworkUnchecked>>,
->>>>>>> 02fed68f
 }
 
 #[derive(Serialize, Deserialize, Debug)]
