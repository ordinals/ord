use {
  self::batch::{Batch, Batchfile, Mode},
  super::*,
  crate::{subcommand::wallet::transaction_builder::Target, wallet::Wallet},
  bitcoin::{
    blockdata::{opcodes, script},
    key::PrivateKey,
    key::{TapTweak, TweakedKeyPair, TweakedPublicKey, UntweakedKeyPair},
    locktime::absolute::LockTime,
    policy::MAX_STANDARD_TX_WEIGHT,
    secp256k1::{self, constants::SCHNORR_SIGNATURE_SIZE, rand, Secp256k1, XOnlyPublicKey},
    sighash::{Prevouts, SighashCache, TapSighashType},
    taproot::Signature,
    taproot::{ControlBlock, LeafVersion, TapLeafHash, TaprootBuilder},
    ScriptBuf, Witness,
  },
  bitcoincore_rpc::bitcoincore_rpc_json::{ImportDescriptors, SignRawTransactionInput, Timestamp},
  bitcoincore_rpc::Client,
  std::collections::BTreeSet,
};

mod batch;

#[derive(Serialize, Deserialize, Debug, PartialEq)]
pub struct InscriptionInfo {
  pub id: InscriptionId,
  pub location: SatPoint,
}

#[derive(Serialize, Deserialize)]
pub struct Output {
  pub commit: Txid,
  pub inscriptions: Vec<InscriptionInfo>,
  pub parent: Option<InscriptionId>,
  pub reveal: Txid,
  pub total_fees: u64,
}

#[derive(Clone, Debug)]
pub(crate) struct ParentInfo {
  destination: Address,
  id: InscriptionId,
  location: SatPoint,
  tx_out: TxOut,
}

#[derive(Debug, Parser)]
#[clap(
  group = ArgGroup::new("source")
      .required(true)
      .args(&["file", "batch"]),
)]
pub(crate) struct Inscribe {
  #[arg(
    long,
    help = "Inscribe a multiple inscriptions defines in a yaml <BATCH_FILE>.",
    conflicts_with_all = &[
      "cbor_metadata", "destination", "file", "json_metadata", "metaprotocol", "parent", "postage", "reinscribe", "satpoint"
    ]
  )]
  pub(crate) batch: Option<PathBuf>,
  #[arg(
    long,
    help = "Include CBOR in file at <METADATA> as inscription metadata",
    conflicts_with = "json_metadata"
  )]
  pub(crate) cbor_metadata: Option<PathBuf>,
  #[arg(
    long,
    help = "Use <COMMIT_FEE_RATE> sats/vbyte for commit transaction.\nDefaults to <FEE_RATE> if unset."
  )]
  pub(crate) commit_fee_rate: Option<FeeRate>,
  #[arg(long, help = "Compress inscription content with brotli.")]
  pub(crate) compress: bool,
  #[arg(long, help = "Send inscription to <DESTINATION>.")]
  pub(crate) destination: Option<Address<NetworkUnchecked>>,
  #[arg(long, help = "Don't sign or broadcast transactions.")]
  pub(crate) dry_run: bool,
  #[arg(long, help = "Use fee rate of <FEE_RATE> sats/vB.")]
  pub(crate) fee_rate: FeeRate,
  #[arg(long, help = "Inscribe sat with contents of <FILE>.")]
  pub(crate) file: Option<PathBuf>,
  #[arg(
    long,
    help = "Include JSON in file at <METADATA> convered to CBOR as inscription metadata",
    conflicts_with = "cbor_metadata"
  )]
  pub(crate) json_metadata: Option<PathBuf>,
  #[clap(long, help = "Set inscription metaprotocol to <METAPROTOCOL>.")]
  pub(crate) metaprotocol: Option<String>,
  #[arg(long, help = "Do not back up recovery key.")]
  pub(crate) no_backup: bool,
  #[arg(
    long,
    help = "Do not check that transactions are equal to or below the MAX_STANDARD_TX_WEIGHT of 400,000 weight units. Transactions over this limit are currently nonstandard and will not be relayed by bitcoind in its default configuration. Do not use this flag unless you understand the implications."
  )]
  pub(crate) no_limit: bool,
  #[clap(long, help = "Make inscription a child of <PARENT>.")]
  pub(crate) parent: Option<InscriptionId>,
  #[arg(
    long,
    help = "Amount of postage to include in the inscription. Default `10000sat`."
  )]
  pub(crate) postage: Option<Amount>,
  #[clap(long, help = "Allow reinscription.")]
  pub(crate) reinscribe: bool,
  #[arg(long, help = "Inscribe <SATPOINT>.")]
  pub(crate) satpoint: Option<SatPoint>,
}

impl Inscribe {
  pub(crate) fn run(self, options: Options) -> SubcommandResult {
    let metadata = Inscribe::parse_metadata(self.cbor_metadata, self.json_metadata)?;

    let index = Index::open(&options)?;
    index.update()?;

    let utxos = index.get_unspent_outputs(Wallet::load(&options)?)?;

    let locked_utxos = index.get_locked_outputs(Wallet::load(&options)?)?;

    let client = options.bitcoin_rpc_client_for_wallet_command(false)?;

    let chain = options.chain();

    let postage;
    let destinations;
    let inscriptions;
    let mode;
    let parent_info;

    match (self.file, self.batch) {
      (Some(file), None) => {
        parent_info = Inscribe::get_parent_info(self.parent, &index, &utxos, &client, chain)?;

        postage = self.postage.unwrap_or(TransactionBuilder::TARGET_POSTAGE);

        inscriptions = vec![Inscription::from_file(
          chain,
          file,
          self.parent,
          None,
          self.metaprotocol,
          metadata,
          self.compress,
        )?];

        mode = Mode::SeparateOutputs;

        destinations = vec![match self.destination.clone() {
          Some(destination) => destination.require_network(chain.network())?,
          None => get_change_address(&client, chain)?,
        }];
      }
      (None, Some(batch)) => {
        let batchfile = Batchfile::load(&batch)?;

        parent_info = Inscribe::get_parent_info(batchfile.parent, &index, &utxos, &client, chain)?;

<<<<<<< HEAD
        (inscriptions, destinations) = batchfile.inscriptions(
          &client,
=======
        postage = batchfile
          .postage
          .map(Amount::from_sat)
          .unwrap_or(TransactionBuilder::TARGET_POSTAGE);

        inscriptions = batchfile.inscriptions(
>>>>>>> 1b0bde96
          chain,
          parent_info.as_ref().map(|info| info.tx_out.value),
          metadata,
          postage,
          self.compress,
        )?;

        mode = batchfile.mode;
      }
      _ => unreachable!(),
    }

    Batch {
      commit_fee_rate: self.commit_fee_rate.unwrap_or(self.fee_rate),
      destinations,
      dry_run: self.dry_run,
      inscriptions,
      mode,
      no_backup: self.no_backup,
      no_limit: self.no_limit,
      parent_info,
      postage,
      reinscribe: self.reinscribe,
      reveal_fee_rate: self.fee_rate,
      satpoint: self.satpoint,
    }
    .inscribe(chain, &index, &client, &locked_utxos, &utxos)
  }

  fn parse_metadata(cbor: Option<PathBuf>, json: Option<PathBuf>) -> Result<Option<Vec<u8>>> {
    if let Some(path) = cbor {
      let cbor = fs::read(path)?;
      let _value: Value = ciborium::from_reader(Cursor::new(cbor.clone()))
        .context("failed to parse CBOR metadata")?;

      Ok(Some(cbor))
    } else if let Some(path) = json {
      let value: serde_json::Value =
        serde_json::from_reader(File::open(path)?).context("failed to parse JSON metadata")?;
      let mut cbor = Vec::new();
      ciborium::into_writer(&value, &mut cbor)?;

      Ok(Some(cbor))
    } else {
      Ok(None)
    }
  }

  fn get_parent_info(
    parent: Option<InscriptionId>,
    index: &Index,
    utxos: &BTreeMap<OutPoint, Amount>,
    client: &Client,
    chain: Chain,
  ) -> Result<Option<ParentInfo>> {
    if let Some(parent_id) = parent {
      if let Some(satpoint) = index.get_inscription_satpoint_by_id(parent_id)? {
        if !utxos.contains_key(&satpoint.outpoint) {
          return Err(anyhow!(format!("parent {parent_id} not in wallet")));
        }

        Ok(Some(ParentInfo {
          destination: get_change_address(client, chain)?,
          id: parent_id,
          location: satpoint,
          tx_out: index
            .get_transaction(satpoint.outpoint.txid)?
            .expect("parent transaction not found in index")
            .output
            .into_iter()
            .nth(satpoint.outpoint.vout.try_into().unwrap())
            .expect("current transaction output"),
        }))
      } else {
        Err(anyhow!(format!("parent {parent_id} does not exist")))
      }
    } else {
      Ok(None)
    }
  }
}

#[cfg(test)]
mod tests {
  use {
    self::batch::BatchEntry,
    super::*,
    serde_yaml::{Mapping, Value},
  };

  #[test]
  fn reveal_transaction_pays_fee() {
    let utxos = vec![(outpoint(1), Amount::from_sat(20000))];
    let inscription = inscription("text/plain", "ord");
    let commit_address = change(0);
    let reveal_address = recipient();
    let change = [commit_address, change(1)];

    let (commit_tx, reveal_tx, _private_key, _) = Batch {
      satpoint: Some(satpoint(1, 0)),
      parent_info: None,
      inscriptions: vec![inscription],
      destinations: vec![reveal_address],
      commit_fee_rate: FeeRate::try_from(1.0).unwrap(),
      reveal_fee_rate: FeeRate::try_from(1.0).unwrap(),
      no_limit: false,
      reinscribe: false,
      postage: TransactionBuilder::TARGET_POSTAGE,
      mode: Mode::SharedOutput,
      ..Default::default()
    }
    .create_batch_inscription_transactions(
      BTreeMap::new(),
      Chain::Mainnet,
      BTreeSet::new(),
      utxos.into_iter().collect(),
      change,
    )
    .unwrap();

    #[allow(clippy::cast_possible_truncation)]
    #[allow(clippy::cast_sign_loss)]
    let fee = Amount::from_sat((1.0 * (reveal_tx.vsize() as f64)).ceil() as u64);

    assert_eq!(
      reveal_tx.output[0].value,
      20000 - fee.to_sat() - (20000 - commit_tx.output[0].value),
    );
  }

  #[test]
  fn inscribe_tansactions_opt_in_to_rbf() {
    let utxos = vec![(outpoint(1), Amount::from_sat(20000))];
    let inscription = inscription("text/plain", "ord");
    let commit_address = change(0);
    let reveal_address = recipient();
    let change = [commit_address, change(1)];

    let (commit_tx, reveal_tx, _, _) = Batch {
      satpoint: Some(satpoint(1, 0)),
      parent_info: None,
      inscriptions: vec![inscription],
      destinations: vec![reveal_address],
      commit_fee_rate: FeeRate::try_from(1.0).unwrap(),
      reveal_fee_rate: FeeRate::try_from(1.0).unwrap(),
      no_limit: false,
      reinscribe: false,
      postage: TransactionBuilder::TARGET_POSTAGE,
      mode: Mode::SharedOutput,
      ..Default::default()
    }
    .create_batch_inscription_transactions(
      BTreeMap::new(),
      Chain::Mainnet,
      BTreeSet::new(),
      utxos.into_iter().collect(),
      change,
    )
    .unwrap();

    assert!(commit_tx.is_explicitly_rbf());
    assert!(reveal_tx.is_explicitly_rbf());
  }

  #[test]
  fn inscribe_with_no_satpoint_and_no_cardinal_utxos() {
    let utxos = vec![(outpoint(1), Amount::from_sat(1000))];
    let mut inscriptions = BTreeMap::new();
    inscriptions.insert(
      SatPoint {
        outpoint: outpoint(1),
        offset: 0,
      },
      inscription_id(1),
    );

    let inscription = inscription("text/plain", "ord");
    let satpoint = None;
    let commit_address = change(0);
    let reveal_address = recipient();

    let error = Batch {
      satpoint,
      parent_info: None,
      inscriptions: vec![inscription],
      destinations: vec![reveal_address],
      commit_fee_rate: FeeRate::try_from(1.0).unwrap(),
      reveal_fee_rate: FeeRate::try_from(1.0).unwrap(),
      no_limit: false,
      reinscribe: false,
      postage: TransactionBuilder::TARGET_POSTAGE,
      mode: Mode::SharedOutput,
      ..Default::default()
    }
    .create_batch_inscription_transactions(
      inscriptions,
      Chain::Mainnet,
      BTreeSet::new(),
      utxos.into_iter().collect(),
      [commit_address, change(1)],
    )
    .unwrap_err()
    .to_string();

    assert!(
      error.contains("wallet contains no cardinal utxos"),
      "{}",
      error
    );
  }

  #[test]
  fn inscribe_with_no_satpoint_and_enough_cardinal_utxos() {
    let utxos = vec![
      (outpoint(1), Amount::from_sat(20_000)),
      (outpoint(2), Amount::from_sat(20_000)),
    ];
    let mut inscriptions = BTreeMap::new();
    inscriptions.insert(
      SatPoint {
        outpoint: outpoint(1),
        offset: 0,
      },
      inscription_id(1),
    );

    let inscription = inscription("text/plain", "ord");
    let satpoint = None;
    let commit_address = change(0);
    let reveal_address = recipient();

    assert!(Batch {
      satpoint,
      parent_info: None,
      inscriptions: vec![inscription],
      destinations: vec![reveal_address],
      commit_fee_rate: FeeRate::try_from(1.0).unwrap(),
      reveal_fee_rate: FeeRate::try_from(1.0).unwrap(),
      no_limit: false,
      reinscribe: false,
      postage: TransactionBuilder::TARGET_POSTAGE,
      mode: Mode::SharedOutput,
      ..Default::default()
    }
    .create_batch_inscription_transactions(
      inscriptions,
      Chain::Mainnet,
      BTreeSet::new(),
      utxos.into_iter().collect(),
      [commit_address, change(1)],
    )
    .is_ok())
  }

  #[test]
  fn inscribe_with_custom_fee_rate() {
    let utxos = vec![
      (outpoint(1), Amount::from_sat(10_000)),
      (outpoint(2), Amount::from_sat(20_000)),
    ];
    let mut inscriptions = BTreeMap::new();
    inscriptions.insert(
      SatPoint {
        outpoint: outpoint(1),
        offset: 0,
      },
      inscription_id(1),
    );

    let inscription = inscription("text/plain", "ord");
    let satpoint = None;
    let commit_address = change(0);
    let reveal_address = recipient();
    let fee_rate = 3.3;

    let (commit_tx, reveal_tx, _private_key, _) = Batch {
      satpoint,
      parent_info: None,
      inscriptions: vec![inscription],
      destinations: vec![reveal_address],
      commit_fee_rate: FeeRate::try_from(fee_rate).unwrap(),
      reveal_fee_rate: FeeRate::try_from(fee_rate).unwrap(),
      no_limit: false,
      reinscribe: false,
      postage: TransactionBuilder::TARGET_POSTAGE,
      mode: Mode::SharedOutput,
      ..Default::default()
    }
    .create_batch_inscription_transactions(
      inscriptions,
      Chain::Signet,
      BTreeSet::new(),
      utxos.into_iter().collect(),
      [commit_address, change(1)],
    )
    .unwrap();

    let sig_vbytes = 17;
    let fee = FeeRate::try_from(fee_rate)
      .unwrap()
      .fee(commit_tx.vsize() + sig_vbytes)
      .to_sat();

    let reveal_value = commit_tx
      .output
      .iter()
      .map(|o| o.value)
      .reduce(|acc, i| acc + i)
      .unwrap();

    assert_eq!(reveal_value, 20_000 - fee);

    let fee = FeeRate::try_from(fee_rate)
      .unwrap()
      .fee(reveal_tx.vsize())
      .to_sat();

    assert_eq!(
      reveal_tx.output[0].value,
      20_000 - fee - (20_000 - commit_tx.output[0].value),
    );
  }

  #[test]
  fn inscribe_with_parent() {
    let utxos = vec![
      (outpoint(1), Amount::from_sat(10_000)),
      (outpoint(2), Amount::from_sat(20_000)),
    ];

    let mut inscriptions = BTreeMap::new();
    let parent_inscription = inscription_id(1);
    let parent_info = ParentInfo {
      destination: change(3),
      id: parent_inscription,
      location: SatPoint {
        outpoint: outpoint(1),
        offset: 0,
      },
      tx_out: TxOut {
        script_pubkey: change(0).script_pubkey(),
        value: 10000,
      },
    };

    inscriptions.insert(parent_info.location, parent_inscription);

    let child_inscription = InscriptionTemplate {
      parent: Some(parent_inscription),
    }
    .into();

    let commit_address = change(1);
    let reveal_address = recipient();
    let fee_rate = 4.0;

    let (commit_tx, reveal_tx, _private_key, _) = Batch {
      satpoint: None,
      parent_info: Some(parent_info.clone()),
      inscriptions: vec![child_inscription],
      destinations: vec![reveal_address],
      commit_fee_rate: FeeRate::try_from(fee_rate).unwrap(),
      reveal_fee_rate: FeeRate::try_from(fee_rate).unwrap(),
      no_limit: false,
      reinscribe: false,
      postage: TransactionBuilder::TARGET_POSTAGE,
      mode: Mode::SharedOutput,
      ..Default::default()
    }
    .create_batch_inscription_transactions(
      inscriptions,
      Chain::Signet,
      BTreeSet::new(),
      utxos.into_iter().collect(),
      [commit_address, change(2)],
    )
    .unwrap();

    let sig_vbytes = 17;
    let fee = FeeRate::try_from(fee_rate)
      .unwrap()
      .fee(commit_tx.vsize() + sig_vbytes)
      .to_sat();

    let reveal_value = commit_tx
      .output
      .iter()
      .map(|o| o.value)
      .reduce(|acc, i| acc + i)
      .unwrap();

    assert_eq!(reveal_value, 20_000 - fee);

    let sig_vbytes = 16;
    let fee = FeeRate::try_from(fee_rate)
      .unwrap()
      .fee(reveal_tx.vsize() + sig_vbytes)
      .to_sat();

    assert_eq!(fee, commit_tx.output[0].value - reveal_tx.output[1].value,);
    assert_eq!(
      reveal_tx.output[0].script_pubkey,
      parent_info.destination.script_pubkey()
    );
    assert_eq!(reveal_tx.output[0].value, parent_info.tx_out.value);
    pretty_assert_eq!(
      reveal_tx.input[0],
      TxIn {
        previous_output: parent_info.location.outpoint,
        sequence: Sequence::ENABLE_RBF_NO_LOCKTIME,
        ..Default::default()
      }
    );
  }

  #[test]
  fn inscribe_with_commit_fee_rate() {
    let utxos = vec![
      (outpoint(1), Amount::from_sat(10_000)),
      (outpoint(2), Amount::from_sat(20_000)),
    ];
    let mut inscriptions = BTreeMap::new();
    inscriptions.insert(
      SatPoint {
        outpoint: outpoint(1),
        offset: 0,
      },
      inscription_id(1),
    );

    let inscription = inscription("text/plain", "ord");
    let satpoint = None;
    let commit_address = change(0);
    let reveal_address = recipient();
    let commit_fee_rate = 3.3;
    let fee_rate = 1.0;

    let (commit_tx, reveal_tx, _private_key, _) = Batch {
      satpoint,
      parent_info: None,
      inscriptions: vec![inscription],
      destinations: vec![reveal_address],
      commit_fee_rate: FeeRate::try_from(commit_fee_rate).unwrap(),
      reveal_fee_rate: FeeRate::try_from(fee_rate).unwrap(),
      no_limit: false,
      reinscribe: false,
      postage: TransactionBuilder::TARGET_POSTAGE,
      mode: Mode::SharedOutput,
      ..Default::default()
    }
    .create_batch_inscription_transactions(
      inscriptions,
      Chain::Signet,
      BTreeSet::new(),
      utxos.into_iter().collect(),
      [commit_address, change(1)],
    )
    .unwrap();

    let sig_vbytes = 17;
    let fee = FeeRate::try_from(commit_fee_rate)
      .unwrap()
      .fee(commit_tx.vsize() + sig_vbytes)
      .to_sat();

    let reveal_value = commit_tx
      .output
      .iter()
      .map(|o| o.value)
      .reduce(|acc, i| acc + i)
      .unwrap();

    assert_eq!(reveal_value, 20_000 - fee);

    let fee = FeeRate::try_from(fee_rate)
      .unwrap()
      .fee(reveal_tx.vsize())
      .to_sat();

    assert_eq!(
      reveal_tx.output[0].value,
      20_000 - fee - (20_000 - commit_tx.output[0].value),
    );
  }

  #[test]
  fn inscribe_over_max_standard_tx_weight() {
    let utxos = vec![(outpoint(1), Amount::from_sat(50 * COIN_VALUE))];

    let inscription = inscription("text/plain", [0; MAX_STANDARD_TX_WEIGHT as usize]);
    let satpoint = None;
    let commit_address = change(0);
    let reveal_address = recipient();

    let error = Batch {
      satpoint,
      parent_info: None,
      inscriptions: vec![inscription],
      destinations: vec![reveal_address],
      commit_fee_rate: FeeRate::try_from(1.0).unwrap(),
      reveal_fee_rate: FeeRate::try_from(1.0).unwrap(),
      no_limit: false,
      reinscribe: false,
      postage: TransactionBuilder::TARGET_POSTAGE,
      mode: Mode::SharedOutput,
      ..Default::default()
    }
    .create_batch_inscription_transactions(
      BTreeMap::new(),
      Chain::Mainnet,
      BTreeSet::new(),
      utxos.into_iter().collect(),
      [commit_address, change(1)],
    )
    .unwrap_err()
    .to_string();

    assert!(
      error.contains(&format!("reveal transaction weight greater than {MAX_STANDARD_TX_WEIGHT} (MAX_STANDARD_TX_WEIGHT): 402799")),
      "{}",
      error
    );
  }

  #[test]
  fn inscribe_with_no_max_standard_tx_weight() {
    let utxos = vec![(outpoint(1), Amount::from_sat(50 * COIN_VALUE))];

    let inscription = inscription("text/plain", [0; MAX_STANDARD_TX_WEIGHT as usize]);
    let satpoint = None;
    let commit_address = change(0);
    let reveal_address = recipient();

    let (_commit_tx, reveal_tx, _private_key, _) = Batch {
      satpoint,
      parent_info: None,
      inscriptions: vec![inscription],
      destinations: vec![reveal_address],
      commit_fee_rate: FeeRate::try_from(1.0).unwrap(),
      reveal_fee_rate: FeeRate::try_from(1.0).unwrap(),
      no_limit: true,
      reinscribe: false,
      postage: TransactionBuilder::TARGET_POSTAGE,
      mode: Mode::SharedOutput,
      ..Default::default()
    }
    .create_batch_inscription_transactions(
      BTreeMap::new(),
      Chain::Mainnet,
      BTreeSet::new(),
      utxos.into_iter().collect(),
      [commit_address, change(1)],
    )
    .unwrap();

    assert!(reveal_tx.size() >= MAX_STANDARD_TX_WEIGHT as usize);
  }

  #[test]
  fn cbor_and_json_metadata_flags_conflict() {
    assert_regex_match!(
      Arguments::try_parse_from([
        "ord",
        "wallet",
        "inscribe",
        "--cbor-metadata",
        "foo",
        "--json-metadata",
        "bar",
        "--file",
        "baz",
      ])
      .unwrap_err()
      .to_string(),
      ".*--cbor-metadata.*cannot be used with.*--json-metadata.*"
    );
  }

  #[test]
  fn batch_is_loaded_from_yaml_file() {
    let parent = "8d363b28528b0cb86b5fd48615493fb175bdf132d2a3d20b4251bba3f130a5abi0"
      .parse::<InscriptionId>()
      .unwrap();

    let tempdir = TempDir::new().unwrap();

    let inscription_path = tempdir.path().join("tulip.txt");
    fs::write(&inscription_path, "tulips are pretty").unwrap();

    let brc20_path = tempdir.path().join("token.json");

    let batch_path = tempdir.path().join("batch.yaml");
    fs::write(
      &batch_path,
      format!(
        "mode: separate-outputs
parent: {parent}
inscriptions:
- file: {}
  metadata:
    title: Lorem Ipsum
    description: Lorem ipsum dolor sit amet, consectetur adipiscing elit. In tristique, massa nec condimentum venenatis, ante massa tempor velit, et accumsan ipsum ligula a massa. Nunc quis orci ante.
- file: {}
  metaprotocol: brc-20
",
        inscription_path.display(),
        brc20_path.display()
      ),
    )
    .unwrap();

    let mut metadata = Mapping::new();
    metadata.insert(
      Value::String("title".to_string()),
      Value::String("Lorem Ipsum".to_string()),
    );
    metadata.insert(Value::String("description".to_string()), Value::String("Lorem ipsum dolor sit amet, consectetur adipiscing elit. In tristique, massa nec condimentum venenatis, ante massa tempor velit, et accumsan ipsum ligula a massa. Nunc quis orci ante.".to_string()));

    assert_eq!(
      Batchfile::load(&batch_path).unwrap(),
      Batchfile {
        inscriptions: vec![
          BatchEntry {
            file: inscription_path,
            metadata: Some(Value::Mapping(metadata)),
            ..Default::default()
          },
          BatchEntry {
            file: brc20_path,
            metaprotocol: Some("brc-20".to_string()),
            ..Default::default()
          }
        ],
        parent: Some(parent),
        ..Default::default()
      }
    );
  }

  #[test]
  fn batch_with_unknown_field_throws_error() {
    let tempdir = TempDir::new().unwrap();
    let batch_path = tempdir.path().join("batch.yaml");
    fs::write(
      &batch_path,
      "mode: shared-output\ninscriptions:\n- file: meow.wav\nunknown: 1.)what",
    )
    .unwrap();

    assert!(Batchfile::load(&batch_path)
      .unwrap_err()
      .to_string()
      .contains("unknown field `unknown`"));
  }

  #[test]
  fn batch_inscribe_with_parent() {
    let utxos = vec![
      (outpoint(1), Amount::from_sat(10_000)),
      (outpoint(2), Amount::from_sat(50_000)),
    ];

    let parent = inscription_id(1);

    let parent_info = ParentInfo {
      destination: change(3),
      id: parent,
      location: SatPoint {
        outpoint: outpoint(1),
        offset: 0,
      },
      tx_out: TxOut {
        script_pubkey: change(0).script_pubkey(),
        value: 10000,
      },
    };

    let mut wallet_inscriptions = BTreeMap::new();
    wallet_inscriptions.insert(parent_info.location, parent);

    let commit_address = change(1);
    let reveal_addresses = vec![recipient()];

    let inscriptions = vec![
      InscriptionTemplate {
        parent: Some(parent),
      }
      .into(),
      InscriptionTemplate {
        parent: Some(parent),
      }
      .into(),
      InscriptionTemplate {
        parent: Some(parent),
      }
      .into(),
    ];

    let mode = Mode::SharedOutput;

    let fee_rate = 4.0.try_into().unwrap();

    let (commit_tx, reveal_tx, _private_key, _) = Batch {
      satpoint: None,
      parent_info: Some(parent_info.clone()),
      inscriptions,
      destinations: reveal_addresses,
      commit_fee_rate: fee_rate,
      reveal_fee_rate: fee_rate,
      no_limit: false,
      reinscribe: false,
      postage: Amount::from_sat(10_000),
      mode,
      ..Default::default()
    }
    .create_batch_inscription_transactions(
      wallet_inscriptions,
      Chain::Signet,
      BTreeSet::new(),
      utxos.into_iter().collect(),
      [commit_address, change(2)],
    )
    .unwrap();

    let sig_vbytes = 17;
    let fee = fee_rate.fee(commit_tx.vsize() + sig_vbytes).to_sat();

    let reveal_value = commit_tx
      .output
      .iter()
      .map(|o| o.value)
      .reduce(|acc, i| acc + i)
      .unwrap();

    assert_eq!(reveal_value, 50_000 - fee);

    let sig_vbytes = 16;
    let fee = fee_rate.fee(reveal_tx.vsize() + sig_vbytes).to_sat();

    assert_eq!(fee, commit_tx.output[0].value - reveal_tx.output[1].value,);
    assert_eq!(
      reveal_tx.output[0].script_pubkey,
      parent_info.destination.script_pubkey()
    );
    assert_eq!(reveal_tx.output[0].value, parent_info.tx_out.value);
    pretty_assert_eq!(
      reveal_tx.input[0],
      TxIn {
        previous_output: parent_info.location.outpoint,
        sequence: Sequence::ENABLE_RBF_NO_LOCKTIME,
        ..Default::default()
      }
    );
  }

  #[test]
  fn batch_inscribe_with_parent_not_enough_cardinals_utxos_fails() {
    let utxos = vec![
      (outpoint(1), Amount::from_sat(10_000)),
      (outpoint(2), Amount::from_sat(20_000)),
    ];

    let parent = inscription_id(1);

    let parent_info = ParentInfo {
      destination: change(3),
      id: parent,
      location: SatPoint {
        outpoint: outpoint(1),
        offset: 0,
      },
      tx_out: TxOut {
        script_pubkey: change(0).script_pubkey(),
        value: 10000,
      },
    };

    let mut wallet_inscriptions = BTreeMap::new();
    wallet_inscriptions.insert(parent_info.location, parent);

    let inscriptions = vec![
      InscriptionTemplate {
        parent: Some(parent),
      }
      .into(),
      InscriptionTemplate {
        parent: Some(parent),
      }
      .into(),
      InscriptionTemplate {
        parent: Some(parent),
      }
      .into(),
    ];

    let commit_address = change(1);
    let reveal_addresses = vec![recipient()];

    let error = Batch {
      satpoint: None,
      parent_info: Some(parent_info.clone()),
      inscriptions,
      destinations: reveal_addresses,
      commit_fee_rate: 4.0.try_into().unwrap(),
      reveal_fee_rate: 4.0.try_into().unwrap(),
      no_limit: false,
      reinscribe: false,
      postage: Amount::from_sat(10_000),
      mode: Mode::SharedOutput,
      ..Default::default()
    }
    .create_batch_inscription_transactions(
      wallet_inscriptions,
      Chain::Signet,
      BTreeSet::new(),
      utxos.into_iter().collect(),
      [commit_address, change(2)],
    )
    .unwrap_err()
    .to_string();

    assert!(error.contains(
      "wallet does not contain enough cardinal UTXOs, please add additional funds to wallet."
    ));
  }

  #[test]
  #[should_panic(
    expected = "invariant: destination addresses and number of inscriptions doesn't match"
  )]
  fn batch_inscribe_with_inconsistent_reveal_addresses_panics() {
    let utxos = vec![
      (outpoint(1), Amount::from_sat(10_000)),
      (outpoint(2), Amount::from_sat(80_000)),
    ];

    let parent = inscription_id(1);

    let parent_info = ParentInfo {
      destination: change(3),
      id: parent,
      location: SatPoint {
        outpoint: outpoint(1),
        offset: 0,
      },
      tx_out: TxOut {
        script_pubkey: change(0).script_pubkey(),
        value: 10000,
      },
    };

    let mut wallet_inscriptions = BTreeMap::new();
    wallet_inscriptions.insert(parent_info.location, parent);

    let inscriptions = vec![
      InscriptionTemplate {
        parent: Some(parent),
      }
      .into(),
      InscriptionTemplate {
        parent: Some(parent),
      }
      .into(),
      InscriptionTemplate {
        parent: Some(parent),
      }
      .into(),
    ];

    let commit_address = change(1);
    let reveal_addresses = vec![recipient(), recipient()];

    let _ = Batch {
      satpoint: None,
      parent_info: Some(parent_info.clone()),
      inscriptions,
      destinations: reveal_addresses,
      commit_fee_rate: 4.0.try_into().unwrap(),
      reveal_fee_rate: 4.0.try_into().unwrap(),
      no_limit: false,
      reinscribe: false,
      postage: Amount::from_sat(10_000),
      mode: Mode::SharedOutput,
      ..Default::default()
    }
    .create_batch_inscription_transactions(
      wallet_inscriptions,
      Chain::Signet,
      BTreeSet::new(),
      utxos.into_iter().collect(),
      [commit_address, change(2)],
    );
  }

  #[test]
  fn batch_inscribe_over_max_standard_tx_weight() {
    let utxos = vec![(outpoint(1), Amount::from_sat(50 * COIN_VALUE))];

    let wallet_inscriptions = BTreeMap::new();

    let inscriptions = vec![
      inscription("text/plain", [0; MAX_STANDARD_TX_WEIGHT as usize / 3]),
      inscription("text/plain", [0; MAX_STANDARD_TX_WEIGHT as usize / 3]),
      inscription("text/plain", [0; MAX_STANDARD_TX_WEIGHT as usize / 3]),
    ];

    let commit_address = change(1);
    let reveal_addresses = vec![recipient()];

    let error = Batch {
      satpoint: None,
      parent_info: None,
      inscriptions,
      destinations: reveal_addresses,
      commit_fee_rate: 1.0.try_into().unwrap(),
      reveal_fee_rate: 1.0.try_into().unwrap(),
      no_limit: false,
      reinscribe: false,
      postage: Amount::from_sat(30_000),
      mode: Mode::SharedOutput,
      ..Default::default()
    }
    .create_batch_inscription_transactions(
      wallet_inscriptions,
      Chain::Signet,
      BTreeSet::new(),
      utxos.into_iter().collect(),
      [commit_address, change(2)],
    )
    .unwrap_err()
    .to_string();

    assert!(
      error.contains(&format!("reveal transaction weight greater than {MAX_STANDARD_TX_WEIGHT} (MAX_STANDARD_TX_WEIGHT): 402841")),
      "{}",
      error
    );
  }

  #[test]
  fn batch_inscribe_into_separate_outputs() {
    let utxos = vec![
      (outpoint(1), Amount::from_sat(10_000)),
      (outpoint(2), Amount::from_sat(80_000)),
    ];

    let wallet_inscriptions = BTreeMap::new();

    let commit_address = change(1);
    let reveal_addresses = vec![recipient(), recipient(), recipient()];

    let inscriptions = vec![
      inscription("text/plain", [b'O'; 100]),
      inscription("text/plain", [b'O'; 111]),
      inscription("text/plain", [b'O'; 222]),
    ];

    let mode = Mode::SeparateOutputs;

    let fee_rate = 4.0.try_into().unwrap();

    let (_commit_tx, reveal_tx, _private_key, _) = Batch {
      satpoint: None,
      parent_info: None,
      inscriptions,
      destinations: reveal_addresses,
      commit_fee_rate: fee_rate,
      reveal_fee_rate: fee_rate,
      no_limit: false,
      reinscribe: false,
      postage: Amount::from_sat(10_000),
      mode,
      ..Default::default()
    }
    .create_batch_inscription_transactions(
      wallet_inscriptions,
      Chain::Signet,
      BTreeSet::new(),
      utxos.into_iter().collect(),
      [commit_address, change(2)],
    )
    .unwrap();

    assert_eq!(reveal_tx.output.len(), 3);
    assert!(reveal_tx
      .output
      .iter()
      .all(|output| output.value == TransactionBuilder::TARGET_POSTAGE.to_sat()));
  }

  #[test]
  fn batch_inscribe_into_separate_outputs_with_parent() {
    let utxos = vec![
      (outpoint(1), Amount::from_sat(10_000)),
      (outpoint(2), Amount::from_sat(50_000)),
    ];

    let parent = inscription_id(1);

    let parent_info = ParentInfo {
      destination: change(3),
      id: parent,
      location: SatPoint {
        outpoint: outpoint(1),
        offset: 0,
      },
      tx_out: TxOut {
        script_pubkey: change(0).script_pubkey(),
        value: 10000,
      },
    };

    let mut wallet_inscriptions = BTreeMap::new();
    wallet_inscriptions.insert(parent_info.location, parent);

    let commit_address = change(1);
    let reveal_addresses = vec![recipient(), recipient(), recipient()];

    let inscriptions = vec![
      InscriptionTemplate {
        parent: Some(parent),
      }
      .into(),
      InscriptionTemplate {
        parent: Some(parent),
      }
      .into(),
      InscriptionTemplate {
        parent: Some(parent),
      }
      .into(),
    ];

    let mode = Mode::SeparateOutputs;

    let fee_rate = 4.0.try_into().unwrap();

    let (commit_tx, reveal_tx, _private_key, _) = Batch {
      satpoint: None,
      parent_info: Some(parent_info.clone()),
      inscriptions,
      destinations: reveal_addresses,
      commit_fee_rate: fee_rate,
      reveal_fee_rate: fee_rate,
      no_limit: false,
      reinscribe: false,
      postage: Amount::from_sat(10_000),
      mode,
      ..Default::default()
    }
    .create_batch_inscription_transactions(
      wallet_inscriptions,
      Chain::Signet,
      BTreeSet::new(),
      utxos.into_iter().collect(),
      [commit_address, change(2)],
    )
    .unwrap();

    assert_eq!(
      parent,
      ParsedEnvelope::from_transaction(&reveal_tx)[0]
        .payload
        .parent()
        .unwrap()
    );
    assert_eq!(
      parent,
      ParsedEnvelope::from_transaction(&reveal_tx)[1]
        .payload
        .parent()
        .unwrap()
    );

    let sig_vbytes = 17;
    let fee = fee_rate.fee(commit_tx.vsize() + sig_vbytes).to_sat();

    let reveal_value = commit_tx
      .output
      .iter()
      .map(|o| o.value)
      .reduce(|acc, i| acc + i)
      .unwrap();

    assert_eq!(reveal_value, 50_000 - fee);

    assert_eq!(
      reveal_tx.output[0].script_pubkey,
      parent_info.destination.script_pubkey()
    );
    assert_eq!(reveal_tx.output[0].value, parent_info.tx_out.value);
    pretty_assert_eq!(
      reveal_tx.input[0],
      TxIn {
        previous_output: parent_info.location.outpoint,
        sequence: Sequence::ENABLE_RBF_NO_LOCKTIME,
        ..Default::default()
      }
    );
  }

  #[test]
  fn example_batchfile_deserializes_successfully() {
    Batchfile::load(Path::new("batch.yaml")).unwrap();
  }

  #[test]
  fn flags_conflict_with_batch() {
    for (flag, value) in [
      ("--file", Some("foo")),
      (
        "--destination",
        Some("tb1qsgx55dp6gn53tsmyjjv4c2ye403hgxynxs0dnm"),
      ),
      ("--cbor-metadata", Some("foo")),
      ("--json-metadata", Some("foo")),
      (
        "--satpoint",
        Some("4a5e1e4baab89f3a32518a88c31bc87f618f76673e2cc77ab2127b7afdeda33b:0:0"),
      ),
      ("--reinscribe", None),
      ("--metaprotocol", Some("foo")),
      (
        "--parent",
        Some("4a5e1e4baab89f3a32518a88c31bc87f618f76673e2cc77ab2127b7afdeda33bi0"),
      ),
    ] {
      let mut args = vec![
        "ord",
        "wallet",
        "inscribe",
        "--fee-rate",
        "1",
        "--batch",
        "foo.yaml",
        flag,
      ];

      if let Some(value) = value {
        args.push(value);
      }

      assert!(Arguments::try_parse_from(args)
        .unwrap_err()
        .to_string()
        .contains("the argument '--batch <BATCH>' cannot be used with"));
    }
  }

  #[test]
  fn batch_or_file_is_required() {
    assert!(
      Arguments::try_parse_from(["ord", "wallet", "inscribe", "--fee-rate", "1",])
        .unwrap_err()
        .to_string()
        .contains("error: the following required arguments were not provided:\n  <--file <FILE>|--batch <BATCH>>")
    );
  }
}<|MERGE_RESOLUTION|>--- conflicted
+++ resolved
@@ -157,17 +157,13 @@
 
         parent_info = Inscribe::get_parent_info(batchfile.parent, &index, &utxos, &client, chain)?;
 
-<<<<<<< HEAD
-        (inscriptions, destinations) = batchfile.inscriptions(
-          &client,
-=======
         postage = batchfile
           .postage
           .map(Amount::from_sat)
           .unwrap_or(TransactionBuilder::TARGET_POSTAGE);
 
-        inscriptions = batchfile.inscriptions(
->>>>>>> 1b0bde96
+        (inscriptions, destinations) = batchfile.inscriptions(
+          &client,
           chain,
           parent_info.as_ref().map(|info| info.tx_out.value),
           metadata,
