use {
  self::batch::{Batch, Batchfile, Mode},
  super::*,
  crate::{subcommand::wallet::transaction_builder::Target, wallet::Wallet},
  bitcoin::{
    blockdata::{opcodes, script},
    key::PrivateKey,
    key::{TapTweak, TweakedKeyPair, TweakedPublicKey, UntweakedKeyPair},
    locktime::absolute::LockTime,
    policy::MAX_STANDARD_TX_WEIGHT,
    secp256k1::{self, constants::SCHNORR_SIGNATURE_SIZE, rand, Secp256k1, XOnlyPublicKey},
    sighash::{Prevouts, SighashCache, TapSighashType},
    taproot::Signature,
    taproot::{ControlBlock, LeafVersion, TapLeafHash, TaprootBuilder},
    ScriptBuf, Witness,
  },
  bitcoincore_rpc::bitcoincore_rpc_json::{ImportDescriptors, SignRawTransactionInput, Timestamp},
  bitcoincore_rpc::Client,
};

mod batch;

#[derive(Serialize, Deserialize, Debug, PartialEq)]
pub struct InscriptionInfo {
  pub id: InscriptionId,
  pub location: SatPoint,
}

#[derive(Serialize, Deserialize)]
pub struct Output {
  pub commit: Txid,
  pub inscriptions: Vec<InscriptionInfo>,
  pub parent: Option<InscriptionId>,
  pub reveal: Txid,
  pub total_fees: u64,
}

#[derive(Clone, Debug)]
pub(crate) struct ParentInfo {
  destination: Address,
  id: InscriptionId,
  location: SatPoint,
  tx_out: TxOut,
}

#[derive(Debug, Parser)]
#[clap(
  group = ArgGroup::new("source")
      .required(true)
      .args(&["file", "batch"]),
)]
pub(crate) struct Inscribe {
  #[arg(
    long,
    help = "Inscribe multiple inscriptions defined in a yaml <BATCH_FILE>.",
    conflicts_with_all = &[
      "cbor_metadata", "destination", "file", "json_metadata", "metaprotocol", "parent", "postage", "reinscribe", "satpoint"
    ]
  )]
  pub(crate) batch: Option<PathBuf>,
  #[arg(
    long,
    help = "Include CBOR in file at <METADATA> as inscription metadata",
    conflicts_with = "json_metadata"
  )]
  pub(crate) cbor_metadata: Option<PathBuf>,
  #[arg(
    long,
    help = "Use <COMMIT_FEE_RATE> sats/vbyte for commit transaction.\nDefaults to <FEE_RATE> if unset."
  )]
  pub(crate) commit_fee_rate: Option<FeeRate>,
  #[arg(long, help = "Compress inscription content with brotli.")]
  pub(crate) compress: bool,
  #[arg(long, help = "Send inscription to <DESTINATION>.")]
  pub(crate) destination: Option<Address<NetworkUnchecked>>,
  #[arg(long, help = "Don't sign or broadcast transactions.")]
  pub(crate) dry_run: bool,
  #[arg(long, help = "Use fee rate of <FEE_RATE> sats/vB.")]
  pub(crate) fee_rate: FeeRate,
  #[arg(long, help = "Inscribe sat with contents of <FILE>.")]
  pub(crate) file: Option<PathBuf>,
  #[arg(
    long,
    help = "Include JSON in file at <METADATA> converted to CBOR as inscription metadata",
    conflicts_with = "cbor_metadata"
  )]
  pub(crate) json_metadata: Option<PathBuf>,
  #[clap(long, help = "Set inscription metaprotocol to <METAPROTOCOL>.")]
  pub(crate) metaprotocol: Option<String>,
  #[arg(long, help = "Do not back up recovery key.")]
  pub(crate) no_backup: bool,
  #[arg(
    long,
    help = "Do not check that transactions are equal to or below the MAX_STANDARD_TX_WEIGHT of 400,000 weight units. Transactions over this limit are currently nonstandard and will not be relayed by bitcoind in its default configuration. Do not use this flag unless you understand the implications."
  )]
  pub(crate) no_limit: bool,
  #[clap(long, help = "Make inscription a child of <PARENT>.")]
  pub(crate) parent: Option<InscriptionId>,
  #[arg(
    long,
    help = "Amount of postage to include in the inscription. Default `10000sat`."
  )]
  pub(crate) postage: Option<Amount>,
  #[clap(long, help = "Allow reinscription.")]
  pub(crate) reinscribe: bool,
  #[arg(long, help = "Inscribe <SATPOINT>.")]
  pub(crate) satpoint: Option<SatPoint>,
  #[arg(long, help = "Inscribe <SAT>.", conflicts_with = "satpoint")]
  pub(crate) sat: Option<Sat>,
}

impl Inscribe {
  pub(crate) fn run(self, options: Options) -> SubcommandResult {
    let metadata = Inscribe::parse_metadata(self.cbor_metadata, self.json_metadata)?;

    let index = Index::open(&options)?;
    index.update()?;

<<<<<<< HEAD
    let satpoint = if let Some(sat) = self.sat {
      if !index.has_sat_index() {
        return Err(anyhow!(
          "index must be built with `--index-sats` to use `--sat`"
        ));
      }
      match index.find(sat)? {
        Some(satpoint) => Some(satpoint),
        None => return Err(anyhow!(format!("could not find sat {}", sat))),
      }
    } else {
      self.satpoint
    };

    let wallet = Wallet::load(&options)?;
=======
    let utxos = index.get_unspent_outputs(Wallet::load(&options)?)?;
>>>>>>> 6053e756

    let utxos = index.get_unspent_outputs(wallet)?;

    let locked_utxos = index.get_locked_outputs(wallet)?;

    let runic_utxos = index.get_runic_outputs(&utxos.keys().cloned().collect::<Vec<OutPoint>>())?;

    let client = options.bitcoin_rpc_client_for_wallet_command(false)?;

    let chain = options.chain();

    let postage;
    let destinations;
    let inscriptions;
    let mode;
    let parent_info;
    let sat;

    match (self.file, self.batch) {
      (Some(file), None) => {
        parent_info = Inscribe::get_parent_info(self.parent, &index, &utxos, &client, chain)?;

        postage = self.postage.unwrap_or(TARGET_POSTAGE);

        inscriptions = vec![Inscription::from_file(
          chain,
          file,
          self.parent,
          None,
          self.metaprotocol,
          metadata,
          self.compress,
        )?];

        mode = Mode::SeparateOutputs;

        sat = self.sat;

        destinations = vec![match self.destination.clone() {
          Some(destination) => destination.require_network(chain.network())?,
          None => get_change_address(&client, chain)?,
        }];
      }
      (None, Some(batch)) => {
        let batchfile = Batchfile::load(&batch)?;

        parent_info = Inscribe::get_parent_info(batchfile.parent, &index, &utxos, &client, chain)?;

        postage = batchfile
          .postage
          .map(Amount::from_sat)
          .unwrap_or(TARGET_POSTAGE);

        (inscriptions, destinations) = batchfile.inscriptions(
          &client,
          chain,
          parent_info.as_ref().map(|info| info.tx_out.value),
          metadata,
          postage,
          self.compress,
        )?;

        mode = batchfile.mode;

        if batchfile.sat.is_some() && mode != Mode::SameSat {
          return Err(anyhow!("`sat` can only be set in `same-sat` mode"));
        }

        sat = batchfile.sat;
      }
      _ => unreachable!(),
    }

    let satpoint = if let Some(sat) = sat {
      if !index.has_sat_index() {
        return Err(anyhow!(
          "index must be built with `--index-sats` to use `--sat`"
        ));
      }
      match index.find(sat)? {
        Some(satpoint) => Some(satpoint),
        None => return Err(anyhow!(format!("could not find sat `{sat}`"))),
      }
    } else {
      self.satpoint
    };

    Batch {
      commit_fee_rate: self.commit_fee_rate.unwrap_or(self.fee_rate),
      destinations,
      dry_run: self.dry_run,
      inscriptions,
      mode,
      no_backup: self.no_backup,
      no_limit: self.no_limit,
      parent_info,
      postage,
      reinscribe: self.reinscribe,
      reveal_fee_rate: self.fee_rate,
      satpoint,
    }
    .inscribe(chain, &index, &client, &locked_utxos, runic_utxos, &utxos)
  }

  fn parse_metadata(cbor: Option<PathBuf>, json: Option<PathBuf>) -> Result<Option<Vec<u8>>> {
    if let Some(path) = cbor {
      let cbor = fs::read(path)?;
      let _value: Value = ciborium::from_reader(Cursor::new(cbor.clone()))
        .context("failed to parse CBOR metadata")?;

      Ok(Some(cbor))
    } else if let Some(path) = json {
      let value: serde_json::Value =
        serde_json::from_reader(File::open(path)?).context("failed to parse JSON metadata")?;
      let mut cbor = Vec::new();
      ciborium::into_writer(&value, &mut cbor)?;

      Ok(Some(cbor))
    } else {
      Ok(None)
    }
  }

  fn get_parent_info(
    parent: Option<InscriptionId>,
    index: &Index,
    utxos: &BTreeMap<OutPoint, Amount>,
    client: &Client,
    chain: Chain,
  ) -> Result<Option<ParentInfo>> {
    if let Some(parent_id) = parent {
      if let Some(satpoint) = index.get_inscription_satpoint_by_id(parent_id)? {
        if !utxos.contains_key(&satpoint.outpoint) {
          return Err(anyhow!(format!("parent {parent_id} not in wallet")));
        }

        Ok(Some(ParentInfo {
          destination: get_change_address(client, chain)?,
          id: parent_id,
          location: satpoint,
          tx_out: index
            .get_transaction(satpoint.outpoint.txid)?
            .expect("parent transaction not found in index")
            .output
            .into_iter()
            .nth(satpoint.outpoint.vout.try_into().unwrap())
            .expect("current transaction output"),
        }))
      } else {
        Err(anyhow!(format!("parent {parent_id} does not exist")))
      }
    } else {
      Ok(None)
    }
  }
}

#[cfg(test)]
mod tests {
  use {
    self::batch::BatchEntry,
    super::*,
    serde_yaml::{Mapping, Value},
  };

  #[test]
  fn reveal_transaction_pays_fee() {
    let utxos = vec![(outpoint(1), Amount::from_sat(20000))];
    let inscription = inscription("text/plain", "ord");
    let commit_address = change(0);
    let reveal_address = recipient();
    let change = [commit_address, change(1)];

    let (commit_tx, reveal_tx, _private_key, _) = Batch {
      satpoint: Some(satpoint(1, 0)),
      parent_info: None,
      inscriptions: vec![inscription],
      destinations: vec![reveal_address],
      commit_fee_rate: FeeRate::try_from(1.0).unwrap(),
      reveal_fee_rate: FeeRate::try_from(1.0).unwrap(),
      no_limit: false,
      reinscribe: false,
      postage: TARGET_POSTAGE,
      mode: Mode::SharedOutput,
      ..Default::default()
    }
    .create_batch_inscription_transactions(
      BTreeMap::new(),
      Chain::Mainnet,
      BTreeSet::new(),
      BTreeSet::new(),
      utxos.into_iter().collect(),
      change,
    )
    .unwrap();

    #[allow(clippy::cast_possible_truncation)]
    #[allow(clippy::cast_sign_loss)]
    let fee = Amount::from_sat((1.0 * (reveal_tx.vsize() as f64)).ceil() as u64);

    assert_eq!(
      reveal_tx.output[0].value,
      20000 - fee.to_sat() - (20000 - commit_tx.output[0].value),
    );
  }

  #[test]
  fn inscribe_transactions_opt_in_to_rbf() {
    let utxos = vec![(outpoint(1), Amount::from_sat(20000))];
    let inscription = inscription("text/plain", "ord");
    let commit_address = change(0);
    let reveal_address = recipient();
    let change = [commit_address, change(1)];

    let (commit_tx, reveal_tx, _, _) = Batch {
      satpoint: Some(satpoint(1, 0)),
      parent_info: None,
      inscriptions: vec![inscription],
      destinations: vec![reveal_address],
      commit_fee_rate: FeeRate::try_from(1.0).unwrap(),
      reveal_fee_rate: FeeRate::try_from(1.0).unwrap(),
      no_limit: false,
      reinscribe: false,
      postage: TARGET_POSTAGE,
      mode: Mode::SharedOutput,
      ..Default::default()
    }
    .create_batch_inscription_transactions(
      BTreeMap::new(),
      Chain::Mainnet,
      BTreeSet::new(),
      BTreeSet::new(),
      utxos.into_iter().collect(),
      change,
    )
    .unwrap();

    assert!(commit_tx.is_explicitly_rbf());
    assert!(reveal_tx.is_explicitly_rbf());
  }

  #[test]
  fn inscribe_with_no_satpoint_and_no_cardinal_utxos() {
    let utxos = vec![(outpoint(1), Amount::from_sat(1000))];
    let mut inscriptions = BTreeMap::new();
    inscriptions.insert(
      SatPoint {
        outpoint: outpoint(1),
        offset: 0,
      },
      inscription_id(1),
    );

    let inscription = inscription("text/plain", "ord");
    let satpoint = None;
    let commit_address = change(0);
    let reveal_address = recipient();

    let error = Batch {
      satpoint,
      parent_info: None,
      inscriptions: vec![inscription],
      destinations: vec![reveal_address],
      commit_fee_rate: FeeRate::try_from(1.0).unwrap(),
      reveal_fee_rate: FeeRate::try_from(1.0).unwrap(),
      no_limit: false,
      reinscribe: false,
      postage: TARGET_POSTAGE,
      mode: Mode::SharedOutput,
      ..Default::default()
    }
    .create_batch_inscription_transactions(
      inscriptions,
      Chain::Mainnet,
      BTreeSet::new(),
      BTreeSet::new(),
      utxos.into_iter().collect(),
      [commit_address, change(1)],
    )
    .unwrap_err()
    .to_string();

    assert!(
      error.contains("wallet contains no cardinal utxos"),
      "{}",
      error
    );
  }

  #[test]
  fn inscribe_with_no_satpoint_and_enough_cardinal_utxos() {
    let utxos = vec![
      (outpoint(1), Amount::from_sat(20_000)),
      (outpoint(2), Amount::from_sat(20_000)),
    ];
    let mut inscriptions = BTreeMap::new();
    inscriptions.insert(
      SatPoint {
        outpoint: outpoint(1),
        offset: 0,
      },
      inscription_id(1),
    );

    let inscription = inscription("text/plain", "ord");
    let satpoint = None;
    let commit_address = change(0);
    let reveal_address = recipient();

    assert!(Batch {
      satpoint,
      parent_info: None,
      inscriptions: vec![inscription],
      destinations: vec![reveal_address],
      commit_fee_rate: FeeRate::try_from(1.0).unwrap(),
      reveal_fee_rate: FeeRate::try_from(1.0).unwrap(),
      no_limit: false,
      reinscribe: false,
      postage: TARGET_POSTAGE,
      mode: Mode::SharedOutput,
      ..Default::default()
    }
    .create_batch_inscription_transactions(
      inscriptions,
      Chain::Mainnet,
      BTreeSet::new(),
      BTreeSet::new(),
      utxos.into_iter().collect(),
      [commit_address, change(1)],
    )
    .is_ok())
  }

  #[test]
  fn inscribe_with_custom_fee_rate() {
    let utxos = vec![
      (outpoint(1), Amount::from_sat(10_000)),
      (outpoint(2), Amount::from_sat(20_000)),
    ];
    let mut inscriptions = BTreeMap::new();
    inscriptions.insert(
      SatPoint {
        outpoint: outpoint(1),
        offset: 0,
      },
      inscription_id(1),
    );

    let inscription = inscription("text/plain", "ord");
    let satpoint = None;
    let commit_address = change(0);
    let reveal_address = recipient();
    let fee_rate = 3.3;

    let (commit_tx, reveal_tx, _private_key, _) = Batch {
      satpoint,
      parent_info: None,
      inscriptions: vec![inscription],
      destinations: vec![reveal_address],
      commit_fee_rate: FeeRate::try_from(fee_rate).unwrap(),
      reveal_fee_rate: FeeRate::try_from(fee_rate).unwrap(),
      no_limit: false,
      reinscribe: false,
      postage: TARGET_POSTAGE,
      mode: Mode::SharedOutput,
      ..Default::default()
    }
    .create_batch_inscription_transactions(
      inscriptions,
      Chain::Signet,
      BTreeSet::new(),
      BTreeSet::new(),
      utxos.into_iter().collect(),
      [commit_address, change(1)],
    )
    .unwrap();

    let sig_vbytes = 17;
    let fee = FeeRate::try_from(fee_rate)
      .unwrap()
      .fee(commit_tx.vsize() + sig_vbytes)
      .to_sat();

    let reveal_value = commit_tx
      .output
      .iter()
      .map(|o| o.value)
      .reduce(|acc, i| acc + i)
      .unwrap();

    assert_eq!(reveal_value, 20_000 - fee);

    let fee = FeeRate::try_from(fee_rate)
      .unwrap()
      .fee(reveal_tx.vsize())
      .to_sat();

    assert_eq!(
      reveal_tx.output[0].value,
      20_000 - fee - (20_000 - commit_tx.output[0].value),
    );
  }

  #[test]
  fn inscribe_with_parent() {
    let utxos = vec![
      (outpoint(1), Amount::from_sat(10_000)),
      (outpoint(2), Amount::from_sat(20_000)),
    ];

    let mut inscriptions = BTreeMap::new();
    let parent_inscription = inscription_id(1);
    let parent_info = ParentInfo {
      destination: change(3),
      id: parent_inscription,
      location: SatPoint {
        outpoint: outpoint(1),
        offset: 0,
      },
      tx_out: TxOut {
        script_pubkey: change(0).script_pubkey(),
        value: 10000,
      },
    };

    inscriptions.insert(parent_info.location, parent_inscription);

    let child_inscription = InscriptionTemplate {
      parent: Some(parent_inscription),
    }
    .into();

    let commit_address = change(1);
    let reveal_address = recipient();
    let fee_rate = 4.0;

    let (commit_tx, reveal_tx, _private_key, _) = Batch {
      satpoint: None,
      parent_info: Some(parent_info.clone()),
      inscriptions: vec![child_inscription],
      destinations: vec![reveal_address],
      commit_fee_rate: FeeRate::try_from(fee_rate).unwrap(),
      reveal_fee_rate: FeeRate::try_from(fee_rate).unwrap(),
      no_limit: false,
      reinscribe: false,
      postage: TARGET_POSTAGE,
      mode: Mode::SharedOutput,
      ..Default::default()
    }
    .create_batch_inscription_transactions(
      inscriptions,
      Chain::Signet,
      BTreeSet::new(),
      BTreeSet::new(),
      utxos.into_iter().collect(),
      [commit_address, change(2)],
    )
    .unwrap();

    let sig_vbytes = 17;
    let fee = FeeRate::try_from(fee_rate)
      .unwrap()
      .fee(commit_tx.vsize() + sig_vbytes)
      .to_sat();

    let reveal_value = commit_tx
      .output
      .iter()
      .map(|o| o.value)
      .reduce(|acc, i| acc + i)
      .unwrap();

    assert_eq!(reveal_value, 20_000 - fee);

    let sig_vbytes = 16;
    let fee = FeeRate::try_from(fee_rate)
      .unwrap()
      .fee(reveal_tx.vsize() + sig_vbytes)
      .to_sat();

    assert_eq!(fee, commit_tx.output[0].value - reveal_tx.output[1].value,);
    assert_eq!(
      reveal_tx.output[0].script_pubkey,
      parent_info.destination.script_pubkey()
    );
    assert_eq!(reveal_tx.output[0].value, parent_info.tx_out.value);
    pretty_assert_eq!(
      reveal_tx.input[0],
      TxIn {
        previous_output: parent_info.location.outpoint,
        sequence: Sequence::ENABLE_RBF_NO_LOCKTIME,
        ..Default::default()
      }
    );
  }

  #[test]
  fn inscribe_with_commit_fee_rate() {
    let utxos = vec![
      (outpoint(1), Amount::from_sat(10_000)),
      (outpoint(2), Amount::from_sat(20_000)),
    ];
    let mut inscriptions = BTreeMap::new();
    inscriptions.insert(
      SatPoint {
        outpoint: outpoint(1),
        offset: 0,
      },
      inscription_id(1),
    );

    let inscription = inscription("text/plain", "ord");
    let satpoint = None;
    let commit_address = change(0);
    let reveal_address = recipient();
    let commit_fee_rate = 3.3;
    let fee_rate = 1.0;

    let (commit_tx, reveal_tx, _private_key, _) = Batch {
      satpoint,
      parent_info: None,
      inscriptions: vec![inscription],
      destinations: vec![reveal_address],
      commit_fee_rate: FeeRate::try_from(commit_fee_rate).unwrap(),
      reveal_fee_rate: FeeRate::try_from(fee_rate).unwrap(),
      no_limit: false,
      reinscribe: false,
      postage: TARGET_POSTAGE,
      mode: Mode::SharedOutput,
      ..Default::default()
    }
    .create_batch_inscription_transactions(
      inscriptions,
      Chain::Signet,
      BTreeSet::new(),
      BTreeSet::new(),
      utxos.into_iter().collect(),
      [commit_address, change(1)],
    )
    .unwrap();

    let sig_vbytes = 17;
    let fee = FeeRate::try_from(commit_fee_rate)
      .unwrap()
      .fee(commit_tx.vsize() + sig_vbytes)
      .to_sat();

    let reveal_value = commit_tx
      .output
      .iter()
      .map(|o| o.value)
      .reduce(|acc, i| acc + i)
      .unwrap();

    assert_eq!(reveal_value, 20_000 - fee);

    let fee = FeeRate::try_from(fee_rate)
      .unwrap()
      .fee(reveal_tx.vsize())
      .to_sat();

    assert_eq!(
      reveal_tx.output[0].value,
      20_000 - fee - (20_000 - commit_tx.output[0].value),
    );
  }

  #[test]
  fn inscribe_over_max_standard_tx_weight() {
    let utxos = vec![(outpoint(1), Amount::from_sat(50 * COIN_VALUE))];

    let inscription = inscription("text/plain", [0; MAX_STANDARD_TX_WEIGHT as usize]);
    let satpoint = None;
    let commit_address = change(0);
    let reveal_address = recipient();

    let error = Batch {
      satpoint,
      parent_info: None,
      inscriptions: vec![inscription],
      destinations: vec![reveal_address],
      commit_fee_rate: FeeRate::try_from(1.0).unwrap(),
      reveal_fee_rate: FeeRate::try_from(1.0).unwrap(),
      no_limit: false,
      reinscribe: false,
      postage: TARGET_POSTAGE,
      mode: Mode::SharedOutput,
      ..Default::default()
    }
    .create_batch_inscription_transactions(
      BTreeMap::new(),
      Chain::Mainnet,
      BTreeSet::new(),
      BTreeSet::new(),
      utxos.into_iter().collect(),
      [commit_address, change(1)],
    )
    .unwrap_err()
    .to_string();

    assert!(
      error.contains(&format!("reveal transaction weight greater than {MAX_STANDARD_TX_WEIGHT} (MAX_STANDARD_TX_WEIGHT): 402799")),
      "{}",
      error
    );
  }

  #[test]
  fn inscribe_with_no_max_standard_tx_weight() {
    let utxos = vec![(outpoint(1), Amount::from_sat(50 * COIN_VALUE))];

    let inscription = inscription("text/plain", [0; MAX_STANDARD_TX_WEIGHT as usize]);
    let satpoint = None;
    let commit_address = change(0);
    let reveal_address = recipient();

    let (_commit_tx, reveal_tx, _private_key, _) = Batch {
      satpoint,
      parent_info: None,
      inscriptions: vec![inscription],
      destinations: vec![reveal_address],
      commit_fee_rate: FeeRate::try_from(1.0).unwrap(),
      reveal_fee_rate: FeeRate::try_from(1.0).unwrap(),
      no_limit: true,
      reinscribe: false,
      postage: TARGET_POSTAGE,
      mode: Mode::SharedOutput,
      ..Default::default()
    }
    .create_batch_inscription_transactions(
      BTreeMap::new(),
      Chain::Mainnet,
      BTreeSet::new(),
      BTreeSet::new(),
      utxos.into_iter().collect(),
      [commit_address, change(1)],
    )
    .unwrap();

    assert!(reveal_tx.size() >= MAX_STANDARD_TX_WEIGHT as usize);
  }

  #[test]
  fn cbor_and_json_metadata_flags_conflict() {
    assert_regex_match!(
      Arguments::try_parse_from([
        "ord",
        "wallet",
        "inscribe",
        "--cbor-metadata",
        "foo",
        "--json-metadata",
        "bar",
        "--file",
        "baz",
      ])
      .unwrap_err()
      .to_string(),
      ".*--cbor-metadata.*cannot be used with.*--json-metadata.*"
    );
  }

  #[test]
  fn batch_is_loaded_from_yaml_file() {
    let parent = "8d363b28528b0cb86b5fd48615493fb175bdf132d2a3d20b4251bba3f130a5abi0"
      .parse::<InscriptionId>()
      .unwrap();

    let tempdir = TempDir::new().unwrap();

    let inscription_path = tempdir.path().join("tulip.txt");
    fs::write(&inscription_path, "tulips are pretty").unwrap();

    let brc20_path = tempdir.path().join("token.json");

    let batch_path = tempdir.path().join("batch.yaml");
    fs::write(
      &batch_path,
      format!(
        "mode: separate-outputs
parent: {parent}
inscriptions:
- file: {}
  metadata:
    title: Lorem Ipsum
    description: Lorem ipsum dolor sit amet, consectetur adipiscing elit. In tristique, massa nec condimentum venenatis, ante massa tempor velit, et accumsan ipsum ligula a massa. Nunc quis orci ante.
- file: {}
  metaprotocol: brc-20
",
        inscription_path.display(),
        brc20_path.display()
      ),
    )
    .unwrap();

    let mut metadata = Mapping::new();
    metadata.insert(
      Value::String("title".to_string()),
      Value::String("Lorem Ipsum".to_string()),
    );
    metadata.insert(Value::String("description".to_string()), Value::String("Lorem ipsum dolor sit amet, consectetur adipiscing elit. In tristique, massa nec condimentum venenatis, ante massa tempor velit, et accumsan ipsum ligula a massa. Nunc quis orci ante.".to_string()));

    assert_eq!(
      Batchfile::load(&batch_path).unwrap(),
      Batchfile {
        inscriptions: vec![
          BatchEntry {
            file: inscription_path,
            metadata: Some(Value::Mapping(metadata)),
            ..Default::default()
          },
          BatchEntry {
            file: brc20_path,
            metaprotocol: Some("brc-20".to_string()),
            ..Default::default()
          }
        ],
        parent: Some(parent),
        ..Default::default()
      }
    );
  }

  #[test]
  fn batch_with_unknown_field_throws_error() {
    let tempdir = TempDir::new().unwrap();
    let batch_path = tempdir.path().join("batch.yaml");
    fs::write(
      &batch_path,
      "mode: shared-output\ninscriptions:\n- file: meow.wav\nunknown: 1.)what",
    )
    .unwrap();

    assert!(Batchfile::load(&batch_path)
      .unwrap_err()
      .to_string()
      .contains("unknown field `unknown`"));
  }

  #[test]
  fn batch_inscribe_with_parent() {
    let utxos = vec![
      (outpoint(1), Amount::from_sat(10_000)),
      (outpoint(2), Amount::from_sat(50_000)),
    ];

    let parent = inscription_id(1);

    let parent_info = ParentInfo {
      destination: change(3),
      id: parent,
      location: SatPoint {
        outpoint: outpoint(1),
        offset: 0,
      },
      tx_out: TxOut {
        script_pubkey: change(0).script_pubkey(),
        value: 10000,
      },
    };

    let mut wallet_inscriptions = BTreeMap::new();
    wallet_inscriptions.insert(parent_info.location, parent);

    let commit_address = change(1);
    let reveal_addresses = vec![recipient()];

    let inscriptions = vec![
      InscriptionTemplate {
        parent: Some(parent),
      }
      .into(),
      InscriptionTemplate {
        parent: Some(parent),
      }
      .into(),
      InscriptionTemplate {
        parent: Some(parent),
      }
      .into(),
    ];

    let mode = Mode::SharedOutput;

    let fee_rate = 4.0.try_into().unwrap();

    let (commit_tx, reveal_tx, _private_key, _) = Batch {
      satpoint: None,
      parent_info: Some(parent_info.clone()),
      inscriptions,
      destinations: reveal_addresses,
      commit_fee_rate: fee_rate,
      reveal_fee_rate: fee_rate,
      no_limit: false,
      reinscribe: false,
      postage: Amount::from_sat(10_000),
      mode,
      ..Default::default()
    }
    .create_batch_inscription_transactions(
      wallet_inscriptions,
      Chain::Signet,
      BTreeSet::new(),
      BTreeSet::new(),
      utxos.into_iter().collect(),
      [commit_address, change(2)],
    )
    .unwrap();

    let sig_vbytes = 17;
    let fee = fee_rate.fee(commit_tx.vsize() + sig_vbytes).to_sat();

    let reveal_value = commit_tx
      .output
      .iter()
      .map(|o| o.value)
      .reduce(|acc, i| acc + i)
      .unwrap();

    assert_eq!(reveal_value, 50_000 - fee);

    let sig_vbytes = 16;
    let fee = fee_rate.fee(reveal_tx.vsize() + sig_vbytes).to_sat();

    assert_eq!(fee, commit_tx.output[0].value - reveal_tx.output[1].value,);
    assert_eq!(
      reveal_tx.output[0].script_pubkey,
      parent_info.destination.script_pubkey()
    );
    assert_eq!(reveal_tx.output[0].value, parent_info.tx_out.value);
    pretty_assert_eq!(
      reveal_tx.input[0],
      TxIn {
        previous_output: parent_info.location.outpoint,
        sequence: Sequence::ENABLE_RBF_NO_LOCKTIME,
        ..Default::default()
      }
    );
  }

  #[test]
  fn batch_inscribe_with_parent_not_enough_cardinals_utxos_fails() {
    let utxos = vec![
      (outpoint(1), Amount::from_sat(10_000)),
      (outpoint(2), Amount::from_sat(20_000)),
    ];

    let parent = inscription_id(1);

    let parent_info = ParentInfo {
      destination: change(3),
      id: parent,
      location: SatPoint {
        outpoint: outpoint(1),
        offset: 0,
      },
      tx_out: TxOut {
        script_pubkey: change(0).script_pubkey(),
        value: 10000,
      },
    };

    let mut wallet_inscriptions = BTreeMap::new();
    wallet_inscriptions.insert(parent_info.location, parent);

    let inscriptions = vec![
      InscriptionTemplate {
        parent: Some(parent),
      }
      .into(),
      InscriptionTemplate {
        parent: Some(parent),
      }
      .into(),
      InscriptionTemplate {
        parent: Some(parent),
      }
      .into(),
    ];

    let commit_address = change(1);
    let reveal_addresses = vec![recipient()];

    let error = Batch {
      satpoint: None,
      parent_info: Some(parent_info.clone()),
      inscriptions,
      destinations: reveal_addresses,
      commit_fee_rate: 4.0.try_into().unwrap(),
      reveal_fee_rate: 4.0.try_into().unwrap(),
      no_limit: false,
      reinscribe: false,
      postage: Amount::from_sat(10_000),
      mode: Mode::SharedOutput,
      ..Default::default()
    }
    .create_batch_inscription_transactions(
      wallet_inscriptions,
      Chain::Signet,
      BTreeSet::new(),
      BTreeSet::new(),
      utxos.into_iter().collect(),
      [commit_address, change(2)],
    )
    .unwrap_err()
    .to_string();

    assert!(error.contains(
      "wallet does not contain enough cardinal UTXOs, please add additional funds to wallet."
    ));
  }

  #[test]
  #[should_panic(
    expected = "invariant: destination addresses and number of inscriptions doesn't match"
  )]
  fn batch_inscribe_with_inconsistent_reveal_addresses_panics() {
    let utxos = vec![
      (outpoint(1), Amount::from_sat(10_000)),
      (outpoint(2), Amount::from_sat(80_000)),
    ];

    let parent = inscription_id(1);

    let parent_info = ParentInfo {
      destination: change(3),
      id: parent,
      location: SatPoint {
        outpoint: outpoint(1),
        offset: 0,
      },
      tx_out: TxOut {
        script_pubkey: change(0).script_pubkey(),
        value: 10000,
      },
    };

    let mut wallet_inscriptions = BTreeMap::new();
    wallet_inscriptions.insert(parent_info.location, parent);

    let inscriptions = vec![
      InscriptionTemplate {
        parent: Some(parent),
      }
      .into(),
      InscriptionTemplate {
        parent: Some(parent),
      }
      .into(),
      InscriptionTemplate {
        parent: Some(parent),
      }
      .into(),
    ];

    let commit_address = change(1);
    let reveal_addresses = vec![recipient(), recipient()];

    let _ = Batch {
      satpoint: None,
      parent_info: Some(parent_info.clone()),
      inscriptions,
      destinations: reveal_addresses,
      commit_fee_rate: 4.0.try_into().unwrap(),
      reveal_fee_rate: 4.0.try_into().unwrap(),
      no_limit: false,
      reinscribe: false,
      postage: Amount::from_sat(10_000),
      mode: Mode::SharedOutput,
      ..Default::default()
    }
    .create_batch_inscription_transactions(
      wallet_inscriptions,
      Chain::Signet,
      BTreeSet::new(),
      BTreeSet::new(),
      utxos.into_iter().collect(),
      [commit_address, change(2)],
    );
  }

  #[test]
  fn batch_inscribe_over_max_standard_tx_weight() {
    let utxos = vec![(outpoint(1), Amount::from_sat(50 * COIN_VALUE))];

    let wallet_inscriptions = BTreeMap::new();

    let inscriptions = vec![
      inscription("text/plain", [0; MAX_STANDARD_TX_WEIGHT as usize / 3]),
      inscription("text/plain", [0; MAX_STANDARD_TX_WEIGHT as usize / 3]),
      inscription("text/plain", [0; MAX_STANDARD_TX_WEIGHT as usize / 3]),
    ];

    let commit_address = change(1);
    let reveal_addresses = vec![recipient()];

    let error = Batch {
      satpoint: None,
      parent_info: None,
      inscriptions,
      destinations: reveal_addresses,
      commit_fee_rate: 1.0.try_into().unwrap(),
      reveal_fee_rate: 1.0.try_into().unwrap(),
      no_limit: false,
      reinscribe: false,
      postage: Amount::from_sat(30_000),
      mode: Mode::SharedOutput,
      ..Default::default()
    }
    .create_batch_inscription_transactions(
      wallet_inscriptions,
      Chain::Signet,
      BTreeSet::new(),
      BTreeSet::new(),
      utxos.into_iter().collect(),
      [commit_address, change(2)],
    )
    .unwrap_err()
    .to_string();

    assert!(
      error.contains(&format!("reveal transaction weight greater than {MAX_STANDARD_TX_WEIGHT} (MAX_STANDARD_TX_WEIGHT): 402841")),
      "{}",
      error
    );
  }

  #[test]
  fn batch_inscribe_into_separate_outputs() {
    let utxos = vec![
      (outpoint(1), Amount::from_sat(10_000)),
      (outpoint(2), Amount::from_sat(80_000)),
    ];

    let wallet_inscriptions = BTreeMap::new();

    let commit_address = change(1);
    let reveal_addresses = vec![recipient(), recipient(), recipient()];

    let inscriptions = vec![
      inscription("text/plain", [b'O'; 100]),
      inscription("text/plain", [b'O'; 111]),
      inscription("text/plain", [b'O'; 222]),
    ];

    let mode = Mode::SeparateOutputs;

    let fee_rate = 4.0.try_into().unwrap();

    let (_commit_tx, reveal_tx, _private_key, _) = Batch {
      satpoint: None,
      parent_info: None,
      inscriptions,
      destinations: reveal_addresses,
      commit_fee_rate: fee_rate,
      reveal_fee_rate: fee_rate,
      no_limit: false,
      reinscribe: false,
      postage: Amount::from_sat(10_000),
      mode,
      ..Default::default()
    }
    .create_batch_inscription_transactions(
      wallet_inscriptions,
      Chain::Signet,
      BTreeSet::new(),
      BTreeSet::new(),
      utxos.into_iter().collect(),
      [commit_address, change(2)],
    )
    .unwrap();

    assert_eq!(reveal_tx.output.len(), 3);
    assert!(reveal_tx
      .output
      .iter()
      .all(|output| output.value == TARGET_POSTAGE.to_sat()));
  }

  #[test]
  fn batch_inscribe_into_separate_outputs_with_parent() {
    let utxos = vec![
      (outpoint(1), Amount::from_sat(10_000)),
      (outpoint(2), Amount::from_sat(50_000)),
    ];

    let parent = inscription_id(1);

    let parent_info = ParentInfo {
      destination: change(3),
      id: parent,
      location: SatPoint {
        outpoint: outpoint(1),
        offset: 0,
      },
      tx_out: TxOut {
        script_pubkey: change(0).script_pubkey(),
        value: 10000,
      },
    };

    let mut wallet_inscriptions = BTreeMap::new();
    wallet_inscriptions.insert(parent_info.location, parent);

    let commit_address = change(1);
    let reveal_addresses = vec![recipient(), recipient(), recipient()];

    let inscriptions = vec![
      InscriptionTemplate {
        parent: Some(parent),
      }
      .into(),
      InscriptionTemplate {
        parent: Some(parent),
      }
      .into(),
      InscriptionTemplate {
        parent: Some(parent),
      }
      .into(),
    ];

    let mode = Mode::SeparateOutputs;

    let fee_rate = 4.0.try_into().unwrap();

    let (commit_tx, reveal_tx, _private_key, _) = Batch {
      satpoint: None,
      parent_info: Some(parent_info.clone()),
      inscriptions,
      destinations: reveal_addresses,
      commit_fee_rate: fee_rate,
      reveal_fee_rate: fee_rate,
      no_limit: false,
      reinscribe: false,
      postage: Amount::from_sat(10_000),
      mode,
      ..Default::default()
    }
    .create_batch_inscription_transactions(
      wallet_inscriptions,
      Chain::Signet,
      BTreeSet::new(),
      BTreeSet::new(),
      utxos.into_iter().collect(),
      [commit_address, change(2)],
    )
    .unwrap();

    assert_eq!(
      parent,
      ParsedEnvelope::from_transaction(&reveal_tx)[0]
        .payload
        .parent()
        .unwrap()
    );
    assert_eq!(
      parent,
      ParsedEnvelope::from_transaction(&reveal_tx)[1]
        .payload
        .parent()
        .unwrap()
    );

    let sig_vbytes = 17;
    let fee = fee_rate.fee(commit_tx.vsize() + sig_vbytes).to_sat();

    let reveal_value = commit_tx
      .output
      .iter()
      .map(|o| o.value)
      .reduce(|acc, i| acc + i)
      .unwrap();

    assert_eq!(reveal_value, 50_000 - fee);

    assert_eq!(
      reveal_tx.output[0].script_pubkey,
      parent_info.destination.script_pubkey()
    );
    assert_eq!(reveal_tx.output[0].value, parent_info.tx_out.value);
    pretty_assert_eq!(
      reveal_tx.input[0],
      TxIn {
        previous_output: parent_info.location.outpoint,
        sequence: Sequence::ENABLE_RBF_NO_LOCKTIME,
        ..Default::default()
      }
    );
  }

  #[test]
  fn example_batchfile_deserializes_successfully() {
    Batchfile::load(Path::new("batch.yaml")).unwrap();
  }

  #[test]
  fn flags_conflict_with_batch() {
    for (flag, value) in [
      ("--file", Some("foo")),
      (
        "--destination",
        Some("tb1qsgx55dp6gn53tsmyjjv4c2ye403hgxynxs0dnm"),
      ),
      ("--cbor-metadata", Some("foo")),
      ("--json-metadata", Some("foo")),
      (
        "--satpoint",
        Some("4a5e1e4baab89f3a32518a88c31bc87f618f76673e2cc77ab2127b7afdeda33b:0:0"),
      ),
      ("--reinscribe", None),
      ("--metaprotocol", Some("foo")),
      (
        "--parent",
        Some("4a5e1e4baab89f3a32518a88c31bc87f618f76673e2cc77ab2127b7afdeda33bi0"),
      ),
    ] {
      let mut args = vec![
        "ord",
        "wallet",
        "inscribe",
        "--fee-rate",
        "1",
        "--batch",
        "foo.yaml",
        flag,
      ];

      if let Some(value) = value {
        args.push(value);
      }

      assert!(Arguments::try_parse_from(args)
        .unwrap_err()
        .to_string()
        .contains("the argument '--batch <BATCH>' cannot be used with"));
    }
  }

  #[test]
  fn batch_or_file_is_required() {
    assert!(
      Arguments::try_parse_from(["ord", "wallet", "inscribe", "--fee-rate", "1",])
        .unwrap_err()
        .to_string()
        .contains("error: the following required arguments were not provided:\n  <--file <FILE>|--batch <BATCH>>")
    );
  }

  #[test]
  fn satpoint_and_sat_flags_conflict() {
    assert_regex_match!(
      Arguments::try_parse_from([
        "ord",
        "--index-sats",
        "wallet",
        "inscribe",
        "--sat",
        "50000000000",
        "--satpoint",
        "038112028c55f3f77cc0b8b413df51f70675f66be443212da0642b7636f68a00:1:0",
        "--file",
        "baz",
      ])
      .unwrap_err()
      .to_string(),
      ".*--sat.*cannot be used with.*--satpoint.*"
    );
  }
}<|MERGE_RESOLUTION|>--- conflicted
+++ resolved
@@ -116,25 +116,7 @@
     let index = Index::open(&options)?;
     index.update()?;
 
-<<<<<<< HEAD
-    let satpoint = if let Some(sat) = self.sat {
-      if !index.has_sat_index() {
-        return Err(anyhow!(
-          "index must be built with `--index-sats` to use `--sat`"
-        ));
-      }
-      match index.find(sat)? {
-        Some(satpoint) => Some(satpoint),
-        None => return Err(anyhow!(format!("could not find sat {}", sat))),
-      }
-    } else {
-      self.satpoint
-    };
-
     let wallet = Wallet::load(&options)?;
-=======
-    let utxos = index.get_unspent_outputs(Wallet::load(&options)?)?;
->>>>>>> 6053e756
 
     let utxos = index.get_unspent_outputs(wallet)?;
 
