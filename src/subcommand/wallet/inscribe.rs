--- conflicted
+++ resolved
@@ -33,13 +33,6 @@
 
     let inscriptions = index.get_inscriptions()?;
 
-<<<<<<< HEAD
-=======
-    if inscriptions.contains_key(&self.satpoint) {
-      return Err(anyhow!("sat at {} already inscribed", self.satpoint));
-    }
-
->>>>>>> 9678b854
     let commit_tx_change = get_change_addresses(&options, 2)?;
 
     let reveal_tx_destination = get_change_addresses(&options, 1)?[0].clone();
