use {
  super::*,
  crate::wallet::Wallet,
  bitcoin::{
    blockdata::{opcodes, script},
    key::PrivateKey,
    key::{TapTweak, TweakedKeyPair, TweakedPublicKey, UntweakedKeyPair},
    locktime::absolute::LockTime,
    policy::MAX_STANDARD_TX_WEIGHT,
    secp256k1::{
      self, constants::SCHNORR_SIGNATURE_SIZE, rand, schnorr::Signature, Secp256k1, XOnlyPublicKey,
    },
    sighash::{Prevouts, SighashCache, TapSighashType},
    taproot::{ControlBlock, LeafVersion, TapLeafHash, TaprootBuilder},
    ScriptBuf, Witness,
  },
  bitcoincore_rpc::bitcoincore_rpc_json::{ImportDescriptors, Timestamp},
  bitcoincore_rpc::Client,
  std::collections::BTreeSet,
};

#[derive(Serialize)]
struct Output {
  commit: Txid,
  inscription: InscriptionId,
  reveal: Txid,
  fees: u64,
}

#[derive(Debug, Parser)]
pub(crate) struct Inscribe {
  #[clap(long, help = "Inscribe <SATPOINT>")]
  pub(crate) satpoint: Option<SatPoint>,
  #[clap(long, help = "Use fee rate of <FEE_RATE> sats/vB")]
  pub(crate) fee_rate: FeeRate,
  #[clap(
    long,
    help = "Use <COMMIT_FEE_RATE> sats/vbyte for commit transaction.\nDefaults to <FEE_RATE> if unset."
  )]
  pub(crate) commit_fee_rate: Option<FeeRate>,
  #[clap(help = "Inscribe sat with contents of <FILE>")]
  pub(crate) file: PathBuf,
  #[clap(long, help = "Do not back up recovery key.")]
  pub(crate) no_backup: bool,
  #[clap(
    long,
    help = "Do not check that transactions are equal to or below the MAX_STANDARD_TX_WEIGHT of 400,000 weight units. Transactions over this limit are currently nonstandard and will not be relayed by bitcoind in its default configuration. Do not use this flag unless you understand the implications."
  )]
  pub(crate) no_limit: bool,
  #[clap(long, help = "Don't sign or broadcast transactions.")]
  pub(crate) dry_run: bool,
  #[clap(long, help = "Send inscription to <DESTINATION>.")]
<<<<<<< HEAD
  pub(crate) destination: Option<Address>,
  #[clap(
    long,
    help = "Amount of postage to include in the inscription. Default `10000 sats`"
  )]
  pub(crate) postage: Option<Amount>,
=======
  pub(crate) destination: Option<Address<NetworkUnchecked>>,
>>>>>>> 0286e79a
}

impl Inscribe {
  pub(crate) fn run(self, options: Options) -> Result {
    let inscription = Inscription::from_file(options.chain(), &self.file)?;

    let index = Index::open(&options)?;
    index.update()?;

    let client = options.bitcoin_rpc_client_for_wallet_command(false)?;

    let mut utxos = index.get_unspent_outputs(Wallet::load(&options)?)?;

    let inscriptions = index.get_inscriptions(utxos.clone())?;

    let commit_tx_change = [
      get_change_address(&client, &options)?,
      get_change_address(&client, &options)?,
    ];

    let reveal_tx_destination = match self.destination {
      Some(address) => address.require_network(options.chain().network())?,
      None => get_change_address(&client, &options)?,
    };

    let (unsigned_commit_tx, reveal_tx, recovery_key_pair) =
      Inscribe::create_inscription_transactions(
        self.satpoint,
        inscription,
        inscriptions,
        options.chain().network(),
        utxos.clone(),
        commit_tx_change,
        reveal_tx_destination,
        self.commit_fee_rate.unwrap_or(self.fee_rate),
        self.fee_rate,
        self.no_limit,
        match self.postage {
          Some(postage) => postage,
          _ => TransactionBuilder::DEFAULT_TARGET_POSTAGE,
        },
      )?;

    utxos.insert(
      reveal_tx.input[0].previous_output,
      Amount::from_sat(
        unsigned_commit_tx.output[reveal_tx.input[0].previous_output.vout as usize].value,
      ),
    );

    let fees =
      Self::calculate_fee(&unsigned_commit_tx, &utxos) + Self::calculate_fee(&reveal_tx, &utxos);

    if self.dry_run {
      print_json(Output {
        commit: unsigned_commit_tx.txid(),
        reveal: reveal_tx.txid(),
        inscription: reveal_tx.txid().into(),
        fees,
      })?;
    } else {
      if !self.no_backup {
        Inscribe::backup_recovery_key(&client, recovery_key_pair, options.chain().network())?;
      }

      let signed_raw_commit_tx = client
        .sign_raw_transaction_with_wallet(&unsigned_commit_tx, None, None)?
        .hex;

      let commit = client
        .send_raw_transaction(&signed_raw_commit_tx)
        .context("Failed to send commit transaction")?;

      let reveal = client
        .send_raw_transaction(&reveal_tx)
        .context("Failed to send reveal transaction")?;

      print_json(Output {
        commit,
        reveal,
        inscription: reveal.into(),
        fees,
      })?;
    };

    Ok(())
  }

  fn calculate_fee(tx: &Transaction, utxos: &BTreeMap<OutPoint, Amount>) -> u64 {
    tx.input
      .iter()
      .map(|txin| utxos.get(&txin.previous_output).unwrap().to_sat())
      .sum::<u64>()
      .checked_sub(tx.output.iter().map(|txout| txout.value).sum::<u64>())
      .unwrap()
  }

  fn create_inscription_transactions(
    satpoint: Option<SatPoint>,
    inscription: Inscription,
    inscriptions: BTreeMap<SatPoint, InscriptionId>,
    network: Network,
    utxos: BTreeMap<OutPoint, Amount>,
    change: [Address; 2],
    destination: Address,
    commit_fee_rate: FeeRate,
    reveal_fee_rate: FeeRate,
    no_limit: bool,
    postage: Amount,
  ) -> Result<(Transaction, Transaction, TweakedKeyPair)> {
    let satpoint = if let Some(satpoint) = satpoint {
      satpoint
    } else {
      let inscribed_utxos = inscriptions
        .keys()
        .map(|satpoint| satpoint.outpoint)
        .collect::<BTreeSet<OutPoint>>();

      utxos
        .keys()
        .find(|outpoint| !inscribed_utxos.contains(outpoint))
        .map(|outpoint| SatPoint {
          outpoint: *outpoint,
          offset: 0,
        })
        .ok_or_else(|| anyhow!("wallet contains no cardinal utxos"))?
    };

    for (inscribed_satpoint, inscription_id) in &inscriptions {
      if inscribed_satpoint == &satpoint {
        return Err(anyhow!("sat at {} already inscribed", satpoint));
      }

      if inscribed_satpoint.outpoint == satpoint.outpoint {
        return Err(anyhow!(
          "utxo {} already inscribed with inscription {inscription_id} on sat {inscribed_satpoint}",
          satpoint.outpoint,
        ));
      }
    }

    let secp256k1 = Secp256k1::new();
    let key_pair = UntweakedKeyPair::new(&secp256k1, &mut rand::thread_rng());
    let (public_key, _parity) = XOnlyPublicKey::from_keypair(&key_pair);

    let reveal_script = inscription.append_reveal_script(
      ScriptBuf::builder()
        .push_slice(public_key.serialize())
        .push_opcode(opcodes::all::OP_CHECKSIG),
    );

    let taproot_spend_info = TaprootBuilder::new()
      .add_leaf(0, reveal_script.clone())
      .expect("adding leaf should work")
      .finalize(&secp256k1, public_key)
      .expect("finalizing taproot builder should work");

    let control_block = taproot_spend_info
      .control_block(&(reveal_script.clone(), LeafVersion::TapScript))
      .expect("should compute control block");

    let commit_tx_address = Address::p2tr_tweaked(taproot_spend_info.output_key(), network);

    let (_, reveal_fee) = Self::build_reveal_transaction(
      &control_block,
      reveal_fee_rate,
      OutPoint::null(),
      TxOut {
        script_pubkey: destination.script_pubkey(),
        value: 0,
      },
      &reveal_script,
    );

    let unsigned_commit_tx = TransactionBuilder::build_transaction_with_value(
      satpoint,
      inscriptions,
      utxos,
      commit_tx_address.clone(),
      change,
      commit_fee_rate,
      reveal_fee + postage,
    )?;

    let (vout, output) = unsigned_commit_tx
      .output
      .iter()
      .enumerate()
      .find(|(_vout, output)| output.script_pubkey == commit_tx_address.script_pubkey())
      .expect("should find sat commit/inscription output");

    let (mut reveal_tx, fee) = Self::build_reveal_transaction(
      &control_block,
      reveal_fee_rate,
      OutPoint {
        txid: unsigned_commit_tx.txid(),
        vout: vout.try_into().unwrap(),
      },
      TxOut {
        script_pubkey: destination.script_pubkey(),
        value: output.value,
      },
      &reveal_script,
    );

    reveal_tx.output[0].value = reveal_tx.output[0]
      .value
      .checked_sub(fee.to_sat())
      .context("commit transaction output value insufficient to pay transaction fee")?;

    if reveal_tx.output[0].value < reveal_tx.output[0].script_pubkey.dust_value().to_sat() {
      bail!("commit transaction output would be dust");
    }

    let mut sighash_cache = SighashCache::new(&mut reveal_tx);

    let signature_hash = sighash_cache
      .taproot_script_spend_signature_hash(
        0,
        &Prevouts::All(&[output]),
        TapLeafHash::from_script(&reveal_script, LeafVersion::TapScript),
        TapSighashType::Default,
      )
      .expect("signature hash should compute");

    let signature = secp256k1.sign_schnorr(
      &secp256k1::Message::from_slice(signature_hash.as_ref())
        .expect("should be cryptographically secure hash"),
      &key_pair,
    );

    let witness = sighash_cache
      .witness_mut(0)
      .expect("getting mutable witness reference should work");
    witness.push(signature.as_ref());
    witness.push(reveal_script);
    witness.push(&control_block.serialize());

    let recovery_key_pair = key_pair.tap_tweak(&secp256k1, taproot_spend_info.merkle_root());

    let (x_only_pub_key, _parity) = recovery_key_pair.to_inner().x_only_public_key();
    assert_eq!(
      Address::p2tr_tweaked(
        TweakedPublicKey::dangerous_assume_tweaked(x_only_pub_key),
        network,
      ),
      commit_tx_address
    );

    let reveal_weight = reveal_tx.weight();

    if !no_limit && reveal_weight > bitcoin::Weight::from_wu(MAX_STANDARD_TX_WEIGHT.into()) {
      bail!(
        "reveal transaction weight greater than {MAX_STANDARD_TX_WEIGHT} (MAX_STANDARD_TX_WEIGHT): {reveal_weight}"
      );
    }

    Ok((unsigned_commit_tx, reveal_tx, recovery_key_pair))
  }

  fn backup_recovery_key(
    client: &Client,
    recovery_key_pair: TweakedKeyPair,
    network: Network,
  ) -> Result {
    let recovery_private_key = PrivateKey::new(recovery_key_pair.to_inner().secret_key(), network);

    let info = client.get_descriptor_info(&format!("rawtr({})", recovery_private_key.to_wif()))?;

    let response = client.import_descriptors(ImportDescriptors {
      descriptor: format!("rawtr({})#{}", recovery_private_key.to_wif(), info.checksum),
      timestamp: Timestamp::Now,
      active: Some(false),
      range: None,
      next_index: None,
      internal: Some(false),
      label: Some("commit tx recovery key".to_string()),
    })?;

    for result in response {
      if !result.success {
        return Err(anyhow!("commit tx recovery key import failed"));
      }
    }

    Ok(())
  }

  fn build_reveal_transaction(
    control_block: &ControlBlock,
    fee_rate: FeeRate,
    input: OutPoint,
    output: TxOut,
    script: &Script,
  ) -> (Transaction, Amount) {
    let reveal_tx = Transaction {
      input: vec![TxIn {
        previous_output: input,
        script_sig: script::Builder::new().into_script(),
        witness: Witness::new(),
        sequence: Sequence::ENABLE_RBF_NO_LOCKTIME,
      }],
      output: vec![output],
      lock_time: LockTime::ZERO,
      version: 1,
    };

    let fee = {
      let mut reveal_tx = reveal_tx.clone();

      reveal_tx.input[0].witness.push(
        Signature::from_slice(&[0; SCHNORR_SIGNATURE_SIZE])
          .unwrap()
          .as_ref(),
      );
      reveal_tx.input[0].witness.push(script);
      reveal_tx.input[0].witness.push(&control_block.serialize());

      fee_rate.fee(reveal_tx.vsize())
    };

    (reveal_tx, fee)
  }
}

#[cfg(test)]
mod tests {
  use super::*;

  #[test]
  fn reveal_transaction_pays_fee() {
    let utxos = vec![(outpoint(1), Amount::from_sat(20000))];
    let inscription = inscription("text/plain", "ord");
    let commit_address = change(0);
    let reveal_address = recipient();

    let (commit_tx, reveal_tx, _private_key) = Inscribe::create_inscription_transactions(
      Some(satpoint(1, 0)),
      inscription,
      BTreeMap::new(),
      Network::Bitcoin,
      utxos.into_iter().collect(),
      [commit_address, change(1)],
      reveal_address,
      FeeRate::try_from(1.0).unwrap(),
      FeeRate::try_from(1.0).unwrap(),
      false,
      TransactionBuilder::DEFAULT_TARGET_POSTAGE,
    )
    .unwrap();

    #[allow(clippy::cast_possible_truncation)]
    #[allow(clippy::cast_sign_loss)]
    let fee = Amount::from_sat((1.0 * (reveal_tx.vsize() as f64)).ceil() as u64);

    assert_eq!(
      reveal_tx.output[0].value,
      20000 - fee.to_sat() - (20000 - commit_tx.output[0].value),
    );
  }

  #[test]
  fn inscript_tansactions_opt_in_to_rbf() {
    let utxos = vec![(outpoint(1), Amount::from_sat(20000))];
    let inscription = inscription("text/plain", "ord");
    let commit_address = change(0);
    let reveal_address = recipient();

    let (commit_tx, reveal_tx, _) = Inscribe::create_inscription_transactions(
      Some(satpoint(1, 0)),
      inscription,
      BTreeMap::new(),
      Network::Bitcoin,
      utxos.into_iter().collect(),
      [commit_address, change(1)],
      reveal_address,
      FeeRate::try_from(1.0).unwrap(),
      FeeRate::try_from(1.0).unwrap(),
      false,
      TransactionBuilder::DEFAULT_TARGET_POSTAGE,
    )
    .unwrap();

    assert!(commit_tx.is_explicitly_rbf());
    assert!(reveal_tx.is_explicitly_rbf());
  }

  #[test]
  fn inscribe_with_no_satpoint_and_no_cardinal_utxos() {
    let utxos = vec![(outpoint(1), Amount::from_sat(1000))];
    let mut inscriptions = BTreeMap::new();
    inscriptions.insert(
      SatPoint {
        outpoint: outpoint(1),
        offset: 0,
      },
      inscription_id(1),
    );

    let inscription = inscription("text/plain", "ord");
    let satpoint = None;
    let commit_address = change(0);
    let reveal_address = recipient();

    let error = Inscribe::create_inscription_transactions(
      satpoint,
      inscription,
      inscriptions,
      Network::Bitcoin,
      utxos.into_iter().collect(),
      [commit_address, change(1)],
      reveal_address,
      FeeRate::try_from(1.0).unwrap(),
      FeeRate::try_from(1.0).unwrap(),
      false,
      TransactionBuilder::DEFAULT_TARGET_POSTAGE,
    )
    .unwrap_err()
    .to_string();

    assert!(
      error.contains("wallet contains no cardinal utxos"),
      "{}",
      error
    );
  }

  #[test]
  fn inscribe_with_no_satpoint_and_enough_cardinal_utxos() {
    let utxos = vec![
      (outpoint(1), Amount::from_sat(20_000)),
      (outpoint(2), Amount::from_sat(20_000)),
    ];
    let mut inscriptions = BTreeMap::new();
    inscriptions.insert(
      SatPoint {
        outpoint: outpoint(1),
        offset: 0,
      },
      inscription_id(1),
    );

    let inscription = inscription("text/plain", "ord");
    let satpoint = None;
    let commit_address = change(0);
    let reveal_address = recipient();

    assert!(Inscribe::create_inscription_transactions(
      satpoint,
      inscription,
      inscriptions,
      Network::Bitcoin,
      utxos.into_iter().collect(),
      [commit_address, change(1)],
      reveal_address,
      FeeRate::try_from(1.0).unwrap(),
      FeeRate::try_from(1.0).unwrap(),
      false,
      TransactionBuilder::DEFAULT_TARGET_POSTAGE,
    )
    .is_ok())
  }

  #[test]
  fn inscribe_with_custom_fee_rate() {
    let utxos = vec![
      (outpoint(1), Amount::from_sat(10_000)),
      (outpoint(2), Amount::from_sat(20_000)),
    ];
    let mut inscriptions = BTreeMap::new();
    inscriptions.insert(
      SatPoint {
        outpoint: outpoint(1),
        offset: 0,
      },
      inscription_id(1),
    );

    let inscription = inscription("text/plain", "ord");
    let satpoint = None;
    let commit_address = change(0);
    let reveal_address = recipient();
    let fee_rate = 3.3;

    let (commit_tx, reveal_tx, _private_key) = Inscribe::create_inscription_transactions(
      satpoint,
      inscription,
      inscriptions,
      bitcoin::Network::Signet,
      utxos.into_iter().collect(),
      [commit_address, change(1)],
      reveal_address,
      FeeRate::try_from(fee_rate).unwrap(),
      FeeRate::try_from(fee_rate).unwrap(),
      false,
      TransactionBuilder::DEFAULT_TARGET_POSTAGE,
    )
    .unwrap();

    let sig_vbytes = 17;
    let fee = FeeRate::try_from(fee_rate)
      .unwrap()
      .fee(commit_tx.vsize() + sig_vbytes)
      .to_sat();

    let reveal_value = commit_tx
      .output
      .iter()
      .map(|o| o.value)
      .reduce(|acc, i| acc + i)
      .unwrap();

    assert_eq!(reveal_value, 20_000 - fee);

    let fee = FeeRate::try_from(fee_rate)
      .unwrap()
      .fee(reveal_tx.vsize())
      .to_sat();

    assert_eq!(
      reveal_tx.output[0].value,
      20_000 - fee - (20_000 - commit_tx.output[0].value),
    );
  }

  #[test]
  fn inscribe_with_commit_fee_rate() {
    let utxos = vec![
      (outpoint(1), Amount::from_sat(10_000)),
      (outpoint(2), Amount::from_sat(20_000)),
    ];
    let mut inscriptions = BTreeMap::new();
    inscriptions.insert(
      SatPoint {
        outpoint: outpoint(1),
        offset: 0,
      },
      inscription_id(1),
    );

    let inscription = inscription("text/plain", "ord");
    let satpoint = None;
    let commit_address = change(0);
    let reveal_address = recipient();
    let commit_fee_rate = 3.3;
    let fee_rate = 1.0;

    let (commit_tx, reveal_tx, _private_key) = Inscribe::create_inscription_transactions(
      satpoint,
      inscription,
      inscriptions,
      bitcoin::Network::Signet,
      utxos.into_iter().collect(),
      [commit_address, change(1)],
      reveal_address,
      FeeRate::try_from(commit_fee_rate).unwrap(),
      FeeRate::try_from(fee_rate).unwrap(),
      false,
      TransactionBuilder::DEFAULT_TARGET_POSTAGE,
    )
    .unwrap();

    let sig_vbytes = 17;
    let fee = FeeRate::try_from(commit_fee_rate)
      .unwrap()
      .fee(commit_tx.vsize() + sig_vbytes)
      .to_sat();

    let reveal_value = commit_tx
      .output
      .iter()
      .map(|o| o.value)
      .reduce(|acc, i| acc + i)
      .unwrap();

    assert_eq!(reveal_value, 20_000 - fee);

    let fee = FeeRate::try_from(fee_rate)
      .unwrap()
      .fee(reveal_tx.vsize())
      .to_sat();

    assert_eq!(
      reveal_tx.output[0].value,
      20_000 - fee - (20_000 - commit_tx.output[0].value),
    );
  }

  #[test]
  fn inscribe_over_max_standard_tx_weight() {
    let utxos = vec![(outpoint(1), Amount::from_sat(50 * COIN_VALUE))];

    let inscription = inscription("text/plain", [0; MAX_STANDARD_TX_WEIGHT as usize]);
    let satpoint = None;
    let commit_address = change(0);
    let reveal_address = recipient();

    let error = Inscribe::create_inscription_transactions(
      satpoint,
      inscription,
      BTreeMap::new(),
      Network::Bitcoin,
      utxos.into_iter().collect(),
      [commit_address, change(1)],
      reveal_address,
      FeeRate::try_from(1.0).unwrap(),
      FeeRate::try_from(1.0).unwrap(),
      false,
      TransactionBuilder::DEFAULT_TARGET_POSTAGE,
    )
    .unwrap_err()
    .to_string();

    assert!(
      error.contains(&format!("reveal transaction weight greater than {MAX_STANDARD_TX_WEIGHT} (MAX_STANDARD_TX_WEIGHT): 402799")),
      "{}",
      error
    );
  }

  #[test]
  fn inscribe_with_no_max_standard_tx_weight() {
    let utxos = vec![(outpoint(1), Amount::from_sat(50 * COIN_VALUE))];

    let inscription = inscription("text/plain", [0; MAX_STANDARD_TX_WEIGHT as usize]);
    let satpoint = None;
    let commit_address = change(0);
    let reveal_address = recipient();

    let (_commit_tx, reveal_tx, _private_key) = Inscribe::create_inscription_transactions(
      satpoint,
      inscription,
      BTreeMap::new(),
      Network::Bitcoin,
      utxos.into_iter().collect(),
      [commit_address, change(1)],
      reveal_address,
      FeeRate::try_from(1.0).unwrap(),
      FeeRate::try_from(1.0).unwrap(),
      true,
      TransactionBuilder::DEFAULT_TARGET_POSTAGE,
    )
    .unwrap();

    assert!(reveal_tx.size() >= MAX_STANDARD_TX_WEIGHT as usize);
  }
}<|MERGE_RESOLUTION|>--- conflicted
+++ resolved
@@ -50,16 +50,14 @@
   #[clap(long, help = "Don't sign or broadcast transactions.")]
   pub(crate) dry_run: bool,
   #[clap(long, help = "Send inscription to <DESTINATION>.")]
-<<<<<<< HEAD
   pub(crate) destination: Option<Address>,
   #[clap(
     long,
     help = "Amount of postage to include in the inscription. Default `10000 sats`"
   )]
   pub(crate) postage: Option<Amount>,
-=======
   pub(crate) destination: Option<Address<NetworkUnchecked>>,
->>>>>>> 0286e79a
+
 }
 
 impl Inscribe {
