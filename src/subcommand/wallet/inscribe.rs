use super::*;

#[derive(Debug, Parser)]
#[clap(
  group = ArgGroup::new("source")
      .required(true)
      .args(&["file", "batch"]),
)]
pub(crate) struct Inscribe {
  #[arg(
    long,
    help = "Inscribe multiple inscriptions defined in a yaml <BATCH_FILE>.",
    conflicts_with_all = &[
      "cbor_metadata", "delegate", "destination", "file", "json_metadata", "metaprotocol",
      "parent", "postage", "reinscribe", "sat", "satpoint"
    ]
  )]
  pub(crate) batch: Option<PathBuf>,
  #[arg(
    long,
    help = "Include CBOR in file at <METADATA> as inscription metadata",
    conflicts_with = "json_metadata"
  )]
  pub(crate) cbor_metadata: Option<PathBuf>,
  #[arg(
    long,
    help = "Use <COMMIT_FEE_RATE> sats/vbyte for commit transaction.\nDefaults to <FEE_RATE> if unset."
  )]
  pub(crate) commit_fee_rate: Option<FeeRate>,
  #[arg(long, help = "Compress inscription content with brotli.")]
  pub(crate) compress: bool,
  #[arg(long, help = "Delegate inscription content to <DELEGATE>.")]
  pub(crate) delegate: Option<InscriptionId>,
  #[arg(long, help = "Send inscription to <DESTINATION>.")]
  pub(crate) destination: Option<Address<NetworkUnchecked>>,
  #[arg(long, help = "Don't sign or broadcast transactions.")]
  pub(crate) dry_run: bool,
  #[arg(long, help = "Use fee rate of <FEE_RATE> sats/vB.")]
  pub(crate) fee_rate: FeeRate,
  #[arg(long, help = "Inscribe sat with contents of <FILE>.")]
  pub(crate) file: Option<PathBuf>,
  #[arg(
    long,
    help = "Include JSON in file at <METADATA> converted to CBOR as inscription metadata",
    conflicts_with = "cbor_metadata"
  )]
  pub(crate) json_metadata: Option<PathBuf>,
  #[clap(long, help = "Set inscription metaprotocol to <METAPROTOCOL>.")]
  pub(crate) metaprotocol: Option<String>,
  #[arg(long, alias = "nobackup", help = "Do not back up recovery key.")]
  pub(crate) no_backup: bool,
  #[arg(
    long,
    alias = "nolimit",
    help = "Do not check that transactions are equal to or below the MAX_STANDARD_TX_WEIGHT of 400,000 weight units. Transactions over this limit are currently nonstandard and will not be relayed by bitcoind in its default configuration. Do not use this flag unless you understand the implications."
  )]
  pub(crate) no_limit: bool,
  #[clap(long, help = "Make inscription a child of <PARENT>.")]
  pub(crate) parent: Option<InscriptionId>,
  #[arg(
    long,
    help = "Amount of postage to include in the inscription. Default `10000sat`."
  )]
  pub(crate) postage: Option<Amount>,
  #[clap(long, help = "Allow reinscription.")]
  pub(crate) reinscribe: bool,
  #[arg(long, help = "Inscribe <SAT>.", conflicts_with = "satpoint")]
  pub(crate) sat: Option<Sat>,
  #[arg(long, help = "Inscribe <SATPOINT>.", conflicts_with = "sat")]
  pub(crate) satpoint: Option<SatPoint>,
}

impl Inscribe {
  pub(crate) fn run(self, wallet: Wallet) -> SubcommandResult {
    let metadata = Inscribe::parse_metadata(self.cbor_metadata, self.json_metadata)?;

    let utxos = wallet.utxos();

    let mut locked_utxos = wallet.locked_utxos().clone();

    let runic_utxos = wallet.get_runic_outputs()?;

    let chain = wallet.chain();

    let destinations;
    let inscriptions;
    let mode;
    let parent_info;
    let postages;
    let reinscribe;
    let reveal_satpoints;
    let etching;

    let satpoint = match (self.file, self.batch) {
      (Some(file), None) => {
        parent_info = wallet.get_parent_info(self.parent)?;

        postages = vec![self.postage.unwrap_or(TARGET_POSTAGE)];

        if let Some(delegate) = self.delegate {
          ensure! {
            wallet.inscription_exists(delegate)?,
            "delegate {delegate} does not exist"
          }
        }

        inscriptions = vec![Inscription::from_file(
          chain,
          self.compress,
          self.delegate,
          metadata,
          self.metaprotocol,
          self.parent.into_iter().collect(),
          file,
          None,
          None,
        )?];

        mode = batch::Mode::SeparateOutputs;

        reinscribe = self.reinscribe;

        reveal_satpoints = Vec::new();

        destinations = vec![match self.destination.clone() {
          Some(destination) => destination.require_network(chain.network())?,
          None => wallet.get_change_address()?,
        }];

        etching = None;

        if let Some(sat) = self.sat {
          Some(wallet.find_sat_in_outputs(sat)?)
        } else {
          self.satpoint
        }
      }
      (None, Some(batch)) => {
        let batchfile = batch::File::load(&batch)?;

        parent_info = wallet.get_parent_info(batchfile.parent)?;

        (inscriptions, reveal_satpoints, postages, destinations) = batchfile.inscriptions(
          &wallet,
          utxos,
          parent_info.as_ref().map(|info| info.tx_out.value),
          self.compress,
        )?;

        locked_utxos.extend(
          reveal_satpoints
            .iter()
            .map(|(satpoint, txout)| (satpoint.outpoint, txout.clone())),
        );

        mode = batchfile.mode;

        reinscribe = batchfile.reinscribe;

        etching = batchfile.etching;

        if let Some(sat) = batchfile.sat {
          Some(wallet.find_sat_in_outputs(sat)?)
        } else {
          batchfile.satpoint
        }
      }
      _ => unreachable!(),
    };

    if let Some(etching) = etching {
<<<<<<< HEAD
      let rune = etching.rune.rune;

      if wallet.db().retrieve(rune)?.is_some() {
        bail!("rune {rune} already has a pending commit tx, use `ord wallet resume` to continue etching it");
      }

      ensure!(!rune.is_reserved(), "rune `{rune}` is reserved");

      ensure!(
        etching.divisibility <= crate::runes::MAX_DIVISIBILITY,
        "<DIVISIBILITY> must be less than or equal 38"
      );

      ensure!(
        wallet.has_rune_index(),
        "etching runes requires index created with `--index-runes`",
      );

      ensure!(
        wallet.get_rune(rune)?.is_none(),
        "rune `{rune}` has already been etched",
      );

      let premine = etching.premine.to_amount(etching.divisibility)?;

      let supply = etching.supply.to_amount(etching.divisibility)?;

      let mintable = etching
        .mint
        .map(|mint| -> Result<u128> {
          mint
            .cap
            .checked_mul(mint.limit.to_amount(etching.divisibility)?)
            .ok_or_else(|| anyhow!("`mint.count` * `mint.limit` over maximum"))
        })
        .transpose()?
        .unwrap_or_default();

      ensure!(
        supply
          == premine
            .checked_add(mintable)
            .ok_or_else(|| anyhow!("`premine` + `mint.count` * `mint.limit` over maximum"))?,
        "`supply` not equal to `premine` + `mint.count` * `mint.limit`"
      );

      let bitcoin_client = wallet.bitcoin_client();

      let count = bitcoin_client.get_block_count()?;

      let minimum =
        Rune::minimum_at_height(wallet.chain(), Height(u32::try_from(count).unwrap() + 1));

      ensure!(
        rune >= minimum,
        "rune is less than minimum for next block: {rune} < {minimum}",
      );
=======
      Self::check_etching(&wallet, &etching)?;
>>>>>>> 8e3b6666
    }

    batch::Plan {
      commit_fee_rate: self.commit_fee_rate.unwrap_or(self.fee_rate),
      destinations,
      dry_run: self.dry_run,
      etching,
      inscriptions,
      mode,
      no_backup: self.no_backup,
      no_limit: self.no_limit,
      parent_info,
      postages,
      reinscribe,
      reveal_fee_rate: self.fee_rate,
      reveal_satpoints,
      satpoint,
    }
    .inscribe(
      &locked_utxos.into_keys().collect(),
      runic_utxos,
      utxos,
      &wallet,
    )
  }

  fn parse_metadata(cbor: Option<PathBuf>, json: Option<PathBuf>) -> Result<Option<Vec<u8>>> {
    if let Some(path) = cbor {
      let cbor = fs::read(path)?;
      let _value: Value = ciborium::from_reader(Cursor::new(cbor.clone()))
        .context("failed to parse CBOR metadata")?;

      Ok(Some(cbor))
    } else if let Some(path) = json {
      let value: serde_json::Value =
        serde_json::from_reader(fs::File::open(path)?).context("failed to parse JSON metadata")?;
      let mut cbor = Vec::new();
      ciborium::into_writer(&value, &mut cbor)?;

      Ok(Some(cbor))
    } else {
      Ok(None)
    }
  }

  fn check_etching(wallet: &Wallet, etching: &batch::Etching) -> Result {
    let rune = etching.rune.rune;

    ensure!(!rune.is_reserved(), "rune `{rune}` is reserved");

    ensure!(
      etching.divisibility <= crate::runes::MAX_DIVISIBILITY,
      "<DIVISIBILITY> must be less than or equal 38"
    );

    ensure!(
      wallet.has_rune_index(),
      "etching runes requires index created with `--index-runes`",
    );

    ensure!(
      wallet.get_rune(rune)?.is_none(),
      "rune `{rune}` has already been etched",
    );

    let premine = etching.premine.to_amount(etching.divisibility)?;

    let supply = etching.supply.to_amount(etching.divisibility)?;

    let mintable = etching
      .terms
      .map(|terms| -> Result<u128> {
        terms
          .cap
          .checked_mul(terms.limit.to_amount(etching.divisibility)?)
          .ok_or_else(|| anyhow!("`terms.count` * `terms.limit` over maximum"))
      })
      .transpose()?
      .unwrap_or_default();

    ensure!(
      supply
        == premine
          .checked_add(mintable)
          .ok_or_else(|| anyhow!("`premine` + `terms.count` * `terms.limit` over maximum"))?,
      "`supply` not equal to `premine` + `terms.count` * `terms.limit`"
    );

    ensure!(supply > 0, "`supply` must be greater than zero");

    let bitcoin_client = wallet.bitcoin_client();

    let current_height = u32::try_from(bitcoin_client.get_block_count()?).unwrap();

    let reveal_height = current_height + 1 + RUNE_COMMIT_INTERVAL;

    if let Some(terms) = etching.terms {
      if let Some((start, end)) = terms.offset.and_then(|range| range.start.zip(range.end)) {
        ensure!(
          end > start,
          "`terms.offset.end` must be greater than `terms.offset.start`"
        );
      }

      if let Some((start, end)) = terms.height.and_then(|range| range.start.zip(range.end)) {
        ensure!(
          end > start,
          "`terms.height.end` must be greater than `terms.height.start`"
        );
      }

      if let Some(end) = terms.height.and_then(|range| range.end) {
        ensure!(
          end > reveal_height.into(),
          "`terms.height.end` must be greater than the reveal transaction block height of {reveal_height}"
        );
      }

      if let Some(start) = terms.height.and_then(|range| range.start) {
        ensure!(
            start > reveal_height.into(),
            "`terms.height.start` must be greater than the reveal transaction block height of {reveal_height}"
          );
      }

      ensure!(terms.cap > 0, "`terms.cap` must be greater than zero",);

      ensure!(
        terms.limit.to_amount(etching.divisibility)? > 0,
        "`terms.limit` must be greater than zero",
      );
    }

    let minimum = Rune::minimum_at_height(wallet.chain(), Height(reveal_height));

    ensure!(
      rune >= minimum,
      "rune is less than minimum for next block: {rune} < {minimum}",
    );

    Ok(())
  }
}

#[cfg(test)]
mod tests {
  use {
    super::*,
    crate::wallet::batch::{self, ParentInfo},
    bitcoin::policy::MAX_STANDARD_TX_WEIGHT,
    serde_yaml::{Mapping, Value},
    tempfile::TempDir,
  };

  #[test]
  fn reveal_transaction_pays_fee() {
    let utxos = vec![(outpoint(1), tx_out(20000, address()))];
    let inscription = inscription("text/plain", "ord");
    let commit_address = change(0);
    let reveal_address = recipient();
    let reveal_change = [commit_address, change(1)];

    let batch::Transactions {
      commit_tx,
      reveal_tx,
      ..
    } = batch::Plan {
      satpoint: Some(satpoint(1, 0)),
      parent_info: None,
      inscriptions: vec![inscription],
      destinations: vec![reveal_address],
      commit_fee_rate: FeeRate::try_from(1.0).unwrap(),
      reveal_fee_rate: FeeRate::try_from(1.0).unwrap(),
      no_limit: false,
      reinscribe: false,
      postages: vec![TARGET_POSTAGE],
      mode: batch::Mode::SharedOutput,
      ..default()
    }
    .create_batch_transactions(
      BTreeMap::new(),
      Chain::Mainnet,
      BTreeSet::new(),
      BTreeSet::new(),
      utxos.into_iter().collect(),
      reveal_change,
      change(2),
    )
    .unwrap();

    #[allow(clippy::cast_possible_truncation)]
    #[allow(clippy::cast_sign_loss)]
    let fee = Amount::from_sat((1.0 * (reveal_tx.vsize() as f64)).ceil() as u64);

    assert_eq!(
      reveal_tx.output[0].value,
      20000 - fee.to_sat() - (20000 - commit_tx.output[0].value),
    );
  }

  #[test]
  fn inscribe_transactions_opt_in_to_rbf() {
    let utxos = vec![(outpoint(1), tx_out(20000, address()))];
    let inscription = inscription("text/plain", "ord");
    let commit_address = change(0);
    let reveal_address = recipient();
    let reveal_change = [commit_address, change(1)];

    let batch::Transactions {
      commit_tx,
      reveal_tx,
      ..
    } = batch::Plan {
      satpoint: Some(satpoint(1, 0)),
      parent_info: None,
      inscriptions: vec![inscription],
      destinations: vec![reveal_address],
      commit_fee_rate: FeeRate::try_from(1.0).unwrap(),
      reveal_fee_rate: FeeRate::try_from(1.0).unwrap(),
      no_limit: false,
      reinscribe: false,
      postages: vec![TARGET_POSTAGE],
      mode: batch::Mode::SharedOutput,
      ..default()
    }
    .create_batch_transactions(
      BTreeMap::new(),
      Chain::Mainnet,
      BTreeSet::new(),
      BTreeSet::new(),
      utxos.into_iter().collect(),
      reveal_change,
      change(2),
    )
    .unwrap();

    assert!(commit_tx.is_explicitly_rbf());
    assert!(reveal_tx.is_explicitly_rbf());
  }

  #[test]
  fn inscribe_with_no_satpoint_and_no_cardinal_utxos() {
    let utxos = vec![(outpoint(1), tx_out(1000, address()))];
    let mut inscriptions = BTreeMap::new();
    inscriptions.insert(
      SatPoint {
        outpoint: outpoint(1),
        offset: 0,
      },
      vec![inscription_id(1)],
    );

    let inscription = inscription("text/plain", "ord");
    let satpoint = None;
    let commit_address = change(0);
    let reveal_address = recipient();

    let error = batch::Plan {
      satpoint,
      parent_info: None,
      inscriptions: vec![inscription],
      destinations: vec![reveal_address],
      commit_fee_rate: FeeRate::try_from(1.0).unwrap(),
      reveal_fee_rate: FeeRate::try_from(1.0).unwrap(),
      no_limit: false,
      reinscribe: false,
      postages: vec![TARGET_POSTAGE],
      mode: batch::Mode::SharedOutput,
      ..default()
    }
    .create_batch_transactions(
      inscriptions,
      Chain::Mainnet,
      BTreeSet::new(),
      BTreeSet::new(),
      utxos.into_iter().collect(),
      [commit_address, change(1)],
      change(2),
    )
    .unwrap_err()
    .to_string();

    assert!(
      error.contains("wallet contains no cardinal utxos"),
      "{}",
      error
    );
  }

  #[test]
  fn inscribe_with_no_satpoint_and_enough_cardinal_utxos() {
    let utxos = vec![
      (outpoint(1), tx_out(20_000, address())),
      (outpoint(2), tx_out(20_000, address())),
    ];
    let mut inscriptions = BTreeMap::new();
    inscriptions.insert(
      SatPoint {
        outpoint: outpoint(1),
        offset: 0,
      },
      vec![inscription_id(1)],
    );

    let inscription = inscription("text/plain", "ord");
    let satpoint = None;
    let commit_address = change(0);
    let reveal_address = recipient();

    assert!(batch::Plan {
      satpoint,
      parent_info: None,
      inscriptions: vec![inscription],
      destinations: vec![reveal_address],
      commit_fee_rate: FeeRate::try_from(1.0).unwrap(),
      reveal_fee_rate: FeeRate::try_from(1.0).unwrap(),
      no_limit: false,
      reinscribe: false,
      postages: vec![TARGET_POSTAGE],
      mode: batch::Mode::SharedOutput,
      ..default()
    }
    .create_batch_transactions(
      inscriptions,
      Chain::Mainnet,
      BTreeSet::new(),
      BTreeSet::new(),
      utxos.into_iter().collect(),
      [commit_address, change(1)],
      change(2),
    )
    .is_ok())
  }

  #[test]
  fn inscribe_with_custom_fee_rate() {
    let utxos = vec![
      (outpoint(1), tx_out(10_000, address())),
      (outpoint(2), tx_out(20_000, address())),
    ];
    let mut inscriptions = BTreeMap::new();
    inscriptions.insert(
      SatPoint {
        outpoint: outpoint(1),
        offset: 0,
      },
      vec![inscription_id(1)],
    );

    let inscription = inscription("text/plain", "ord");
    let satpoint = None;
    let commit_address = change(0);
    let reveal_address = recipient();
    let fee_rate = 3.3;

    let batch::Transactions {
      commit_tx,
      reveal_tx,
      ..
    } = batch::Plan {
      satpoint,
      parent_info: None,
      inscriptions: vec![inscription],
      destinations: vec![reveal_address],
      commit_fee_rate: FeeRate::try_from(fee_rate).unwrap(),
      reveal_fee_rate: FeeRate::try_from(fee_rate).unwrap(),
      no_limit: false,
      reinscribe: false,
      postages: vec![TARGET_POSTAGE],
      mode: batch::Mode::SharedOutput,
      ..default()
    }
    .create_batch_transactions(
      inscriptions,
      Chain::Signet,
      BTreeSet::new(),
      BTreeSet::new(),
      utxos.into_iter().collect(),
      [commit_address, change(1)],
      change(2),
    )
    .unwrap();

    let sig_vbytes = 17;
    let fee = FeeRate::try_from(fee_rate)
      .unwrap()
      .fee(commit_tx.vsize() + sig_vbytes)
      .to_sat();

    let reveal_value = commit_tx
      .output
      .iter()
      .map(|o| o.value)
      .reduce(|acc, i| acc + i)
      .unwrap();

    assert_eq!(reveal_value, 20_000 - fee);

    let fee = FeeRate::try_from(fee_rate)
      .unwrap()
      .fee(reveal_tx.vsize())
      .to_sat();

    assert_eq!(
      reveal_tx.output[0].value,
      20_000 - fee - (20_000 - commit_tx.output[0].value),
    );
  }

  #[test]
  fn inscribe_with_parent() {
    let utxos = vec![
      (outpoint(1), tx_out(10_000, address())),
      (outpoint(2), tx_out(20_000, address())),
    ];

    let mut inscriptions = BTreeMap::new();
    let parent_inscription = inscription_id(1);
    let parent_info = ParentInfo {
      destination: change(3),
      id: parent_inscription,
      location: SatPoint {
        outpoint: outpoint(1),
        offset: 0,
      },
      tx_out: TxOut {
        script_pubkey: change(0).script_pubkey(),
        value: 10000,
      },
    };

    inscriptions.insert(parent_info.location, vec![parent_inscription]);

    let child_inscription = InscriptionTemplate {
      parents: vec![parent_inscription],
      ..default()
    }
    .into();

    let commit_address = change(1);
    let reveal_address = recipient();
    let fee_rate = 4.0;

    let batch::Transactions {
      commit_tx,
      reveal_tx,
      ..
    } = batch::Plan {
      satpoint: None,
      parent_info: Some(parent_info.clone()),
      inscriptions: vec![child_inscription],
      destinations: vec![reveal_address],
      commit_fee_rate: FeeRate::try_from(fee_rate).unwrap(),
      reveal_fee_rate: FeeRate::try_from(fee_rate).unwrap(),
      no_limit: false,
      reinscribe: false,
      postages: vec![TARGET_POSTAGE],
      mode: batch::Mode::SharedOutput,
      ..default()
    }
    .create_batch_transactions(
      inscriptions,
      Chain::Signet,
      BTreeSet::new(),
      BTreeSet::new(),
      utxos.into_iter().collect(),
      [commit_address, change(2)],
      change(1),
    )
    .unwrap();

    let sig_vbytes = 17;
    let fee = FeeRate::try_from(fee_rate)
      .unwrap()
      .fee(commit_tx.vsize() + sig_vbytes)
      .to_sat();

    let reveal_value = commit_tx
      .output
      .iter()
      .map(|o| o.value)
      .reduce(|acc, i| acc + i)
      .unwrap();

    assert_eq!(reveal_value, 20_000 - fee);

    let sig_vbytes = 16;
    let fee = FeeRate::try_from(fee_rate)
      .unwrap()
      .fee(reveal_tx.vsize() + sig_vbytes)
      .to_sat();

    assert_eq!(fee, commit_tx.output[0].value - reveal_tx.output[1].value,);
    assert_eq!(
      reveal_tx.output[0].script_pubkey,
      parent_info.destination.script_pubkey()
    );
    assert_eq!(reveal_tx.output[0].value, parent_info.tx_out.value);
    pretty_assert_eq!(
      reveal_tx.input[0],
      TxIn {
        previous_output: parent_info.location.outpoint,
        sequence: Sequence::ENABLE_RBF_NO_LOCKTIME,
        ..default()
      }
    );
  }

  #[test]
  fn inscribe_with_commit_fee_rate() {
    let utxos = vec![
      (outpoint(1), tx_out(10_000, address())),
      (outpoint(2), tx_out(20_000, address())),
    ];
    let mut inscriptions = BTreeMap::new();
    inscriptions.insert(
      SatPoint {
        outpoint: outpoint(1),
        offset: 0,
      },
      vec![inscription_id(1)],
    );

    let inscription = inscription("text/plain", "ord");
    let satpoint = None;
    let commit_address = change(0);
    let reveal_address = recipient();
    let commit_fee_rate = 3.3;
    let fee_rate = 1.0;

    let batch::Transactions {
      commit_tx,
      reveal_tx,
      ..
    } = batch::Plan {
      satpoint,
      parent_info: None,
      inscriptions: vec![inscription],
      destinations: vec![reveal_address],
      commit_fee_rate: FeeRate::try_from(commit_fee_rate).unwrap(),
      reveal_fee_rate: FeeRate::try_from(fee_rate).unwrap(),
      no_limit: false,
      reinscribe: false,
      postages: vec![TARGET_POSTAGE],
      mode: batch::Mode::SharedOutput,
      ..default()
    }
    .create_batch_transactions(
      inscriptions,
      Chain::Signet,
      BTreeSet::new(),
      BTreeSet::new(),
      utxos.into_iter().collect(),
      [commit_address, change(1)],
      change(2),
    )
    .unwrap();

    let sig_vbytes = 17;
    let fee = FeeRate::try_from(commit_fee_rate)
      .unwrap()
      .fee(commit_tx.vsize() + sig_vbytes)
      .to_sat();

    let reveal_value = commit_tx
      .output
      .iter()
      .map(|o| o.value)
      .reduce(|acc, i| acc + i)
      .unwrap();

    assert_eq!(reveal_value, 20_000 - fee);

    let fee = FeeRate::try_from(fee_rate)
      .unwrap()
      .fee(reveal_tx.vsize())
      .to_sat();

    assert_eq!(
      reveal_tx.output[0].value,
      20_000 - fee - (20_000 - commit_tx.output[0].value),
    );
  }

  #[test]
  fn inscribe_over_max_standard_tx_weight() {
    let utxos = vec![(outpoint(1), tx_out(50 * COIN_VALUE, address()))];

    let inscription = inscription("text/plain", [0; MAX_STANDARD_TX_WEIGHT as usize]);
    let satpoint = None;
    let commit_address = change(0);
    let reveal_address = recipient();

    let error = batch::Plan {
      satpoint,
      parent_info: None,
      inscriptions: vec![inscription],
      destinations: vec![reveal_address],
      commit_fee_rate: FeeRate::try_from(1.0).unwrap(),
      reveal_fee_rate: FeeRate::try_from(1.0).unwrap(),
      no_limit: false,
      reinscribe: false,
      postages: vec![TARGET_POSTAGE],
      mode: batch::Mode::SharedOutput,
      ..default()
    }
    .create_batch_transactions(
      BTreeMap::new(),
      Chain::Mainnet,
      BTreeSet::new(),
      BTreeSet::new(),
      utxos.into_iter().collect(),
      [commit_address, change(1)],
      change(2),
    )
    .unwrap_err()
    .to_string();

    assert!(
      error.contains(&format!("reveal transaction weight greater than {MAX_STANDARD_TX_WEIGHT} (MAX_STANDARD_TX_WEIGHT): 402799")),
      "{}",
      error
    );
  }

  #[test]
  fn inscribe_with_no_max_standard_tx_weight() {
    let utxos = vec![(outpoint(1), tx_out(50 * COIN_VALUE, address()))];

    let inscription = inscription("text/plain", [0; MAX_STANDARD_TX_WEIGHT as usize]);
    let satpoint = None;
    let commit_address = change(0);
    let reveal_address = recipient();

    let batch::Transactions { reveal_tx, .. } = batch::Plan {
      satpoint,
      parent_info: None,
      inscriptions: vec![inscription],
      destinations: vec![reveal_address],
      commit_fee_rate: FeeRate::try_from(1.0).unwrap(),
      reveal_fee_rate: FeeRate::try_from(1.0).unwrap(),
      no_limit: true,
      reinscribe: false,
      postages: vec![TARGET_POSTAGE],
      mode: batch::Mode::SharedOutput,
      ..default()
    }
    .create_batch_transactions(
      BTreeMap::new(),
      Chain::Mainnet,
      BTreeSet::new(),
      BTreeSet::new(),
      utxos.into_iter().collect(),
      [commit_address, change(1)],
      change(2),
    )
    .unwrap();

    assert!(reveal_tx.size() >= MAX_STANDARD_TX_WEIGHT as usize);
  }

  #[test]
  fn cbor_and_json_metadata_flags_conflict() {
    assert_regex_match!(
      Arguments::try_parse_from([
        "ord",
        "wallet",
        "inscribe",
        "--cbor-metadata",
        "foo",
        "--json-metadata",
        "bar",
        "--file",
        "baz",
      ])
      .unwrap_err()
      .to_string(),
      ".*--cbor-metadata.*cannot be used with.*--json-metadata.*"
    );
  }

  #[test]
  fn batch_is_loaded_from_yaml_file() {
    let parent = "8d363b28528b0cb86b5fd48615493fb175bdf132d2a3d20b4251bba3f130a5abi0"
      .parse::<InscriptionId>()
      .unwrap();

    let tempdir = TempDir::new().unwrap();

    let inscription_path = tempdir.path().join("tulip.txt");
    fs::write(&inscription_path, "tulips are pretty").unwrap();

    let brc20_path = tempdir.path().join("token.json");

    let batch_path = tempdir.path().join("batch.yaml");
    fs::write(
      &batch_path,
      format!(
        "mode: separate-outputs
parent: {parent}
inscriptions:
- file: {}
  metadata:
    title: Lorem Ipsum
    description: Lorem ipsum dolor sit amet, consectetur adipiscing elit. In tristique, massa nec condimentum venenatis, ante massa tempor velit, et accumsan ipsum ligula a massa. Nunc quis orci ante.
- file: {}
  metaprotocol: brc-20
",
        inscription_path.display(),
        brc20_path.display()
      ),
    )
    .unwrap();

    let mut metadata = Mapping::new();
    metadata.insert(
      Value::String("title".to_string()),
      Value::String("Lorem Ipsum".to_string()),
    );
    metadata.insert(Value::String("description".to_string()), Value::String("Lorem ipsum dolor sit amet, consectetur adipiscing elit. In tristique, massa nec condimentum venenatis, ante massa tempor velit, et accumsan ipsum ligula a massa. Nunc quis orci ante.".to_string()));

    assert_eq!(
      batch::File::load(&batch_path).unwrap(),
      batch::File {
        inscriptions: vec![
          batch::Entry {
            file: inscription_path,
            metadata: Some(Value::Mapping(metadata)),
            ..default()
          },
          batch::Entry {
            file: brc20_path,
            metaprotocol: Some("brc-20".to_string()),
            ..default()
          }
        ],
        parent: Some(parent),
        ..default()
      }
    );
  }

  #[test]
  fn batch_with_unknown_field_throws_error() {
    let tempdir = TempDir::new().unwrap();
    let batch_path = tempdir.path().join("batch.yaml");
    fs::write(
      &batch_path,
      "mode: shared-output\ninscriptions:\n- file: meow.wav\nunknown: 1.)what",
    )
    .unwrap();

    assert!(batch::File::load(&batch_path)
      .unwrap_err()
      .to_string()
      .contains("unknown field `unknown`"));
  }

  #[test]
  fn batch_inscribe_with_parent() {
    let utxos = vec![
      (outpoint(1), tx_out(10_000, address())),
      (outpoint(2), tx_out(50_000, address())),
    ];

    let parent = inscription_id(1);

    let parent_info = ParentInfo {
      destination: change(3),
      id: parent,
      location: SatPoint {
        outpoint: outpoint(1),
        offset: 0,
      },
      tx_out: TxOut {
        script_pubkey: change(0).script_pubkey(),
        value: 10000,
      },
    };

    let mut wallet_inscriptions = BTreeMap::new();
    wallet_inscriptions.insert(parent_info.location, vec![parent]);

    let commit_address = change(1);
    let reveal_addresses = vec![recipient()];

    let inscriptions = vec![
      InscriptionTemplate {
        parents: vec![parent],
        ..default()
      }
      .into(),
      InscriptionTemplate {
        parents: vec![parent],
        ..default()
      }
      .into(),
      InscriptionTemplate {
        parents: vec![parent],
        ..default()
      }
      .into(),
    ];

    let mode = batch::Mode::SharedOutput;

    let fee_rate = 4.0.try_into().unwrap();

    let batch::Transactions {
      commit_tx,
      reveal_tx,
      ..
    } = batch::Plan {
      satpoint: None,
      parent_info: Some(parent_info.clone()),
      inscriptions,
      destinations: reveal_addresses,
      commit_fee_rate: fee_rate,
      reveal_fee_rate: fee_rate,
      no_limit: false,
      reinscribe: false,
      postages: vec![Amount::from_sat(10_000); 3],
      mode,
      ..default()
    }
    .create_batch_transactions(
      wallet_inscriptions,
      Chain::Signet,
      BTreeSet::new(),
      BTreeSet::new(),
      utxos.into_iter().collect(),
      [commit_address, change(2)],
      change(2),
    )
    .unwrap();

    let sig_vbytes = 17;
    let fee = fee_rate.fee(commit_tx.vsize() + sig_vbytes).to_sat();

    let reveal_value = commit_tx
      .output
      .iter()
      .map(|o| o.value)
      .reduce(|acc, i| acc + i)
      .unwrap();

    assert_eq!(reveal_value, 50_000 - fee);

    let sig_vbytes = 16;
    let fee = fee_rate.fee(reveal_tx.vsize() + sig_vbytes).to_sat();

    assert_eq!(fee, commit_tx.output[0].value - reveal_tx.output[1].value,);
    assert_eq!(
      reveal_tx.output[0].script_pubkey,
      parent_info.destination.script_pubkey()
    );
    assert_eq!(reveal_tx.output[0].value, parent_info.tx_out.value);
    pretty_assert_eq!(
      reveal_tx.input[0],
      TxIn {
        previous_output: parent_info.location.outpoint,
        sequence: Sequence::ENABLE_RBF_NO_LOCKTIME,
        ..default()
      }
    );
  }

  #[test]
  fn batch_inscribe_satpoints_with_parent() {
    let utxos = vec![
      (outpoint(1), tx_out(1_111, address())),
      (outpoint(2), tx_out(2_222, address())),
      (outpoint(3), tx_out(3_333, address())),
      (outpoint(4), tx_out(10_000, address())),
      (outpoint(5), tx_out(50_000, address())),
      (outpoint(6), tx_out(60_000, address())),
    ];

    let parent = inscription_id(1);

    let parent_info = ParentInfo {
      destination: change(3),
      id: parent,
      location: SatPoint {
        outpoint: outpoint(4),
        offset: 0,
      },
      tx_out: TxOut {
        script_pubkey: change(0).script_pubkey(),
        value: 10_000,
      },
    };

    let mut wallet_inscriptions = BTreeMap::new();
    wallet_inscriptions.insert(parent_info.location, vec![parent]);

    let commit_address = change(1);
    let reveal_addresses = vec![recipient(), recipient(), recipient()];

    let inscriptions = vec![
      InscriptionTemplate {
        parents: vec![parent],
        pointer: Some(10_000),
      }
      .into(),
      InscriptionTemplate {
        parents: vec![parent],
        pointer: Some(11_111),
      }
      .into(),
      InscriptionTemplate {
        parents: vec![parent],
        pointer: Some(13_3333),
      }
      .into(),
    ];

    let reveal_satpoints = utxos
      .iter()
      .take(3)
      .map(|(outpoint, txout)| {
        (
          SatPoint {
            outpoint: *outpoint,
            offset: 0,
          },
          txout.clone(),
        )
      })
      .collect::<Vec<(SatPoint, TxOut)>>();

    let mode = batch::Mode::SatPoints;

    let fee_rate = 1.0.try_into().unwrap();

    let batch::Transactions {
      commit_tx,
      reveal_tx,
      ..
    } = batch::Plan {
      reveal_satpoints: reveal_satpoints.clone(),
      parent_info: Some(parent_info.clone()),
      inscriptions,
      destinations: reveal_addresses,
      commit_fee_rate: fee_rate,
      reveal_fee_rate: fee_rate,
      postages: vec![
        Amount::from_sat(1_111),
        Amount::from_sat(2_222),
        Amount::from_sat(3_333),
      ],
      mode,
      ..default()
    }
    .create_batch_transactions(
      wallet_inscriptions,
      Chain::Signet,
      reveal_satpoints
        .iter()
        .map(|(satpoint, _)| satpoint.outpoint)
        .collect(),
      BTreeSet::new(),
      utxos.into_iter().collect(),
      [commit_address, change(2)],
      change(3),
    )
    .unwrap();

    let sig_vbytes = 17;
    let fee = fee_rate.fee(commit_tx.vsize() + sig_vbytes).to_sat();

    let reveal_value = commit_tx
      .output
      .iter()
      .map(|o| o.value)
      .reduce(|acc, i| acc + i)
      .unwrap();

    assert_eq!(reveal_value, 50_000 - fee);

    assert_eq!(
      reveal_tx.output[0].script_pubkey,
      parent_info.destination.script_pubkey()
    );
    assert_eq!(reveal_tx.output[0].value, parent_info.tx_out.value);
    pretty_assert_eq!(
      reveal_tx.input[0],
      TxIn {
        previous_output: parent_info.location.outpoint,
        sequence: Sequence::ENABLE_RBF_NO_LOCKTIME,
        ..default()
      }
    );
  }

  #[test]
  fn batch_inscribe_with_parent_not_enough_cardinals_utxos_fails() {
    let utxos = vec![
      (outpoint(1), tx_out(10_000, address())),
      (outpoint(2), tx_out(20_000, address())),
    ];

    let parent = inscription_id(1);

    let parent_info = ParentInfo {
      destination: change(3),
      id: parent,
      location: SatPoint {
        outpoint: outpoint(1),
        offset: 0,
      },
      tx_out: TxOut {
        script_pubkey: change(0).script_pubkey(),
        value: 10000,
      },
    };

    let mut wallet_inscriptions = BTreeMap::new();
    wallet_inscriptions.insert(parent_info.location, vec![parent]);

    let inscriptions = vec![
      InscriptionTemplate {
        parents: vec![parent],
        ..default()
      }
      .into(),
      InscriptionTemplate {
        parents: vec![parent],
        ..default()
      }
      .into(),
      InscriptionTemplate {
        parents: vec![parent],
        ..default()
      }
      .into(),
    ];

    let commit_address = change(1);
    let reveal_addresses = vec![recipient()];

    let error = batch::Plan {
      satpoint: None,
      parent_info: Some(parent_info.clone()),
      inscriptions,
      destinations: reveal_addresses,
      commit_fee_rate: 4.0.try_into().unwrap(),
      reveal_fee_rate: 4.0.try_into().unwrap(),
      no_limit: false,
      reinscribe: false,
      postages: vec![Amount::from_sat(10_000); 3],
      mode: batch::Mode::SharedOutput,
      ..default()
    }
    .create_batch_transactions(
      wallet_inscriptions,
      Chain::Signet,
      BTreeSet::new(),
      BTreeSet::new(),
      utxos.into_iter().collect(),
      [commit_address, change(2)],
      change(3),
    )
    .unwrap_err()
    .to_string();

    assert!(error.contains(
      "wallet does not contain enough cardinal UTXOs, please add additional funds to wallet."
    ));
  }

  #[test]
  #[should_panic(expected = "invariant: shared-output has only one destination")]
  fn batch_inscribe_with_inconsistent_reveal_addresses_panics() {
    let utxos = vec![
      (outpoint(1), tx_out(10_000, address())),
      (outpoint(2), tx_out(80_000, address())),
    ];

    let parent = inscription_id(1);

    let parent_info = ParentInfo {
      destination: change(3),
      id: parent,
      location: SatPoint {
        outpoint: outpoint(1),
        offset: 0,
      },
      tx_out: TxOut {
        script_pubkey: change(0).script_pubkey(),
        value: 10000,
      },
    };

    let mut wallet_inscriptions = BTreeMap::new();
    wallet_inscriptions.insert(parent_info.location, vec![parent]);

    let inscriptions = vec![
      InscriptionTemplate {
        parents: vec![parent],
        ..default()
      }
      .into(),
      InscriptionTemplate {
        parents: vec![parent],
        ..default()
      }
      .into(),
      InscriptionTemplate {
        parents: vec![parent],
        ..default()
      }
      .into(),
    ];

    let commit_address = change(1);
    let reveal_addresses = vec![recipient(), recipient()];

    let _ = batch::Plan {
      satpoint: None,
      parent_info: Some(parent_info.clone()),
      inscriptions,
      destinations: reveal_addresses,
      commit_fee_rate: 4.0.try_into().unwrap(),
      reveal_fee_rate: 4.0.try_into().unwrap(),
      no_limit: false,
      reinscribe: false,
      postages: vec![Amount::from_sat(10_000)],
      mode: batch::Mode::SharedOutput,
      ..default()
    }
    .create_batch_transactions(
      wallet_inscriptions,
      Chain::Signet,
      BTreeSet::new(),
      BTreeSet::new(),
      utxos.into_iter().collect(),
      [commit_address, change(2)],
      change(3),
    );
  }

  #[test]
  fn batch_inscribe_over_max_standard_tx_weight() {
    let utxos = vec![(outpoint(1), tx_out(50 * COIN_VALUE, address()))];

    let wallet_inscriptions = BTreeMap::new();

    let inscriptions = vec![
      inscription("text/plain", [0; MAX_STANDARD_TX_WEIGHT as usize / 3]),
      inscription("text/plain", [0; MAX_STANDARD_TX_WEIGHT as usize / 3]),
      inscription("text/plain", [0; MAX_STANDARD_TX_WEIGHT as usize / 3]),
    ];

    let commit_address = change(1);
    let reveal_addresses = vec![recipient()];

    let error = batch::Plan {
      satpoint: None,
      parent_info: None,
      inscriptions,
      destinations: reveal_addresses,
      commit_fee_rate: 1.0.try_into().unwrap(),
      reveal_fee_rate: 1.0.try_into().unwrap(),
      no_limit: false,
      reinscribe: false,
      postages: vec![Amount::from_sat(30_000); 3],
      mode: batch::Mode::SharedOutput,
      ..default()
    }
    .create_batch_transactions(
      wallet_inscriptions,
      Chain::Signet,
      BTreeSet::new(),
      BTreeSet::new(),
      utxos.into_iter().collect(),
      [commit_address, change(2)],
      change(3),
    )
    .unwrap_err()
    .to_string();

    assert!(
      error.contains(&format!("reveal transaction weight greater than {MAX_STANDARD_TX_WEIGHT} (MAX_STANDARD_TX_WEIGHT): 402841")),
      "{}",
      error
    );
  }

  #[test]
  fn batch_inscribe_into_separate_outputs() {
    let utxos = vec![
      (outpoint(1), tx_out(10_000, address())),
      (outpoint(2), tx_out(80_000, address())),
    ];

    let wallet_inscriptions = BTreeMap::new();

    let commit_address = change(1);
    let reveal_addresses = vec![recipient(), recipient(), recipient()];

    let inscriptions = vec![
      inscription("text/plain", [b'O'; 100]),
      inscription("text/plain", [b'O'; 111]),
      inscription("text/plain", [b'O'; 222]),
    ];

    let mode = batch::Mode::SeparateOutputs;

    let fee_rate = 4.0.try_into().unwrap();

    let batch::Transactions { reveal_tx, .. } = batch::Plan {
      satpoint: None,
      parent_info: None,
      inscriptions,
      destinations: reveal_addresses,
      commit_fee_rate: fee_rate,
      reveal_fee_rate: fee_rate,
      no_limit: false,
      reinscribe: false,
      postages: vec![Amount::from_sat(10_000); 3],
      mode,
      ..default()
    }
    .create_batch_transactions(
      wallet_inscriptions,
      Chain::Signet,
      BTreeSet::new(),
      BTreeSet::new(),
      utxos.into_iter().collect(),
      [commit_address, change(2)],
      change(3),
    )
    .unwrap();

    assert_eq!(reveal_tx.output.len(), 3);
    assert!(reveal_tx
      .output
      .iter()
      .all(|output| output.value == TARGET_POSTAGE.to_sat()));
  }

  #[test]
  fn batch_inscribe_into_separate_outputs_with_parent() {
    let utxos = vec![
      (outpoint(1), tx_out(10_000, address())),
      (outpoint(2), tx_out(50_000, address())),
    ];

    let parent = inscription_id(1);

    let parent_info = ParentInfo {
      destination: change(3),
      id: parent,
      location: SatPoint {
        outpoint: outpoint(1),
        offset: 0,
      },
      tx_out: TxOut {
        script_pubkey: change(0).script_pubkey(),
        value: 10000,
      },
    };

    let mut wallet_inscriptions = BTreeMap::new();
    wallet_inscriptions.insert(parent_info.location, vec![parent]);

    let commit_address = change(1);
    let reveal_addresses = vec![recipient(), recipient(), recipient()];

    let inscriptions = vec![
      InscriptionTemplate {
        parents: vec![parent],
        ..default()
      }
      .into(),
      InscriptionTemplate {
        parents: vec![parent],
        ..default()
      }
      .into(),
      InscriptionTemplate {
        parents: vec![parent],
        ..default()
      }
      .into(),
    ];

    let mode = batch::Mode::SeparateOutputs;

    let fee_rate = 4.0.try_into().unwrap();

    let batch::Transactions {
      commit_tx,
      reveal_tx,
      ..
    } = batch::Plan {
      satpoint: None,
      parent_info: Some(parent_info.clone()),
      inscriptions,
      destinations: reveal_addresses,
      commit_fee_rate: fee_rate,
      reveal_fee_rate: fee_rate,
      no_limit: false,
      reinscribe: false,
      postages: vec![Amount::from_sat(10_000); 3],
      mode,
      ..default()
    }
    .create_batch_transactions(
      wallet_inscriptions,
      Chain::Signet,
      BTreeSet::new(),
      BTreeSet::new(),
      utxos.into_iter().collect(),
      [commit_address, change(2)],
      change(3),
    )
    .unwrap();

    assert_eq!(
      vec![parent],
      ParsedEnvelope::from_transaction(&reveal_tx)[0]
        .payload
        .parents(),
    );
    assert_eq!(
      vec![parent],
      ParsedEnvelope::from_transaction(&reveal_tx)[1]
        .payload
        .parents(),
    );

    let sig_vbytes = 17;
    let fee = fee_rate.fee(commit_tx.vsize() + sig_vbytes).to_sat();

    let reveal_value = commit_tx
      .output
      .iter()
      .map(|o| o.value)
      .reduce(|acc, i| acc + i)
      .unwrap();

    assert_eq!(reveal_value, 50_000 - fee);

    assert_eq!(
      reveal_tx.output[0].script_pubkey,
      parent_info.destination.script_pubkey()
    );
    assert_eq!(reveal_tx.output[0].value, parent_info.tx_out.value);
    pretty_assert_eq!(
      reveal_tx.input[0],
      TxIn {
        previous_output: parent_info.location.outpoint,
        sequence: Sequence::ENABLE_RBF_NO_LOCKTIME,
        ..default()
      }
    );
  }

  #[test]
  fn example_batchfile_deserializes_successfully() {
    batch::File::load(Path::new("batch.yaml")).unwrap();
  }

  #[test]
  fn flags_conflict_with_batch() {
    for (flag, value) in [
      ("--file", Some("foo")),
      (
        "--delegate",
        Some("4a5e1e4baab89f3a32518a88c31bc87f618f76673e2cc77ab2127b7afdeda33bi0"),
      ),
      (
        "--destination",
        Some("tb1qsgx55dp6gn53tsmyjjv4c2ye403hgxynxs0dnm"),
      ),
      ("--cbor-metadata", Some("foo")),
      ("--json-metadata", Some("foo")),
      ("--sat", Some("0")),
      (
        "--satpoint",
        Some("4a5e1e4baab89f3a32518a88c31bc87f618f76673e2cc77ab2127b7afdeda33b:0:0"),
      ),
      ("--reinscribe", None),
      ("--metaprotocol", Some("foo")),
      (
        "--parent",
        Some("4a5e1e4baab89f3a32518a88c31bc87f618f76673e2cc77ab2127b7afdeda33bi0"),
      ),
    ] {
      let mut args = vec![
        "ord",
        "wallet",
        "inscribe",
        "--fee-rate",
        "1",
        "--batch",
        "foo.yaml",
        flag,
      ];

      if let Some(value) = value {
        args.push(value);
      }

      assert!(Arguments::try_parse_from(args)
        .unwrap_err()
        .to_string()
        .contains("the argument '--batch <BATCH>' cannot be used with"));
    }
  }

  #[test]
  fn batch_or_file_is_required() {
    assert!(
      Arguments::try_parse_from(["ord", "wallet", "inscribe", "--fee-rate", "1",])
        .unwrap_err()
        .to_string()
        .contains("error: the following required arguments were not provided:\n  <--file <FILE>|--batch <BATCH>>")
    );
  }

  #[test]
  fn satpoint_and_sat_flags_conflict() {
    assert_regex_match!(
      Arguments::try_parse_from([
        "ord",
        "--index-sats",
        "wallet",
        "inscribe",
        "--sat",
        "50000000000",
        "--satpoint",
        "038112028c55f3f77cc0b8b413df51f70675f66be443212da0642b7636f68a00:1:0",
        "--file",
        "baz",
      ])
      .unwrap_err()
      .to_string(),
      ".*--sat.*cannot be used with.*--satpoint.*"
    );
  }
}<|MERGE_RESOLUTION|>--- conflicted
+++ resolved
@@ -169,67 +169,7 @@
     };
 
     if let Some(etching) = etching {
-<<<<<<< HEAD
-      let rune = etching.rune.rune;
-
-      if wallet.db().retrieve(rune)?.is_some() {
-        bail!("rune {rune} already has a pending commit tx, use `ord wallet resume` to continue etching it");
-      }
-
-      ensure!(!rune.is_reserved(), "rune `{rune}` is reserved");
-
-      ensure!(
-        etching.divisibility <= crate::runes::MAX_DIVISIBILITY,
-        "<DIVISIBILITY> must be less than or equal 38"
-      );
-
-      ensure!(
-        wallet.has_rune_index(),
-        "etching runes requires index created with `--index-runes`",
-      );
-
-      ensure!(
-        wallet.get_rune(rune)?.is_none(),
-        "rune `{rune}` has already been etched",
-      );
-
-      let premine = etching.premine.to_amount(etching.divisibility)?;
-
-      let supply = etching.supply.to_amount(etching.divisibility)?;
-
-      let mintable = etching
-        .mint
-        .map(|mint| -> Result<u128> {
-          mint
-            .cap
-            .checked_mul(mint.limit.to_amount(etching.divisibility)?)
-            .ok_or_else(|| anyhow!("`mint.count` * `mint.limit` over maximum"))
-        })
-        .transpose()?
-        .unwrap_or_default();
-
-      ensure!(
-        supply
-          == premine
-            .checked_add(mintable)
-            .ok_or_else(|| anyhow!("`premine` + `mint.count` * `mint.limit` over maximum"))?,
-        "`supply` not equal to `premine` + `mint.count` * `mint.limit`"
-      );
-
-      let bitcoin_client = wallet.bitcoin_client();
-
-      let count = bitcoin_client.get_block_count()?;
-
-      let minimum =
-        Rune::minimum_at_height(wallet.chain(), Height(u32::try_from(count).unwrap() + 1));
-
-      ensure!(
-        rune >= minimum,
-        "rune is less than minimum for next block: {rune} < {minimum}",
-      );
-=======
       Self::check_etching(&wallet, &etching)?;
->>>>>>> 8e3b6666
     }
 
     batch::Plan {
