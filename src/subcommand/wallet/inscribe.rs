use {
  super::*,
  crate::{subcommand::wallet::transaction_builder::Target, wallet::Wallet},
  bitcoin::{
    blockdata::{opcodes, script},
    key::PrivateKey,
    key::{TapTweak, TweakedKeyPair, TweakedPublicKey, UntweakedKeyPair},
    locktime::absolute::LockTime,
    policy::MAX_STANDARD_TX_WEIGHT,
    secp256k1::{self, constants::SCHNORR_SIGNATURE_SIZE, rand, Secp256k1, XOnlyPublicKey},
    sighash::{Prevouts, SighashCache, TapSighashType},
    taproot::Signature,
    taproot::{ControlBlock, LeafVersion, TapLeafHash, TaprootBuilder},
    ScriptBuf, Witness,
  },
  bitcoincore_rpc::bitcoincore_rpc_json::{ImportDescriptors, SignRawTransactionInput, Timestamp},
  bitcoincore_rpc::Client,
  std::collections::BTreeSet,
  std::io::Write,
};

#[derive(Serialize, Deserialize)]
pub struct Output {
  pub commit: Txid,
  pub inscription: InscriptionId,
  pub parent: Option<InscriptionId>,
  pub reveal: Txid,
  pub total_fees: u64,
}

#[derive(Clone)]
struct ParentInfo {
  destination: Address,
  location: SatPoint,
  tx_out: TxOut,
}

#[derive(Debug, Parser)]
pub(crate) struct Inscribe {
  #[arg(
    long,
    help = "Include CBOR in file at <METADATA> as inscription metadata",
    conflicts_with = "json_metadata"
  )]
  pub(crate) cbor_metadata: Option<PathBuf>,
  #[arg(
    long,
    help = "Use <COMMIT_FEE_RATE> sats/vbyte for commit transaction.\nDefaults to <FEE_RATE> if unset."
  )]
  pub(crate) commit_fee_rate: Option<FeeRate>,
  #[arg(long, help = "Send inscription to <DESTINATION>.")]
  pub(crate) destination: Option<Address<NetworkUnchecked>>,
  #[arg(long, help = "Don't sign or broadcast transactions.")]
  pub(crate) dry_run: bool,
  #[arg(long, help = "Use fee rate of <FEE_RATE> sats/vB.")]
  pub(crate) fee_rate: FeeRate,
  #[arg(help = "Inscribe sat with contents of <FILE>.")]
  pub(crate) file: PathBuf,
  #[arg(
    long,
    help = "Include JSON in file at <METADATA> convered to CBOR as inscription metadata",
    conflicts_with = "cbor_metadata"
  )]
  pub(crate) json_metadata: Option<PathBuf>,
  #[clap(long, help = "Set inscription metaprotocol to <METAPROTOCOL>.")]
  pub(crate) metaprotocol: Option<String>,
  #[arg(long, help = "Do not back up recovery key.")]
  pub(crate) no_backup: bool,
  #[arg(
    long,
    help = "Do not check that transactions are equal to or below the MAX_STANDARD_TX_WEIGHT of 400,000 weight units. Transactions over this limit are currently nonstandard and will not be relayed by bitcoind in its default configuration. Do not use this flag unless you understand the implications."
  )]
  pub(crate) no_limit: bool,
<<<<<<< HEAD
  #[arg(long, help = "Don't sign or broadcast transactions.")]
  pub(crate) dry_run: bool,
  #[arg(long, help = "Send inscription to <DESTINATION>.")]
  pub(crate) destination: Option<Address<NetworkUnchecked>>,
  #[clap(long, help = "Inscribe to an Opendime.")]
  pub(crate) to_opendime: Option<PathBuf>,
=======
  #[clap(long, help = "Make inscription a child of <PARENT>.")]
  pub(crate) parent: Option<InscriptionId>,
>>>>>>> 9c75809a
  #[arg(
    long,
    help = "Amount of postage to include in the inscription. Default `10000sat`."
  )]
  pub(crate) postage: Option<Amount>,
  #[clap(long, help = "Allow reinscription.")]
  pub(crate) reinscribe: bool,
  #[arg(long, help = "Inscribe <SATPOINT>.")]
  pub(crate) satpoint: Option<SatPoint>,
}

impl Inscribe {
  pub(crate) fn run(self, options: Options) -> SubcommandResult {
    let metadata = Inscribe::parse_metadata(self.cbor_metadata, self.json_metadata)?;

    let inscription = Inscription::from_file(
      options.chain(),
      &self.file,
      self.parent,
      self.metaprotocol,
      metadata,
    )?;

    let index = Index::open(&options)?;
    index.update()?;

    let client = options.bitcoin_rpc_client_for_wallet_command(false)?;

    let utxos = index.get_unspent_outputs(Wallet::load(&options)?)?;

    let inscriptions = index.get_inscriptions(utxos.clone())?;

    let commit_tx_change = [
      get_change_address(&client, &options)?,
      get_change_address(&client, &options)?,
    ];

    let reveal_tx_destination = match self.to_opendime {
      Some(path) => Self::get_address_from_opendime(&path, &options)?,
      None => match self.destination {
        Some(address) => address.require_network(options.chain().network())?,
        None => get_change_address(&client, &options)?,
      },
    };

    let parent_info = Inscribe::get_parent_info(self.parent, &index, &utxos, &client, &options)?;

    let (commit_tx, reveal_tx, recovery_key_pair, total_fees) =
      Inscribe::create_inscription_transactions(
        self.satpoint,
        parent_info,
        inscription,
        inscriptions,
        options.chain().network(),
        utxos,
        commit_tx_change,
        reveal_tx_destination,
        self.commit_fee_rate.unwrap_or(self.fee_rate),
        self.fee_rate,
        self.no_limit,
        self.reinscribe,
        match self.postage {
          Some(postage) => postage,
          _ => TransactionBuilder::TARGET_POSTAGE,
        },
      )?;

    if self.dry_run {
      return Ok(Box::new(Output {
        commit: commit_tx.txid(),
        reveal: reveal_tx.txid(),
        inscription: InscriptionId {
          txid: reveal_tx.txid(),
          index: 0,
        },
        parent: self.parent,
        total_fees,
      }));
    }

    let signed_commit_tx = client
      .sign_raw_transaction_with_wallet(&commit_tx, None, None)?
      .hex;

    let signed_reveal_tx = if self.parent.is_some() {
      client
        .sign_raw_transaction_with_wallet(
          &reveal_tx,
          Some(
            &commit_tx
              .output
              .iter()
              .enumerate()
              .map(|(vout, output)| SignRawTransactionInput {
                txid: commit_tx.txid(),
                vout: vout.try_into().unwrap(),
                script_pub_key: output.script_pubkey.clone(),
                redeem_script: None,
                amount: Some(Amount::from_sat(output.value)),
              })
              .collect::<Vec<SignRawTransactionInput>>(),
          ),
          None,
        )?
        .hex
    } else {
      bitcoin::consensus::encode::serialize(&reveal_tx)
    };

    if !self.no_backup {
      Inscribe::backup_recovery_key(&client, recovery_key_pair, options.chain().network())?;
    }

    let commit = client.send_raw_transaction(&signed_commit_tx)?;

    let reveal = match client.send_raw_transaction(&signed_reveal_tx) {
      Ok(txid) => txid,
      Err(err) => {
        return Err(anyhow!(
        "Failed to send reveal transaction: {err}\nCommit tx {commit} will be recovered once mined"
      ))
      }
    };

    Ok(Box::new(Output {
      commit,
      reveal,
      parent: self.parent,
      inscription: InscriptionId {
        txid: reveal,
        index: 0,
      },
      total_fees,
    }))
  }

  fn parse_metadata(cbor: Option<PathBuf>, json: Option<PathBuf>) -> Result<Option<Vec<u8>>> {
    if let Some(path) = cbor {
      let cbor = fs::read(path)?;
      let _value: Value = ciborium::from_reader(Cursor::new(cbor.clone()))
        .context("failed to parse CBOR metadata")?;

      Ok(Some(cbor))
    } else if let Some(path) = json {
      let value: serde_json::Value =
        serde_json::from_reader(File::open(path)?).context("failed to parse JSON metadata")?;
      let mut cbor = Vec::new();
      ciborium::into_writer(&value, &mut cbor)?;

      Ok(Some(cbor))
    } else {
      Ok(None)
    }
  }

  fn get_parent_info(
    parent: Option<InscriptionId>,
    index: &Index,
    utxos: &BTreeMap<OutPoint, Amount>,
    client: &Client,
    options: &Options,
  ) -> Result<Option<ParentInfo>> {
    if let Some(parent_id) = parent {
      if let Some(satpoint) = index.get_inscription_satpoint_by_id(parent_id)? {
        if !utxos.contains_key(&satpoint.outpoint) {
          return Err(anyhow!(format!("parent {parent_id} not in wallet")));
        }

        Ok(Some(ParentInfo {
          destination: get_change_address(client, options)?,
          location: satpoint,
          tx_out: index
            .get_transaction(satpoint.outpoint.txid)?
            .expect("parent transaction not found in index")
            .output
            .into_iter()
            .nth(satpoint.outpoint.vout.try_into().unwrap())
            .expect("current transaction output"),
        }))
      } else {
        Err(anyhow!(format!("parent {parent_id} does not exist")))
      }
    } else {
      Ok(None)
    }
  }

  fn create_inscription_transactions(
    satpoint: Option<SatPoint>,
    parent_info: Option<ParentInfo>,
    inscription: Inscription,
    inscriptions: BTreeMap<SatPoint, InscriptionId>,
    network: Network,
    mut utxos: BTreeMap<OutPoint, Amount>,
    change: [Address; 2],
    destination: Address,
    commit_fee_rate: FeeRate,
    reveal_fee_rate: FeeRate,
    no_limit: bool,
    reinscribe: bool,
    postage: Amount,
  ) -> Result<(Transaction, Transaction, TweakedKeyPair, u64)> {
    let satpoint = if let Some(satpoint) = satpoint {
      satpoint
    } else {
      let inscribed_utxos = inscriptions
        .keys()
        .map(|satpoint| satpoint.outpoint)
        .collect::<BTreeSet<OutPoint>>();

      utxos
        .keys()
        .find(|outpoint| !inscribed_utxos.contains(outpoint))
        .map(|outpoint| SatPoint {
          outpoint: *outpoint,
          offset: 0,
        })
        .ok_or_else(|| anyhow!("wallet contains no cardinal utxos"))?
    };

    let mut reinscription = false;

    for (inscribed_satpoint, inscription_id) in &inscriptions {
      if *inscribed_satpoint == satpoint {
        reinscription = true;
        if reinscribe {
          continue;
        } else {
          return Err(anyhow!("sat at {} already inscribed", satpoint));
        }
      }

      if inscribed_satpoint.outpoint == satpoint.outpoint {
        return Err(anyhow!(
          "utxo {} already inscribed with inscription {inscription_id} on sat {inscribed_satpoint}",
          satpoint.outpoint,
        ));
      }
    }

    if reinscribe && !reinscription {
      return Err(anyhow!(
        "reinscribe flag set but this would not be a reinscription"
      ));
    }

    let secp256k1 = Secp256k1::new();
    let key_pair = UntweakedKeyPair::new(&secp256k1, &mut rand::thread_rng());
    let (public_key, _parity) = XOnlyPublicKey::from_keypair(&key_pair);

    let reveal_script = inscription.append_reveal_script(
      ScriptBuf::builder()
        .push_slice(public_key.serialize())
        .push_opcode(opcodes::all::OP_CHECKSIG),
    );

    let taproot_spend_info = TaprootBuilder::new()
      .add_leaf(0, reveal_script.clone())
      .expect("adding leaf should work")
      .finalize(&secp256k1, public_key)
      .expect("finalizing taproot builder should work");

    let control_block = taproot_spend_info
      .control_block(&(reveal_script.clone(), LeafVersion::TapScript))
      .expect("should compute control block");

    let commit_tx_address = Address::p2tr_tweaked(taproot_spend_info.output_key(), network);

    let mut inputs = vec![OutPoint::null()];
    let mut outputs = vec![TxOut {
      script_pubkey: destination.script_pubkey(),
      value: 0,
    }];

    if let Some(ParentInfo {
      location,
      destination,
      tx_out,
    }) = parent_info.clone()
    {
      inputs.insert(0, location.outpoint);
      outputs.insert(
        0,
        TxOut {
          script_pubkey: destination.script_pubkey(),
          value: tx_out.value,
        },
      );
    }

    let commit_input = if parent_info.is_some() { 1 } else { 0 };

    let (_, reveal_fee) = Self::build_reveal_transaction(
      &control_block,
      reveal_fee_rate,
      inputs.clone(),
      commit_input,
      outputs.clone(),
      &reveal_script,
    );

    let unsigned_commit_tx = TransactionBuilder::new(
      satpoint,
      inscriptions,
      utxos.clone(),
      commit_tx_address.clone(),
      change,
      commit_fee_rate,
      Target::Value(reveal_fee + postage),
    )
    .build_transaction()?;

    let (vout, output) = unsigned_commit_tx
      .output
      .iter()
      .enumerate()
      .find(|(_vout, output)| output.script_pubkey == commit_tx_address.script_pubkey())
      .expect("should find sat commit/inscription output");

    inputs[commit_input] = OutPoint {
      txid: unsigned_commit_tx.txid(),
      vout: vout.try_into().unwrap(),
    };

    outputs[commit_input] = TxOut {
      script_pubkey: destination.script_pubkey(),
      value: output.value,
    };

    let (mut reveal_tx, fee) = Self::build_reveal_transaction(
      &control_block,
      reveal_fee_rate,
      inputs,
      commit_input,
      outputs.clone(),
      &reveal_script,
    );

    reveal_tx.output[commit_input].value = reveal_tx.output[commit_input]
      .value
      .checked_sub(fee.to_sat())
      .context("commit transaction output value insufficient to pay transaction fee")?;

    if reveal_tx.output[commit_input].value
      < reveal_tx.output[commit_input]
        .script_pubkey
        .dust_value()
        .to_sat()
    {
      bail!("commit transaction output would be dust");
    }

    let mut prevouts = vec![unsigned_commit_tx.output[vout].clone()];

    if let Some(parent_info) = parent_info {
      prevouts.insert(0, parent_info.tx_out);
    }

    let mut sighash_cache = SighashCache::new(&mut reveal_tx);

    let sighash = sighash_cache
      .taproot_script_spend_signature_hash(
        commit_input,
        &Prevouts::All(&prevouts),
        TapLeafHash::from_script(&reveal_script, LeafVersion::TapScript),
        TapSighashType::Default,
      )
      .expect("signature hash should compute");

    let sig = secp256k1.sign_schnorr(
      &secp256k1::Message::from_slice(sighash.as_ref())
        .expect("should be cryptographically secure hash"),
      &key_pair,
    );

    let witness = sighash_cache
      .witness_mut(commit_input)
      .expect("getting mutable witness reference should work");

    witness.push(
      Signature {
        sig,
        hash_ty: TapSighashType::Default,
      }
      .to_vec(),
    );

    witness.push(reveal_script);
    witness.push(&control_block.serialize());

    let recovery_key_pair = key_pair.tap_tweak(&secp256k1, taproot_spend_info.merkle_root());

    let (x_only_pub_key, _parity) = recovery_key_pair.to_inner().x_only_public_key();
    assert_eq!(
      Address::p2tr_tweaked(
        TweakedPublicKey::dangerous_assume_tweaked(x_only_pub_key),
        network,
      ),
      commit_tx_address
    );

    let reveal_weight = reveal_tx.weight();

    if !no_limit && reveal_weight > bitcoin::Weight::from_wu(MAX_STANDARD_TX_WEIGHT.into()) {
      bail!(
        "reveal transaction weight greater than {MAX_STANDARD_TX_WEIGHT} (MAX_STANDARD_TX_WEIGHT): {reveal_weight}"
      );
    }

    utxos.insert(
      reveal_tx.input[commit_input].previous_output,
      Amount::from_sat(
        unsigned_commit_tx.output[reveal_tx.input[commit_input].previous_output.vout as usize]
          .value,
      ),
    );

    let total_fees =
      Self::calculate_fee(&unsigned_commit_tx, &utxos) + Self::calculate_fee(&reveal_tx, &utxos);

    Ok((unsigned_commit_tx, reveal_tx, recovery_key_pair, total_fees))
  }

  fn build_reveal_transaction(
    control_block: &ControlBlock,
    fee_rate: FeeRate,
    inputs: Vec<OutPoint>,
    commit_input_index: usize,
    outputs: Vec<TxOut>,
    script: &Script,
  ) -> (Transaction, Amount) {
    let reveal_tx = Transaction {
      input: inputs
        .iter()
        .map(|outpoint| TxIn {
          previous_output: *outpoint,
          script_sig: script::Builder::new().into_script(),
          witness: Witness::new(),
          sequence: Sequence::ENABLE_RBF_NO_LOCKTIME,
        })
        .collect(),
      output: outputs,
      lock_time: LockTime::ZERO,
      version: 1,
    };

    let fee = {
      let mut reveal_tx = reveal_tx.clone();

      for (current_index, txin) in reveal_tx.input.iter_mut().enumerate() {
        // add dummy inscription witness for reveal input/commit output
        if current_index == commit_input_index {
          txin.witness.push(
            Signature::from_slice(&[0; SCHNORR_SIGNATURE_SIZE])
              .unwrap()
              .to_vec(),
          );
          txin.witness.push(script);
          txin.witness.push(&control_block.serialize());
        } else {
          txin.witness = Witness::from_slice(&[&[0; SCHNORR_SIGNATURE_SIZE]]);
        }
      }

      fee_rate.fee(reveal_tx.vsize())
    };

    (reveal_tx, fee)
  }

  fn calculate_fee(tx: &Transaction, utxos: &BTreeMap<OutPoint, Amount>) -> u64 {
    tx.input
      .iter()
      .map(|txin| utxos.get(&txin.previous_output).unwrap().to_sat())
      .sum::<u64>()
      .checked_sub(tx.output.iter().map(|txout| txout.value).sum::<u64>())
      .unwrap()
  }

  fn backup_recovery_key(
    client: &Client,
    recovery_key_pair: TweakedKeyPair,
    network: Network,
  ) -> Result {
    let recovery_private_key = PrivateKey::new(recovery_key_pair.to_inner().secret_key(), network);

    let info = client.get_descriptor_info(&format!("rawtr({})", recovery_private_key.to_wif()))?;

    let response = client.import_descriptors(ImportDescriptors {
      descriptor: format!("rawtr({})#{}", recovery_private_key.to_wif(), info.checksum),
      timestamp: Timestamp::Now,
      active: Some(false),
      range: None,
      next_index: None,
      internal: Some(false),
      label: Some("commit tx recovery key".to_string()),
    })?;

    for result in response {
      if !result.success {
        return Err(anyhow!("commit tx recovery key import failed"));
      }
    }

    Ok(())
  }

  fn get_address_from_opendime(path: &Path, options: &Options) -> Result<Address> {
    if options.chain() != Chain::Mainnet {
      return Err(anyhow!("This feature only works on mainnet."));
    }

    let address_file = path.join("address.txt");

    if !address_file.exists() {
      println!("This is a fresh Opendime; generating new address now...");

      let mut rng = rand::thread_rng();
      let mut buffer = [0u8; 256 * 1024];
      rng.fill_bytes(&mut buffer);

      let mut file = File::create(path.join("random_bytes.txt"))?;
      file.write_all(&buffer)?;

      // wait for Opendime to generate address
      std::thread::sleep(Duration::from_secs(3));
    }

    let address_string = std::fs::read_to_string(address_file.clone())?
      .chars()
      .filter(|&c| c != '\n' && c != '\r')
      .collect::<String>();

    Ok(Address::from_str(&address_string)?.require_network(Chain::Mainnet.network())?)
  }

  fn save_inscription_to_opendime(&self, path: &Path) -> Result {

    Ok(())
  }
}

#[cfg(test)]
mod tests {
  use super::*;

  #[test]
  fn reveal_transaction_pays_fee() {
    let utxos = vec![(outpoint(1), Amount::from_sat(20000))];
    let inscription = inscription("text/plain", "ord");
    let commit_address = change(0);
    let reveal_address = recipient();

    let (commit_tx, reveal_tx, _private_key, _) = Inscribe::create_inscription_transactions(
      Some(satpoint(1, 0)),
      None,
      inscription,
      BTreeMap::new(),
      Network::Bitcoin,
      utxos.into_iter().collect(),
      [commit_address, change(1)],
      reveal_address,
      FeeRate::try_from(1.0).unwrap(),
      FeeRate::try_from(1.0).unwrap(),
      false,
      false,
      TransactionBuilder::TARGET_POSTAGE,
    )
    .unwrap();

    #[allow(clippy::cast_possible_truncation)]
    #[allow(clippy::cast_sign_loss)]
    let fee = Amount::from_sat((1.0 * (reveal_tx.vsize() as f64)).ceil() as u64);

    assert_eq!(
      reveal_tx.output[0].value,
      20000 - fee.to_sat() - (20000 - commit_tx.output[0].value),
    );
  }

  #[test]
  fn inscribe_tansactions_opt_in_to_rbf() {
    let utxos = vec![(outpoint(1), Amount::from_sat(20000))];
    let inscription = inscription("text/plain", "ord");
    let commit_address = change(0);
    let reveal_address = recipient();

    let (commit_tx, reveal_tx, _, _) = Inscribe::create_inscription_transactions(
      Some(satpoint(1, 0)),
      None,
      inscription,
      BTreeMap::new(),
      Network::Bitcoin,
      utxos.into_iter().collect(),
      [commit_address, change(1)],
      reveal_address,
      FeeRate::try_from(1.0).unwrap(),
      FeeRate::try_from(1.0).unwrap(),
      false,
      false,
      TransactionBuilder::TARGET_POSTAGE,
    )
    .unwrap();

    assert!(commit_tx.is_explicitly_rbf());
    assert!(reveal_tx.is_explicitly_rbf());
  }

  #[test]
  fn inscribe_with_no_satpoint_and_no_cardinal_utxos() {
    let utxos = vec![(outpoint(1), Amount::from_sat(1000))];
    let mut inscriptions = BTreeMap::new();
    inscriptions.insert(
      SatPoint {
        outpoint: outpoint(1),
        offset: 0,
      },
      inscription_id(1),
    );

    let inscription = inscription("text/plain", "ord");
    let satpoint = None;
    let commit_address = change(0);
    let reveal_address = recipient();

    let error = Inscribe::create_inscription_transactions(
      satpoint,
      None,
      inscription,
      inscriptions,
      Network::Bitcoin,
      utxos.into_iter().collect(),
      [commit_address, change(1)],
      reveal_address,
      FeeRate::try_from(1.0).unwrap(),
      FeeRate::try_from(1.0).unwrap(),
      false,
      false,
      TransactionBuilder::TARGET_POSTAGE,
    )
    .unwrap_err()
    .to_string();

    assert!(
      error.contains("wallet contains no cardinal utxos"),
      "{}",
      error
    );
  }

  #[test]
  fn inscribe_with_no_satpoint_and_enough_cardinal_utxos() {
    let utxos = vec![
      (outpoint(1), Amount::from_sat(20_000)),
      (outpoint(2), Amount::from_sat(20_000)),
    ];
    let mut inscriptions = BTreeMap::new();
    inscriptions.insert(
      SatPoint {
        outpoint: outpoint(1),
        offset: 0,
      },
      inscription_id(1),
    );

    let inscription = inscription("text/plain", "ord");
    let satpoint = None;
    let commit_address = change(0);
    let reveal_address = recipient();

    assert!(Inscribe::create_inscription_transactions(
      satpoint,
      None,
      inscription,
      inscriptions,
      Network::Bitcoin,
      utxos.into_iter().collect(),
      [commit_address, change(1)],
      reveal_address,
      FeeRate::try_from(1.0).unwrap(),
      FeeRate::try_from(1.0).unwrap(),
      false,
      false,
      TransactionBuilder::TARGET_POSTAGE,
    )
    .is_ok())
  }

  #[test]
  fn inscribe_with_custom_fee_rate() {
    let utxos = vec![
      (outpoint(1), Amount::from_sat(10_000)),
      (outpoint(2), Amount::from_sat(20_000)),
    ];
    let mut inscriptions = BTreeMap::new();
    inscriptions.insert(
      SatPoint {
        outpoint: outpoint(1),
        offset: 0,
      },
      inscription_id(1),
    );

    let inscription = inscription("text/plain", "ord");
    let satpoint = None;
    let commit_address = change(0);
    let reveal_address = recipient();
    let fee_rate = 3.3;

    let (commit_tx, reveal_tx, _private_key, _) = Inscribe::create_inscription_transactions(
      satpoint,
      None,
      inscription,
      inscriptions,
      bitcoin::Network::Signet,
      utxos.into_iter().collect(),
      [commit_address, change(1)],
      reveal_address,
      FeeRate::try_from(fee_rate).unwrap(),
      FeeRate::try_from(fee_rate).unwrap(),
      false,
      false,
      TransactionBuilder::TARGET_POSTAGE,
    )
    .unwrap();

    let sig_vbytes = 17;
    let fee = FeeRate::try_from(fee_rate)
      .unwrap()
      .fee(commit_tx.vsize() + sig_vbytes)
      .to_sat();

    let reveal_value = commit_tx
      .output
      .iter()
      .map(|o| o.value)
      .reduce(|acc, i| acc + i)
      .unwrap();

    assert_eq!(reveal_value, 20_000 - fee);

    let fee = FeeRate::try_from(fee_rate)
      .unwrap()
      .fee(reveal_tx.vsize())
      .to_sat();

    assert_eq!(
      reveal_tx.output[0].value,
      20_000 - fee - (20_000 - commit_tx.output[0].value),
    );
  }

  #[test]
  fn inscribe_with_parent() {
    let utxos = vec![
      (outpoint(1), Amount::from_sat(10_000)),
      (outpoint(2), Amount::from_sat(20_000)),
    ];

    let mut inscriptions = BTreeMap::new();
    let parent_inscription = inscription_id(1);
    let parent_info = ParentInfo {
      destination: change(3),
      location: SatPoint {
        outpoint: outpoint(1),
        offset: 0,
      },
      tx_out: TxOut {
        script_pubkey: change(0).script_pubkey(),
        value: 10000,
      },
    };

    inscriptions.insert(parent_info.location, parent_inscription);

    let child_inscription = inscription("text/plain", [b'O'; 100]);

    let commit_address = change(1);
    let reveal_address = recipient();
    let fee_rate = 4.0;

    let (commit_tx, reveal_tx, _private_key, _) = Inscribe::create_inscription_transactions(
      None,
      Some(parent_info.clone()),
      child_inscription,
      inscriptions,
      bitcoin::Network::Signet,
      utxos.into_iter().collect(),
      [commit_address, change(2)],
      reveal_address,
      FeeRate::try_from(fee_rate).unwrap(),
      FeeRate::try_from(fee_rate).unwrap(),
      false,
      false,
      TransactionBuilder::TARGET_POSTAGE,
    )
    .unwrap();

    let sig_vbytes = 17;
    let fee = FeeRate::try_from(fee_rate)
      .unwrap()
      .fee(commit_tx.vsize() + sig_vbytes)
      .to_sat();

    let reveal_value = commit_tx
      .output
      .iter()
      .map(|o| o.value)
      .reduce(|acc, i| acc + i)
      .unwrap();

    assert_eq!(reveal_value, 20_000 - fee);

    let sig_vbytes = 16;
    let fee = FeeRate::try_from(fee_rate)
      .unwrap()
      .fee(reveal_tx.vsize() + sig_vbytes)
      .to_sat();

    assert_eq!(fee, commit_tx.output[0].value - reveal_tx.output[1].value,);
    assert_eq!(
      reveal_tx.output[0].script_pubkey,
      parent_info.destination.script_pubkey()
    );
    assert_eq!(reveal_tx.output[0].value, parent_info.tx_out.value);
    pretty_assert_eq!(
      reveal_tx.input[0],
      TxIn {
        previous_output: parent_info.location.outpoint,
        sequence: Sequence::ENABLE_RBF_NO_LOCKTIME,
        ..Default::default()
      }
    );
  }

  #[test]
  fn inscribe_with_commit_fee_rate() {
    let utxos = vec![
      (outpoint(1), Amount::from_sat(10_000)),
      (outpoint(2), Amount::from_sat(20_000)),
    ];
    let mut inscriptions = BTreeMap::new();
    inscriptions.insert(
      SatPoint {
        outpoint: outpoint(1),
        offset: 0,
      },
      inscription_id(1),
    );

    let inscription = inscription("text/plain", "ord");
    let satpoint = None;
    let commit_address = change(0);
    let reveal_address = recipient();
    let commit_fee_rate = 3.3;
    let fee_rate = 1.0;

    let (commit_tx, reveal_tx, _private_key, _) = Inscribe::create_inscription_transactions(
      satpoint,
      None,
      inscription,
      inscriptions,
      bitcoin::Network::Signet,
      utxos.into_iter().collect(),
      [commit_address, change(1)],
      reveal_address,
      FeeRate::try_from(commit_fee_rate).unwrap(),
      FeeRate::try_from(fee_rate).unwrap(),
      false,
      false,
      TransactionBuilder::TARGET_POSTAGE,
    )
    .unwrap();

    let sig_vbytes = 17;
    let fee = FeeRate::try_from(commit_fee_rate)
      .unwrap()
      .fee(commit_tx.vsize() + sig_vbytes)
      .to_sat();

    let reveal_value = commit_tx
      .output
      .iter()
      .map(|o| o.value)
      .reduce(|acc, i| acc + i)
      .unwrap();

    assert_eq!(reveal_value, 20_000 - fee);

    let fee = FeeRate::try_from(fee_rate)
      .unwrap()
      .fee(reveal_tx.vsize())
      .to_sat();

    assert_eq!(
      reveal_tx.output[0].value,
      20_000 - fee - (20_000 - commit_tx.output[0].value),
    );
  }

  #[test]
  fn inscribe_over_max_standard_tx_weight() {
    let utxos = vec![(outpoint(1), Amount::from_sat(50 * COIN_VALUE))];

    let inscription = inscription("text/plain", [0; MAX_STANDARD_TX_WEIGHT as usize]);
    let satpoint = None;
    let commit_address = change(0);
    let reveal_address = recipient();

    let error = Inscribe::create_inscription_transactions(
      satpoint,
      None,
      inscription,
      BTreeMap::new(),
      Network::Bitcoin,
      utxos.into_iter().collect(),
      [commit_address, change(1)],
      reveal_address,
      FeeRate::try_from(1.0).unwrap(),
      FeeRate::try_from(1.0).unwrap(),
      false,
      false,
      TransactionBuilder::TARGET_POSTAGE,
    )
    .unwrap_err()
    .to_string();

    assert!(
      error.contains(&format!("reveal transaction weight greater than {MAX_STANDARD_TX_WEIGHT} (MAX_STANDARD_TX_WEIGHT): 402799")),
      "{}",
      error
    );
  }

  #[test]
  fn inscribe_with_no_max_standard_tx_weight() {
    let utxos = vec![(outpoint(1), Amount::from_sat(50 * COIN_VALUE))];

    let inscription = inscription("text/plain", [0; MAX_STANDARD_TX_WEIGHT as usize]);
    let satpoint = None;
    let commit_address = change(0);
    let reveal_address = recipient();

    let (_commit_tx, reveal_tx, _private_key, _) = Inscribe::create_inscription_transactions(
      satpoint,
      None,
      inscription,
      BTreeMap::new(),
      Network::Bitcoin,
      utxos.into_iter().collect(),
      [commit_address, change(1)],
      reveal_address,
      FeeRate::try_from(1.0).unwrap(),
      FeeRate::try_from(1.0).unwrap(),
      true,
      false,
      TransactionBuilder::TARGET_POSTAGE,
    )
    .unwrap();

    assert!(reveal_tx.size() >= MAX_STANDARD_TX_WEIGHT as usize);
  }

  #[test]
  fn cbor_and_json_metadata_flags_conflict() {
    assert_regex_match!(
      Arguments::try_parse_from([
        "ord",
        "wallet",
        "inscribe",
        "--cbor-metadata",
        "foo",
        "--json-metadata",
        "bar",
        "baz",
      ])
      .unwrap_err()
      .to_string(),
      ".*--cbor-metadata.*cannot be used with.*--json-metadata.*"
    );
  }
}<|MERGE_RESOLUTION|>--- conflicted
+++ resolved
@@ -71,17 +71,14 @@
     help = "Do not check that transactions are equal to or below the MAX_STANDARD_TX_WEIGHT of 400,000 weight units. Transactions over this limit are currently nonstandard and will not be relayed by bitcoind in its default configuration. Do not use this flag unless you understand the implications."
   )]
   pub(crate) no_limit: bool,
-<<<<<<< HEAD
   #[arg(long, help = "Don't sign or broadcast transactions.")]
   pub(crate) dry_run: bool,
   #[arg(long, help = "Send inscription to <DESTINATION>.")]
   pub(crate) destination: Option<Address<NetworkUnchecked>>,
   #[clap(long, help = "Inscribe to an Opendime.")]
   pub(crate) to_opendime: Option<PathBuf>,
-=======
   #[clap(long, help = "Make inscription a child of <PARENT>.")]
   pub(crate) parent: Option<InscriptionId>,
->>>>>>> 9c75809a
   #[arg(
     long,
     help = "Amount of postage to include in the inscription. Default `10000sat`."
