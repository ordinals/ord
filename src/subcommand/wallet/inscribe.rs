use {
  self::batch::{Batch, Batchfile, Mode},
  super::*,
  crate::{subcommand::wallet::transaction_builder::Target, wallet::Wallet},
  bitcoin::{
    blockdata::{opcodes, script},
    key::PrivateKey,
    key::{TapTweak, TweakedKeyPair, TweakedPublicKey, UntweakedKeyPair},
    locktime::absolute::LockTime,
    policy::MAX_STANDARD_TX_WEIGHT,
    secp256k1::{self, constants::SCHNORR_SIGNATURE_SIZE, rand, Secp256k1, XOnlyPublicKey},
    sighash::{Prevouts, SighashCache, TapSighashType},
    taproot::Signature,
    taproot::{ControlBlock, LeafVersion, TapLeafHash, TaprootBuilder},
    ScriptBuf, Witness,
  },
  bitcoincore_rpc::bitcoincore_rpc_json::{ImportDescriptors, SignRawTransactionInput, Timestamp},
  bitcoincore_rpc::Client,
  std::collections::BTreeSet,
};

mod batch;

#[derive(Serialize, Deserialize, Debug, PartialEq)]
pub struct InscriptionInfo {
  pub id: InscriptionId,
  pub location: SatPoint,
}

#[derive(Serialize, Deserialize)]
pub struct Output {
  pub commit: Txid,
  pub inscriptions: Vec<InscriptionInfo>,
  pub parent: Option<InscriptionId>,
  pub reveal: Txid,
  pub total_fees: u64,
}

#[derive(Clone, Debug)]
pub(crate) struct ParentInfo {
  destination: Address,
  id: InscriptionId,
  location: SatPoint,
  tx_out: TxOut,
}

#[derive(Debug, Parser)]
#[clap(
  group = ArgGroup::new("source")
      .required(true)
      .args(&["file", "batch"]),
)]
pub(crate) struct Inscribe {
  #[arg(
    long,
    help = "Inscribe a multiple inscriptions defines in a yaml <BATCH_FILE>.",
    conflicts_with_all = &[
      "cbor_metadata", "destination", "file", "json_metadata", "metaprotocol", "parent", "postage", "reinscribe", "satpoint"
    ]
  )]
  pub(crate) batch: Option<PathBuf>,
  #[arg(
    long,
    help = "Include CBOR in file at <METADATA> as inscription metadata",
    conflicts_with = "json_metadata"
  )]
  pub(crate) cbor_metadata: Option<PathBuf>,
  #[arg(
    long,
    help = "Use <COMMIT_FEE_RATE> sats/vbyte for commit transaction.\nDefaults to <FEE_RATE> if unset."
  )]
  pub(crate) commit_fee_rate: Option<FeeRate>,
  #[arg(long, help = "Compress inscription content with brotli.")]
  pub(crate) compress: bool,
  #[arg(long, help = "Send inscription to <DESTINATION>.")]
  pub(crate) destination: Option<Address<NetworkUnchecked>>,
  #[arg(long, help = "Don't sign or broadcast transactions.")]
  pub(crate) dry_run: bool,
  #[arg(long, help = "Use fee rate of <FEE_RATE> sats/vB.")]
  pub(crate) fee_rate: FeeRate,
  #[arg(long, help = "Inscribe sat with contents of <FILE>.")]
  pub(crate) file: Option<PathBuf>,
  #[arg(
    long,
    help = "Include JSON in file at <METADATA> convered to CBOR as inscription metadata",
    conflicts_with = "cbor_metadata"
  )]
  pub(crate) json_metadata: Option<PathBuf>,
  #[clap(long, help = "Set inscription metaprotocol to <METAPROTOCOL>.")]
  pub(crate) metaprotocol: Option<String>,
  #[arg(long, help = "Do not back up recovery key.")]
  pub(crate) no_backup: bool,
  #[arg(
    long,
    help = "Do not check that transactions are equal to or below the MAX_STANDARD_TX_WEIGHT of 400,000 weight units. Transactions over this limit are currently nonstandard and will not be relayed by bitcoind in its default configuration. Do not use this flag unless you understand the implications."
  )]
  pub(crate) no_limit: bool,
  #[clap(long, help = "Make inscription a child of <PARENT>.")]
  pub(crate) parent: Option<InscriptionId>,
  #[arg(
    long,
    help = "Amount of postage to include in the inscription. Default `10000sat`."
  )]
  pub(crate) postage: Option<Amount>,
  #[clap(long, help = "Allow reinscription.")]
  pub(crate) reinscribe: bool,
  #[arg(long, help = "Inscribe <SATPOINT>.")]
  pub(crate) satpoint: Option<SatPoint>,
}

impl Inscribe {
  pub(crate) fn run(self, options: Options) -> SubcommandResult {
    let metadata = Inscribe::parse_metadata(self.cbor_metadata, self.json_metadata)?;

    let index = Index::open(&options)?;
    index.update()?;

    let utxos = index.get_unspent_outputs(Wallet::load(&options)?)?;

    let locked_utxos = index.get_locked_outputs(Wallet::load(&options)?)?;

    let client = options.bitcoin_rpc_client_for_wallet_command(false)?;

    let chain = options.chain();

    let postage;
    let destinations;
    let inscriptions;
    let mode;
    let parent_info;

    match (self.file, self.batch) {
      (Some(file), None) => {
        parent_info = Inscribe::get_parent_info(self.parent, &index, &utxos, &client, chain)?;

        postage = self.postage.unwrap_or(TransactionBuilder::TARGET_POSTAGE);

        inscriptions = vec![Inscription::from_file(
          chain,
          file,
          self.parent,
          None,
          self.metaprotocol,
          metadata,
          self.compress,
        )?];

        mode = Mode::SeparateOutputs;

        destinations = vec![match self.destination.clone() {
          Some(destination) => destination.require_network(chain.network())?,
          None => get_change_address(&client, chain)?,
        }];
      }
      (None, Some(batch)) => {
        let batchfile = Batchfile::load(&batch)?;

        parent_info = Inscribe::get_parent_info(batchfile.parent, &index, &utxos, &client, chain)?;

        postage = batchfile
          .postage
          .map(Amount::from_sat)
          .unwrap_or(TransactionBuilder::TARGET_POSTAGE);

        (inscriptions, destinations) = batchfile.inscriptions(
          &client,
          chain,
          parent_info.as_ref().map(|info| info.tx_out.value),
          metadata,
          postage,
          self.compress,
        )?;

        mode = batchfile.mode;
<<<<<<< HEAD

        let destination_count = match batchfile.mode {
          Mode::Reinscribe => 1,
          Mode::SharedOutput => 1,
          Mode::SeparateOutputs => inscriptions.len(),
        };

        destinations = (0..destination_count)
          .map(|_| get_change_address(&client, chain))
          .collect::<Result<Vec<Address>>>()?;
=======
>>>>>>> 3adccf82
      }
      _ => unreachable!(),
    }

    Batch {
      commit_fee_rate: self.commit_fee_rate.unwrap_or(self.fee_rate),
      destinations,
      dry_run: self.dry_run,
      inscriptions,
      mode,
      no_backup: self.no_backup,
      no_limit: self.no_limit,
      parent_info,
      postage,
      reinscribe: self.reinscribe,
      reveal_fee_rate: self.fee_rate,
      satpoint: self.satpoint,
    }
    .inscribe(chain, &index, &client, &locked_utxos, &utxos)
  }

  fn parse_metadata(cbor: Option<PathBuf>, json: Option<PathBuf>) -> Result<Option<Vec<u8>>> {
    if let Some(path) = cbor {
      let cbor = fs::read(path)?;
      let _value: Value = ciborium::from_reader(Cursor::new(cbor.clone()))
        .context("failed to parse CBOR metadata")?;

      Ok(Some(cbor))
    } else if let Some(path) = json {
      let value: serde_json::Value =
        serde_json::from_reader(File::open(path)?).context("failed to parse JSON metadata")?;
      let mut cbor = Vec::new();
      ciborium::into_writer(&value, &mut cbor)?;

      Ok(Some(cbor))
    } else {
      Ok(None)
    }
  }

  fn get_parent_info(
    parent: Option<InscriptionId>,
    index: &Index,
    utxos: &BTreeMap<OutPoint, Amount>,
    client: &Client,
    chain: Chain,
  ) -> Result<Option<ParentInfo>> {
    if let Some(parent_id) = parent {
      if let Some(satpoint) = index.get_inscription_satpoint_by_id(parent_id)? {
        if !utxos.contains_key(&satpoint.outpoint) {
          return Err(anyhow!(format!("parent {parent_id} not in wallet")));
        }

        Ok(Some(ParentInfo {
          destination: get_change_address(client, chain)?,
          id: parent_id,
          location: satpoint,
          tx_out: index
            .get_transaction(satpoint.outpoint.txid)?
            .expect("parent transaction not found in index")
            .output
            .into_iter()
            .nth(satpoint.outpoint.vout.try_into().unwrap())
            .expect("current transaction output"),
        }))
      } else {
        Err(anyhow!(format!("parent {parent_id} does not exist")))
      }
    } else {
      Ok(None)
    }
  }
}

#[cfg(test)]
mod tests {
  use {
    self::batch::BatchEntry,
    super::*,
    serde_yaml::{Mapping, Value},
  };

  #[test]
  fn reveal_transaction_pays_fee() {
    let utxos = vec![(outpoint(1), Amount::from_sat(20000))];
    let inscription = inscription("text/plain", "ord");
    let commit_address = change(0);
    let reveal_address = recipient();
    let change = [commit_address, change(1)];

    let (commit_tx, reveal_tx, _private_key, _) = Batch {
      satpoint: Some(satpoint(1, 0)),
      parent_info: None,
      inscriptions: vec![inscription],
      destinations: vec![reveal_address],
      commit_fee_rate: FeeRate::try_from(1.0).unwrap(),
      reveal_fee_rate: FeeRate::try_from(1.0).unwrap(),
      no_limit: false,
      reinscribe: false,
      postage: TransactionBuilder::TARGET_POSTAGE,
      mode: Mode::SharedOutput,
      ..Default::default()
    }
    .create_batch_inscription_transactions(
      BTreeMap::new(),
      Chain::Mainnet,
      BTreeSet::new(),
      utxos.into_iter().collect(),
      change,
    )
    .unwrap();

    #[allow(clippy::cast_possible_truncation)]
    #[allow(clippy::cast_sign_loss)]
    let fee = Amount::from_sat((1.0 * (reveal_tx.vsize() as f64)).ceil() as u64);

    assert_eq!(
      reveal_tx.output[0].value,
      20000 - fee.to_sat() - (20000 - commit_tx.output[0].value),
    );
  }

  #[test]
  fn inscribe_tansactions_opt_in_to_rbf() {
    let utxos = vec![(outpoint(1), Amount::from_sat(20000))];
    let inscription = inscription("text/plain", "ord");
    let commit_address = change(0);
    let reveal_address = recipient();
    let change = [commit_address, change(1)];

    let (commit_tx, reveal_tx, _, _) = Batch {
      satpoint: Some(satpoint(1, 0)),
      parent_info: None,
      inscriptions: vec![inscription],
      destinations: vec![reveal_address],
      commit_fee_rate: FeeRate::try_from(1.0).unwrap(),
      reveal_fee_rate: FeeRate::try_from(1.0).unwrap(),
      no_limit: false,
      reinscribe: false,
      postage: TransactionBuilder::TARGET_POSTAGE,
      mode: Mode::SharedOutput,
      ..Default::default()
    }
    .create_batch_inscription_transactions(
      BTreeMap::new(),
      Chain::Mainnet,
      BTreeSet::new(),
      utxos.into_iter().collect(),
      change,
    )
    .unwrap();

    assert!(commit_tx.is_explicitly_rbf());
    assert!(reveal_tx.is_explicitly_rbf());
  }

  #[test]
  fn inscribe_with_no_satpoint_and_no_cardinal_utxos() {
    let utxos = vec![(outpoint(1), Amount::from_sat(1000))];
    let mut inscriptions = BTreeMap::new();
    inscriptions.insert(
      SatPoint {
        outpoint: outpoint(1),
        offset: 0,
      },
      inscription_id(1),
    );

    let inscription = inscription("text/plain", "ord");
    let satpoint = None;
    let commit_address = change(0);
    let reveal_address = recipient();

    let error = Batch {
      satpoint,
      parent_info: None,
      inscriptions: vec![inscription],
      destinations: vec![reveal_address],
      commit_fee_rate: FeeRate::try_from(1.0).unwrap(),
      reveal_fee_rate: FeeRate::try_from(1.0).unwrap(),
      no_limit: false,
      reinscribe: false,
      postage: TransactionBuilder::TARGET_POSTAGE,
      mode: Mode::SharedOutput,
      ..Default::default()
    }
    .create_batch_inscription_transactions(
      inscriptions,
      Chain::Mainnet,
      BTreeSet::new(),
      utxos.into_iter().collect(),
      [commit_address, change(1)],
    )
    .unwrap_err()
    .to_string();

    assert!(
      error.contains("wallet contains no cardinal utxos"),
      "{}",
      error
    );
  }

  #[test]
  fn inscribe_with_no_satpoint_and_enough_cardinal_utxos() {
    let utxos = vec![
      (outpoint(1), Amount::from_sat(20_000)),
      (outpoint(2), Amount::from_sat(20_000)),
    ];
    let mut inscriptions = BTreeMap::new();
    inscriptions.insert(
      SatPoint {
        outpoint: outpoint(1),
        offset: 0,
      },
      inscription_id(1),
    );

    let inscription = inscription("text/plain", "ord");
    let satpoint = None;
    let commit_address = change(0);
    let reveal_address = recipient();

    assert!(Batch {
      satpoint,
      parent_info: None,
      inscriptions: vec![inscription],
      destinations: vec![reveal_address],
      commit_fee_rate: FeeRate::try_from(1.0).unwrap(),
      reveal_fee_rate: FeeRate::try_from(1.0).unwrap(),
      no_limit: false,
      reinscribe: false,
      postage: TransactionBuilder::TARGET_POSTAGE,
      mode: Mode::SharedOutput,
      ..Default::default()
    }
    .create_batch_inscription_transactions(
      inscriptions,
      Chain::Mainnet,
      BTreeSet::new(),
      utxos.into_iter().collect(),
      [commit_address, change(1)],
    )
    .is_ok())
  }

  #[test]
  fn inscribe_with_custom_fee_rate() {
    let utxos = vec![
      (outpoint(1), Amount::from_sat(10_000)),
      (outpoint(2), Amount::from_sat(20_000)),
    ];
    let mut inscriptions = BTreeMap::new();
    inscriptions.insert(
      SatPoint {
        outpoint: outpoint(1),
        offset: 0,
      },
      inscription_id(1),
    );

    let inscription = inscription("text/plain", "ord");
    let satpoint = None;
    let commit_address = change(0);
    let reveal_address = recipient();
    let fee_rate = 3.3;

    let (commit_tx, reveal_tx, _private_key, _) = Batch {
      satpoint,
      parent_info: None,
      inscriptions: vec![inscription],
      destinations: vec![reveal_address],
      commit_fee_rate: FeeRate::try_from(fee_rate).unwrap(),
      reveal_fee_rate: FeeRate::try_from(fee_rate).unwrap(),
      no_limit: false,
      reinscribe: false,
      postage: TransactionBuilder::TARGET_POSTAGE,
      mode: Mode::SharedOutput,
      ..Default::default()
    }
    .create_batch_inscription_transactions(
      inscriptions,
      Chain::Signet,
      BTreeSet::new(),
      utxos.into_iter().collect(),
      [commit_address, change(1)],
    )
    .unwrap();

    let sig_vbytes = 17;
    let fee = FeeRate::try_from(fee_rate)
      .unwrap()
      .fee(commit_tx.vsize() + sig_vbytes)
      .to_sat();

    let reveal_value = commit_tx
      .output
      .iter()
      .map(|o| o.value)
      .reduce(|acc, i| acc + i)
      .unwrap();

    assert_eq!(reveal_value, 20_000 - fee);

    let fee = FeeRate::try_from(fee_rate)
      .unwrap()
      .fee(reveal_tx.vsize())
      .to_sat();

    assert_eq!(
      reveal_tx.output[0].value,
      20_000 - fee - (20_000 - commit_tx.output[0].value),
    );
  }

  #[test]
  fn inscribe_with_parent() {
    let utxos = vec![
      (outpoint(1), Amount::from_sat(10_000)),
      (outpoint(2), Amount::from_sat(20_000)),
    ];

    let mut inscriptions = BTreeMap::new();
    let parent_inscription = inscription_id(1);
    let parent_info = ParentInfo {
      destination: change(3),
      id: parent_inscription,
      location: SatPoint {
        outpoint: outpoint(1),
        offset: 0,
      },
      tx_out: TxOut {
        script_pubkey: change(0).script_pubkey(),
        value: 10000,
      },
    };

    inscriptions.insert(parent_info.location, parent_inscription);

    let child_inscription = InscriptionTemplate {
      parent: Some(parent_inscription),
    }
    .into();

    let commit_address = change(1);
    let reveal_address = recipient();
    let fee_rate = 4.0;

    let (commit_tx, reveal_tx, _private_key, _) = Batch {
      satpoint: None,
      parent_info: Some(parent_info.clone()),
      inscriptions: vec![child_inscription],
      destinations: vec![reveal_address],
      commit_fee_rate: FeeRate::try_from(fee_rate).unwrap(),
      reveal_fee_rate: FeeRate::try_from(fee_rate).unwrap(),
      no_limit: false,
      reinscribe: false,
      postage: TransactionBuilder::TARGET_POSTAGE,
      mode: Mode::SharedOutput,
      ..Default::default()
    }
    .create_batch_inscription_transactions(
      inscriptions,
      Chain::Signet,
      BTreeSet::new(),
      utxos.into_iter().collect(),
      [commit_address, change(2)],
    )
    .unwrap();

    let sig_vbytes = 17;
    let fee = FeeRate::try_from(fee_rate)
      .unwrap()
      .fee(commit_tx.vsize() + sig_vbytes)
      .to_sat();

    let reveal_value = commit_tx
      .output
      .iter()
      .map(|o| o.value)
      .reduce(|acc, i| acc + i)
      .unwrap();

    assert_eq!(reveal_value, 20_000 - fee);

    let sig_vbytes = 16;
    let fee = FeeRate::try_from(fee_rate)
      .unwrap()
      .fee(reveal_tx.vsize() + sig_vbytes)
      .to_sat();

    assert_eq!(fee, commit_tx.output[0].value - reveal_tx.output[1].value,);
    assert_eq!(
      reveal_tx.output[0].script_pubkey,
      parent_info.destination.script_pubkey()
    );
    assert_eq!(reveal_tx.output[0].value, parent_info.tx_out.value);
    pretty_assert_eq!(
      reveal_tx.input[0],
      TxIn {
        previous_output: parent_info.location.outpoint,
        sequence: Sequence::ENABLE_RBF_NO_LOCKTIME,
        ..Default::default()
      }
    );
  }

  #[test]
  fn inscribe_with_commit_fee_rate() {
    let utxos = vec![
      (outpoint(1), Amount::from_sat(10_000)),
      (outpoint(2), Amount::from_sat(20_000)),
    ];
    let mut inscriptions = BTreeMap::new();
    inscriptions.insert(
      SatPoint {
        outpoint: outpoint(1),
        offset: 0,
      },
      inscription_id(1),
    );

    let inscription = inscription("text/plain", "ord");
    let satpoint = None;
    let commit_address = change(0);
    let reveal_address = recipient();
    let commit_fee_rate = 3.3;
    let fee_rate = 1.0;

    let (commit_tx, reveal_tx, _private_key, _) = Batch {
      satpoint,
      parent_info: None,
      inscriptions: vec![inscription],
      destinations: vec![reveal_address],
      commit_fee_rate: FeeRate::try_from(commit_fee_rate).unwrap(),
      reveal_fee_rate: FeeRate::try_from(fee_rate).unwrap(),
      no_limit: false,
      reinscribe: false,
      postage: TransactionBuilder::TARGET_POSTAGE,
      mode: Mode::SharedOutput,
      ..Default::default()
    }
    .create_batch_inscription_transactions(
      inscriptions,
      Chain::Signet,
      BTreeSet::new(),
      utxos.into_iter().collect(),
      [commit_address, change(1)],
    )
    .unwrap();

    let sig_vbytes = 17;
    let fee = FeeRate::try_from(commit_fee_rate)
      .unwrap()
      .fee(commit_tx.vsize() + sig_vbytes)
      .to_sat();

    let reveal_value = commit_tx
      .output
      .iter()
      .map(|o| o.value)
      .reduce(|acc, i| acc + i)
      .unwrap();

    assert_eq!(reveal_value, 20_000 - fee);

    let fee = FeeRate::try_from(fee_rate)
      .unwrap()
      .fee(reveal_tx.vsize())
      .to_sat();

    assert_eq!(
      reveal_tx.output[0].value,
      20_000 - fee - (20_000 - commit_tx.output[0].value),
    );
  }

  #[test]
  fn inscribe_over_max_standard_tx_weight() {
    let utxos = vec![(outpoint(1), Amount::from_sat(50 * COIN_VALUE))];

    let inscription = inscription("text/plain", [0; MAX_STANDARD_TX_WEIGHT as usize]);
    let satpoint = None;
    let commit_address = change(0);
    let reveal_address = recipient();

    let error = Batch {
      satpoint,
      parent_info: None,
      inscriptions: vec![inscription],
      destinations: vec![reveal_address],
      commit_fee_rate: FeeRate::try_from(1.0).unwrap(),
      reveal_fee_rate: FeeRate::try_from(1.0).unwrap(),
      no_limit: false,
      reinscribe: false,
      postage: TransactionBuilder::TARGET_POSTAGE,
      mode: Mode::SharedOutput,
      ..Default::default()
    }
    .create_batch_inscription_transactions(
      BTreeMap::new(),
      Chain::Mainnet,
      BTreeSet::new(),
      utxos.into_iter().collect(),
      [commit_address, change(1)],
    )
    .unwrap_err()
    .to_string();

    assert!(
      error.contains(&format!("reveal transaction weight greater than {MAX_STANDARD_TX_WEIGHT} (MAX_STANDARD_TX_WEIGHT): 402799")),
      "{}",
      error
    );
  }

  #[test]
  fn inscribe_with_no_max_standard_tx_weight() {
    let utxos = vec![(outpoint(1), Amount::from_sat(50 * COIN_VALUE))];

    let inscription = inscription("text/plain", [0; MAX_STANDARD_TX_WEIGHT as usize]);
    let satpoint = None;
    let commit_address = change(0);
    let reveal_address = recipient();

    let (_commit_tx, reveal_tx, _private_key, _) = Batch {
      satpoint,
      parent_info: None,
      inscriptions: vec![inscription],
      destinations: vec![reveal_address],
      commit_fee_rate: FeeRate::try_from(1.0).unwrap(),
      reveal_fee_rate: FeeRate::try_from(1.0).unwrap(),
      no_limit: true,
      reinscribe: false,
      postage: TransactionBuilder::TARGET_POSTAGE,
      mode: Mode::SharedOutput,
      ..Default::default()
    }
    .create_batch_inscription_transactions(
      BTreeMap::new(),
      Chain::Mainnet,
      BTreeSet::new(),
      utxos.into_iter().collect(),
      [commit_address, change(1)],
    )
    .unwrap();

    assert!(reveal_tx.size() >= MAX_STANDARD_TX_WEIGHT as usize);
  }

  #[test]
  fn cbor_and_json_metadata_flags_conflict() {
    assert_regex_match!(
      Arguments::try_parse_from([
        "ord",
        "wallet",
        "inscribe",
        "--cbor-metadata",
        "foo",
        "--json-metadata",
        "bar",
        "--file",
        "baz",
      ])
      .unwrap_err()
      .to_string(),
      ".*--cbor-metadata.*cannot be used with.*--json-metadata.*"
    );
  }

  #[test]
  fn batch_is_loaded_from_yaml_file() {
    let parent = "8d363b28528b0cb86b5fd48615493fb175bdf132d2a3d20b4251bba3f130a5abi0"
      .parse::<InscriptionId>()
      .unwrap();

    let tempdir = TempDir::new().unwrap();

    let inscription_path = tempdir.path().join("tulip.txt");
    fs::write(&inscription_path, "tulips are pretty").unwrap();

    let brc20_path = tempdir.path().join("token.json");

    let batch_path = tempdir.path().join("batch.yaml");
    fs::write(
      &batch_path,
      format!(
        "mode: separate-outputs
parent: {parent}
inscriptions:
- file: {}
  metadata:
    title: Lorem Ipsum
    description: Lorem ipsum dolor sit amet, consectetur adipiscing elit. In tristique, massa nec condimentum venenatis, ante massa tempor velit, et accumsan ipsum ligula a massa. Nunc quis orci ante.
- file: {}
  metaprotocol: brc-20
",
        inscription_path.display(),
        brc20_path.display()
      ),
    )
    .unwrap();

    let mut metadata = Mapping::new();
    metadata.insert(
      Value::String("title".to_string()),
      Value::String("Lorem Ipsum".to_string()),
    );
    metadata.insert(Value::String("description".to_string()), Value::String("Lorem ipsum dolor sit amet, consectetur adipiscing elit. In tristique, massa nec condimentum venenatis, ante massa tempor velit, et accumsan ipsum ligula a massa. Nunc quis orci ante.".to_string()));

    assert_eq!(
      Batchfile::load(&batch_path).unwrap(),
      Batchfile {
        inscriptions: vec![
          BatchEntry {
            file: inscription_path,
            metadata: Some(Value::Mapping(metadata)),
            ..Default::default()
          },
          BatchEntry {
            file: brc20_path,
            metaprotocol: Some("brc-20".to_string()),
            ..Default::default()
          }
        ],
        parent: Some(parent),
        ..Default::default()
      }
    );
  }

  #[test]
  fn batch_with_unknown_field_throws_error() {
    let tempdir = TempDir::new().unwrap();
    let batch_path = tempdir.path().join("batch.yaml");
    fs::write(
      &batch_path,
      "mode: shared-output\ninscriptions:\n- file: meow.wav\nunknown: 1.)what",
    )
    .unwrap();

    assert!(Batchfile::load(&batch_path)
      .unwrap_err()
      .to_string()
      .contains("unknown field `unknown`"));
  }

  #[test]
  fn batch_inscribe_with_parent() {
    let utxos = vec![
      (outpoint(1), Amount::from_sat(10_000)),
      (outpoint(2), Amount::from_sat(50_000)),
    ];

    let parent = inscription_id(1);

    let parent_info = ParentInfo {
      destination: change(3),
      id: parent,
      location: SatPoint {
        outpoint: outpoint(1),
        offset: 0,
      },
      tx_out: TxOut {
        script_pubkey: change(0).script_pubkey(),
        value: 10000,
      },
    };

    let mut wallet_inscriptions = BTreeMap::new();
    wallet_inscriptions.insert(parent_info.location, parent);

    let commit_address = change(1);
    let reveal_addresses = vec![recipient()];

    let inscriptions = vec![
      InscriptionTemplate {
        parent: Some(parent),
      }
      .into(),
      InscriptionTemplate {
        parent: Some(parent),
      }
      .into(),
      InscriptionTemplate {
        parent: Some(parent),
      }
      .into(),
    ];

    let mode = Mode::SharedOutput;

    let fee_rate = 4.0.try_into().unwrap();

    let (commit_tx, reveal_tx, _private_key, _) = Batch {
      satpoint: None,
      parent_info: Some(parent_info.clone()),
      inscriptions,
      destinations: reveal_addresses,
      commit_fee_rate: fee_rate,
      reveal_fee_rate: fee_rate,
      no_limit: false,
      reinscribe: false,
      postage: Amount::from_sat(10_000),
      mode,
      ..Default::default()
    }
    .create_batch_inscription_transactions(
      wallet_inscriptions,
      Chain::Signet,
      BTreeSet::new(),
      utxos.into_iter().collect(),
      [commit_address, change(2)],
    )
    .unwrap();

    let sig_vbytes = 17;
    let fee = fee_rate.fee(commit_tx.vsize() + sig_vbytes).to_sat();

    let reveal_value = commit_tx
      .output
      .iter()
      .map(|o| o.value)
      .reduce(|acc, i| acc + i)
      .unwrap();

    assert_eq!(reveal_value, 50_000 - fee);

    let sig_vbytes = 16;
    let fee = fee_rate.fee(reveal_tx.vsize() + sig_vbytes).to_sat();

    assert_eq!(fee, commit_tx.output[0].value - reveal_tx.output[1].value,);
    assert_eq!(
      reveal_tx.output[0].script_pubkey,
      parent_info.destination.script_pubkey()
    );
    assert_eq!(reveal_tx.output[0].value, parent_info.tx_out.value);
    pretty_assert_eq!(
      reveal_tx.input[0],
      TxIn {
        previous_output: parent_info.location.outpoint,
        sequence: Sequence::ENABLE_RBF_NO_LOCKTIME,
        ..Default::default()
      }
    );
  }

  #[test]
  fn batch_inscribe_with_parent_not_enough_cardinals_utxos_fails() {
    let utxos = vec![
      (outpoint(1), Amount::from_sat(10_000)),
      (outpoint(2), Amount::from_sat(20_000)),
    ];

    let parent = inscription_id(1);

    let parent_info = ParentInfo {
      destination: change(3),
      id: parent,
      location: SatPoint {
        outpoint: outpoint(1),
        offset: 0,
      },
      tx_out: TxOut {
        script_pubkey: change(0).script_pubkey(),
        value: 10000,
      },
    };

    let mut wallet_inscriptions = BTreeMap::new();
    wallet_inscriptions.insert(parent_info.location, parent);

    let inscriptions = vec![
      InscriptionTemplate {
        parent: Some(parent),
      }
      .into(),
      InscriptionTemplate {
        parent: Some(parent),
      }
      .into(),
      InscriptionTemplate {
        parent: Some(parent),
      }
      .into(),
    ];

    let commit_address = change(1);
    let reveal_addresses = vec![recipient()];

    let error = Batch {
      satpoint: None,
      parent_info: Some(parent_info.clone()),
      inscriptions,
      destinations: reveal_addresses,
      commit_fee_rate: 4.0.try_into().unwrap(),
      reveal_fee_rate: 4.0.try_into().unwrap(),
      no_limit: false,
      reinscribe: false,
      postage: Amount::from_sat(10_000),
      mode: Mode::SharedOutput,
      ..Default::default()
    }
    .create_batch_inscription_transactions(
      wallet_inscriptions,
      Chain::Signet,
      BTreeSet::new(),
      utxos.into_iter().collect(),
      [commit_address, change(2)],
    )
    .unwrap_err()
    .to_string();

    assert!(error.contains(
      "wallet does not contain enough cardinal UTXOs, please add additional funds to wallet."
    ));
  }

  #[test]
  #[should_panic(
    expected = "invariant: destination addresses and number of inscriptions doesn't match"
  )]
  fn batch_inscribe_with_inconsistent_reveal_addresses_panics() {
    let utxos = vec![
      (outpoint(1), Amount::from_sat(10_000)),
      (outpoint(2), Amount::from_sat(80_000)),
    ];

    let parent = inscription_id(1);

    let parent_info = ParentInfo {
      destination: change(3),
      id: parent,
      location: SatPoint {
        outpoint: outpoint(1),
        offset: 0,
      },
      tx_out: TxOut {
        script_pubkey: change(0).script_pubkey(),
        value: 10000,
      },
    };

    let mut wallet_inscriptions = BTreeMap::new();
    wallet_inscriptions.insert(parent_info.location, parent);

    let inscriptions = vec![
      InscriptionTemplate {
        parent: Some(parent),
      }
      .into(),
      InscriptionTemplate {
        parent: Some(parent),
      }
      .into(),
      InscriptionTemplate {
        parent: Some(parent),
      }
      .into(),
    ];

    let commit_address = change(1);
    let reveal_addresses = vec![recipient(), recipient()];

    let _ = Batch {
      satpoint: None,
      parent_info: Some(parent_info.clone()),
      inscriptions,
      destinations: reveal_addresses,
      commit_fee_rate: 4.0.try_into().unwrap(),
      reveal_fee_rate: 4.0.try_into().unwrap(),
      no_limit: false,
      reinscribe: false,
      postage: Amount::from_sat(10_000),
      mode: Mode::SharedOutput,
      ..Default::default()
    }
    .create_batch_inscription_transactions(
      wallet_inscriptions,
      Chain::Signet,
      BTreeSet::new(),
      utxos.into_iter().collect(),
      [commit_address, change(2)],
    );
  }

  #[test]
  fn batch_inscribe_over_max_standard_tx_weight() {
    let utxos = vec![(outpoint(1), Amount::from_sat(50 * COIN_VALUE))];

    let wallet_inscriptions = BTreeMap::new();

    let inscriptions = vec![
      inscription("text/plain", [0; MAX_STANDARD_TX_WEIGHT as usize / 3]),
      inscription("text/plain", [0; MAX_STANDARD_TX_WEIGHT as usize / 3]),
      inscription("text/plain", [0; MAX_STANDARD_TX_WEIGHT as usize / 3]),
    ];

    let commit_address = change(1);
    let reveal_addresses = vec![recipient()];

    let error = Batch {
      satpoint: None,
      parent_info: None,
      inscriptions,
      destinations: reveal_addresses,
      commit_fee_rate: 1.0.try_into().unwrap(),
      reveal_fee_rate: 1.0.try_into().unwrap(),
      no_limit: false,
      reinscribe: false,
      postage: Amount::from_sat(30_000),
      mode: Mode::SharedOutput,
      ..Default::default()
    }
    .create_batch_inscription_transactions(
      wallet_inscriptions,
      Chain::Signet,
      BTreeSet::new(),
      utxos.into_iter().collect(),
      [commit_address, change(2)],
    )
    .unwrap_err()
    .to_string();

    assert!(
      error.contains(&format!("reveal transaction weight greater than {MAX_STANDARD_TX_WEIGHT} (MAX_STANDARD_TX_WEIGHT): 402841")),
      "{}",
      error
    );
  }

  #[test]
  fn batch_inscribe_into_separate_outputs() {
    let utxos = vec![
      (outpoint(1), Amount::from_sat(10_000)),
      (outpoint(2), Amount::from_sat(80_000)),
    ];

    let wallet_inscriptions = BTreeMap::new();

    let commit_address = change(1);
    let reveal_addresses = vec![recipient(), recipient(), recipient()];

    let inscriptions = vec![
      inscription("text/plain", [b'O'; 100]),
      inscription("text/plain", [b'O'; 111]),
      inscription("text/plain", [b'O'; 222]),
    ];

    let mode = Mode::SeparateOutputs;

    let fee_rate = 4.0.try_into().unwrap();

    let (_commit_tx, reveal_tx, _private_key, _) = Batch {
      satpoint: None,
      parent_info: None,
      inscriptions,
      destinations: reveal_addresses,
      commit_fee_rate: fee_rate,
      reveal_fee_rate: fee_rate,
      no_limit: false,
      reinscribe: false,
      postage: Amount::from_sat(10_000),
      mode,
      ..Default::default()
    }
    .create_batch_inscription_transactions(
      wallet_inscriptions,
      Chain::Signet,
      BTreeSet::new(),
      utxos.into_iter().collect(),
      [commit_address, change(2)],
    )
    .unwrap();

    assert_eq!(reveal_tx.output.len(), 3);
    assert!(reveal_tx
      .output
      .iter()
      .all(|output| output.value == TransactionBuilder::TARGET_POSTAGE.to_sat()));
  }

  #[test]
  fn batch_inscribe_into_separate_outputs_with_parent() {
    let utxos = vec![
      (outpoint(1), Amount::from_sat(10_000)),
      (outpoint(2), Amount::from_sat(50_000)),
    ];

    let parent = inscription_id(1);

    let parent_info = ParentInfo {
      destination: change(3),
      id: parent,
      location: SatPoint {
        outpoint: outpoint(1),
        offset: 0,
      },
      tx_out: TxOut {
        script_pubkey: change(0).script_pubkey(),
        value: 10000,
      },
    };

    let mut wallet_inscriptions = BTreeMap::new();
    wallet_inscriptions.insert(parent_info.location, parent);

    let commit_address = change(1);
    let reveal_addresses = vec![recipient(), recipient(), recipient()];

    let inscriptions = vec![
      InscriptionTemplate {
        parent: Some(parent),
      }
      .into(),
      InscriptionTemplate {
        parent: Some(parent),
      }
      .into(),
      InscriptionTemplate {
        parent: Some(parent),
      }
      .into(),
    ];

    let mode = Mode::SeparateOutputs;

    let fee_rate = 4.0.try_into().unwrap();

    let (commit_tx, reveal_tx, _private_key, _) = Batch {
      satpoint: None,
      parent_info: Some(parent_info.clone()),
      inscriptions,
      destinations: reveal_addresses,
      commit_fee_rate: fee_rate,
      reveal_fee_rate: fee_rate,
      no_limit: false,
      reinscribe: false,
      postage: Amount::from_sat(10_000),
      mode,
      ..Default::default()
    }
    .create_batch_inscription_transactions(
      wallet_inscriptions,
      Chain::Signet,
      BTreeSet::new(),
      utxos.into_iter().collect(),
      [commit_address, change(2)],
    )
    .unwrap();

    assert_eq!(
      parent,
      ParsedEnvelope::from_transaction(&reveal_tx)[0]
        .payload
        .parent()
        .unwrap()
    );
    assert_eq!(
      parent,
      ParsedEnvelope::from_transaction(&reveal_tx)[1]
        .payload
        .parent()
        .unwrap()
    );

    let sig_vbytes = 17;
    let fee = fee_rate.fee(commit_tx.vsize() + sig_vbytes).to_sat();

    let reveal_value = commit_tx
      .output
      .iter()
      .map(|o| o.value)
      .reduce(|acc, i| acc + i)
      .unwrap();

    assert_eq!(reveal_value, 50_000 - fee);

    assert_eq!(
      reveal_tx.output[0].script_pubkey,
      parent_info.destination.script_pubkey()
    );
    assert_eq!(reveal_tx.output[0].value, parent_info.tx_out.value);
    pretty_assert_eq!(
      reveal_tx.input[0],
      TxIn {
        previous_output: parent_info.location.outpoint,
        sequence: Sequence::ENABLE_RBF_NO_LOCKTIME,
        ..Default::default()
      }
    );
  }

  #[test]
  fn example_batchfile_deserializes_successfully() {
    Batchfile::load(Path::new("batch.yaml")).unwrap();
  }

  #[test]
  fn flags_conflict_with_batch() {
    for (flag, value) in [
      ("--file", Some("foo")),
      (
        "--destination",
        Some("tb1qsgx55dp6gn53tsmyjjv4c2ye403hgxynxs0dnm"),
      ),
      ("--cbor-metadata", Some("foo")),
      ("--json-metadata", Some("foo")),
      (
        "--satpoint",
        Some("4a5e1e4baab89f3a32518a88c31bc87f618f76673e2cc77ab2127b7afdeda33b:0:0"),
      ),
      ("--reinscribe", None),
      ("--metaprotocol", Some("foo")),
      (
        "--parent",
        Some("4a5e1e4baab89f3a32518a88c31bc87f618f76673e2cc77ab2127b7afdeda33bi0"),
      ),
    ] {
      let mut args = vec![
        "ord",
        "wallet",
        "inscribe",
        "--fee-rate",
        "1",
        "--batch",
        "foo.yaml",
        flag,
      ];

      if let Some(value) = value {
        args.push(value);
      }

      assert!(Arguments::try_parse_from(args)
        .unwrap_err()
        .to_string()
        .contains("the argument '--batch <BATCH>' cannot be used with"));
    }
  }

  #[test]
  fn batch_or_file_is_required() {
    assert!(
      Arguments::try_parse_from(["ord", "wallet", "inscribe", "--fee-rate", "1",])
        .unwrap_err()
        .to_string()
        .contains("error: the following required arguments were not provided:\n  <--file <FILE>|--batch <BATCH>>")
    );
  }
}<|MERGE_RESOLUTION|>--- conflicted
+++ resolved
@@ -172,19 +172,6 @@
         )?;
 
         mode = batchfile.mode;
-<<<<<<< HEAD
-
-        let destination_count = match batchfile.mode {
-          Mode::Reinscribe => 1,
-          Mode::SharedOutput => 1,
-          Mode::SeparateOutputs => inscriptions.len(),
-        };
-
-        destinations = (0..destination_count)
-          .map(|_| get_change_address(&client, chain))
-          .collect::<Result<Vec<Address>>>()?;
-=======
->>>>>>> 3adccf82
       }
       _ => unreachable!(),
     }
