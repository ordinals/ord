--- conflicted
+++ resolved
@@ -67,17 +67,13 @@
 
 impl Inscribe {
   pub(crate) fn run(self, options: Options) -> Result {
-<<<<<<< HEAD
     let client = options.bitcoin_rpc_client_for_wallet_command(false)?;
-    println!("Indscribing....");
-=======
->>>>>>> acb87917
+
     let inscription = Inscription::from_file(options.chain(), &self.file)?;
 
     let index = Index::open(&options)?;
-    println!("Updating index....");
+
     index.update()?;
-    println!("Updated index");
 
     let client = options.bitcoin_rpc_client_for_wallet_command(false)?;
 
