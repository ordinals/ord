--- conflicted
+++ resolved
@@ -89,15 +89,9 @@
     let parent_info;
     let sat;
 
-<<<<<<< HEAD
     match (self.file, self.batch, self.delegate) {
       (Some(file), None, _) => {
-        parent_info = Inscribe::get_parent_info(self.parent, &index, &utxos, &client, chain)?;
-=======
-    match (self.file, self.batch) {
-      (Some(file), None) => {
         parent_info = wallet.get_parent_info(self.parent, &utxos)?;
->>>>>>> 13c0fa1e
 
         postage = self.postage.unwrap_or(TARGET_POSTAGE);
 
