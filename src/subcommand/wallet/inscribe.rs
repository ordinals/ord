use {
  self::batch::{Batch, Batchfile, Mode},
  super::*,
  crate::{subcommand::wallet::transaction_builder::Target, wallet::Wallet},
  bitcoin::{
    blockdata::{opcodes, script},
    key::PrivateKey,
    key::{TapTweak, TweakedKeyPair, TweakedPublicKey, UntweakedKeyPair},
    locktime::absolute::LockTime,
    policy::MAX_STANDARD_TX_WEIGHT,
    secp256k1::{self, constants::SCHNORR_SIGNATURE_SIZE, rand, Secp256k1, XOnlyPublicKey},
    sighash::{Prevouts, SighashCache, TapSighashType},
    taproot::Signature,
    taproot::{ControlBlock, LeafVersion, TapLeafHash, TaprootBuilder},
    ScriptBuf, Witness,
  },
  bitcoincore_rpc::bitcoincore_rpc_json::{ImportDescriptors, SignRawTransactionInput, Timestamp},
  bitcoincore_rpc::Client,
  std::collections::BTreeSet,
};

mod batch;

#[derive(Serialize, Deserialize, Debug, PartialEq)]
pub struct InscriptionInfo {
  pub id: InscriptionId,
  pub location: SatPoint,
}

#[derive(Serialize, Deserialize)]
pub struct Output {
  pub commit: Txid,
  pub inscriptions: Vec<InscriptionInfo>,
  pub parent: Option<InscriptionId>,
  pub reveal: Txid,
  pub total_fees: u64,
}

#[derive(Clone, Debug)]
pub(crate) struct ParentInfo {
  destination: Address,
  id: InscriptionId,
  location: SatPoint,
  tx_out: TxOut,
}

#[derive(Debug, Parser)]
#[clap(
  group = ArgGroup::new("source")
      .required(true)
      .args(&["file", "batch"]),
)]
pub(crate) struct Inscribe {
  #[arg(
    long,
    help = "Inscribe a multiple inscriptions defines in a yaml <BATCH_FILE>.",
    conflicts_with_all = &[
      "cbor_metadata", "destination", "file", "json_metadata", "metaprotocol", "parent", "postage", "reinscribe", "satpoint"
    ]
  )]
  pub(crate) batch: Option<PathBuf>,
  #[arg(
    long,
    help = "Include CBOR in file at <METADATA> as inscription metadata",
    conflicts_with = "json_metadata"
  )]
  pub(crate) cbor_metadata: Option<PathBuf>,
  #[arg(
    long,
    help = "Use <COMMIT_FEE_RATE> sats/vbyte for commit transaction.\nDefaults to <FEE_RATE> if unset."
  )]
  pub(crate) commit_fee_rate: Option<FeeRate>,
  #[arg(long, help = "Compress inscription content with brotli.")]
  pub(crate) compress: bool,
  #[arg(long, help = "Send inscription to <DESTINATION>.")]
  pub(crate) destination: Option<Address<NetworkUnchecked>>,
  #[arg(long, help = "Don't sign or broadcast transactions.")]
  pub(crate) dry_run: bool,
  #[arg(long, help = "Use fee rate of <FEE_RATE> sats/vB.")]
  pub(crate) fee_rate: FeeRate,
  #[arg(long, help = "Inscribe sat with contents of <FILE>.")]
  pub(crate) file: Option<PathBuf>,
  #[arg(
    long,
    help = "Include JSON in file at <METADATA> convered to CBOR as inscription metadata",
    conflicts_with = "cbor_metadata"
  )]
  pub(crate) json_metadata: Option<PathBuf>,
  #[clap(long, help = "Set inscription metaprotocol to <METAPROTOCOL>.")]
  pub(crate) metaprotocol: Option<String>,
  #[arg(long, help = "Do not back up recovery key.")]
  pub(crate) no_backup: bool,
  #[arg(
    long,
    help = "Do not check that transactions are equal to or below the MAX_STANDARD_TX_WEIGHT of 400,000 weight units. Transactions over this limit are currently nonstandard and will not be relayed by bitcoind in its default configuration. Do not use this flag unless you understand the implications."
  )]
  pub(crate) no_limit: bool,
  #[clap(long, help = "Make inscription a child of <PARENT>.")]
  pub(crate) parent: Option<InscriptionId>,
  #[arg(
    long,
    help = "Amount of postage to include in the inscription. Default `10000sat`."
  )]
  pub(crate) postage: Option<Amount>,
  #[clap(long, help = "Allow reinscription.")]
  pub(crate) reinscribe: bool,
  #[arg(long, help = "Inscribe <SATPOINT>.")]
  pub(crate) satpoint: Option<SatPoint>,
  #[arg(long, help = "Inscribe <SAT>.", conflicts_with = "satpoint")]
  pub(crate) sat: Option<Sat>,
}

impl Inscribe {
  pub(crate) fn run(self, options: Options) -> SubcommandResult {
    let metadata = Inscribe::parse_metadata(self.cbor_metadata, self.json_metadata)?;

    let index = Index::open(&options)?;
    index.update()?;

    let utxos = index.get_unspent_outputs(Wallet::load(&options)?)?;

    let locked_utxos = index.get_locked_outputs(Wallet::load(&options)?)?;

    let client = options.bitcoin_rpc_client_for_wallet_command(false)?;

    let chain = options.chain();

    let postage;
    let destinations;
    let inscriptions;
    let mode;
    let parent_info;
    let mut sat = None;

    match (self.file, self.batch) {
      (Some(file), None) => {
        parent_info = Inscribe::get_parent_info(self.parent, &index, &utxos, &client, chain)?;

        postage = self.postage.unwrap_or(TransactionBuilder::TARGET_POSTAGE);

        inscriptions = vec![Inscription::from_file(
          chain,
          file,
          self.parent,
          None,
          self.metaprotocol,
          metadata,
          self.compress,
        )?];

        mode = Mode::SeparateOutputs;
        sat = self.sat;

        destinations = vec![match self.destination.clone() {
          Some(destination) => destination.require_network(chain.network())?,
          None => get_change_address(&client, chain)?,
        }];
      }
      (None, Some(batch)) => {
        let batchfile = Batchfile::load(&batch)?;

        parent_info = Inscribe::get_parent_info(batchfile.parent, &index, &utxos, &client, chain)?;

        postage = batchfile
          .postage
          .map(Amount::from_sat)
          .unwrap_or(TransactionBuilder::TARGET_POSTAGE);

        (inscriptions, destinations) = batchfile.inscriptions(
          &client,
          chain,
          parent_info.as_ref().map(|info| info.tx_out.value),
          metadata,
          postage,
          self.compress,
        )?;

        mode = batchfile.mode;
        sat = batchfile.sat;
      }
      _ => unreachable!(),
    }

<<<<<<< HEAD
    let satpoint = if let Some(sat) = sat {
      index.find(sat.0)?
    } else {
      self.satpoint
    };
=======
    let reinscribe = mode == Mode::Reinscribe || self.reinscribe;
>>>>>>> c0b13862

    Batch {
      commit_fee_rate: self.commit_fee_rate.unwrap_or(self.fee_rate),
      destinations,
      dry_run: self.dry_run,
      inscriptions,
      mode,
      no_backup: self.no_backup,
      no_limit: self.no_limit,
      parent_info,
      postage,
      reinscribe,
      reveal_fee_rate: self.fee_rate,
      satpoint,
    }
    .inscribe(chain, &index, &client, &locked_utxos, &utxos)
  }

  fn parse_metadata(cbor: Option<PathBuf>, json: Option<PathBuf>) -> Result<Option<Vec<u8>>> {
    if let Some(path) = cbor {
      let cbor = fs::read(path)?;
      let _value: Value = ciborium::from_reader(Cursor::new(cbor.clone()))
        .context("failed to parse CBOR metadata")?;

      Ok(Some(cbor))
    } else if let Some(path) = json {
      let value: serde_json::Value =
        serde_json::from_reader(File::open(path)?).context("failed to parse JSON metadata")?;
      let mut cbor = Vec::new();
      ciborium::into_writer(&value, &mut cbor)?;

      Ok(Some(cbor))
    } else {
      Ok(None)
    }
  }

  fn get_parent_info(
    parent: Option<InscriptionId>,
    index: &Index,
    utxos: &BTreeMap<OutPoint, Amount>,
    client: &Client,
    chain: Chain,
  ) -> Result<Option<ParentInfo>> {
    if let Some(parent_id) = parent {
      if let Some(satpoint) = index.get_inscription_satpoint_by_id(parent_id)? {
        if !utxos.contains_key(&satpoint.outpoint) {
          return Err(anyhow!(format!("parent {parent_id} not in wallet")));
        }

        Ok(Some(ParentInfo {
          destination: get_change_address(client, chain)?,
          id: parent_id,
          location: satpoint,
          tx_out: index
            .get_transaction(satpoint.outpoint.txid)?
            .expect("parent transaction not found in index")
            .output
            .into_iter()
            .nth(satpoint.outpoint.vout.try_into().unwrap())
            .expect("current transaction output"),
        }))
      } else {
        Err(anyhow!(format!("parent {parent_id} does not exist")))
      }
    } else {
      Ok(None)
    }
  }
}

#[cfg(test)]
mod tests {
  use {
    self::batch::BatchEntry,
    super::*,
    serde_yaml::{Mapping, Value},
  };

  #[test]
  fn reveal_transaction_pays_fee() {
    let utxos = vec![(outpoint(1), Amount::from_sat(20000))];
    let inscription = inscription("text/plain", "ord");
    let commit_address = change(0);
    let reveal_address = recipient();
    let change = [commit_address, change(1)];

    let (commit_tx, reveal_tx, _private_key, _) = Batch {
      satpoint: Some(satpoint(1, 0)),
      parent_info: None,
      inscriptions: vec![inscription],
      destinations: vec![reveal_address],
      commit_fee_rate: FeeRate::try_from(1.0).unwrap(),
      reveal_fee_rate: FeeRate::try_from(1.0).unwrap(),
      no_limit: false,
      reinscribe: false,
      postage: TransactionBuilder::TARGET_POSTAGE,
      mode: Mode::SharedOutput,
      ..Default::default()
    }
    .create_batch_inscription_transactions(
      BTreeMap::new(),
      Chain::Mainnet,
      BTreeSet::new(),
      utxos.into_iter().collect(),
      change,
    )
    .unwrap();

    #[allow(clippy::cast_possible_truncation)]
    #[allow(clippy::cast_sign_loss)]
    let fee = Amount::from_sat((1.0 * (reveal_tx.vsize() as f64)).ceil() as u64);

    assert_eq!(
      reveal_tx.output[0].value,
      20000 - fee.to_sat() - (20000 - commit_tx.output[0].value),
    );
  }

  #[test]
  fn inscribe_tansactions_opt_in_to_rbf() {
    let utxos = vec![(outpoint(1), Amount::from_sat(20000))];
    let inscription = inscription("text/plain", "ord");
    let commit_address = change(0);
    let reveal_address = recipient();
    let change = [commit_address, change(1)];

    let (commit_tx, reveal_tx, _, _) = Batch {
      satpoint: Some(satpoint(1, 0)),
      parent_info: None,
      inscriptions: vec![inscription],
      destinations: vec![reveal_address],
      commit_fee_rate: FeeRate::try_from(1.0).unwrap(),
      reveal_fee_rate: FeeRate::try_from(1.0).unwrap(),
      no_limit: false,
      reinscribe: false,
      postage: TransactionBuilder::TARGET_POSTAGE,
      mode: Mode::SharedOutput,
      ..Default::default()
    }
    .create_batch_inscription_transactions(
      BTreeMap::new(),
      Chain::Mainnet,
      BTreeSet::new(),
      utxos.into_iter().collect(),
      change,
    )
    .unwrap();

    assert!(commit_tx.is_explicitly_rbf());
    assert!(reveal_tx.is_explicitly_rbf());
  }

  #[test]
  fn inscribe_with_no_satpoint_and_no_cardinal_utxos() {
    let utxos = vec![(outpoint(1), Amount::from_sat(1000))];
    let mut inscriptions = BTreeMap::new();
    inscriptions.insert(
      SatPoint {
        outpoint: outpoint(1),
        offset: 0,
      },
      inscription_id(1),
    );

    let inscription = inscription("text/plain", "ord");
    let satpoint = None;
    let commit_address = change(0);
    let reveal_address = recipient();

    let error = Batch {
      satpoint,
      parent_info: None,
      inscriptions: vec![inscription],
      destinations: vec![reveal_address],
      commit_fee_rate: FeeRate::try_from(1.0).unwrap(),
      reveal_fee_rate: FeeRate::try_from(1.0).unwrap(),
      no_limit: false,
      reinscribe: false,
      postage: TransactionBuilder::TARGET_POSTAGE,
      mode: Mode::SharedOutput,
      ..Default::default()
    }
    .create_batch_inscription_transactions(
      inscriptions,
      Chain::Mainnet,
      BTreeSet::new(),
      utxos.into_iter().collect(),
      [commit_address, change(1)],
    )
    .unwrap_err()
    .to_string();

    assert!(
      error.contains("wallet contains no cardinal utxos"),
      "{}",
      error
    );
  }

  #[test]
  fn inscribe_with_no_satpoint_and_enough_cardinal_utxos() {
    let utxos = vec![
      (outpoint(1), Amount::from_sat(20_000)),
      (outpoint(2), Amount::from_sat(20_000)),
    ];
    let mut inscriptions = BTreeMap::new();
    inscriptions.insert(
      SatPoint {
        outpoint: outpoint(1),
        offset: 0,
      },
      inscription_id(1),
    );

    let inscription = inscription("text/plain", "ord");
    let satpoint = None;
    let commit_address = change(0);
    let reveal_address = recipient();

    assert!(Batch {
      satpoint,
      parent_info: None,
      inscriptions: vec![inscription],
      destinations: vec![reveal_address],
      commit_fee_rate: FeeRate::try_from(1.0).unwrap(),
      reveal_fee_rate: FeeRate::try_from(1.0).unwrap(),
      no_limit: false,
      reinscribe: false,
      postage: TransactionBuilder::TARGET_POSTAGE,
      mode: Mode::SharedOutput,
      ..Default::default()
    }
    .create_batch_inscription_transactions(
      inscriptions,
      Chain::Mainnet,
      BTreeSet::new(),
      utxos.into_iter().collect(),
      [commit_address, change(1)],
    )
    .is_ok())
  }

  #[test]
  fn inscribe_with_custom_fee_rate() {
    let utxos = vec![
      (outpoint(1), Amount::from_sat(10_000)),
      (outpoint(2), Amount::from_sat(20_000)),
    ];
    let mut inscriptions = BTreeMap::new();
    inscriptions.insert(
      SatPoint {
        outpoint: outpoint(1),
        offset: 0,
      },
      inscription_id(1),
    );

    let inscription = inscription("text/plain", "ord");
    let satpoint = None;
    let commit_address = change(0);
    let reveal_address = recipient();
    let fee_rate = 3.3;

    let (commit_tx, reveal_tx, _private_key, _) = Batch {
      satpoint,
      parent_info: None,
      inscriptions: vec![inscription],
      destinations: vec![reveal_address],
      commit_fee_rate: FeeRate::try_from(fee_rate).unwrap(),
      reveal_fee_rate: FeeRate::try_from(fee_rate).unwrap(),
      no_limit: false,
      reinscribe: false,
      postage: TransactionBuilder::TARGET_POSTAGE,
      mode: Mode::SharedOutput,
      ..Default::default()
    }
    .create_batch_inscription_transactions(
      inscriptions,
      Chain::Signet,
      BTreeSet::new(),
      utxos.into_iter().collect(),
      [commit_address, change(1)],
    )
    .unwrap();

    let sig_vbytes = 17;
    let fee = FeeRate::try_from(fee_rate)
      .unwrap()
      .fee(commit_tx.vsize() + sig_vbytes)
      .to_sat();

    let reveal_value = commit_tx
      .output
      .iter()
      .map(|o| o.value)
      .reduce(|acc, i| acc + i)
      .unwrap();

    assert_eq!(reveal_value, 20_000 - fee);

    let fee = FeeRate::try_from(fee_rate)
      .unwrap()
      .fee(reveal_tx.vsize())
      .to_sat();

    assert_eq!(
      reveal_tx.output[0].value,
      20_000 - fee - (20_000 - commit_tx.output[0].value),
    );
  }

  #[test]
  fn inscribe_with_parent() {
    let utxos = vec![
      (outpoint(1), Amount::from_sat(10_000)),
      (outpoint(2), Amount::from_sat(20_000)),
    ];

    let mut inscriptions = BTreeMap::new();
    let parent_inscription = inscription_id(1);
    let parent_info = ParentInfo {
      destination: change(3),
      id: parent_inscription,
      location: SatPoint {
        outpoint: outpoint(1),
        offset: 0,
      },
      tx_out: TxOut {
        script_pubkey: change(0).script_pubkey(),
        value: 10000,
      },
    };

    inscriptions.insert(parent_info.location, parent_inscription);

    let child_inscription = InscriptionTemplate {
      parent: Some(parent_inscription),
      ..Default::default()
    }
    .into();

    let commit_address = change(1);
    let reveal_address = recipient();
    let fee_rate = 4.0;

    let (commit_tx, reveal_tx, _private_key, _) = Batch {
      satpoint: None,
      parent_info: Some(parent_info.clone()),
      inscriptions: vec![child_inscription],
      destinations: vec![reveal_address],
      commit_fee_rate: FeeRate::try_from(fee_rate).unwrap(),
      reveal_fee_rate: FeeRate::try_from(fee_rate).unwrap(),
      no_limit: false,
      reinscribe: false,
      postage: TransactionBuilder::TARGET_POSTAGE,
      mode: Mode::SharedOutput,
      ..Default::default()
    }
    .create_batch_inscription_transactions(
      inscriptions,
      Chain::Signet,
      BTreeSet::new(),
      utxos.into_iter().collect(),
      [commit_address, change(2)],
    )
    .unwrap();

    let sig_vbytes = 17;
    let fee = FeeRate::try_from(fee_rate)
      .unwrap()
      .fee(commit_tx.vsize() + sig_vbytes)
      .to_sat();

    let reveal_value = commit_tx
      .output
      .iter()
      .map(|o| o.value)
      .reduce(|acc, i| acc + i)
      .unwrap();

    assert_eq!(reveal_value, 20_000 - fee);

    let sig_vbytes = 16;
    let fee = FeeRate::try_from(fee_rate)
      .unwrap()
      .fee(reveal_tx.vsize() + sig_vbytes)
      .to_sat();

    assert_eq!(fee, commit_tx.output[0].value - reveal_tx.output[1].value,);
    assert_eq!(
      reveal_tx.output[0].script_pubkey,
      parent_info.destination.script_pubkey()
    );
    assert_eq!(reveal_tx.output[0].value, parent_info.tx_out.value);
    pretty_assert_eq!(
      reveal_tx.input[0],
      TxIn {
        previous_output: parent_info.location.outpoint,
        sequence: Sequence::ENABLE_RBF_NO_LOCKTIME,
        ..Default::default()
      }
    );
  }

  #[test]
  fn inscribe_with_commit_fee_rate() {
    let utxos = vec![
      (outpoint(1), Amount::from_sat(10_000)),
      (outpoint(2), Amount::from_sat(20_000)),
    ];
    let mut inscriptions = BTreeMap::new();
    inscriptions.insert(
      SatPoint {
        outpoint: outpoint(1),
        offset: 0,
      },
      inscription_id(1),
    );

    let inscription = inscription("text/plain", "ord");
    let satpoint = None;
    let commit_address = change(0);
    let reveal_address = recipient();
    let commit_fee_rate = 3.3;
    let fee_rate = 1.0;

    let (commit_tx, reveal_tx, _private_key, _) = Batch {
      satpoint,
      parent_info: None,
      inscriptions: vec![inscription],
      destinations: vec![reveal_address],
      commit_fee_rate: FeeRate::try_from(commit_fee_rate).unwrap(),
      reveal_fee_rate: FeeRate::try_from(fee_rate).unwrap(),
      no_limit: false,
      reinscribe: false,
      postage: TransactionBuilder::TARGET_POSTAGE,
      mode: Mode::SharedOutput,
      ..Default::default()
    }
    .create_batch_inscription_transactions(
      inscriptions,
      Chain::Signet,
      BTreeSet::new(),
      utxos.into_iter().collect(),
      [commit_address, change(1)],
    )
    .unwrap();

    let sig_vbytes = 17;
    let fee = FeeRate::try_from(commit_fee_rate)
      .unwrap()
      .fee(commit_tx.vsize() + sig_vbytes)
      .to_sat();

    let reveal_value = commit_tx
      .output
      .iter()
      .map(|o| o.value)
      .reduce(|acc, i| acc + i)
      .unwrap();

    assert_eq!(reveal_value, 20_000 - fee);

    let fee = FeeRate::try_from(fee_rate)
      .unwrap()
      .fee(reveal_tx.vsize())
      .to_sat();

    assert_eq!(
      reveal_tx.output[0].value,
      20_000 - fee - (20_000 - commit_tx.output[0].value),
    );
  }

  #[test]
  fn inscribe_over_max_standard_tx_weight() {
    let utxos = vec![(outpoint(1), Amount::from_sat(50 * COIN_VALUE))];

    let inscription = inscription("text/plain", [0; MAX_STANDARD_TX_WEIGHT as usize]);
    let satpoint = None;
    let commit_address = change(0);
    let reveal_address = recipient();

    let error = Batch {
      satpoint,
      parent_info: None,
      inscriptions: vec![inscription],
      destinations: vec![reveal_address],
      commit_fee_rate: FeeRate::try_from(1.0).unwrap(),
      reveal_fee_rate: FeeRate::try_from(1.0).unwrap(),
      no_limit: false,
      reinscribe: false,
      postage: TransactionBuilder::TARGET_POSTAGE,
      mode: Mode::SharedOutput,
      ..Default::default()
    }
    .create_batch_inscription_transactions(
      BTreeMap::new(),
      Chain::Mainnet,
      BTreeSet::new(),
      utxos.into_iter().collect(),
      [commit_address, change(1)],
    )
    .unwrap_err()
    .to_string();

    assert!(
      error.contains(&format!("reveal transaction weight greater than {MAX_STANDARD_TX_WEIGHT} (MAX_STANDARD_TX_WEIGHT): 402799")),
      "{}",
      error
    );
  }

  #[test]
  fn inscribe_with_no_max_standard_tx_weight() {
    let utxos = vec![(outpoint(1), Amount::from_sat(50 * COIN_VALUE))];

    let inscription = inscription("text/plain", [0; MAX_STANDARD_TX_WEIGHT as usize]);
    let satpoint = None;
    let commit_address = change(0);
    let reveal_address = recipient();

    let (_commit_tx, reveal_tx, _private_key, _) = Batch {
      satpoint,
      parent_info: None,
      inscriptions: vec![inscription],
      destinations: vec![reveal_address],
      commit_fee_rate: FeeRate::try_from(1.0).unwrap(),
      reveal_fee_rate: FeeRate::try_from(1.0).unwrap(),
      no_limit: true,
      reinscribe: false,
      postage: TransactionBuilder::TARGET_POSTAGE,
      mode: Mode::SharedOutput,
      ..Default::default()
    }
    .create_batch_inscription_transactions(
      BTreeMap::new(),
      Chain::Mainnet,
      BTreeSet::new(),
      utxos.into_iter().collect(),
      [commit_address, change(1)],
    )
    .unwrap();

    assert!(reveal_tx.size() >= MAX_STANDARD_TX_WEIGHT as usize);
  }

  #[test]
  fn cbor_and_json_metadata_flags_conflict() {
    assert_regex_match!(
      Arguments::try_parse_from([
        "ord",
        "wallet",
        "inscribe",
        "--cbor-metadata",
        "foo",
        "--json-metadata",
        "bar",
        "--file",
        "baz",
      ])
      .unwrap_err()
      .to_string(),
      ".*--cbor-metadata.*cannot be used with.*--json-metadata.*"
    );
  }

  #[test]
  fn batch_is_loaded_from_yaml_file() {
    let parent = "8d363b28528b0cb86b5fd48615493fb175bdf132d2a3d20b4251bba3f130a5abi0"
      .parse::<InscriptionId>()
      .unwrap();

    let tempdir = TempDir::new().unwrap();

    let inscription_path = tempdir.path().join("tulip.txt");
    fs::write(&inscription_path, "tulips are pretty").unwrap();

    let brc20_path = tempdir.path().join("token.json");

    let batch_path = tempdir.path().join("batch.yaml");
    fs::write(
      &batch_path,
      format!(
        "mode: separate-outputs
parent: {parent}
inscriptions:
- file: {}
  metadata:
    title: Lorem Ipsum
    description: Lorem ipsum dolor sit amet, consectetur adipiscing elit. In tristique, massa nec condimentum venenatis, ante massa tempor velit, et accumsan ipsum ligula a massa. Nunc quis orci ante.
- file: {}
  metaprotocol: brc-20
",
        inscription_path.display(),
        brc20_path.display()
      ),
    )
    .unwrap();

    let mut metadata = Mapping::new();
    metadata.insert(
      Value::String("title".to_string()),
      Value::String("Lorem Ipsum".to_string()),
    );
    metadata.insert(Value::String("description".to_string()), Value::String("Lorem ipsum dolor sit amet, consectetur adipiscing elit. In tristique, massa nec condimentum venenatis, ante massa tempor velit, et accumsan ipsum ligula a massa. Nunc quis orci ante.".to_string()));

    assert_eq!(
      Batchfile::load(&batch_path).unwrap(),
      Batchfile {
        inscriptions: vec![
          BatchEntry {
            file: inscription_path,
            metadata: Some(Value::Mapping(metadata)),
            ..Default::default()
          },
          BatchEntry {
            file: brc20_path,
            metaprotocol: Some("brc-20".to_string()),
            ..Default::default()
          }
        ],
        parent: Some(parent),
        ..Default::default()
      }
    );
  }

  #[test]
  fn batch_with_unknown_field_throws_error() {
    let tempdir = TempDir::new().unwrap();
    let batch_path = tempdir.path().join("batch.yaml");
    fs::write(
      &batch_path,
      "mode: shared-output\ninscriptions:\n- file: meow.wav\nunknown: 1.)what",
    )
    .unwrap();

    assert!(Batchfile::load(&batch_path)
      .unwrap_err()
      .to_string()
      .contains("unknown field `unknown`"));
  }

  #[test]
  fn batch_inscribe_with_parent() {
    let utxos = vec![
      (outpoint(1), Amount::from_sat(10_000)),
      (outpoint(2), Amount::from_sat(50_000)),
    ];

    let parent = inscription_id(1);

    let parent_info = ParentInfo {
      destination: change(3),
      id: parent,
      location: SatPoint {
        outpoint: outpoint(1),
        offset: 0,
      },
      tx_out: TxOut {
        script_pubkey: change(0).script_pubkey(),
        value: 10000,
      },
    };

    let mut wallet_inscriptions = BTreeMap::new();
    wallet_inscriptions.insert(parent_info.location, parent);

    let commit_address = change(1);
    let reveal_addresses = vec![recipient()];

    let inscriptions = vec![
      InscriptionTemplate {
        parent: Some(parent),
        ..Default::default()
      }
      .into(),
      InscriptionTemplate {
        parent: Some(parent),
        ..Default::default()
      }
      .into(),
      InscriptionTemplate {
        parent: Some(parent),
        ..Default::default()
      }
      .into(),
    ];

    let mode = Mode::SharedOutput;

    let fee_rate = 4.0.try_into().unwrap();

    let (commit_tx, reveal_tx, _private_key, _) = Batch {
      satpoint: None,
      parent_info: Some(parent_info.clone()),
      inscriptions,
      destinations: reveal_addresses,
      commit_fee_rate: fee_rate,
      reveal_fee_rate: fee_rate,
      no_limit: false,
      reinscribe: false,
      postage: Amount::from_sat(10_000),
      mode,
      ..Default::default()
    }
    .create_batch_inscription_transactions(
      wallet_inscriptions,
      Chain::Signet,
      BTreeSet::new(),
      utxos.into_iter().collect(),
      [commit_address, change(2)],
    )
    .unwrap();

    let sig_vbytes = 17;
    let fee = fee_rate.fee(commit_tx.vsize() + sig_vbytes).to_sat();

    let reveal_value = commit_tx
      .output
      .iter()
      .map(|o| o.value)
      .reduce(|acc, i| acc + i)
      .unwrap();

    assert_eq!(reveal_value, 50_000 - fee);

    let sig_vbytes = 16;
    let fee = fee_rate.fee(reveal_tx.vsize() + sig_vbytes).to_sat();

    assert_eq!(fee, commit_tx.output[0].value - reveal_tx.output[1].value,);
    assert_eq!(
      reveal_tx.output[0].script_pubkey,
      parent_info.destination.script_pubkey()
    );
    assert_eq!(reveal_tx.output[0].value, parent_info.tx_out.value);
    pretty_assert_eq!(
      reveal_tx.input[0],
      TxIn {
        previous_output: parent_info.location.outpoint,
        sequence: Sequence::ENABLE_RBF_NO_LOCKTIME,
        ..Default::default()
      }
    );
  }

  #[test]
  fn batch_inscribe_with_parent_not_enough_cardinals_utxos_fails() {
    let utxos = vec![
      (outpoint(1), Amount::from_sat(10_000)),
      (outpoint(2), Amount::from_sat(20_000)),
    ];

    let parent = inscription_id(1);

    let parent_info = ParentInfo {
      destination: change(3),
      id: parent,
      location: SatPoint {
        outpoint: outpoint(1),
        offset: 0,
      },
      tx_out: TxOut {
        script_pubkey: change(0).script_pubkey(),
        value: 10000,
      },
    };

    let mut wallet_inscriptions = BTreeMap::new();
    wallet_inscriptions.insert(parent_info.location, parent);

    let inscriptions = vec![
      InscriptionTemplate {
        parent: Some(parent),
        ..Default::default()
      }
      .into(),
      InscriptionTemplate {
        parent: Some(parent),
        ..Default::default()
      }
      .into(),
      InscriptionTemplate {
        parent: Some(parent),
        ..Default::default()
      }
      .into(),
    ];

    let commit_address = change(1);
    let reveal_addresses = vec![recipient()];

    let error = Batch {
      satpoint: None,
      parent_info: Some(parent_info.clone()),
      inscriptions,
      destinations: reveal_addresses,
      commit_fee_rate: 4.0.try_into().unwrap(),
      reveal_fee_rate: 4.0.try_into().unwrap(),
      no_limit: false,
      reinscribe: false,
      postage: Amount::from_sat(10_000),
      mode: Mode::SharedOutput,
      ..Default::default()
    }
    .create_batch_inscription_transactions(
      wallet_inscriptions,
      Chain::Signet,
      BTreeSet::new(),
      utxos.into_iter().collect(),
      [commit_address, change(2)],
    )
    .unwrap_err()
    .to_string();

    assert!(error.contains(
      "wallet does not contain enough cardinal UTXOs, please add additional funds to wallet."
    ));
  }

  #[test]
  #[should_panic(
    expected = "invariant: destination addresses and number of inscriptions doesn't match"
  )]
  fn batch_inscribe_with_inconsistent_reveal_addresses_panics() {
    let utxos = vec![
      (outpoint(1), Amount::from_sat(10_000)),
      (outpoint(2), Amount::from_sat(80_000)),
    ];

    let parent = inscription_id(1);

    let parent_info = ParentInfo {
      destination: change(3),
      id: parent,
      location: SatPoint {
        outpoint: outpoint(1),
        offset: 0,
      },
      tx_out: TxOut {
        script_pubkey: change(0).script_pubkey(),
        value: 10000,
      },
    };

    let mut wallet_inscriptions = BTreeMap::new();
    wallet_inscriptions.insert(parent_info.location, parent);

    let inscriptions = vec![
      InscriptionTemplate {
        parent: Some(parent),
        ..Default::default()
      }
      .into(),
      InscriptionTemplate {
        parent: Some(parent),
        ..Default::default()
      }
      .into(),
      InscriptionTemplate {
        parent: Some(parent),
        ..Default::default()
      }
      .into(),
    ];

    let commit_address = change(1);
    let reveal_addresses = vec![recipient(), recipient()];

    let _ = Batch {
      satpoint: None,
      parent_info: Some(parent_info.clone()),
      inscriptions,
      destinations: reveal_addresses,
      commit_fee_rate: 4.0.try_into().unwrap(),
      reveal_fee_rate: 4.0.try_into().unwrap(),
      no_limit: false,
      reinscribe: false,
      postage: Amount::from_sat(10_000),
      mode: Mode::SharedOutput,
      ..Default::default()
    }
    .create_batch_inscription_transactions(
      wallet_inscriptions,
      Chain::Signet,
      BTreeSet::new(),
      utxos.into_iter().collect(),
      [commit_address, change(2)],
    );
  }

  #[test]
  fn batch_inscribe_over_max_standard_tx_weight() {
    let utxos = vec![(outpoint(1), Amount::from_sat(50 * COIN_VALUE))];

    let wallet_inscriptions = BTreeMap::new();

    let inscriptions = vec![
      inscription("text/plain", [0; MAX_STANDARD_TX_WEIGHT as usize / 3]),
      inscription("text/plain", [0; MAX_STANDARD_TX_WEIGHT as usize / 3]),
      inscription("text/plain", [0; MAX_STANDARD_TX_WEIGHT as usize / 3]),
    ];

    let commit_address = change(1);
    let reveal_addresses = vec![recipient()];

    let error = Batch {
      satpoint: None,
      parent_info: None,
      inscriptions,
      destinations: reveal_addresses,
      commit_fee_rate: 1.0.try_into().unwrap(),
      reveal_fee_rate: 1.0.try_into().unwrap(),
      no_limit: false,
      reinscribe: false,
      postage: Amount::from_sat(30_000),
      mode: Mode::SharedOutput,
      ..Default::default()
    }
    .create_batch_inscription_transactions(
      wallet_inscriptions,
      Chain::Signet,
      BTreeSet::new(),
      utxos.into_iter().collect(),
      [commit_address, change(2)],
    )
    .unwrap_err()
    .to_string();

    assert!(
      error.contains(&format!("reveal transaction weight greater than {MAX_STANDARD_TX_WEIGHT} (MAX_STANDARD_TX_WEIGHT): 402841")),
      "{}",
      error
    );
  }

  #[test]
  fn batch_inscribe_into_separate_outputs() {
    let utxos = vec![
      (outpoint(1), Amount::from_sat(10_000)),
      (outpoint(2), Amount::from_sat(80_000)),
    ];

    let wallet_inscriptions = BTreeMap::new();

    let commit_address = change(1);
    let reveal_addresses = vec![recipient(), recipient(), recipient()];

    let inscriptions = vec![
      inscription("text/plain", [b'O'; 100]),
      inscription("text/plain", [b'O'; 111]),
      inscription("text/plain", [b'O'; 222]),
    ];

    let mode = Mode::SeparateOutputs;

    let fee_rate = 4.0.try_into().unwrap();

    let (_commit_tx, reveal_tx, _private_key, _) = Batch {
      satpoint: None,
      parent_info: None,
      inscriptions,
      destinations: reveal_addresses,
      commit_fee_rate: fee_rate,
      reveal_fee_rate: fee_rate,
      no_limit: false,
      reinscribe: false,
      postage: Amount::from_sat(10_000),
      mode,
      ..Default::default()
    }
    .create_batch_inscription_transactions(
      wallet_inscriptions,
      Chain::Signet,
      BTreeSet::new(),
      utxos.into_iter().collect(),
      [commit_address, change(2)],
    )
    .unwrap();

    assert_eq!(reveal_tx.output.len(), 3);
    assert!(reveal_tx
      .output
      .iter()
      .all(|output| output.value == TransactionBuilder::TARGET_POSTAGE.to_sat()));
  }

  #[test]
  fn batch_inscribe_into_separate_outputs_with_parent() {
    let utxos = vec![
      (outpoint(1), Amount::from_sat(10_000)),
      (outpoint(2), Amount::from_sat(50_000)),
    ];

    let parent = inscription_id(1);

    let parent_info = ParentInfo {
      destination: change(3),
      id: parent,
      location: SatPoint {
        outpoint: outpoint(1),
        offset: 0,
      },
      tx_out: TxOut {
        script_pubkey: change(0).script_pubkey(),
        value: 10000,
      },
    };

    let mut wallet_inscriptions = BTreeMap::new();
    wallet_inscriptions.insert(parent_info.location, parent);

    let commit_address = change(1);
    let reveal_addresses = vec![recipient(), recipient(), recipient()];

    let inscriptions = vec![
      InscriptionTemplate {
        parent: Some(parent),
        ..Default::default()
      }
      .into(),
      InscriptionTemplate {
        parent: Some(parent),
        ..Default::default()
      }
      .into(),
      InscriptionTemplate {
        parent: Some(parent),
        ..Default::default()
      }
      .into(),
    ];

    let mode = Mode::SeparateOutputs;

    let fee_rate = 4.0.try_into().unwrap();

    let (commit_tx, reveal_tx, _private_key, _) = Batch {
      satpoint: None,
      parent_info: Some(parent_info.clone()),
      inscriptions,
      destinations: reveal_addresses,
      commit_fee_rate: fee_rate,
      reveal_fee_rate: fee_rate,
      no_limit: false,
      reinscribe: false,
      postage: Amount::from_sat(10_000),
      mode,
      ..Default::default()
    }
    .create_batch_inscription_transactions(
      wallet_inscriptions,
      Chain::Signet,
      BTreeSet::new(),
      utxos.into_iter().collect(),
      [commit_address, change(2)],
    )
    .unwrap();

    assert_eq!(
      parent,
      ParsedEnvelope::from_transaction(&reveal_tx)[0]
        .payload
        .parent()
        .unwrap()
    );
    assert_eq!(
      parent,
      ParsedEnvelope::from_transaction(&reveal_tx)[1]
        .payload
        .parent()
        .unwrap()
    );

    let sig_vbytes = 17;
    let fee = fee_rate.fee(commit_tx.vsize() + sig_vbytes).to_sat();

    let reveal_value = commit_tx
      .output
      .iter()
      .map(|o| o.value)
      .reduce(|acc, i| acc + i)
      .unwrap();

    assert_eq!(reveal_value, 50_000 - fee);

    assert_eq!(
      reveal_tx.output[0].script_pubkey,
      parent_info.destination.script_pubkey()
    );
    assert_eq!(reveal_tx.output[0].value, parent_info.tx_out.value);
    pretty_assert_eq!(
      reveal_tx.input[0],
      TxIn {
        previous_output: parent_info.location.outpoint,
        sequence: Sequence::ENABLE_RBF_NO_LOCKTIME,
        ..Default::default()
      }
    );
  }

  #[test]
  fn example_batchfile_deserializes_successfully() {
    Batchfile::load(Path::new("batch.yaml")).unwrap();
  }

  #[test]
  fn flags_conflict_with_batch() {
    for (flag, value) in [
      ("--file", Some("foo")),
      (
        "--destination",
        Some("tb1qsgx55dp6gn53tsmyjjv4c2ye403hgxynxs0dnm"),
      ),
      ("--cbor-metadata", Some("foo")),
      ("--json-metadata", Some("foo")),
      (
        "--satpoint",
        Some("4a5e1e4baab89f3a32518a88c31bc87f618f76673e2cc77ab2127b7afdeda33b:0:0"),
      ),
      ("--reinscribe", None),
      ("--metaprotocol", Some("foo")),
      (
        "--parent",
        Some("4a5e1e4baab89f3a32518a88c31bc87f618f76673e2cc77ab2127b7afdeda33bi0"),
      ),
    ] {
      let mut args = vec![
        "ord",
        "wallet",
        "inscribe",
        "--fee-rate",
        "1",
        "--batch",
        "foo.yaml",
        flag,
      ];

      if let Some(value) = value {
        args.push(value);
      }

      assert!(Arguments::try_parse_from(args)
        .unwrap_err()
        .to_string()
        .contains("the argument '--batch <BATCH>' cannot be used with"));
    }
  }

  #[test]
  fn batch_or_file_is_required() {
    assert!(
      Arguments::try_parse_from(["ord", "wallet", "inscribe", "--fee-rate", "1",])
        .unwrap_err()
        .to_string()
        .contains("error: the following required arguments were not provided:\n  <--file <FILE>|--batch <BATCH>>")
    );
  }

  #[test]
  fn batch_reinscribe_with_parent() {
    let utxos = vec![
      (outpoint(1), Amount::from_sat(10_000)),
      (outpoint(2), Amount::from_sat(80_000)),
    ];

    let parent = inscription_id(1);

    let parent_info = ParentInfo {
      destination: change(3),
      id: parent,
      location: SatPoint {
        outpoint: outpoint(1),
        offset: 0,
      },
      tx_out: TxOut {
        script_pubkey: change(0).script_pubkey(),
        value: 10000,
      },
    };

    let mut wallet_inscriptions = BTreeMap::new();
    wallet_inscriptions.insert(parent_info.location, parent);

    let destinations = vec![recipient()];

    let inscriptions = vec![
      InscriptionTemplate {
        parent: Some(parent),
        pointer: Some(0),
      }
      .into(),
      InscriptionTemplate {
        parent: Some(parent),
        pointer: Some(0),
      }
      .into(),
      InscriptionTemplate {
        parent: Some(parent),
        pointer: Some(0),
      }
      .into(),
    ];

    let mode = Mode::Reinscribe;

    let fee_rate = 4.0.try_into().unwrap();

    let (_commit_tx, reveal_tx, _private_key, _) = Batch {
      satpoint: None,
      parent_info: None,
      inscriptions,
      destinations,
      commit_fee_rate: fee_rate,
      reveal_fee_rate: fee_rate,
      no_limit: false,
      reinscribe: true,
      postage: Amount::from_sat(10_000),
      mode,
      ..Default::default()
    }
    .create_batch_inscription_transactions(
      wallet_inscriptions,
      Chain::Signet,
      BTreeSet::new(),
      utxos.into_iter().collect(),
      [change(1), change(2)],
    )
    .unwrap();

    assert_eq!(reveal_tx.output.len(), 1);
    assert!(reveal_tx
      .output
      .iter()
      .all(|output| output.value == TransactionBuilder::TARGET_POSTAGE.to_sat()));
  }
}<|MERGE_RESOLUTION|>--- conflicted
+++ resolved
@@ -181,15 +181,13 @@
       _ => unreachable!(),
     }
 
-<<<<<<< HEAD
     let satpoint = if let Some(sat) = sat {
       index.find(sat.0)?
     } else {
       self.satpoint
     };
-=======
+
     let reinscribe = mode == Mode::Reinscribe || self.reinscribe;
->>>>>>> c0b13862
 
     Batch {
       commit_fee_rate: self.commit_fee_rate.unwrap_or(self.fee_rate),
