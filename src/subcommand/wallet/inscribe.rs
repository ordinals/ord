use {
  super::*,
  bitcoin::{
    blockdata::{opcodes, script},
    secp256k1::{
      self, constants::SCHNORR_SIGNATURE_SIZE, rand, schnorr::Signature, KeyPair, Secp256k1,
      XOnlyPublicKey,
    },
    util::key::PrivateKey,
    util::sighash::{Prevouts, SighashCache},
    util::taproot::{LeafVersion, TapLeafHash, TaprootBuilder},
    PackedLockTime, SchnorrSighashType, Witness,
  },
  bitcoincore_rpc::Client,
  serde_json::json,
};

#[derive(Debug, Parser)]
pub(crate) struct Inscribe {
  #[clap(long, help = "Inscribe <SATPOINT>")]
  satpoint: SatPoint,
  #[clap(long, help = "Inscribe ordinal with contents of <FILE>")]
  file: PathBuf,
}

impl Inscribe {
  pub(crate) fn run(self, options: Options) -> Result {
    let client = options.bitcoin_rpc_client_mainnet_forbidden("ord wallet inscribe")?;

    let inscription = Inscription::from_file(self.file)?;

    let index = Index::open(&options)?;
    index.update()?;

    let utxos = list_utxos(&options)?;

    let inscriptions = index.get_inscriptions()?;

    let commit_tx_change = get_change_addresses(&options, 2)?;

    let reveal_tx_destination = get_change_addresses(&options, 1)?[0].clone();

    let (unsigned_commit_tx, reveal_tx, reveal_tx_wif) = Inscribe::create_inscription_transactions(
      self.satpoint,
      inscription,
      inscriptions,
      options.chain.network(),
      utxos,
      commit_tx_change,
      reveal_tx_destination,
    )?;

    Inscribe::backup_reveal_tx_key(&client, reveal_tx_wif)?;

    let signed_raw_commit_tx = client
      .sign_raw_transaction_with_wallet(&unsigned_commit_tx, None, None)?
      .hex;

    let commit_txid = client
      .send_raw_transaction(&signed_raw_commit_tx)
      .context("Failed to send commit transaction")?;

    let reveal_txid = client
      .send_raw_transaction(&reveal_tx)
      .context("Failed to send reveal transaction")?;

    println!("commit\t{commit_txid}");
    println!("reveal\t{reveal_txid}");
    Ok(())
  }

  fn create_inscription_transactions(
    satpoint: SatPoint,
    inscription: Inscription,
    inscriptions: BTreeMap<SatPoint, InscriptionId>,
    network: bitcoin::Network,
    utxos: BTreeMap<OutPoint, Amount>,
    change: Vec<Address>,
    destination: Address,
<<<<<<< HEAD
  ) -> Result<(Transaction, Transaction, PrivateKey)> {
=======
  ) -> Result<(Transaction, Transaction)> {
    for (inscribed_satpoint, inscription_id) in &inscriptions {
      if inscribed_satpoint == &satpoint {
        return Err(anyhow!("sat at {} already inscribed", satpoint));
      }

      if inscribed_satpoint.outpoint == satpoint.outpoint {
        return Err(anyhow!(
          "utxo {} already inscribed with inscription {inscription_id} on sat {inscribed_satpoint}",
          satpoint.outpoint,
        ));
      }
    }

>>>>>>> b37a0f6e
    let secp256k1 = Secp256k1::new();
    let key_pair = KeyPair::new(&secp256k1, &mut rand::thread_rng());
    let (public_key, _parity) = XOnlyPublicKey::from_keypair(&key_pair);

    let reveal_script = inscription.append_reveal_script(
      script::Builder::new()
        .push_slice(&public_key.serialize())
        .push_opcode(opcodes::all::OP_CHECKSIG),
    );

    let taproot_spend_info = TaprootBuilder::new()
      .add_leaf(0, reveal_script.clone())
      .expect("adding leaf should work")
      .finalize(&secp256k1, public_key)
      .expect("finalizing taproot builder should work");

    let control_block = taproot_spend_info
      .control_block(&(reveal_script.clone(), LeafVersion::TapScript))
      .expect("should compute control block");

    let commit_tx_address = Address::p2tr_tweaked(taproot_spend_info.output_key(), network);

    let unsigned_commit_tx = TransactionBuilder::build_transaction(
      satpoint,
      inscriptions,
      utxos,
      commit_tx_address.clone(),
      change,
    )?;

    let (vout, output) = unsigned_commit_tx
      .output
      .iter()
      .enumerate()
      .find(|(_vout, output)| output.script_pubkey == commit_tx_address.script_pubkey())
      .expect("should find ordinal commit/inscription output");

    let mut reveal_tx = Transaction {
      input: vec![TxIn {
        previous_output: OutPoint {
          txid: unsigned_commit_tx.txid(),
          vout: vout as u32,
        },
        script_sig: script::Builder::new().into_script(),
        witness: Witness::new(),
        sequence: Sequence::MAX,
      }],
      output: vec![TxOut {
        script_pubkey: destination.script_pubkey(),
        value: output.value,
      }],
      lock_time: PackedLockTime::ZERO,
      version: 1,
    };

    let fee = {
      let mut reveal_tx = reveal_tx.clone();

      reveal_tx.input[0].witness.push(
        Signature::from_slice(&[0; SCHNORR_SIGNATURE_SIZE])
          .unwrap()
          .as_ref(),
      );
      reveal_tx.input[0].witness.push(&reveal_script);
      reveal_tx.input[0].witness.push(&control_block.serialize());

      TransactionBuilder::TARGET_FEE_RATE * reveal_tx.vsize().try_into().unwrap()
    };

    reveal_tx.output[0].value = reveal_tx.output[0]
      .value
      .checked_sub(fee.to_sat())
      .context("commit transaction output value insufficient to pay transaction fee")?;

    if reveal_tx.output[0].value < reveal_tx.output[0].script_pubkey.dust_value().to_sat() {
      bail!("commit transaction output would be dust");
    }

    let mut sighash_cache = SighashCache::new(&mut reveal_tx);

    let signature_hash = sighash_cache
      .taproot_script_spend_signature_hash(
        0,
        &Prevouts::All(&[output]),
        TapLeafHash::from_script(&reveal_script, LeafVersion::TapScript),
        SchnorrSighashType::Default,
      )
      .expect("signature hash should compute");

    let signature = secp256k1.sign_schnorr(
      &secp256k1::Message::from_slice(signature_hash.as_inner())
        .expect("should be cryptographically secure hash"),
      &key_pair,
    );

    let witness = sighash_cache
      .witness_mut(0)
      .expect("getting mutable witness reference should work");
    witness.push(signature.as_ref());
    witness.push(reveal_script);
    witness.push(&control_block.serialize());

    let reveal_tx_private_key = PrivateKey::new(key_pair.secret_key(), network);

    Ok((unsigned_commit_tx, reveal_tx, reveal_tx_private_key))
  }

  fn backup_reveal_tx_key(client: &Client, private_key: PrivateKey) -> Result {
    let info = client.get_descriptor_info(&format!("rawtr({})", private_key.to_wif()))?;

    let _import_result = client
      .call(
        "importdescriptors",
        &[json!([json!({
          "desc": format!("{}#{}", info.descriptor, info.checksum),
          "timestamp": "now",
        })])],
      )
      .context("could not import descriptor for reveal tx")?;

    Ok(())
  }
}

#[cfg(test)]
mod tests {
  use super::*;

  #[test]
  fn reveal_transaction_pays_fee() {
    let utxos = vec![(outpoint(1), Amount::from_sat(5000))];
    let inscription = Inscription::Text("ord".into());
    let commit_address = change(0);
    let reveal_address = recipient();

    let (commit_tx, reveal_tx, _private_key) = Inscribe::create_inscription_transactions(
      satpoint(1, 0),
      inscription,
      BTreeMap::new(),
      bitcoin::Network::Signet,
      utxos.into_iter().collect(),
      vec![commit_address, change(1)],
      reveal_address,
    )
    .unwrap();

    let fee = TransactionBuilder::TARGET_FEE_RATE * reveal_tx.vsize().try_into().unwrap();

    assert_eq!(
      reveal_tx.output[0].value,
      5000 - fee.to_sat() - (5000 - commit_tx.output[0].value),
    );
  }

  #[test]
  fn reveal_transaction_value_insufficient_to_pay_fee() {
    let utxos = vec![(outpoint(1), Amount::from_sat(1000))];
    let satpoint = satpoint(1, 0);
    let inscription = Inscription::Png([1; 10_000].to_vec());
    let commit_address = change(0);
    let reveal_address = recipient();

    assert!(Inscribe::create_inscription_transactions(
      satpoint,
      inscription,
      BTreeMap::new(),
      bitcoin::Network::Signet,
      utxos.into_iter().collect(),
      vec![commit_address, change(1)],
      reveal_address,
    )
    .unwrap_err()
    .to_string()
    .contains("commit transaction output value insufficient to pay transaction fee"));
  }

  #[test]
  fn reveal_transaction_would_create_dust() {
    let utxos = vec![(outpoint(1), Amount::from_sat(600))];
    let inscription = Inscription::Text("ord".into());
    let satpoint = satpoint(1, 0);
    let commit_address = change(0);
    let reveal_address = recipient();

    let error = Inscribe::create_inscription_transactions(
      satpoint,
      inscription,
      BTreeMap::new(),
      bitcoin::Network::Signet,
      utxos.into_iter().collect(),
      vec![commit_address, change(1)],
      reveal_address,
    )
    .unwrap_err()
    .to_string();

    assert!(
      error.contains("commit transaction output would be dust"),
      "{}",
      error
    );
  }
}<|MERGE_RESOLUTION|>--- conflicted
+++ resolved
@@ -77,10 +77,7 @@
     utxos: BTreeMap<OutPoint, Amount>,
     change: Vec<Address>,
     destination: Address,
-<<<<<<< HEAD
   ) -> Result<(Transaction, Transaction, PrivateKey)> {
-=======
-  ) -> Result<(Transaction, Transaction)> {
     for (inscribed_satpoint, inscription_id) in &inscriptions {
       if inscribed_satpoint == &satpoint {
         return Err(anyhow!("sat at {} already inscribed", satpoint));
@@ -94,7 +91,6 @@
       }
     }
 
->>>>>>> b37a0f6e
     let secp256k1 = Secp256k1::new();
     let key_pair = KeyPair::new(&secp256k1, &mut rand::thread_rng());
     let (public_key, _parity) = XOnlyPublicKey::from_keypair(&key_pair);
