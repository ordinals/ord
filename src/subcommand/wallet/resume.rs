use super::*;

#[derive(Serialize, Deserialize, Debug, PartialEq, Clone)]
pub struct ResumeOutput {
  pub etchings: Vec<batch::Output>,
}
#[derive(Debug, Parser)]
pub(crate) struct Resume {
  #[arg(long, help = "Don't broadcast transactions.")]
  pub(crate) dry_run: bool,
}

impl Resume {
  pub(crate) fn run(self, wallet: Wallet) -> SubcommandResult {
    let mut etchings = Vec::new();
    loop {
      if SHUTTING_DOWN.load(atomic::Ordering::Relaxed) {
        break;
      }

<<<<<<< HEAD
    for (rune, entry) in wallet.pending_etchings()? {
      if wallet.is_mature(rune, &entry.commit)? {
        etchings.push(wallet.send_etching(rune, &entry)?);
=======
      for (rune, entry) in wallet.pending_etchings()? {
        if self.dry_run {
          etchings.push(batch::Output {
            reveal_broadcast: false,
            ..entry.output.clone()
          });
          continue;
        };

        if wallet.is_mature(&entry.commit)? {
          etchings.push(wallet.send_etching(rune, &entry)?);
        }
>>>>>>> 036ef688
      }

      if wallet.pending_etchings()?.is_empty() {
        break;
      }

      if self.dry_run {
        break;
      }

      if !wallet.integration_test() {
        thread::sleep(Duration::from_secs(5));
      }
    }

    Ok(Some(Box::new(ResumeOutput { etchings }) as Box<dyn Output>))
  }
}<|MERGE_RESOLUTION|>--- conflicted
+++ resolved
@@ -18,11 +18,6 @@
         break;
       }
 
-<<<<<<< HEAD
-    for (rune, entry) in wallet.pending_etchings()? {
-      if wallet.is_mature(rune, &entry.commit)? {
-        etchings.push(wallet.send_etching(rune, &entry)?);
-=======
       for (rune, entry) in wallet.pending_etchings()? {
         if self.dry_run {
           etchings.push(batch::Output {
@@ -32,10 +27,9 @@
           continue;
         };
 
-        if wallet.is_mature(&entry.commit)? {
+        if wallet.is_mature(rune, &entry.commit)? {
           etchings.push(wallet.send_etching(rune, &entry)?);
         }
->>>>>>> 036ef688
       }
 
       if wallet.pending_etchings()?.is_empty() {
