use super::*;

pub(super) struct Batch {
  pub(super) commit_fee_rate: FeeRate,
  pub(super) destinations: Vec<Address>,
  pub(super) dry_run: bool,
  pub(super) inscriptions: Vec<Inscription>,
  pub(super) mode: Mode,
  pub(super) no_backup: bool,
  pub(super) no_limit: bool,
  pub(super) parent_info: Option<ParentInfo>,
  pub(super) postage: Amount,
  pub(super) reinscribe: bool,
  pub(super) reveal_fee_rate: FeeRate,
  pub(super) satpoint: Option<SatPoint>,
}

impl Default for Batch {
  fn default() -> Batch {
    Batch {
      commit_fee_rate: 1.0.try_into().unwrap(),
      destinations: Vec::new(),
      dry_run: false,
      inscriptions: Vec::new(),
      mode: Mode::SharedOutput,
      no_backup: false,
      no_limit: false,
      parent_info: None,
      postage: Amount::from_sat(10_000),
      reinscribe: false,
      reveal_fee_rate: 1.0.try_into().unwrap(),
      satpoint: None,
    }
  }
}

impl Batch {
  pub(crate) fn inscribe(
    &self,
    chain: Chain,
    index: &Index,
    client: &Client,
    locked_utxos: &BTreeSet<OutPoint>,
    utxos: &BTreeMap<OutPoint, Amount>,
  ) -> SubcommandResult {
    let wallet_inscriptions = index.get_inscriptions(utxos)?;

    let commit_tx_change = [
      get_change_address(client, chain)?,
      get_change_address(client, chain)?,
    ];

    let (commit_tx, reveal_tx, recovery_key_pair, total_fees) = self
      .create_batch_inscription_transactions(
        wallet_inscriptions,
        chain,
        locked_utxos.clone(),
        utxos.clone(),
        commit_tx_change,
      )?;

    if self.dry_run {
      return Ok(Box::new(self.output(
        commit_tx.txid(),
        reveal_tx.txid(),
        total_fees,
        self.inscriptions.clone(),
      )));
    }

    let signed_commit_tx = client
      .sign_raw_transaction_with_wallet(&commit_tx, None, None)?
      .hex;

    let signed_reveal_tx = if self.parent_info.is_some() {
      client
        .sign_raw_transaction_with_wallet(
          &reveal_tx,
          Some(
            &commit_tx
              .output
              .iter()
              .enumerate()
              .map(|(vout, output)| SignRawTransactionInput {
                txid: commit_tx.txid(),
                vout: vout.try_into().unwrap(),
                script_pub_key: output.script_pubkey.clone(),
                redeem_script: None,
                amount: Some(Amount::from_sat(output.value)),
              })
              .collect::<Vec<SignRawTransactionInput>>(),
          ),
          None,
        )?
        .hex
    } else {
      bitcoin::consensus::encode::serialize(&reveal_tx)
    };

    if !self.no_backup {
      Self::backup_recovery_key(client, recovery_key_pair, chain.network())?;
    }

    let commit = client.send_raw_transaction(&signed_commit_tx)?;

    let reveal = match client.send_raw_transaction(&signed_reveal_tx) {
      Ok(txid) => txid,
      Err(err) => {
        return Err(anyhow!(
        "Failed to send reveal transaction: {err}\nCommit tx {commit} will be recovered once mined"
      ))
      }
    };

    Ok(Box::new(self.output(
      commit,
      reveal,
      total_fees,
      self.inscriptions.clone(),
    )))
  }

  fn output(
    &self,
    commit: Txid,
    reveal: Txid,
    total_fees: u64,
    inscriptions: Vec<Inscription>,
  ) -> super::Output {
    let mut inscriptions_output = Vec::new();
    for index in 0..inscriptions.len() {
      let index = u32::try_from(index).unwrap();

      let vout = match self.mode {
        Mode::Reinscribe => 0,
        Mode::SharedOutput => {
          if self.parent_info.is_some() {
            1
          } else {
            0
          }
        }
        Mode::SeparateOutputs => {
          if self.parent_info.is_some() {
            index + 1
          } else {
            index
          }
        }
      };

      let offset = match self.mode {
        Mode::Reinscribe => 0,
        Mode::SharedOutput => u64::from(index) * self.postage.to_sat(),
        Mode::SeparateOutputs => 0,
      };

      inscriptions_output.push(InscriptionInfo {
        id: InscriptionId {
          txid: reveal,
          index,
        },
        location: SatPoint {
          outpoint: OutPoint { txid: reveal, vout },
          offset,
        },
      });
    }

    super::Output {
      commit,
      reveal,
      total_fees,
      parent: self.parent_info.clone().map(|info| info.id),
      inscriptions: inscriptions_output,
    }
  }

  pub(crate) fn create_batch_inscription_transactions(
    &self,
    wallet_inscriptions: BTreeMap<SatPoint, InscriptionId>,
    chain: Chain,
    locked_utxos: BTreeSet<OutPoint>,
    mut utxos: BTreeMap<OutPoint, Amount>,
    change: [Address; 2],
  ) -> Result<(Transaction, Transaction, TweakedKeyPair, u64)> {
    if let Some(parent_info) = &self.parent_info {
      assert!(self
        .inscriptions
        .iter()
        .all(|inscription| inscription.parent().unwrap() == parent_info.id))
    }

    if self.satpoint.is_some() {
      assert_eq!(
        self.inscriptions.len(),
        1,
        "invariant: satpoint may only be specified when making a single inscription",
      );
    }

    match self.mode {
      Mode::Reinscribe => assert_eq!(
        self.destinations.len(),
        1,
        "invariant: reinscribe has only one destination"
      ),
      Mode::SeparateOutputs => assert_eq!(
        self.destinations.len(),
        self.inscriptions.len(),
        "invariant: destination addresses and number of inscriptions doesn't match"
      ),
      Mode::SharedOutput => assert_eq!(
        self.destinations.len(),
        1,
        "invariant: destination addresses and number of inscriptions doesn't match"
      ),
    }

    let satpoint = if let Some(satpoint) = self.satpoint {
      satpoint
    } else {
      let inscribed_utxos = wallet_inscriptions
        .keys()
        .map(|satpoint| satpoint.outpoint)
        .collect::<BTreeSet<OutPoint>>();

      utxos
        .keys()
        .find(|outpoint| !inscribed_utxos.contains(outpoint) && !locked_utxos.contains(outpoint))
        .map(|outpoint| SatPoint {
          outpoint: *outpoint,
          offset: 0,
        })
        .ok_or_else(|| anyhow!("wallet contains no cardinal utxos"))?
    };

    let mut reinscription = false;

    for (inscribed_satpoint, inscription_id) in &wallet_inscriptions {
      if *inscribed_satpoint == satpoint {
        reinscription = true;
        if self.reinscribe {
          continue;
        } else {
          return Err(anyhow!("sat at {} already inscribed", satpoint));
        }
      }

      if inscribed_satpoint.outpoint == satpoint.outpoint {
        return Err(anyhow!(
          "utxo {} already inscribed with inscription {inscription_id} on sat {inscribed_satpoint}",
          satpoint.outpoint,
        ));
      }
    }

    if self.reinscribe && !reinscription {
      return Err(anyhow!(
        "reinscribe flag set but this would not be a reinscription"
      ));
    }

    let secp256k1 = Secp256k1::new();
    let key_pair = UntweakedKeyPair::new(&secp256k1, &mut rand::thread_rng());
    let (public_key, _parity) = XOnlyPublicKey::from_keypair(&key_pair);

    let reveal_script = Inscription::append_batch_reveal_script(
      &self.inscriptions,
      ScriptBuf::builder()
        .push_slice(public_key.serialize())
        .push_opcode(opcodes::all::OP_CHECKSIG),
    );

    let taproot_spend_info = TaprootBuilder::new()
      .add_leaf(0, reveal_script.clone())
      .expect("adding leaf should work")
      .finalize(&secp256k1, public_key)
      .expect("finalizing taproot builder should work");

    let control_block = taproot_spend_info
      .control_block(&(reveal_script.clone(), LeafVersion::TapScript))
      .expect("should compute control block");

    let commit_tx_address = Address::p2tr_tweaked(taproot_spend_info.output_key(), chain.network());

    let total_postage = self.postage * u64::try_from(self.inscriptions.len()).unwrap();

    let mut reveal_inputs = vec![OutPoint::null()];
    let mut reveal_outputs = self
      .destinations
      .iter()
      .map(|destination| TxOut {
        script_pubkey: destination.script_pubkey(),
        value: match self.mode {
          Mode::Reinscribe => self.postage.to_sat(),
          Mode::SeparateOutputs => self.postage.to_sat(),
          Mode::SharedOutput => total_postage.to_sat(),
        },
      })
      .collect::<Vec<TxOut>>();

    if let Some(ParentInfo {
      location,
      id: _,
      destination,
      tx_out,
    }) = self.parent_info.clone()
    {
      reveal_inputs.insert(0, location.outpoint);
      reveal_outputs.insert(
        0,
        TxOut {
          script_pubkey: destination.script_pubkey(),
          value: tx_out.value,
        },
      );
    }

    let commit_input = if self.parent_info.is_some() { 1 } else { 0 };

    let (_, reveal_fee) = Self::build_reveal_transaction(
      &control_block,
      self.reveal_fee_rate,
      reveal_inputs.clone(),
      commit_input,
      reveal_outputs.clone(),
      &reveal_script,
    );

    let unsigned_commit_tx = TransactionBuilder::new(
      satpoint,
      wallet_inscriptions,
      utxos.clone(),
      locked_utxos.clone(),
      commit_tx_address.clone(),
      change,
      self.commit_fee_rate,
      Target::Value(reveal_fee + total_postage),
    )
    .build_transaction()?;

    let (vout, _commit_output) = unsigned_commit_tx
      .output
      .iter()
      .enumerate()
      .find(|(_vout, output)| output.script_pubkey == commit_tx_address.script_pubkey())
      .expect("should find sat commit/inscription output");

    reveal_inputs[commit_input] = OutPoint {
      txid: unsigned_commit_tx.txid(),
      vout: vout.try_into().unwrap(),
    };

    let (mut reveal_tx, _fee) = Self::build_reveal_transaction(
      &control_block,
      self.reveal_fee_rate,
      reveal_inputs,
      commit_input,
      reveal_outputs.clone(),
      &reveal_script,
    );

    if reveal_tx.output[commit_input].value
      < reveal_tx.output[commit_input]
        .script_pubkey
        .dust_value()
        .to_sat()
    {
      bail!("commit transaction output would be dust");
    }

    let mut prevouts = vec![unsigned_commit_tx.output[vout].clone()];

    if let Some(parent_info) = self.parent_info.clone() {
      prevouts.insert(0, parent_info.tx_out);
    }

    let mut sighash_cache = SighashCache::new(&mut reveal_tx);

    let sighash = sighash_cache
      .taproot_script_spend_signature_hash(
        commit_input,
        &Prevouts::All(&prevouts),
        TapLeafHash::from_script(&reveal_script, LeafVersion::TapScript),
        TapSighashType::Default,
      )
      .expect("signature hash should compute");

    let sig = secp256k1.sign_schnorr(
      &secp256k1::Message::from_slice(sighash.as_ref())
        .expect("should be cryptographically secure hash"),
      &key_pair,
    );

    let witness = sighash_cache
      .witness_mut(commit_input)
      .expect("getting mutable witness reference should work");

    witness.push(
      Signature {
        sig,
        hash_ty: TapSighashType::Default,
      }
      .to_vec(),
    );

    witness.push(reveal_script);
    witness.push(&control_block.serialize());

    let recovery_key_pair = key_pair.tap_tweak(&secp256k1, taproot_spend_info.merkle_root());

    let (x_only_pub_key, _parity) = recovery_key_pair.to_inner().x_only_public_key();
    assert_eq!(
      Address::p2tr_tweaked(
        TweakedPublicKey::dangerous_assume_tweaked(x_only_pub_key),
        chain.network(),
      ),
      commit_tx_address
    );

    let reveal_weight = reveal_tx.weight();

    if !self.no_limit && reveal_weight > bitcoin::Weight::from_wu(MAX_STANDARD_TX_WEIGHT.into()) {
      bail!(
        "reveal transaction weight greater than {MAX_STANDARD_TX_WEIGHT} (MAX_STANDARD_TX_WEIGHT): {reveal_weight}"
      );
    }

    utxos.insert(
      reveal_tx.input[commit_input].previous_output,
      Amount::from_sat(
        unsigned_commit_tx.output[reveal_tx.input[commit_input].previous_output.vout as usize]
          .value,
      ),
    );

    let total_fees =
      Self::calculate_fee(&unsigned_commit_tx, &utxos) + Self::calculate_fee(&reveal_tx, &utxos);

    Ok((unsigned_commit_tx, reveal_tx, recovery_key_pair, total_fees))
  }

  fn backup_recovery_key(
    client: &Client,
    recovery_key_pair: TweakedKeyPair,
    network: Network,
  ) -> Result {
    let recovery_private_key = PrivateKey::new(recovery_key_pair.to_inner().secret_key(), network);

    let info = client.get_descriptor_info(&format!("rawtr({})", recovery_private_key.to_wif()))?;

    let response = client.import_descriptors(ImportDescriptors {
      descriptor: format!("rawtr({})#{}", recovery_private_key.to_wif(), info.checksum),
      timestamp: Timestamp::Now,
      active: Some(false),
      range: None,
      next_index: None,
      internal: Some(false),
      label: Some("commit tx recovery key".to_string()),
    })?;

    for result in response {
      if !result.success {
        return Err(anyhow!("commit tx recovery key import failed"));
      }
    }

    Ok(())
  }

  fn build_reveal_transaction(
    control_block: &ControlBlock,
    fee_rate: FeeRate,
    inputs: Vec<OutPoint>,
    commit_input_index: usize,
    outputs: Vec<TxOut>,
    script: &Script,
  ) -> (Transaction, Amount) {
    let reveal_tx = Transaction {
      input: inputs
        .iter()
        .map(|outpoint| TxIn {
          previous_output: *outpoint,
          script_sig: script::Builder::new().into_script(),
          witness: Witness::new(),
          sequence: Sequence::ENABLE_RBF_NO_LOCKTIME,
        })
        .collect(),
      output: outputs,
      lock_time: LockTime::ZERO,
      version: 1,
    };

    let fee = {
      let mut reveal_tx = reveal_tx.clone();

      for (current_index, txin) in reveal_tx.input.iter_mut().enumerate() {
        // add dummy inscription witness for reveal input/commit output
        if current_index == commit_input_index {
          txin.witness.push(
            Signature::from_slice(&[0; SCHNORR_SIGNATURE_SIZE])
              .unwrap()
              .to_vec(),
          );
          txin.witness.push(script);
          txin.witness.push(&control_block.serialize());
        } else {
          txin.witness = Witness::from_slice(&[&[0; SCHNORR_SIGNATURE_SIZE]]);
        }
      }

      fee_rate.fee(reveal_tx.vsize())
    };

    (reveal_tx, fee)
  }

  fn calculate_fee(tx: &Transaction, utxos: &BTreeMap<OutPoint, Amount>) -> u64 {
    tx.input
      .iter()
      .map(|txin| utxos.get(&txin.previous_output).unwrap().to_sat())
      .sum::<u64>()
      .checked_sub(tx.output.iter().map(|txout| txout.value).sum::<u64>())
      .unwrap()
  }
}

#[derive(PartialEq, Debug, Copy, Clone, Serialize, Deserialize, Default)]
pub(crate) enum Mode {
<<<<<<< HEAD
  Reinscribe,
=======
  #[default]
>>>>>>> 3adccf82
  #[serde(rename = "separate-outputs")]
  SeparateOutputs,
  #[serde(rename = "shared-output")]
  SharedOutput,
}

#[derive(Deserialize, Default, PartialEq, Debug, Clone)]
#[serde(deny_unknown_fields)]
pub(crate) struct BatchEntry {
  pub(crate) destination: Option<Address<NetworkUnchecked>>,
  pub(crate) file: PathBuf,
  pub(crate) metadata: Option<serde_yaml::Value>,
  pub(crate) metaprotocol: Option<String>,
}

impl BatchEntry {
  pub(crate) fn metadata(&self) -> Result<Option<Vec<u8>>> {
    Ok(match &self.metadata {
      None => None,
      Some(metadata) => {
        let mut cbor = Vec::new();
        ciborium::into_writer(&metadata, &mut cbor)?;
        Some(cbor)
      }
    })
  }
}

#[derive(Deserialize, PartialEq, Debug, Clone, Default)]
#[serde(deny_unknown_fields)]
pub(crate) struct Batchfile {
  pub(crate) inscriptions: Vec<BatchEntry>,
  pub(crate) mode: Mode,
  pub(crate) parent: Option<InscriptionId>,
  pub(crate) postage: Option<u64>,
}

impl Batchfile {
  pub(crate) fn load(path: &Path) -> Result<Batchfile> {
    let batchfile: Batchfile = serde_yaml::from_reader(File::open(path)?)?;

    if batchfile.inscriptions.is_empty() {
      bail!("batchfile must contain at least one inscription");
    }

    Ok(batchfile)
  }

  pub(crate) fn inscriptions(
    &self,
    client: &Client,
    chain: Chain,
    parent_value: Option<u64>,
    metadata: Option<Vec<u8>>,
    postage: Amount,
    compress: bool,
  ) -> Result<(Vec<Inscription>, Vec<Address>)> {
    assert!(!self.inscriptions.is_empty());

    if self
      .inscriptions
      .iter()
      .any(|entry| entry.destination.is_some())
      && self.mode == Mode::SharedOutput
    {
      return Err(anyhow!(
        "individual inscription destinations cannot be set in shared-output mode"
      ));
    }

    if metadata.is_some() {
      assert!(self
        .inscriptions
        .iter()
        .all(|entry| entry.metadata.is_none()));
    }

    let mut pointer = parent_value.unwrap_or_default();

    let mut inscriptions = Vec::new();
    for (i, entry) in self.inscriptions.iter().enumerate() {
      inscriptions.push(Inscription::from_file(
        chain,
        &entry.file,
        self.parent,
        if i == 0 { None } else { Some(pointer) },
        entry.metaprotocol.clone(),
        match &metadata {
          Some(metadata) => Some(metadata.clone()),
          None => entry.metadata()?,
        },
        compress,
      )?);

      pointer += postage.to_sat();
    }

    let destinations = match self.mode {
      Mode::SharedOutput => vec![get_change_address(client, chain)?],
      Mode::SeparateOutputs => self
        .inscriptions
        .iter()
        .map(|entry| {
          entry.destination.as_ref().map_or_else(
            || get_change_address(client, chain),
            |address| {
              address
                .clone()
                .require_network(chain.network())
                .map_err(|e| e.into())
            },
          )
        })
        .collect::<Result<Vec<_>, _>>()?,
    };

    Ok((inscriptions, destinations))
  }
}<|MERGE_RESOLUTION|>--- conflicted
+++ resolved
@@ -528,11 +528,8 @@
 
 #[derive(PartialEq, Debug, Copy, Clone, Serialize, Deserialize, Default)]
 pub(crate) enum Mode {
-<<<<<<< HEAD
   Reinscribe,
-=======
   #[default]
->>>>>>> 3adccf82
   #[serde(rename = "separate-outputs")]
   SeparateOutputs,
   #[serde(rename = "shared-output")]
