--- conflicted
+++ resolved
@@ -22,11 +22,7 @@
     let (inscriptions, reveal_satpoints, postages, destinations) = batchfile.inscriptions(
       &wallet,
       utxos,
-<<<<<<< HEAD
       parent_info.as_ref().map(|info| info.tx_out.value.to_sat()),
-=======
-      parent_info.iter().map(|info| info.tx_out.value).collect(),
->>>>>>> 91afc8d1
       self.shared.compress,
     )?;
 
