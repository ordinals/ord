--- conflicted
+++ resolved
@@ -5,21 +5,11 @@
   index.update()?;
 
   let inscriptions = index.get_inscriptions(None)?;
-  let utxos = list_utxos(&options)?;
+  let unspent_outputs = get_unspent_outputs(&options)?;
 
-<<<<<<< HEAD
-    let inscriptions = index.get_inscriptions(None)?;
-    let utxos = get_unspent_outputs(&options)?;
-
-    for (satpoint, inscription_id) in inscriptions {
-      if utxos.contains_key(&satpoint.outpoint) {
-        println!("{}\t{}", inscription_id, satpoint);
-      }
-=======
   for (satpoint, inscription_id) in inscriptions {
-    if utxos.contains_key(&satpoint.outpoint) {
+    if unspent_outputs.contains_key(&satpoint.outpoint) {
       println!("{}\t{}", inscription_id, satpoint);
->>>>>>> 0cea8c4d
     }
   }
 
