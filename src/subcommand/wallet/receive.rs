use super::*;

#[derive(Deserialize, Serialize)]
pub struct Output {
  pub addresses: Vec<Address<NetworkUnchecked>>,
}

<<<<<<< HEAD
pub(crate) fn run(wallet: Wallet) -> SubcommandResult {
  let address = wallet
    .bitcoin_client()
    .get_new_address(None, Some(bitcoincore_rpc::json::AddressType::Bech32m))?;

  Ok(Some(Box::new(Output { address })))
=======
#[derive(Debug, Parser)]
pub(crate) struct Receive {
  #[arg(short, long, help = "Generate <NUMBER> addresses.")]
  number: Option<u64>,
}

impl Receive {
  pub(crate) fn run(self, wallet: Wallet) -> SubcommandResult {
    let mut addresses: Vec<Address<NetworkUnchecked>> = Vec::new();

    for _ in 0..self.number.unwrap_or(1) {
      addresses.push(
        wallet
          .bitcoin_client()
          .get_new_address(None, Some(bitcoincore_rpc::json::AddressType::Bech32m))?,
      );
    }

    Ok(Some(Box::new(Output { addresses })))
  }
>>>>>>> 78889aed
}<|MERGE_RESOLUTION|>--- conflicted
+++ resolved
@@ -5,14 +5,6 @@
   pub addresses: Vec<Address<NetworkUnchecked>>,
 }
 
-<<<<<<< HEAD
-pub(crate) fn run(wallet: Wallet) -> SubcommandResult {
-  let address = wallet
-    .bitcoin_client()
-    .get_new_address(None, Some(bitcoincore_rpc::json::AddressType::Bech32m))?;
-
-  Ok(Some(Box::new(Output { address })))
-=======
 #[derive(Debug, Parser)]
 pub(crate) struct Receive {
   #[arg(short, long, help = "Generate <NUMBER> addresses.")]
@@ -33,5 +25,4 @@
 
     Ok(Some(Box::new(Output { addresses })))
   }
->>>>>>> 78889aed
 }