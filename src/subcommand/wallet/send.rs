use super::*;

<<<<<<< HEAD
#[derive(Debug, Parser)]
pub(crate) struct Send {
  outgoing: Outgoing,
=======
#[derive(Debug)]
enum Reference {
  SatPoint(SatPoint),
  InscriptionId(InscriptionId),
}

impl FromStr for Reference {
  type Err = Error;

  fn from_str(s: &str) -> Result<Self, Self::Err> {
    Ok(if s.len() == 64 {
      Self::InscriptionId(s.parse()?)
    } else {
      Self::SatPoint(s.parse()?)
    })
  }
}

#[derive(Debug, Parser)]
pub(crate) struct Send {
>>>>>>> fde4b563
  address: Address,
  outgoing: Reference,
}

impl Send {
  pub(crate) fn run(self, options: Options) -> Result {
    let client = options.bitcoin_rpc_client_for_wallet_command("ord wallet send")?;

    if !self.address.is_valid_for_network(options.chain().network()) {
      bail!(
        "Address `{}` is not valid for {}",
        self.address,
        options.chain()
      );
    }

    let index = Index::open(&options)?;
    index.update()?;

    let utxos = list_utxos(&options)?;

    let inscriptions = index.get_inscriptions(None)?;

    let satpoint = match self.outgoing {
      Outgoing::SatPoint(satpoint) => {
        for inscription_satpoint in inscriptions.keys() {
          if satpoint == *inscription_satpoint {
            bail!("inscriptions must be sent by inscription ID");
          }
        }
        satpoint
      }
      Outgoing::InscriptionId(txid) => index
        .get_inscription_by_inscription_id(txid)?
        .map(|(_inscription, satpoint)| satpoint)
        .ok_or_else(|| anyhow!("No inscription found for {txid}"))?,
      Outgoing::Amount(amount) => {
        let inscription_utxos = inscriptions
          .keys()
          .map(|satpoint| satpoint.outpoint)
          .collect::<HashSet<OutPoint>>();

        let ordinal_utxos = utxos
          .keys()
          .filter(|utxo| inscription_utxos.contains(utxo))
          .cloned()
          .collect::<Vec<OutPoint>>();

        if !client.lock_unspent(&ordinal_utxos)? {
          bail!("failed to lock ordinal UTXOs");
        }

        let txid =
          client.send_to_address(&self.address, amount, None, None, None, None, None, None)?;

        println!("{txid}");

        return Ok(());
      }
    };

    let change = get_change_addresses(&options, 2)?;

    let unsigned_transaction =
      TransactionBuilder::build_transaction(satpoint, inscriptions, utxos, self.address, change)?;

    let signed_tx = client
      .sign_raw_transaction_with_wallet(&unsigned_transaction, None, None)?
      .hex;

    let txid = client.send_raw_transaction(&signed_tx)?;

    println!("{txid}");

    Ok(())
  }
}<|MERGE_RESOLUTION|>--- conflicted
+++ resolved
@@ -1,33 +1,9 @@
 use super::*;
-
-<<<<<<< HEAD
-#[derive(Debug, Parser)]
-pub(crate) struct Send {
-  outgoing: Outgoing,
-=======
-#[derive(Debug)]
-enum Reference {
-  SatPoint(SatPoint),
-  InscriptionId(InscriptionId),
-}
-
-impl FromStr for Reference {
-  type Err = Error;
-
-  fn from_str(s: &str) -> Result<Self, Self::Err> {
-    Ok(if s.len() == 64 {
-      Self::InscriptionId(s.parse()?)
-    } else {
-      Self::SatPoint(s.parse()?)
-    })
-  }
-}
 
 #[derive(Debug, Parser)]
 pub(crate) struct Send {
->>>>>>> fde4b563
   address: Address,
-  outgoing: Reference,
+  outgoing: Outgoing,
 }
 
 impl Send {
