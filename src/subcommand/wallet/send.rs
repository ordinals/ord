<<<<<<< HEAD
use {
  super::*,
  crate::{outgoing::Outgoing, wallet::transaction_builder::Target},
  base64::Engine,
  bitcoin::psbt::Psbt,
};
=======
use {super::*, crate::outgoing::Outgoing, base64::Engine, bitcoin::psbt::Psbt};
>>>>>>> 78889aed

#[derive(Debug, Parser)]
pub(crate) struct Send {
  #[arg(long, help = "Don't sign or broadcast transaction")]
  pub(crate) dry_run: bool,
  #[arg(long, help = "Use fee rate of <FEE_RATE> sats/vB")]
  fee_rate: FeeRate,
  #[arg(
    long,
    help = "Target amount of postage to include with sent inscriptions [default: 10000 sat]"
  )]
  pub(crate) postage: Option<Amount>,
  address: Address<NetworkUnchecked>,
  outgoing: Outgoing,
}

#[derive(Debug, Serialize, Deserialize)]
pub struct Output {
  pub txid: Txid,
  pub psbt: String,
  pub outgoing: Outgoing,
  pub fee: u64,
}

impl Send {
  pub(crate) fn run(self, wallet: Wallet) -> SubcommandResult {
    let address = self
      .address
      .clone()
      .require_network(wallet.chain().network())?;
<<<<<<< HEAD

    let unsigned_transaction = match self.outgoing {
      Outgoing::Amount(amount) => {
        Self::create_unsigned_send_amount_transaction(&wallet, address, amount, self.fee_rate)?
      }
      Outgoing::Rune { decimal, rune } => Self::create_unsigned_send_runes_transaction(
        &wallet,
        address,
        rune,
        decimal,
        self.fee_rate,
      )?,
      Outgoing::InscriptionId(id) => Self::create_unsigned_send_satpoint_transaction(
        &wallet,
        address,
        wallet
          .inscription_info()
          .get(&id)
          .ok_or_else(|| anyhow!("inscription {id} not found"))?
          .satpoint,
        self.postage,
        self.fee_rate,
        true,
      )?,
      Outgoing::SatPoint(satpoint) => Self::create_unsigned_send_satpoint_transaction(
        &wallet,
        address,
        satpoint,
        self.postage,
        self.fee_rate,
        false,
      )?,
    };

    let unspent_outputs = wallet.utxos();

    let (txid, psbt) = if self.dry_run {
      let psbt = wallet
        .bitcoin_client()
        .wallet_process_psbt(
          &base64::engine::general_purpose::STANDARD
            .encode(Psbt::from_unsigned_tx(unsigned_transaction.clone())?.serialize()),
          Some(false),
          None,
          None,
        )?
        .psbt;

      (unsigned_transaction.txid(), psbt)
=======

    let unsigned_transaction = match self.outgoing {
      Outgoing::Amount(amount) => {
        Self::create_unsigned_send_amount_transaction(&wallet, address, amount, self.fee_rate)?
      }
      Outgoing::Rune { decimal, rune } => Self::create_unsigned_send_runes_transaction(
        &wallet,
        address,
        rune,
        decimal,
        self.fee_rate,
      )?,
      Outgoing::InscriptionId(id) => Self::create_unsigned_send_satpoint_transaction(
        &wallet,
        address,
        wallet
          .inscription_info()
          .get(&id)
          .ok_or_else(|| anyhow!("inscription {id} not found"))?
          .satpoint,
        self.postage,
        self.fee_rate,
        true,
      )?,
      Outgoing::SatPoint(satpoint) => Self::create_unsigned_send_satpoint_transaction(
        &wallet,
        address,
        satpoint,
        self.postage,
        self.fee_rate,
        false,
      )?,
      Outgoing::Sat(sat) => Self::create_unsigned_send_satpoint_transaction(
        &wallet,
        address,
        wallet.find_sat_in_outputs(sat)?,
        self.postage,
        self.fee_rate,
        true,
      )?,
    };

    let unspent_outputs = wallet.utxos();

    let (txid, psbt) = if self.dry_run {
      let psbt = wallet
        .bitcoin_client()
        .wallet_process_psbt(
          &base64::engine::general_purpose::STANDARD
            .encode(Psbt::from_unsigned_tx(unsigned_transaction.clone())?.serialize()),
          Some(false),
          None,
          None,
        )?
        .psbt;

      (unsigned_transaction.txid(), psbt)
    } else {
      let psbt = wallet
        .bitcoin_client()
        .wallet_process_psbt(
          &base64::engine::general_purpose::STANDARD
            .encode(Psbt::from_unsigned_tx(unsigned_transaction.clone())?.serialize()),
          Some(true),
          None,
          None,
        )?
        .psbt;

      let signed_tx = wallet
        .bitcoin_client()
        .finalize_psbt(&psbt, None)?
        .hex
        .ok_or_else(|| anyhow!("unable to sign transaction"))?;

      (
        wallet.bitcoin_client().send_raw_transaction(&signed_tx)?,
        psbt,
      )
    };

    let mut fee = 0;
    for txin in unsigned_transaction.input.iter() {
      let Some(txout) = unspent_outputs.get(&txin.previous_output) else {
        panic!("input {} not found in utxos", txin.previous_output);
      };
      fee += txout.value;
    }

    for txout in unsigned_transaction.output.iter() {
      fee = fee.checked_sub(txout.value).unwrap();
    }

    Ok(Some(Box::new(Output {
      txid,
      psbt,
      outgoing: self.outgoing,
      fee,
    })))
  }

  fn create_unsigned_send_amount_transaction(
    wallet: &Wallet,
    destination: Address,
    amount: Amount,
    fee_rate: FeeRate,
  ) -> Result<Transaction> {
    wallet.lock_non_cardinal_outputs()?;

    let unfunded_transaction = Transaction {
      version: 2,
      lock_time: LockTime::ZERO,
      input: Vec::new(),
      output: vec![TxOut {
        script_pubkey: destination.script_pubkey(),
        value: amount.to_sat(),
      }],
    };

    let unsigned_transaction = consensus::encode::deserialize(&fund_raw_transaction(
      wallet.bitcoin_client(),
      fee_rate,
      &unfunded_transaction,
    )?)?;

    Ok(unsigned_transaction)
  }

  fn create_unsigned_send_satpoint_transaction(
    wallet: &Wallet,
    destination: Address,
    satpoint: SatPoint,
    postage: Option<Amount>,
    fee_rate: FeeRate,
    sending_inscription: bool,
  ) -> Result<Transaction> {
    if !sending_inscription {
      for inscription_satpoint in wallet.inscriptions().keys() {
        if satpoint == *inscription_satpoint {
          bail!("inscriptions must be sent by inscription ID");
        }
      }
    }

    let runic_outputs = wallet.get_runic_outputs()?;

    ensure!(
      !runic_outputs.contains(&satpoint.outpoint),
      "runic outpoints may not be sent by satpoint"
    );

    let change = [wallet.get_change_address()?, wallet.get_change_address()?];

    let postage = if let Some(postage) = postage {
      Target::ExactPostage(postage)
>>>>>>> 78889aed
    } else {
      let psbt = wallet
        .bitcoin_client()
        .wallet_process_psbt(
          &base64::engine::general_purpose::STANDARD
            .encode(Psbt::from_unsigned_tx(unsigned_transaction.clone())?.serialize()),
          Some(true),
          None,
          None,
        )?
        .psbt;

      let signed_tx = wallet
        .bitcoin_client()
        .finalize_psbt(&psbt, None)?
        .hex
        .ok_or_else(|| anyhow!("unable to sign transaction"))?;

      (
        wallet.bitcoin_client().send_raw_transaction(&signed_tx)?,
        psbt,
      )
    };

<<<<<<< HEAD
    Ok(Some(Box::new(Output {
      txid,
      psbt,
      outgoing: self.outgoing,
      fee: unsigned_transaction
        .input
        .iter()
        .map(|txin| unspent_outputs.get(&txin.previous_output).unwrap().value)
        .sum::<u64>()
        .checked_sub(
          unsigned_transaction
            .output
            .iter()
            .map(|txout| txout.value)
            .sum::<u64>(),
        )
        .unwrap(),
    })))
  }

  fn lock_non_cardinal_outputs(
    bitcoin_client: &Client,
    inscriptions: &BTreeMap<SatPoint, Vec<InscriptionId>>,
    runic_outputs: &BTreeSet<OutPoint>,
    unspent_outputs: &BTreeMap<OutPoint, TxOut>,
  ) -> Result {
    let all_inscription_outputs = inscriptions
      .keys()
      .map(|satpoint| satpoint.outpoint)
      .collect::<HashSet<OutPoint>>();

    let locked_outputs = unspent_outputs
      .keys()
      .filter(|utxo| all_inscription_outputs.contains(utxo))
      .chain(runic_outputs.iter())
      .cloned()
      .collect::<Vec<OutPoint>>();

    if !bitcoin_client.lock_unspent(&locked_outputs)? {
      bail!("failed to lock UTXOs");
    }

    Ok(())
  }

  fn create_unsigned_send_amount_transaction(
    wallet: &Wallet,
    destination: Address,
    amount: Amount,
    fee_rate: FeeRate,
  ) -> Result<Transaction> {
    Self::lock_non_cardinal_outputs(
      wallet.bitcoin_client(),
      wallet.inscriptions(),
      &wallet.get_runic_outputs()?,
      wallet.utxos(),
    )?;

    let unfunded_transaction = Transaction {
      version: 2,
      lock_time: LockTime::ZERO,
      input: Vec::new(),
      output: vec![TxOut {
        script_pubkey: destination.script_pubkey(),
        value: amount.to_sat(),
      }],
    };

    let unsigned_transaction = consensus::encode::deserialize(&fund_raw_transaction(
      wallet.bitcoin_client(),
      fee_rate,
      &unfunded_transaction,
    )?)?;

    Ok(unsigned_transaction)
  }

  fn create_unsigned_send_satpoint_transaction(
    wallet: &Wallet,
    destination: Address,
    satpoint: SatPoint,
    postage: Option<Amount>,
    fee_rate: FeeRate,
    sending_inscription: bool,
  ) -> Result<Transaction> {
    if !sending_inscription {
      for inscription_satpoint in wallet.inscriptions().keys() {
        if satpoint == *inscription_satpoint {
          bail!("inscriptions must be sent by inscription ID");
        }
      }
    }

    let runic_outputs = wallet.get_runic_outputs()?;

    ensure!(
      !runic_outputs.contains(&satpoint.outpoint),
      "runic outpoints may not be sent by satpoint"
    );

    let change = [wallet.get_change_address()?, wallet.get_change_address()?];

    let postage = if let Some(postage) = postage {
      Target::ExactPostage(postage)
    } else {
      Target::Postage
    };

    Ok(
      TransactionBuilder::new(
        satpoint,
        wallet.inscriptions().clone(),
        wallet.utxos().clone(),
        wallet.locked_utxos().clone().into_keys().collect(),
        runic_outputs,
        destination.clone(),
        change,
        fee_rate,
        postage,
      )
      .build_transaction()?,
    )
  }

  fn create_unsigned_send_runes_transaction(
    wallet: &Wallet,
    destination: Address,
    spaced_rune: SpacedRune,
    decimal: Decimal,
    fee_rate: FeeRate,
=======
    Ok(
      TransactionBuilder::new(
        satpoint,
        wallet.inscriptions().clone(),
        wallet.utxos().clone(),
        wallet.locked_utxos().clone().into_keys().collect(),
        runic_outputs,
        destination.clone(),
        change,
        fee_rate,
        postage,
      )
      .build_transaction()?,
    )
  }

  fn create_unsigned_send_runes_transaction(
    wallet: &Wallet,
    destination: Address,
    spaced_rune: SpacedRune,
    decimal: Decimal,
    fee_rate: FeeRate,
>>>>>>> 78889aed
  ) -> Result<Transaction> {
    ensure!(
      wallet.has_rune_index(),
      "sending runes with `ord send` requires index created with `--index-runes` flag",
    );

<<<<<<< HEAD
    let unspent_outputs = wallet.utxos();
=======
>>>>>>> 78889aed
    let inscriptions = wallet.inscriptions();
    let runic_outputs = wallet.get_runic_outputs()?;
    let bitcoin_client = wallet.bitcoin_client();

<<<<<<< HEAD
    Self::lock_non_cardinal_outputs(
      bitcoin_client,
      inscriptions,
      &runic_outputs,
      unspent_outputs,
    )?;
=======
    wallet.lock_non_cardinal_outputs()?;
>>>>>>> 78889aed

    let (id, entry, _parent) = wallet
      .get_rune(spaced_rune.rune)?
      .with_context(|| format!("rune `{}` has not been etched", spaced_rune.rune))?;

    let amount = decimal.to_integer(entry.divisibility)?;

    let inscribed_outputs = inscriptions
      .keys()
      .map(|satpoint| satpoint.outpoint)
      .collect::<HashSet<OutPoint>>();

    let mut input_runes = 0;
    let mut input = Vec::new();

    for output in runic_outputs {
      if inscribed_outputs.contains(&output) {
        continue;
      }

<<<<<<< HEAD
      let balance = wallet.get_rune_balance_in_output(&output, entry.rune)?;
=======
      let balance = wallet.get_rune_balance_in_output(&output, entry.spaced_rune.rune)?;
>>>>>>> 78889aed

      if balance > 0 {
        input_runes += balance;
        input.push(output);
      }

      if input_runes >= amount {
        break;
      }
    }

    ensure! {
      input_runes >= amount,
      "insufficient `{}` balance, only {} in wallet",
      spaced_rune,
      Pile {
        amount: input_runes,
        divisibility: entry.divisibility,
        symbol: entry.symbol
      },
    }

    let runestone = Runestone {
      edicts: vec![Edict {
        amount,
        id,
        output: 2,
      }],
      ..default()
    };

    let unfunded_transaction = Transaction {
      version: 2,
      lock_time: LockTime::ZERO,
      input: input
        .into_iter()
        .map(|previous_output| TxIn {
          previous_output,
          script_sig: ScriptBuf::new(),
          sequence: Sequence::MAX,
          witness: Witness::new(),
        })
        .collect(),
      output: vec![
        TxOut {
          script_pubkey: runestone.encipher(),
          value: 0,
        },
        TxOut {
          script_pubkey: wallet.get_change_address()?.script_pubkey(),
          value: TARGET_POSTAGE.to_sat(),
        },
        TxOut {
          script_pubkey: destination.script_pubkey(),
          value: TARGET_POSTAGE.to_sat(),
        },
      ],
    };

    let unsigned_transaction =
      fund_raw_transaction(bitcoin_client, fee_rate, &unfunded_transaction)?;
<<<<<<< HEAD

    Ok(consensus::encode::deserialize(&unsigned_transaction)?)
=======

    let unsigned_transaction = consensus::encode::deserialize(&unsigned_transaction)?;

    assert_eq!(
      Runestone::decipher(&unsigned_transaction),
      Some(Artifact::Runestone(runestone)),
    );

    Ok(unsigned_transaction)
>>>>>>> 78889aed
  }
}<|MERGE_RESOLUTION|>--- conflicted
+++ resolved
@@ -1,13 +1,4 @@
-<<<<<<< HEAD
-use {
-  super::*,
-  crate::{outgoing::Outgoing, wallet::transaction_builder::Target},
-  base64::Engine,
-  bitcoin::psbt::Psbt,
-};
-=======
 use {super::*, crate::outgoing::Outgoing, base64::Engine, bitcoin::psbt::Psbt};
->>>>>>> 78889aed
 
 #[derive(Debug, Parser)]
 pub(crate) struct Send {
@@ -38,57 +29,6 @@
       .address
       .clone()
       .require_network(wallet.chain().network())?;
-<<<<<<< HEAD
-
-    let unsigned_transaction = match self.outgoing {
-      Outgoing::Amount(amount) => {
-        Self::create_unsigned_send_amount_transaction(&wallet, address, amount, self.fee_rate)?
-      }
-      Outgoing::Rune { decimal, rune } => Self::create_unsigned_send_runes_transaction(
-        &wallet,
-        address,
-        rune,
-        decimal,
-        self.fee_rate,
-      )?,
-      Outgoing::InscriptionId(id) => Self::create_unsigned_send_satpoint_transaction(
-        &wallet,
-        address,
-        wallet
-          .inscription_info()
-          .get(&id)
-          .ok_or_else(|| anyhow!("inscription {id} not found"))?
-          .satpoint,
-        self.postage,
-        self.fee_rate,
-        true,
-      )?,
-      Outgoing::SatPoint(satpoint) => Self::create_unsigned_send_satpoint_transaction(
-        &wallet,
-        address,
-        satpoint,
-        self.postage,
-        self.fee_rate,
-        false,
-      )?,
-    };
-
-    let unspent_outputs = wallet.utxos();
-
-    let (txid, psbt) = if self.dry_run {
-      let psbt = wallet
-        .bitcoin_client()
-        .wallet_process_psbt(
-          &base64::engine::general_purpose::STANDARD
-            .encode(Psbt::from_unsigned_tx(unsigned_transaction.clone())?.serialize()),
-          Some(false),
-          None,
-          None,
-        )?
-        .psbt;
-
-      (unsigned_transaction.txid(), psbt)
-=======
 
     let unsigned_transaction = match self.outgoing {
       Outgoing::Amount(amount) => {
@@ -244,136 +184,6 @@
 
     let postage = if let Some(postage) = postage {
       Target::ExactPostage(postage)
->>>>>>> 78889aed
-    } else {
-      let psbt = wallet
-        .bitcoin_client()
-        .wallet_process_psbt(
-          &base64::engine::general_purpose::STANDARD
-            .encode(Psbt::from_unsigned_tx(unsigned_transaction.clone())?.serialize()),
-          Some(true),
-          None,
-          None,
-        )?
-        .psbt;
-
-      let signed_tx = wallet
-        .bitcoin_client()
-        .finalize_psbt(&psbt, None)?
-        .hex
-        .ok_or_else(|| anyhow!("unable to sign transaction"))?;
-
-      (
-        wallet.bitcoin_client().send_raw_transaction(&signed_tx)?,
-        psbt,
-      )
-    };
-
-<<<<<<< HEAD
-    Ok(Some(Box::new(Output {
-      txid,
-      psbt,
-      outgoing: self.outgoing,
-      fee: unsigned_transaction
-        .input
-        .iter()
-        .map(|txin| unspent_outputs.get(&txin.previous_output).unwrap().value)
-        .sum::<u64>()
-        .checked_sub(
-          unsigned_transaction
-            .output
-            .iter()
-            .map(|txout| txout.value)
-            .sum::<u64>(),
-        )
-        .unwrap(),
-    })))
-  }
-
-  fn lock_non_cardinal_outputs(
-    bitcoin_client: &Client,
-    inscriptions: &BTreeMap<SatPoint, Vec<InscriptionId>>,
-    runic_outputs: &BTreeSet<OutPoint>,
-    unspent_outputs: &BTreeMap<OutPoint, TxOut>,
-  ) -> Result {
-    let all_inscription_outputs = inscriptions
-      .keys()
-      .map(|satpoint| satpoint.outpoint)
-      .collect::<HashSet<OutPoint>>();
-
-    let locked_outputs = unspent_outputs
-      .keys()
-      .filter(|utxo| all_inscription_outputs.contains(utxo))
-      .chain(runic_outputs.iter())
-      .cloned()
-      .collect::<Vec<OutPoint>>();
-
-    if !bitcoin_client.lock_unspent(&locked_outputs)? {
-      bail!("failed to lock UTXOs");
-    }
-
-    Ok(())
-  }
-
-  fn create_unsigned_send_amount_transaction(
-    wallet: &Wallet,
-    destination: Address,
-    amount: Amount,
-    fee_rate: FeeRate,
-  ) -> Result<Transaction> {
-    Self::lock_non_cardinal_outputs(
-      wallet.bitcoin_client(),
-      wallet.inscriptions(),
-      &wallet.get_runic_outputs()?,
-      wallet.utxos(),
-    )?;
-
-    let unfunded_transaction = Transaction {
-      version: 2,
-      lock_time: LockTime::ZERO,
-      input: Vec::new(),
-      output: vec![TxOut {
-        script_pubkey: destination.script_pubkey(),
-        value: amount.to_sat(),
-      }],
-    };
-
-    let unsigned_transaction = consensus::encode::deserialize(&fund_raw_transaction(
-      wallet.bitcoin_client(),
-      fee_rate,
-      &unfunded_transaction,
-    )?)?;
-
-    Ok(unsigned_transaction)
-  }
-
-  fn create_unsigned_send_satpoint_transaction(
-    wallet: &Wallet,
-    destination: Address,
-    satpoint: SatPoint,
-    postage: Option<Amount>,
-    fee_rate: FeeRate,
-    sending_inscription: bool,
-  ) -> Result<Transaction> {
-    if !sending_inscription {
-      for inscription_satpoint in wallet.inscriptions().keys() {
-        if satpoint == *inscription_satpoint {
-          bail!("inscriptions must be sent by inscription ID");
-        }
-      }
-    }
-
-    let runic_outputs = wallet.get_runic_outputs()?;
-
-    ensure!(
-      !runic_outputs.contains(&satpoint.outpoint),
-      "runic outpoints may not be sent by satpoint"
-    );
-
-    let change = [wallet.get_change_address()?, wallet.get_change_address()?];
-
-    let postage = if let Some(postage) = postage {
-      Target::ExactPostage(postage)
     } else {
       Target::Postage
     };
@@ -400,54 +210,17 @@
     spaced_rune: SpacedRune,
     decimal: Decimal,
     fee_rate: FeeRate,
-=======
-    Ok(
-      TransactionBuilder::new(
-        satpoint,
-        wallet.inscriptions().clone(),
-        wallet.utxos().clone(),
-        wallet.locked_utxos().clone().into_keys().collect(),
-        runic_outputs,
-        destination.clone(),
-        change,
-        fee_rate,
-        postage,
-      )
-      .build_transaction()?,
-    )
-  }
-
-  fn create_unsigned_send_runes_transaction(
-    wallet: &Wallet,
-    destination: Address,
-    spaced_rune: SpacedRune,
-    decimal: Decimal,
-    fee_rate: FeeRate,
->>>>>>> 78889aed
   ) -> Result<Transaction> {
     ensure!(
       wallet.has_rune_index(),
       "sending runes with `ord send` requires index created with `--index-runes` flag",
     );
 
-<<<<<<< HEAD
-    let unspent_outputs = wallet.utxos();
-=======
->>>>>>> 78889aed
     let inscriptions = wallet.inscriptions();
     let runic_outputs = wallet.get_runic_outputs()?;
     let bitcoin_client = wallet.bitcoin_client();
 
-<<<<<<< HEAD
-    Self::lock_non_cardinal_outputs(
-      bitcoin_client,
-      inscriptions,
-      &runic_outputs,
-      unspent_outputs,
-    )?;
-=======
     wallet.lock_non_cardinal_outputs()?;
->>>>>>> 78889aed
 
     let (id, entry, _parent) = wallet
       .get_rune(spaced_rune.rune)?
@@ -468,11 +241,7 @@
         continue;
       }
 
-<<<<<<< HEAD
-      let balance = wallet.get_rune_balance_in_output(&output, entry.rune)?;
-=======
       let balance = wallet.get_rune_balance_in_output(&output, entry.spaced_rune.rune)?;
->>>>>>> 78889aed
 
       if balance > 0 {
         input_runes += balance;
@@ -534,10 +303,6 @@
 
     let unsigned_transaction =
       fund_raw_transaction(bitcoin_client, fee_rate, &unfunded_transaction)?;
-<<<<<<< HEAD
-
-    Ok(consensus::encode::deserialize(&unsigned_transaction)?)
-=======
 
     let unsigned_transaction = consensus::encode::deserialize(&unsigned_transaction)?;
 
@@ -547,6 +312,5 @@
     );
 
     Ok(unsigned_transaction)
->>>>>>> 78889aed
   }
 }