--- conflicted
+++ resolved
@@ -2,21 +2,16 @@
 
 #[derive(Debug, Parser)]
 pub(crate) struct Send {
-<<<<<<< HEAD
-  address: Address,
-  outgoing: Reference,
+  address: AnyAddress,
+  outgoing: Outgoing,
+  #[clap(long, help = "Allow sending to cardinal addresses")]
+  cardinal: bool,
   #[clap(
     long,
     default_value = "1.0",
     help = "Use fee rate of <FEE_RATE> sats/vB"
   )]
   fee_rate: FeeRate,
-=======
-  address: AnyAddress,
-  outgoing: Outgoing,
-  #[clap(long, help = "Allow sending to cardinal addresses")]
-  cardinal: bool,
->>>>>>> ec4ac113
 }
 
 impl Send {
@@ -88,15 +83,6 @@
       }
     };
 
-<<<<<<< HEAD
-    let unsigned_transaction = TransactionBuilder::build_transaction(
-      satpoint,
-      inscriptions,
-      utxos,
-      self.address,
-      change,
-      self.fee_rate,
-=======
     let change = get_change_addresses(&options, 2)?;
 
     let unsigned_transaction = TransactionBuilder::build_transaction(
@@ -105,7 +91,7 @@
       unspent_outputs,
       self.address.into(),
       change,
->>>>>>> ec4ac113
+      self.fee_rate
     )?;
 
     let signed_tx = client
