--- conflicted
+++ resolved
@@ -4,17 +4,12 @@
 pub(crate) struct Send {
   address: Address,
   outgoing: Outgoing,
-<<<<<<< HEAD
-  #[clap(long, help = "Allow sending to cardinal addresses")]
-  cardinal: bool,
   #[clap(
     long,
     default_value = "1.0",
     help = "Use fee rate of <FEE_RATE> sats/vB"
   )]
   fee_rate: FeeRate,
-=======
->>>>>>> f4e9aff9
 }
 
 impl Send {
