use super::*;

#[derive(Debug)]
enum Reference {
  SatPoint(SatPoint),
  InscriptionId(InscriptionId),
}

impl FromStr for Reference {
  type Err = Error;

  fn from_str(s: &str) -> Result<Self, Self::Err> {
    Ok(if s.len() == 64 {
      Self::InscriptionId(s.parse()?)
    } else {
      Self::SatPoint(s.parse()?)
    })
  }
}

#[derive(Debug, Parser)]
pub(crate) struct Send {
  address: Address,
<<<<<<< HEAD
  #[clap(
    long,
    default_value = "1.0",
    help = "Fee rate in sats/vByte"
  )]
  fee_rate: f64,
=======
  outgoing: Reference,
>>>>>>> 92e1528c
}

impl Send {
  pub(crate) fn run(self, options: Options) -> Result {
    let client = options.bitcoin_rpc_client_for_wallet_command("ord wallet send")?;

    if !self.address.is_valid_for_network(options.chain().network()) {
      bail!(
        "Address `{}` is not valid for {}",
        self.address,
        options.chain()
      );
    }

    let index = Index::open(&options)?;
    index.update()?;

    let utxos = list_utxos(&options)?;

    let inscriptions = index.get_inscriptions(None)?;

    let change = get_change_addresses(&options, 2)?;

    let satpoint = match self.outgoing {
      Reference::SatPoint(satpoint) => {
        for inscription_satpoint in inscriptions.keys() {
          if satpoint == *inscription_satpoint {
            bail!("inscriptions must be sent by inscription ID");
          }
        }
        satpoint
      }
      Reference::InscriptionId(txid) => match index.get_inscription_by_inscription_id(txid)? {
        Some((_inscription, satpoint)) => satpoint,
        None => bail!("No inscription found for {txid}"),
      },
    };

    let unsigned_transaction =
      TransactionBuilder::build_transaction(satpoint, inscriptions, utxos, self.address, change, self.fee_rate)?;

    let signed_tx = client
      .sign_raw_transaction_with_wallet(&unsigned_transaction, None, None)?
      .hex;

    let txid = client.send_raw_transaction(&signed_tx)?;

    println!("{txid}");
    Ok(())
  }
}<|MERGE_RESOLUTION|>--- conflicted
+++ resolved
@@ -21,16 +21,13 @@
 #[derive(Debug, Parser)]
 pub(crate) struct Send {
   address: Address,
-<<<<<<< HEAD
   #[clap(
     long,
     default_value = "1.0",
     help = "Fee rate in sats/vByte"
   )]
+  outgoing: Reference,
   fee_rate: f64,
-=======
-  outgoing: Reference,
->>>>>>> 92e1528c
 }
 
 impl Send {
