use super::*;

use {
  self::{deserialize_ordinal_from_str::DeserializeOrdinalFromStr, tls_acceptor::TlsAcceptor},
  clap::ArgGroup,
  rustls_acme::{
    acme::{ACME_TLS_ALPN_NAME, LETS_ENCRYPT_PRODUCTION_DIRECTORY, LETS_ENCRYPT_STAGING_DIRECTORY},
    caches::DirCache,
    AcmeConfig,
  },
  serde::{de, Deserializer},
  tokio_stream::StreamExt,
};

mod deserialize_ordinal_from_str;
mod tls_acceptor;

#[derive(Parser)]
#[clap(group = ArgGroup::new("port").multiple(false).required(true))]
pub(crate) struct Server {
  #[clap(
    long,
    default_value = "0.0.0.0",
    help = "Listen on <ADDRESS> for incoming requests."
  )]
  address: String,
  #[clap(
    long,
    help = "Request ACME TLS certificate for <ACME_DOMAIN>. This ord instance must be reachable at <ACME_DOMAIN>:443 to respond to Let's Encrypt ACME challenges."
  )]
  acme_domain: Vec<String>,
  #[clap(
    long,
    group = "port",
    help = "Listen on <HTTP_PORT> for incoming HTTP requests."
  )]
  http_port: Option<u16>,
  #[clap(
    long,
    group = "port",
    help = "Listen on <HTTPS_PORT> for incoming HTTPS requests.",
    requires_all = &["acme-cache", "acme-domain", "acme-contact"]
  )]
  https_port: Option<u16>,
  #[structopt(long, help = "Store ACME TLS certificates in <ACME_CACHE>.")]
  acme_cache: Option<PathBuf>,
  #[structopt(long, help = "Provide ACME contact <ACME_CONTACT>.")]
  acme_contact: Vec<String>,
}

impl Server {
  pub(crate) fn run(self, options: Options) -> Result {
    Runtime::new()?.block_on(async {
      let index = Arc::new(Index::open(&options)?);

      let clone = index.clone();
      thread::spawn(move || loop {
        if let Err(error) = clone.index_ranges() {
          log::error!("{error}");
        }
        thread::sleep(Duration::from_millis(100));
      });

      let app = Router::new()
        .route("/", get(Self::root))
        .route("/block/:hash", get(Self::block))
<<<<<<< HEAD
        .route("/tx/:txid", get(Self::transaction))
=======
        .route("/range/:start/:end", get(Self::range))
>>>>>>> b70dd1dc
        .route("/ordinal/:ordinal", get(Self::ordinal))
        .route("/api/list/:outpoint", get(Self::api_list))
        .route("/status", get(Self::status))
        .layer(extract::Extension(index))
        .layer(
          CorsLayer::new()
            .allow_methods([http::Method::GET])
            .allow_origin(Any),
        );

      let (port, acceptor) = match (self.http_port, self.https_port) {
        (Some(http_port), None) => (http_port, None),
        (None, Some(https_port)) => {
          let config = AcmeConfig::new(self.acme_domain)
            .contact(self.acme_contact)
            .cache_option(Some(DirCache::new(self.acme_cache.unwrap())))
            .directory(if cfg!(test) {
              LETS_ENCRYPT_STAGING_DIRECTORY
            } else {
              LETS_ENCRYPT_PRODUCTION_DIRECTORY
            });

          let mut state = config.state();

          let acceptor = state.acceptor();

          tokio::spawn(async move {
            while let Some(result) = state.next().await {
              match result {
                Ok(ok) => log::info!("ACME event: {:?}", ok),
                Err(err) => log::error!("ACME error: {:?}", err),
              }
            }
          });

          (https_port, Some(acceptor))
        }
        (None, None) | (Some(_), Some(_)) => unreachable!(),
      };

      let addr = (self.address, port)
        .to_socket_addrs()?
        .next()
        .ok_or_else(|| anyhow!("Failed to get socket addrs"))?;

      let handle = Handle::new();

      LISTENERS.lock().unwrap().push(handle.clone());

      let server = axum_server::Server::bind(addr).handle(handle);

      match acceptor {
        Some(acceptor) => {
          server
            .acceptor(TlsAcceptor(acceptor))
            .serve(app.into_make_service())
            .await?
        }
        None => server.serve(app.into_make_service()).await?,
      }

      Ok(())
    })
  }

  async fn ordinal(
    extract::Path(DeserializeOrdinalFromStr(ordinal)): extract::Path<DeserializeOrdinalFromStr>,
  ) -> impl IntoResponse {
    (StatusCode::OK, Html(format!("{ordinal}")))
  }

  async fn range(
    extract::Path((DeserializeOrdinalFromStr(start), DeserializeOrdinalFromStr(end))): extract::Path<
      (DeserializeOrdinalFromStr, DeserializeOrdinalFromStr),
    >,
  ) -> impl IntoResponse {
    if start == end {
      return (StatusCode::BAD_REQUEST, Html("Empty Range".to_string()));
    }

    if start > end {
      return (
        StatusCode::BAD_REQUEST,
        Html("Range Start Greater Than Range End".to_string()),
      );
    }

    (
      StatusCode::OK,
      Html(format!("<a href='/ordinal/{start}'>first</a>")),
    )
  }

  async fn root(index: extract::Extension<Arc<Index>>) -> impl IntoResponse {
    match index.all() {
      Ok(blocks) => (
        StatusCode::OK,
        Html(format!(
          "<ul>\n{}</ul>",
          blocks
            .iter()
            .enumerate()
            .map(|(height, hash)| format!(
              "  <li>{height} - <a href='/block/{hash}'>{hash}</a></li>\n"
            ))
            .collect::<String>(),
        )),
      ),
      Err(error) => {
        eprintln!("Error serving request for root: {error}");
        (
          StatusCode::INTERNAL_SERVER_ERROR,
          Html(
            StatusCode::INTERNAL_SERVER_ERROR
              .canonical_reason()
              .unwrap_or_default()
              .to_string(),
          ),
        )
      }
    }
  }

  async fn block(
    extract::Path(hash): extract::Path<sha256d::Hash>,
    index: extract::Extension<Arc<Index>>,
  ) -> impl IntoResponse {
    match index.block_with_hash(hash) {
      Ok(Some(block)) => (
        StatusCode::OK,
        Html(format!(
          "<ul>\n{}</ul>",
          block
            .txdata
            .iter()
            .enumerate()
            .map(|(i, tx)| format!(
              "  <li>{i} - <a href='/tx/{}'>{}</a></li>\n",
              tx.txid(),
              tx.txid()
            ))
            .collect::<String>()
        )),
      ),
      Ok(None) => (
        StatusCode::NOT_FOUND,
        Html(
          StatusCode::NOT_FOUND
            .canonical_reason()
            .unwrap_or_default()
            .to_string(),
        ),
      ),
      Err(error) => {
        eprintln!("Error serving request for block with hash {hash}: {error}");
        (
          StatusCode::INTERNAL_SERVER_ERROR,
          Html(
            StatusCode::INTERNAL_SERVER_ERROR
              .canonical_reason()
              .unwrap_or_default()
              .to_string(),
          ),
        )
      }
    }
  }

<<<<<<< HEAD
  async fn transaction(
    extract::Path(txid): extract::Path<Txid>,
    index: extract::Extension<Arc<Index>>,
  ) -> impl IntoResponse {
    match index.transaction(txid) {
      Ok(Some(transaction)) => (
        StatusCode::OK,
        Html(format!(
          "<ul>\n{}</ul>",
          transaction
            .output
            .iter()
            .enumerate()
            .map(|(i, _)| format!("  <li>{txid}:{i}</li>\n"))
            .collect::<String>()
        )),
      ),
      Ok(None) => (
        StatusCode::NOT_FOUND,
        Html(
          StatusCode::NOT_FOUND
            .canonical_reason()
            .unwrap_or_default()
            .to_string(),
        ),
      ),
      Err(error) => {
        eprintln!("Error serving request for transaction with txid {txid}: {error}");
        (
          StatusCode::INTERNAL_SERVER_ERROR,
          Html(
            StatusCode::INTERNAL_SERVER_ERROR
              .canonical_reason()
              .unwrap_or_default()
              .to_string(),
          ),
        )
      }
    }
  }

  async fn list(
=======
  async fn api_list(
>>>>>>> b70dd1dc
    extract::Path(outpoint): extract::Path<OutPoint>,
    index: extract::Extension<Arc<Index>>,
  ) -> impl IntoResponse {
    match index.list(outpoint) {
      Ok(Some(ranges)) => (StatusCode::OK, Json(Some(ranges))),
      Ok(None) => (StatusCode::NOT_FOUND, Json(None)),
      Err(error) => {
        eprintln!("Error serving request for outpoint {outpoint}: {error}");
        (StatusCode::INTERNAL_SERVER_ERROR, Json(None))
      }
    }
  }

  async fn status() -> StatusCode {
    StatusCode::OK
  }
}<|MERGE_RESOLUTION|>--- conflicted
+++ resolved
@@ -63,15 +63,12 @@
 
       let app = Router::new()
         .route("/", get(Self::root))
+        .route("/api/list/:outpoint", get(Self::api_list))
         .route("/block/:hash", get(Self::block))
-<<<<<<< HEAD
+        .route("/ordinal/:ordinal", get(Self::ordinal))
+        .route("/range/:start/:end", get(Self::range))
+        .route("/status", get(Self::status))
         .route("/tx/:txid", get(Self::transaction))
-=======
-        .route("/range/:start/:end", get(Self::range))
->>>>>>> b70dd1dc
-        .route("/ordinal/:ordinal", get(Self::ordinal))
-        .route("/api/list/:outpoint", get(Self::api_list))
-        .route("/status", get(Self::status))
         .layer(extract::Extension(index))
         .layer(
           CorsLayer::new()
@@ -237,7 +234,6 @@
     }
   }
 
-<<<<<<< HEAD
   async fn transaction(
     extract::Path(txid): extract::Path<Txid>,
     index: extract::Extension<Arc<Index>>,
@@ -279,10 +275,7 @@
     }
   }
 
-  async fn list(
-=======
   async fn api_list(
->>>>>>> b70dd1dc
     extract::Path(outpoint): extract::Path<OutPoint>,
     index: extract::Extension<Arc<Index>>,
   ) -> impl IntoResponse {
