use {
  self::{
    accept_json::AcceptJson,
    deserialize_from_str::DeserializeFromStr,
    error::{OptionExt, ServerError, ServerResult},
  },
  super::*,
  crate::index::block_index::BlockIndex,
  crate::page_config::PageConfig,
  crate::templates::{
    BlockHtml, ClockSvg, HomeHtml, InputHtml, InscriptionHtml, InscriptionJson,
    InscriptionsBlockHtml, InscriptionsHtml, InscriptionsJson, OutputHtml, OutputJson, PageContent,
    PageHtml, PreviewAudioHtml, PreviewImageHtml, PreviewModelHtml, PreviewPdfHtml,
    PreviewTextHtml, PreviewUnknownHtml, PreviewVideoHtml, RangeHtml, RareTxt, SatHtml, SatJson,
    TransactionHtml,
  },
  axum::{
    body,
    extract::{Extension, Json, Path, Query},
    headers::UserAgent,
    http::{header, HeaderMap, HeaderValue, StatusCode, Uri},
    response::{IntoResponse, Redirect, Response},
    routing::get,
    Router, TypedHeader,
  },
  axum_server::Handle,
  rust_embed::RustEmbed,
  rustls_acme::{
    acme::{LETS_ENCRYPT_PRODUCTION_DIRECTORY, LETS_ENCRYPT_STAGING_DIRECTORY},
    axum::AxumAcceptor,
    caches::DirCache,
    AcmeConfig,
  },
  std::{cmp::Ordering, str, sync::Arc, sync::RwLock},
  tokio_stream::StreamExt,
  tower_http::{
    compression::CompressionLayer,
    cors::{Any, CorsLayer},
    set_header::SetResponseHeaderLayer,
  },
};

mod accept_json;
mod error;

#[derive(Clone)]
pub struct ServerConfig {
  pub is_json_api_enabled: bool,
}

struct BlockIndexState {
  block_index: RwLock<BlockIndex>,
}

enum BlockQuery {
  Height(u64),
  Hash(BlockHash),
}

impl FromStr for BlockQuery {
  type Err = Error;

  fn from_str(s: &str) -> Result<Self, Self::Err> {
    Ok(if s.len() == 64 {
      BlockQuery::Hash(s.parse()?)
    } else {
      BlockQuery::Height(s.parse()?)
    })
  }
}

enum SpawnConfig {
  Https(AxumAcceptor),
  Http,
  Redirect(String),
}

#[derive(Deserialize)]
struct Search {
  query: String,
}

#[derive(RustEmbed)]
#[folder = "static"]
struct StaticAssets;

struct StaticHtml {
  title: &'static str,
  html: &'static str,
}

impl PageContent for StaticHtml {
  fn title(&self) -> String {
    self.title.into()
  }
}

impl Display for StaticHtml {
  fn fmt(&self, f: &mut Formatter) -> fmt::Result {
    f.write_str(self.html)
  }
}

#[derive(Debug, Parser)]
pub(crate) struct Server {
  #[arg(
    long,
    default_value = "0.0.0.0",
    help = "Listen on <ADDRESS> for incoming requests."
  )]
  address: String,
  #[arg(
    long,
    help = "Request ACME TLS certificate for <ACME_DOMAIN>. This ord instance must be reachable at <ACME_DOMAIN>:443 to respond to Let's Encrypt ACME challenges."
  )]
  acme_domain: Vec<String>,
  #[arg(
    long,
    help = "Listen on <HTTP_PORT> for incoming HTTP requests. [default: 80]."
  )]
  http_port: Option<u16>,
  #[arg(
    long,
    group = "port",
    help = "Listen on <HTTPS_PORT> for incoming HTTPS requests. [default: 443]."
  )]
  https_port: Option<u16>,
  #[arg(long, help = "Store ACME TLS certificates in <ACME_CACHE>.")]
  acme_cache: Option<PathBuf>,
  #[arg(long, help = "Provide ACME contact <ACME_CONTACT>.")]
  acme_contact: Vec<String>,
  #[arg(long, help = "Serve HTTP traffic on <HTTP_PORT>.")]
  http: bool,
  #[arg(long, help = "Serve HTTPS traffic on <HTTPS_PORT>.")]
  https: bool,
  #[arg(long, help = "Redirect HTTP traffic to HTTPS.")]
  redirect_http_to_https: bool,
}

impl Server {
  pub(crate) fn run(self, options: Options, index: Arc<Index>, handle: Handle) -> SubcommandResult {
    Runtime::new()?.block_on(async {
      let block_index_state = BlockIndexState {
        block_index: RwLock::new(BlockIndex::new(&index)?),
      };

      let block_index_state = Arc::new(block_index_state);

      let index_clone = index.clone();
      let block_index_clone = block_index_state.clone();

      let index_thread = thread::spawn(move || loop {
        if SHUTTING_DOWN.load(atomic::Ordering::Relaxed) {
          break;
        }
        if let Err(error) = index_clone.update() {
          log::warn!("Updating index: {error}");
        }
        if let Err(error) = block_index_clone
          .block_index
          .write()
          .unwrap()
          .update(&index_clone)
        {
          log::warn!("Updating block index: {error}");
        }
        thread::sleep(Duration::from_millis(5000));
      });
      INDEXER.lock().unwrap().replace(index_thread);

      let server_config = Arc::new(ServerConfig {
        is_json_api_enabled: index.is_json_api_enabled(),
      });

      let config = options.load_config()?;
      let acme_domains = self.acme_domains()?;

      let page_config = Arc::new(PageConfig {
        chain: options.chain(),
        domain: acme_domains.first().cloned(),
      });

      let router = Router::new()
        .route("/", get(Self::home))
        .route("/block/:query", get(Self::block))
        .route("/blockcount", get(Self::block_count))
        .route("/blockheight", get(Self::block_height))
        .route("/blockhash", get(Self::block_hash))
        .route("/blockhash/:height", get(Self::block_hash_from_height))
        .route("/blocktime", get(Self::block_time))
        .route("/bounties", get(Self::bounties))
        .route("/clock", get(Self::clock))
        .route("/content/:inscription_id", get(Self::content))
        .route("/faq", get(Self::faq))
        .route("/favicon.ico", get(Self::favicon))
        .route("/feed.xml", get(Self::feed))
        .route("/input/:block/:transaction/:input", get(Self::input))
        .route("/inscription/:inscription_id", get(Self::inscription))
        .route("/inscriptions", get(Self::inscriptions))
        .route(
          "/inscriptions/block/:height",
          get(Self::inscriptions_in_block),
        )
        .route(
          "/inscriptions/block/:height/:page_index",
          get(Self::inscriptions_in_block_from_page),
        )
        .route("/inscriptions/:from", get(Self::inscriptions_from))
        .route("/inscriptions/:from/:n", get(Self::inscriptions_from_n))
        .route("/install.sh", get(Self::install_script))
        .route("/ordinal/:sat", get(Self::ordinal))
        .route("/output/:output", get(Self::output))
        .route("/preview/:inscription_id", get(Self::preview))
        .route("/range/:start/:end", get(Self::range))
        .route("/rare.txt", get(Self::rare_txt))
        .route("/sat/:sat", get(Self::sat))
        .route("/search", get(Self::search_by_query))
        .route("/search/:query", get(Self::search_by_path))
        .route("/static/*path", get(Self::static_asset))
        .route("/status", get(Self::status))
        .route("/tx/:txid", get(Self::transaction))
        .layer(Extension(index))
        .layer(Extension(page_config))
        .layer(Extension(Arc::new(config)))
        .layer(Extension(block_index_state))
        .layer(SetResponseHeaderLayer::if_not_present(
          header::CONTENT_SECURITY_POLICY,
          HeaderValue::from_static("default-src 'self'"),
        ))
        .layer(SetResponseHeaderLayer::overriding(
          header::STRICT_TRANSPORT_SECURITY,
          HeaderValue::from_static("max-age=31536000; includeSubDomains; preload"),
        ))
        .layer(
          CorsLayer::new()
            .allow_methods([http::Method::GET])
            .allow_origin(Any),
        )
        .layer(CompressionLayer::new())
        .with_state(server_config);

      match (self.http_port(), self.https_port()) {
        (Some(http_port), None) => {
          self
            .spawn(router, handle, http_port, SpawnConfig::Http)?
            .await??
        }
        (None, Some(https_port)) => {
          self
            .spawn(
              router,
              handle,
              https_port,
              SpawnConfig::Https(self.acceptor(&options)?),
            )?
            .await??
        }
        (Some(http_port), Some(https_port)) => {
          let http_spawn_config = if self.redirect_http_to_https {
            SpawnConfig::Redirect(if https_port == 443 {
              format!("https://{}", acme_domains[0])
            } else {
              format!("https://{}:{https_port}", acme_domains[0])
            })
          } else {
            SpawnConfig::Http
          };

          let (http_result, https_result) = tokio::join!(
            self.spawn(router.clone(), handle.clone(), http_port, http_spawn_config)?,
            self.spawn(
              router,
              handle,
              https_port,
              SpawnConfig::Https(self.acceptor(&options)?),
            )?
          );
          http_result.and(https_result)??;
        }
        (None, None) => unreachable!(),
      }

      Ok(Box::new(Empty {}) as Box<dyn Output>)
    })
  }

  fn spawn(
    &self,
    router: Router,
    handle: Handle,
    port: u16,
    config: SpawnConfig,
  ) -> Result<task::JoinHandle<io::Result<()>>> {
    let addr = (self.address.as_str(), port)
      .to_socket_addrs()?
      .next()
      .ok_or_else(|| anyhow!("failed to get socket addrs"))?;

    if !integration_test() {
      eprintln!(
        "Listening on {}://{addr}",
        match config {
          SpawnConfig::Https(_) => "https",
          _ => "http",
        }
      );
    }

    Ok(tokio::spawn(async move {
      match config {
        SpawnConfig::Https(acceptor) => {
          axum_server::Server::bind(addr)
            .handle(handle)
            .acceptor(acceptor)
            .serve(router.into_make_service())
            .await
        }
        SpawnConfig::Redirect(destination) => {
          axum_server::Server::bind(addr)
            .handle(handle)
            .serve(
              Router::new()
                .fallback(Self::redirect_http_to_https)
                .layer(Extension(destination))
                .into_make_service(),
            )
            .await
        }
        SpawnConfig::Http => {
          axum_server::Server::bind(addr)
            .handle(handle)
            .serve(router.into_make_service())
            .await
        }
      }
    }))
  }

  fn acme_cache(acme_cache: Option<&PathBuf>, options: &Options) -> Result<PathBuf> {
    let acme_cache = if let Some(acme_cache) = acme_cache {
      acme_cache.clone()
    } else {
      options.data_dir()?.join("acme-cache")
    };

    Ok(acme_cache)
  }

  fn acme_domains(&self) -> Result<Vec<String>> {
    if !self.acme_domain.is_empty() {
      Ok(self.acme_domain.clone())
    } else {
      Ok(vec![System::new()
        .host_name()
        .ok_or(anyhow!("no hostname found"))?])
    }
  }

  fn http_port(&self) -> Option<u16> {
    if self.http || self.http_port.is_some() || (self.https_port.is_none() && !self.https) {
      Some(self.http_port.unwrap_or(80))
    } else {
      None
    }
  }

  fn https_port(&self) -> Option<u16> {
    if self.https || self.https_port.is_some() {
      Some(self.https_port.unwrap_or(443))
    } else {
      None
    }
  }

  fn acceptor(&self, options: &Options) -> Result<AxumAcceptor> {
    let config = AcmeConfig::new(self.acme_domains()?)
      .contact(&self.acme_contact)
      .cache_option(Some(DirCache::new(Self::acme_cache(
        self.acme_cache.as_ref(),
        options,
      )?)))
      .directory(if cfg!(test) {
        LETS_ENCRYPT_STAGING_DIRECTORY
      } else {
        LETS_ENCRYPT_PRODUCTION_DIRECTORY
      });

    let mut state = config.state();

    let acceptor = state.axum_acceptor(Arc::new(
      rustls::ServerConfig::builder()
        .with_safe_defaults()
        .with_no_client_auth()
        .with_cert_resolver(state.resolver()),
    ));

    tokio::spawn(async move {
      while let Some(result) = state.next().await {
        match result {
          Ok(ok) => log::info!("ACME event: {:?}", ok),
          Err(err) => log::error!("ACME error: {:?}", err),
        }
      }
    });

    Ok(acceptor)
  }

  fn index_height(index: &Index) -> ServerResult<Height> {
    index.block_height()?.ok_or_not_found(|| "genesis block")
  }

  async fn clock(Extension(index): Extension<Arc<Index>>) -> ServerResult<Response> {
    Ok(
      (
        [(
          header::CONTENT_SECURITY_POLICY,
          HeaderValue::from_static("default-src 'unsafe-inline'"),
        )],
        ClockSvg::new(Self::index_height(&index)?),
      )
        .into_response(),
    )
  }

  async fn sat(
    Extension(page_config): Extension<Arc<PageConfig>>,
    Extension(index): Extension<Arc<Index>>,
    Path(DeserializeFromStr(sat)): Path<DeserializeFromStr<Sat>>,
    accept_json: AcceptJson,
  ) -> ServerResult<Response> {
    let inscriptions = index.get_inscription_ids_by_sat(sat)?;
    let satpoint = index.rare_sat_satpoint(sat)?.or_else(|| {
      inscriptions.first().and_then(|&first_inscription_id| {
        index
          .get_inscription_satpoint_by_id(first_inscription_id)
          .ok()
          .flatten()
      })
    });
    let blocktime = index.block_time(sat.height())?;
    Ok(if accept_json.0 {
      Json(SatJson {
        number: sat.0,
        decimal: sat.decimal().to_string(),
        degree: sat.degree().to_string(),
        name: sat.name(),
        block: sat.height().0,
        cycle: sat.cycle(),
        epoch: sat.epoch().0,
        period: sat.period(),
        offset: sat.third(),
        rarity: sat.rarity(),
        percentile: sat.percentile(),
        satpoint,
        timestamp: blocktime.timestamp().timestamp(),
        inscriptions,
      })
      .into_response()
    } else {
      SatHtml {
        sat,
        satpoint,
        blocktime,
        inscriptions,
      }
      .page(page_config, index.has_sat_index()?)
      .into_response()
    })
  }

  async fn ordinal(Path(sat): Path<String>) -> Redirect {
    Redirect::to(&format!("/sat/{sat}"))
  }

  async fn output(
    Extension(page_config): Extension<Arc<PageConfig>>,
    Extension(index): Extension<Arc<Index>>,
    Path(outpoint): Path<OutPoint>,
    accept_json: AcceptJson,
  ) -> ServerResult<Response> {
    let list = if index.has_sat_index()? {
      index.list(outpoint)?
    } else {
      None
    };

    let output = if outpoint == OutPoint::null() || outpoint == unbound_outpoint() {
      let mut value = 0;

      if let Some(List::Unspent(ranges)) = &list {
        for (start, end) in ranges {
          value += end - start;
        }
      }

      TxOut {
        value,
        script_pubkey: ScriptBuf::new(),
      }
    } else {
      index
        .get_transaction(outpoint.txid)?
        .ok_or_not_found(|| format!("output {outpoint}"))?
        .output
        .into_iter()
        .nth(outpoint.vout as usize)
        .ok_or_not_found(|| format!("output {outpoint}"))?
    };

    let inscriptions = index.get_inscriptions_on_output(outpoint)?;

    Ok(if accept_json.0 {
      Json(OutputJson::new(
        outpoint,
        list,
        page_config.chain,
        output,
        inscriptions,
      ))
      .into_response()
    } else {
      OutputHtml {
        outpoint,
        inscriptions,
        list,
        chain: page_config.chain,
        output,
      }
      .page(page_config, index.has_sat_index()?)
      .into_response()
    })
  }

  async fn range(
    Extension(page_config): Extension<Arc<PageConfig>>,
    Extension(index): Extension<Arc<Index>>,
    Path((DeserializeFromStr(start), DeserializeFromStr(end))): Path<(
      DeserializeFromStr<Sat>,
      DeserializeFromStr<Sat>,
    )>,
  ) -> ServerResult<PageHtml<RangeHtml>> {
    match start.cmp(&end) {
      Ordering::Equal => Err(ServerError::BadRequest("empty range".to_string())),
      Ordering::Greater => Err(ServerError::BadRequest(
        "range start greater than range end".to_string(),
      )),
      Ordering::Less => Ok(RangeHtml { start, end }.page(page_config, index.has_sat_index()?)),
    }
  }

  async fn rare_txt(Extension(index): Extension<Arc<Index>>) -> ServerResult<RareTxt> {
    Ok(RareTxt(index.rare_sat_satpoints()?.ok_or_else(|| {
      ServerError::NotFound(
        "tracking rare sats requires index created with `--index-sats` flag".into(),
      )
    })?))
  }

  async fn home(
    Extension(page_config): Extension<Arc<PageConfig>>,
    Extension(index): Extension<Arc<Index>>,
    Extension(block_index_state): Extension<Arc<BlockIndexState>>,
  ) -> ServerResult<PageHtml<HomeHtml>> {
    let blocks = index.blocks(100)?;
    let mut featured_blocks = BTreeMap::new();
    for (height, hash) in blocks.iter().take(5) {
      let (inscriptions, _total_num) = block_index_state
        .block_index
        .read()
        .map_err(|err| anyhow!("block index RwLock poisoned: {}", err))?
        .get_highest_paying_inscriptions_in_block(&index, *height, 8)?;
      featured_blocks.insert(*hash, inscriptions);
    }

    Ok(HomeHtml::new(blocks, featured_blocks).page(page_config, index.has_sat_index()?))
  }

  async fn install_script() -> Redirect {
    Redirect::to("https://raw.githubusercontent.com/ordinals/ord/master/install.sh")
  }

  async fn block(
    Extension(page_config): Extension<Arc<PageConfig>>,
    Extension(index): Extension<Arc<Index>>,
    Extension(block_index_state): Extension<Arc<BlockIndexState>>,
    Path(DeserializeFromStr(query)): Path<DeserializeFromStr<BlockQuery>>,
  ) -> ServerResult<PageHtml<BlockHtml>> {
    let (block, height) = match query {
      BlockQuery::Height(height) => {
        let block = index
          .get_block_by_height(height)?
          .ok_or_not_found(|| format!("block {height}"))?;

        (block, height)
      }
      BlockQuery::Hash(hash) => {
        let info = index
          .block_header_info(hash)?
          .ok_or_not_found(|| format!("block {hash}"))?;

        let block = index
          .get_block_by_hash(hash)?
          .ok_or_not_found(|| format!("block {hash}"))?;

        (block, info.height as u64)
      }
    };

    let (featured_inscriptions, total_num) = block_index_state
      .block_index
      .read()
      .map_err(|err| anyhow!("block index RwLock poisoned: {}", err))?
      .get_highest_paying_inscriptions_in_block(&index, height, 8)?;

    Ok(
      BlockHtml::new(
        block,
        Height(height),
        Self::index_height(&index)?,
        total_num,
        featured_inscriptions,
      )
      .page(page_config, index.has_sat_index()?),
    )
  }

  async fn transaction(
    Extension(page_config): Extension<Arc<PageConfig>>,
    Extension(index): Extension<Arc<Index>>,
    Path(txid): Path<Txid>,
  ) -> ServerResult<PageHtml<TransactionHtml>> {
    let inscription = index.get_inscription_by_id(InscriptionId { txid, index: 0 })?;

    let blockhash = index.get_transaction_blockhash(txid)?;

    Ok(
      TransactionHtml::new(
        index
          .get_transaction(txid)?
          .ok_or_not_found(|| format!("transaction {txid}"))?,
        blockhash,
        inscription.map(|_| InscriptionId { txid, index: 0 }),
        page_config.chain,
      )
      .page(page_config, index.has_sat_index()?),
    )
  }

  async fn status(Extension(index): Extension<Arc<Index>>) -> (StatusCode, &'static str) {
    if index.is_unrecoverably_reorged() {
      (
        StatusCode::OK,
        "unrecoverable reorg detected, please rebuild the database.",
      )
    } else {
      (
        StatusCode::OK,
        StatusCode::OK.canonical_reason().unwrap_or_default(),
      )
    }
  }

  async fn search_by_query(
    Extension(index): Extension<Arc<Index>>,
    Query(search): Query<Search>,
  ) -> ServerResult<Redirect> {
    Self::search(&index, &search.query).await
  }

  async fn search_by_path(
    Extension(index): Extension<Arc<Index>>,
    Path(search): Path<Search>,
  ) -> ServerResult<Redirect> {
    Self::search(&index, &search.query).await
  }

  async fn search(index: &Index, query: &str) -> ServerResult<Redirect> {
    Self::search_inner(index, query)
  }

  fn search_inner(index: &Index, query: &str) -> ServerResult<Redirect> {
    lazy_static! {
      static ref HASH: Regex = Regex::new(r"^[[:xdigit:]]{64}$").unwrap();
      static ref OUTPOINT: Regex = Regex::new(r"^[[:xdigit:]]{64}:\d+$").unwrap();
      static ref INSCRIPTION_ID: Regex = Regex::new(r"^[[:xdigit:]]{64}i\d+$").unwrap();
    }

    let query = query.trim();

    if HASH.is_match(query) {
      if index.block_header(query.parse().unwrap())?.is_some() {
        Ok(Redirect::to(&format!("/block/{query}")))
      } else {
        Ok(Redirect::to(&format!("/tx/{query}")))
      }
    } else if OUTPOINT.is_match(query) {
      Ok(Redirect::to(&format!("/output/{query}")))
    } else if INSCRIPTION_ID.is_match(query) {
      Ok(Redirect::to(&format!("/inscription/{query}")))
    } else {
      Ok(Redirect::to(&format!("/sat/{query}")))
    }
  }

  async fn favicon(user_agent: Option<TypedHeader<UserAgent>>) -> ServerResult<Response> {
    if user_agent
      .map(|user_agent| {
        user_agent.as_str().contains("Safari/")
          && !user_agent.as_str().contains("Chrome/")
          && !user_agent.as_str().contains("Chromium/")
      })
      .unwrap_or_default()
    {
      Ok(
        Self::static_asset(Path("/favicon.png".to_string()))
          .await
          .into_response(),
      )
    } else {
      Ok(
        (
          [(
            header::CONTENT_SECURITY_POLICY,
            HeaderValue::from_static("default-src 'unsafe-inline'"),
          )],
          Self::static_asset(Path("/favicon.svg".to_string())).await?,
        )
          .into_response(),
      )
    }
  }

  async fn feed(
    Extension(page_config): Extension<Arc<PageConfig>>,
    Extension(index): Extension<Arc<Index>>,
  ) -> ServerResult<Response> {
    let mut builder = rss::ChannelBuilder::default();

    let chain = page_config.chain;
    match chain {
      Chain::Mainnet => builder.title("Inscriptions"),
      _ => builder.title(format!("Inscriptions – {chain:?}")),
    };

    builder.generator(Some("ord".to_string()));

    for (number, id) in index.get_feed_inscriptions(300)? {
      builder.item(
        rss::ItemBuilder::default()
          .title(format!("Inscription {number}"))
          .link(format!("/inscription/{id}"))
          .guid(Some(rss::Guid {
            value: format!("/inscription/{id}"),
            permalink: true,
          }))
          .build(),
      );
    }

    Ok(
      (
        [
          (header::CONTENT_TYPE, "application/rss+xml"),
          (
            header::CONTENT_SECURITY_POLICY,
            "default-src 'unsafe-inline'",
          ),
        ],
        builder.build().to_string(),
      )
        .into_response(),
    )
  }

  async fn static_asset(Path(path): Path<String>) -> ServerResult<Response> {
    let content = StaticAssets::get(if let Some(stripped) = path.strip_prefix('/') {
      stripped
    } else {
      &path
    })
    .ok_or_not_found(|| format!("asset {path}"))?;
    let body = body::boxed(body::Full::from(content.data));
    let mime = mime_guess::from_path(path).first_or_octet_stream();
    Ok(
      Response::builder()
        .header(header::CONTENT_TYPE, mime.as_ref())
        .body(body)
        .unwrap(),
    )
  }

  async fn block_count(Extension(index): Extension<Arc<Index>>) -> ServerResult<String> {
    Ok(index.block_count()?.to_string())
  }

  async fn block_height(Extension(index): Extension<Arc<Index>>) -> ServerResult<String> {
    Ok(
      index
        .block_height()?
        .ok_or_not_found(|| "blockheight")?
        .to_string(),
    )
  }

  async fn block_hash(Extension(index): Extension<Arc<Index>>) -> ServerResult<String> {
    Ok(
      index
        .block_hash(None)?
        .ok_or_not_found(|| "blockhash")?
        .to_string(),
    )
  }

  async fn block_hash_from_height(
    Extension(index): Extension<Arc<Index>>,
    Path(height): Path<u64>,
  ) -> ServerResult<String> {
    Ok(
      index
        .block_hash(Some(height))?
        .ok_or_not_found(|| "blockhash")?
        .to_string(),
    )
  }

  async fn block_time(Extension(index): Extension<Arc<Index>>) -> ServerResult<String> {
    Ok(
      index
        .block_time(index.block_height()?.ok_or_not_found(|| "blocktime")?)?
        .unix_timestamp()
        .to_string(),
    )
  }

  async fn input(
    Extension(page_config): Extension<Arc<PageConfig>>,
    Extension(index): Extension<Arc<Index>>,
    Path(path): Path<(u64, usize, usize)>,
  ) -> Result<PageHtml<InputHtml>, ServerError> {
    let not_found = || format!("input /{}/{}/{}", path.0, path.1, path.2);

    let block = index
      .get_block_by_height(path.0)?
      .ok_or_not_found(not_found)?;

    let transaction = block
      .txdata
      .into_iter()
      .nth(path.1)
      .ok_or_not_found(not_found)?;

    let input = transaction
      .input
      .into_iter()
      .nth(path.2)
      .ok_or_not_found(not_found)?;

    Ok(InputHtml { path, input }.page(page_config, index.has_sat_index()?))
  }

  async fn faq() -> Redirect {
    Redirect::to("https://docs.ordinals.com/faq/")
  }

  async fn bounties() -> Redirect {
    Redirect::to("https://docs.ordinals.com/bounty/")
  }

  async fn content(
    Extension(index): Extension<Arc<Index>>,
    Extension(config): Extension<Arc<Config>>,
    Path(inscription_id): Path<InscriptionId>,
  ) -> ServerResult<Response> {
    if config.is_hidden(inscription_id) {
      return Ok(PreviewUnknownHtml.into_response());
    }

    let inscription = index
      .get_inscription_by_id(inscription_id)?
      .ok_or_not_found(|| format!("inscription {inscription_id}"))?;

    Ok(
      Self::content_response(inscription)
        .ok_or_not_found(|| format!("inscription {inscription_id} content"))?
        .into_response(),
    )
  }

  fn content_response(inscription: Inscription) -> Option<(HeaderMap, Vec<u8>)> {
    let mut headers = HeaderMap::new();

    headers.insert(
      header::CONTENT_TYPE,
      inscription
        .content_type()
        .and_then(|content_type| content_type.parse().ok())
        .unwrap_or(HeaderValue::from_static("application/octet-stream")),
    );
    headers.insert(
      header::CONTENT_SECURITY_POLICY,
      HeaderValue::from_static("default-src 'self' 'unsafe-eval' 'unsafe-inline' data: blob:"),
    );
    headers.append(
      header::CONTENT_SECURITY_POLICY,
      HeaderValue::from_static("default-src *:*/content/ *:*/blockheight *:*/blockhash *:*/blockhash/ *:*/blocktime 'unsafe-eval' 'unsafe-inline' data: blob:"),
    );
    headers.insert(
      header::CACHE_CONTROL,
      HeaderValue::from_static("max-age=31536000, immutable"),
    );

    Some((headers, inscription.into_body()?))
  }

  async fn preview(
    Extension(index): Extension<Arc<Index>>,
    Extension(config): Extension<Arc<Config>>,
    Path(inscription_id): Path<InscriptionId>,
  ) -> ServerResult<Response> {
    if config.is_hidden(inscription_id) {
      return Ok(PreviewUnknownHtml.into_response());
    }

    let inscription = index
      .get_inscription_by_id(inscription_id)?
      .ok_or_not_found(|| format!("inscription {inscription_id}"))?;

    match inscription.media() {
      Media::Audio => Ok(PreviewAudioHtml { inscription_id }.into_response()),
      Media::Iframe => Ok(
        Self::content_response(inscription)
          .ok_or_not_found(|| format!("inscription {inscription_id} content"))?
          .into_response(),
      ),
      Media::Image => Ok(
        (
          [(
            header::CONTENT_SECURITY_POLICY,
            "default-src 'self' 'unsafe-inline'",
          )],
          PreviewImageHtml { inscription_id },
        )
          .into_response(),
      ),
      Media::Model => Ok(
        (
          [(
            header::CONTENT_SECURITY_POLICY,
            "script-src-elem 'self' https://ajax.googleapis.com",
          )],
          PreviewModelHtml { inscription_id },
        )
          .into_response(),
      ),
      Media::Pdf => Ok(
        (
          [(
            header::CONTENT_SECURITY_POLICY,
            "script-src-elem 'self' https://cdn.jsdelivr.net",
          )],
          PreviewPdfHtml { inscription_id },
        )
          .into_response(),
      ),
      Media::Text => {
        let content = inscription
          .body()
          .ok_or_not_found(|| format!("inscription {inscription_id} content"))?;
        Ok(
          PreviewTextHtml {
            text: str::from_utf8(content)
              .map_err(|err| anyhow!("Failed to decode {inscription_id} text: {err}"))?,
          }
          .into_response(),
        )
      }
      Media::Unknown => Ok(PreviewUnknownHtml.into_response()),
      Media::Video => Ok(PreviewVideoHtml { inscription_id }.into_response()),
    }
  }

  async fn inscription(
    Extension(page_config): Extension<Arc<PageConfig>>,
    Extension(index): Extension<Arc<Index>>,
    Path(inscription_id): Path<InscriptionId>,
    accept_json: AcceptJson,
  ) -> ServerResult<Response> {
    let entry = index
      .get_inscription_entry(inscription_id)?
      .ok_or_not_found(|| format!("inscription {inscription_id}"))?;

    let inscription = index
      .get_inscription_by_id(inscription_id)?
      .ok_or_not_found(|| format!("inscription {inscription_id}"))?;

    let satpoint = index
      .get_inscription_satpoint_by_id(inscription_id)?
      .ok_or_not_found(|| format!("inscription {inscription_id}"))?;

    let output = if satpoint.outpoint == unbound_outpoint() {
      None
    } else {
      Some(
        index
          .get_transaction(satpoint.outpoint.txid)?
          .ok_or_not_found(|| format!("inscription {inscription_id} current transaction"))?
          .output
          .into_iter()
          .nth(satpoint.outpoint.vout.try_into().unwrap())
          .ok_or_not_found(|| format!("inscription {inscription_id} current transaction output"))?,
      )
    };

    let previous = index.get_inscription_id_by_inscription_number(entry.number - 1)?;

    let next = index.get_inscription_id_by_inscription_number(entry.number + 1)?;

    let children = index.get_children_by_inscription_id(inscription_id)?;

    Ok(if accept_json.0 {
      Json(InscriptionJson::new(
        page_config.chain,
        children,
        entry.fee,
        entry.height,
        inscription,
        inscription_id,
        entry.parent,
        next,
        entry.number,
        output,
        previous,
        entry.sat,
        satpoint,
        timestamp(entry.timestamp),
      ))
      .into_response()
    } else {
      InscriptionHtml {
        chain: page_config.chain,
        genesis_fee: entry.fee,
        genesis_height: entry.height,
        children,
        inscription,
        inscription_id,
        next,
        number: entry.number,
        output,
        parent: entry.parent,
        previous,
        sat: entry.sat,
        satpoint,
        timestamp: timestamp(entry.timestamp),
      }
      .page(page_config, index.has_sat_index()?)
      .into_response()
    })
  }

  async fn inscriptions(
    Extension(page_config): Extension<Arc<PageConfig>>,
    Extension(index): Extension<Arc<Index>>,
    accept_json: AcceptJson,
  ) -> ServerResult<Response> {
    Self::inscriptions_inner(page_config, index, None, 100, accept_json).await
  }

  async fn inscriptions_in_block(
    Extension(page_config): Extension<Arc<PageConfig>>,
    Extension(index): Extension<Arc<Index>>,
    Extension(block_index_state): Extension<Arc<BlockIndexState>>,
    Path(block_height): Path<u64>,
    accept_json: AcceptJson,
  ) -> ServerResult<Response> {
    Self::inscriptions_in_block_from_page(
      Extension(page_config),
      Extension(index),
      Extension(block_index_state),
      Path((block_height, 0)),
      accept_json,
    )
    .await
  }

  async fn inscriptions_in_block_from_page(
    Extension(page_config): Extension<Arc<PageConfig>>,
    Extension(index): Extension<Arc<Index>>,
    Extension(block_index_state): Extension<Arc<BlockIndexState>>,
    Path((block_height, page_index)): Path<(u64, usize)>,
    accept_json: AcceptJson,
  ) -> ServerResult<Response> {
    let block_index = block_index_state
      .block_index
      .read()
      .map_err(|err| anyhow!("block index RwLock poisoned: {}", err))?;

    let inscriptions = index
      .get_inscriptions_in_block(&block_index, block_height)
      .map_err(|e| ServerError::NotFound(format!("Failed to get inscriptions in block: {}", e)))?;

    Ok(if accept_json.0 {
      Json(InscriptionsJson::new(inscriptions, None, None, None, None)).into_response()
    } else {
      InscriptionsBlockHtml::new(
        block_height,
        index.block_height()?.unwrap_or(Height(0)).n(),
        inscriptions,
        page_index,
      )
      .map_err(|e| {
        ServerError::NotFound(format!(
          "Failed to get inscriptions in inscriptions block page: {}",
          e
        ))
      })?
      .page(page_config, index.has_sat_index()?)
      .into_response()
    })
  }

  async fn inscriptions_from(
    Extension(page_config): Extension<Arc<PageConfig>>,
    Extension(index): Extension<Arc<Index>>,
    Path(from): Path<i64>,
    accept_json: AcceptJson,
  ) -> ServerResult<Response> {
    Self::inscriptions_inner(page_config, index, Some(from), 100, accept_json).await
  }

  async fn inscriptions_from_n(
    Extension(page_config): Extension<Arc<PageConfig>>,
    Extension(index): Extension<Arc<Index>>,
    Path((from, n)): Path<(i64, usize)>,
    accept_json: AcceptJson,
  ) -> ServerResult<Response> {
    Self::inscriptions_inner(page_config, index, Some(from), n, accept_json).await
  }

  async fn inscriptions_inner(
    page_config: Arc<PageConfig>,
    index: Arc<Index>,
    from: Option<i64>,
    n: usize,
    accept_json: AcceptJson,
  ) -> ServerResult<Response> {
    let (inscriptions, prev, next, lowest, highest) =
      index.get_latest_inscriptions_with_prev_and_next(n, from)?;
    Ok(if accept_json.0 {
      Json(InscriptionsJson::new(
        inscriptions,
        prev,
        next,
        Some(lowest),
        Some(highest),
      ))
      .into_response()
    } else {
      InscriptionsHtml {
        inscriptions,
        next,
        prev,
      }
      .page(page_config, index.has_sat_index()?)
      .into_response()
    })
  }

  async fn redirect_http_to_https(
    Extension(mut destination): Extension<String>,
    uri: Uri,
  ) -> Redirect {
    if let Some(path_and_query) = uri.path_and_query() {
      destination.push_str(path_and_query.as_str());
    }

    Redirect::to(&destination)
  }
}

#[cfg(test)]
mod tests {
  use {super::*, reqwest::Url, serde::de::DeserializeOwned, std::net::TcpListener};

  struct TestServer {
    bitcoin_rpc_server: test_bitcoincore_rpc::Handle,
    index: Arc<Index>,
    ord_server_handle: Handle,
    url: Url,
    #[allow(unused)]
    tempdir: TempDir,
  }

  impl TestServer {
    fn new() -> Self {
      Self::new_with_args(&[], &[])
    }

    fn new_with_sat_index() -> Self {
      Self::new_with_args(&["--index-sats"], &[])
    }

    fn new_with_args(ord_args: &[&str], server_args: &[&str]) -> Self {
      Self::new_server(test_bitcoincore_rpc::spawn(), None, ord_args, server_args)
    }

    fn new_with_regtest() -> Self {
      Self::new_server(
        test_bitcoincore_rpc::builder()
          .network(bitcoin::network::constants::Network::Regtest)
          .build(),
        None,
        &["--chain", "regtest"],
        &[],
      )
    }

    fn new_with_regtest_with_json_api() -> Self {
      Self::new_server(
        test_bitcoincore_rpc::builder()
          .network(bitcoin::network::constants::Network::Regtest)
          .build(),
        None,
        &["--chain", "regtest", "--enable-json-api"],
        &[],
      )
    }

    fn new_with_regtest_with_index_sats() -> Self {
      Self::new_server(
        test_bitcoincore_rpc::builder()
          .network(bitcoin::Network::Regtest)
          .build(),
        None,
        &["--chain", "regtest", "--index-sats"],
        &[],
      )
    }

    fn new_with_bitcoin_rpc_server_and_config(
      bitcoin_rpc_server: test_bitcoincore_rpc::Handle,
      config: String,
    ) -> Self {
      Self::new_server(bitcoin_rpc_server, Some(config), &[], &[])
    }

    fn new_server(
      bitcoin_rpc_server: test_bitcoincore_rpc::Handle,
      config: Option<String>,
      ord_args: &[&str],
      server_args: &[&str],
    ) -> Self {
      let tempdir = TempDir::new().unwrap();

      let cookiefile = tempdir.path().join("cookie");

      fs::write(&cookiefile, "username:password").unwrap();

      let port = TcpListener::bind("127.0.0.1:0")
        .unwrap()
        .local_addr()
        .unwrap()
        .port();

      let url = Url::parse(&format!("http://127.0.0.1:{port}")).unwrap();

      let config_args = match config {
        Some(config) => {
          let config_path = tempdir.path().join("ord.yaml");
          fs::write(&config_path, config).unwrap();
          format!("--config {}", config_path.display())
        }
        None => "".to_string(),
      };

      let (options, server) = parse_server_args(&format!(
        "ord --rpc-url {} --cookie-file {} --data-dir {} {config_args} {} server --http-port {} --address 127.0.0.1 {}",
        bitcoin_rpc_server.url(),
        cookiefile.to_str().unwrap(),
        tempdir.path().to_str().unwrap(),
        ord_args.join(" "),
        port,
        server_args.join(" "),
      ));

      let index = Arc::new(Index::open(&options).unwrap());
      let ord_server_handle = Handle::new();

      {
        let index = index.clone();
        let ord_server_handle = ord_server_handle.clone();
        thread::spawn(|| server.run(options, index, ord_server_handle).unwrap());
      }

      while index.statistic(crate::index::Statistic::Commits) == 0 {
        thread::sleep(Duration::from_millis(25));
      }

      let client = reqwest::blocking::Client::builder()
        .redirect(reqwest::redirect::Policy::none())
        .build()
        .unwrap();

      for i in 0.. {
        match client.get(format!("http://127.0.0.1:{port}/status")).send() {
          Ok(_) => break,
          Err(err) => {
            if i == 400 {
              panic!("server failed to start: {err}");
            }
          }
        }

        thread::sleep(Duration::from_millis(25));
      }

      Self {
        bitcoin_rpc_server,
        index,
        ord_server_handle,
        tempdir,
        url,
      }
    }

    fn get(&self, path: impl AsRef<str>) -> reqwest::blocking::Response {
      if let Err(error) = self.index.update() {
        log::error!("{error}");
      }
      reqwest::blocking::get(self.join_url(path.as_ref())).unwrap()
    }

    pub(crate) fn get_json<T: DeserializeOwned>(&self, path: impl AsRef<str>) -> T {
      if let Err(error) = self.index.update() {
        log::error!("{error}");
      }

      let client = reqwest::blocking::Client::new();

      let response = client
        .get(self.join_url(path.as_ref()))
        .header(reqwest::header::ACCEPT, "application/json")
        .send()
        .unwrap();

      assert_eq!(response.status(), StatusCode::OK);

      response.json().unwrap()
    }

    fn join_url(&self, url: &str) -> Url {
      self.url.join(url).unwrap()
    }

    fn assert_response(&self, path: impl AsRef<str>, status: StatusCode, expected_response: &str) {
      let response = self.get(path);
      assert_eq!(response.status(), status, "{}", response.text().unwrap());
      pretty_assert_eq!(response.text().unwrap(), expected_response);
    }

    fn assert_response_regex(
      &self,
      path: impl AsRef<str>,
      status: StatusCode,
      regex: impl AsRef<str>,
    ) {
      let response = self.get(path);
      assert_eq!(response.status(), status);
      assert_regex_match!(response.text().unwrap(), regex.as_ref());
    }

    fn assert_response_csp(
      &self,
      path: impl AsRef<str>,
      status: StatusCode,
      content_security_policy: &str,
      regex: impl AsRef<str>,
    ) {
      let response = self.get(path);
      assert_eq!(response.status(), status);
      assert_eq!(
        response
          .headers()
          .get(header::CONTENT_SECURITY_POLICY,)
          .unwrap(),
        content_security_policy
      );
      assert_regex_match!(response.text().unwrap(), regex.as_ref());
    }

    fn assert_redirect(&self, path: &str, location: &str) {
      let response = reqwest::blocking::Client::builder()
        .redirect(reqwest::redirect::Policy::none())
        .build()
        .unwrap()
        .get(self.join_url(path))
        .send()
        .unwrap();

      assert_eq!(response.status(), StatusCode::SEE_OTHER);
      assert_eq!(response.headers().get(header::LOCATION).unwrap(), location);
    }

    fn mine_blocks(&self, n: u64) -> Vec<bitcoin::Block> {
      let blocks = self.bitcoin_rpc_server.mine_blocks(n);
      self.index.update().unwrap();
      blocks
    }

    fn mine_blocks_with_subsidy(&self, n: u64, subsidy: u64) -> Vec<Block> {
      let blocks = self.bitcoin_rpc_server.mine_blocks_with_subsidy(n, subsidy);
      self.index.update().unwrap();
      blocks
    }
  }

  impl Drop for TestServer {
    fn drop(&mut self) {
      self.ord_server_handle.shutdown();
    }
  }

  fn parse_server_args(args: &str) -> (Options, Server) {
    match Arguments::try_parse_from(args.split_whitespace()) {
      Ok(arguments) => match arguments.subcommand {
        Subcommand::Server(server) => (arguments.options, server),
        subcommand => panic!("unexpected subcommand: {subcommand:?}"),
      },
      Err(err) => panic!("error parsing arguments: {err}"),
    }
  }

  #[test]
  fn http_and_https_port_dont_conflict() {
    parse_server_args(
      "ord server --http-port 0 --https-port 0 --acme-cache foo --acme-contact bar --acme-domain baz",
    );
  }

  #[test]
  fn http_port_defaults_to_80() {
    assert_eq!(parse_server_args("ord server").1.http_port(), Some(80));
  }

  #[test]
  fn https_port_defaults_to_none() {
    assert_eq!(parse_server_args("ord server").1.https_port(), None);
  }

  #[test]
  fn https_sets_https_port_to_443() {
    assert_eq!(
      parse_server_args("ord server --https --acme-cache foo --acme-contact bar --acme-domain baz")
        .1
        .https_port(),
      Some(443)
    );
  }

  #[test]
  fn https_disables_http() {
    assert_eq!(
      parse_server_args("ord server --https --acme-cache foo --acme-contact bar --acme-domain baz")
        .1
        .http_port(),
      None
    );
  }

  #[test]
  fn https_port_disables_http() {
    assert_eq!(
      parse_server_args(
        "ord server --https-port 433 --acme-cache foo --acme-contact bar --acme-domain baz"
      )
      .1
      .http_port(),
      None
    );
  }

  #[test]
  fn https_port_sets_https_port() {
    assert_eq!(
      parse_server_args(
        "ord server --https-port 1000 --acme-cache foo --acme-contact bar --acme-domain baz"
      )
      .1
      .https_port(),
      Some(1000)
    );
  }

  #[test]
  fn http_with_https_leaves_http_enabled() {
    assert_eq!(
      parse_server_args(
        "ord server --https --http --acme-cache foo --acme-contact bar --acme-domain baz"
      )
      .1
      .http_port(),
      Some(80)
    );
  }

  #[test]
  fn http_with_https_leaves_https_enabled() {
    assert_eq!(
      parse_server_args(
        "ord server --https --http --acme-cache foo --acme-contact bar --acme-domain baz"
      )
      .1
      .https_port(),
      Some(443)
    );
  }

  #[test]
  fn acme_contact_accepts_multiple_values() {
    assert!(Arguments::try_parse_from([
      "ord",
      "server",
      "--address",
      "127.0.0.1",
      "--http-port",
      "0",
      "--acme-contact",
      "foo",
      "--acme-contact",
      "bar"
    ])
    .is_ok());
  }

  #[test]
  fn acme_domain_accepts_multiple_values() {
    assert!(Arguments::try_parse_from([
      "ord",
      "server",
      "--address",
      "127.0.0.1",
      "--http-port",
      "0",
      "--acme-domain",
      "foo",
      "--acme-domain",
      "bar"
    ])
    .is_ok());
  }

  #[test]
  fn acme_cache_defaults_to_data_dir() {
    let arguments = Arguments::try_parse_from(["ord", "--data-dir", "foo", "server"]).unwrap();
    let acme_cache = Server::acme_cache(None, &arguments.options)
      .unwrap()
      .display()
      .to_string();
    assert!(
      acme_cache.contains(if cfg!(windows) {
        r"foo\acme-cache"
      } else {
        "foo/acme-cache"
      }),
      "{acme_cache}"
    )
  }

  #[test]
  fn acme_cache_flag_is_respected() {
    let arguments =
      Arguments::try_parse_from(["ord", "--data-dir", "foo", "server", "--acme-cache", "bar"])
        .unwrap();
    let acme_cache = Server::acme_cache(Some(&"bar".into()), &arguments.options)
      .unwrap()
      .display()
      .to_string();
    assert_eq!(acme_cache, "bar")
  }

  #[test]
  fn acme_domain_defaults_to_hostname() {
    let (_, server) = parse_server_args("ord server");
    assert_eq!(
      server.acme_domains().unwrap(),
      &[System::new().host_name().unwrap()]
    );
  }

  #[test]
  fn acme_domain_flag_is_respected() {
    let (_, server) = parse_server_args("ord server --acme-domain example.com");
    assert_eq!(server.acme_domains().unwrap(), &["example.com"]);
  }

  #[test]
  fn install_sh_redirects_to_github() {
    TestServer::new().assert_redirect(
      "/install.sh",
      "https://raw.githubusercontent.com/ordinals/ord/master/install.sh",
    );
  }

  #[test]
  fn ordinal_redirects_to_sat() {
    TestServer::new().assert_redirect("/ordinal/0", "/sat/0");
  }

  #[test]
  fn bounties_redirects_to_docs_site() {
    TestServer::new().assert_redirect("/bounties", "https://docs.ordinals.com/bounty/");
  }

  #[test]
  fn faq_redirects_to_docs_site() {
    TestServer::new().assert_redirect("/faq", "https://docs.ordinals.com/faq/");
  }

  #[test]
  fn search_by_query_returns_sat() {
    TestServer::new().assert_redirect("/search?query=0", "/sat/0");
  }

  #[test]
  fn search_by_query_returns_inscription() {
    TestServer::new().assert_redirect(
      "/search?query=0000000000000000000000000000000000000000000000000000000000000000i0",
      "/inscription/0000000000000000000000000000000000000000000000000000000000000000i0",
    );
  }

  #[test]
  fn search_is_whitespace_insensitive() {
    TestServer::new().assert_redirect("/search/ 0 ", "/sat/0");
  }

  #[test]
  fn search_by_path_returns_sat() {
    TestServer::new().assert_redirect("/search/0", "/sat/0");
  }

  #[test]
  fn search_for_blockhash_returns_block() {
    TestServer::new().assert_redirect(
      "/search/000000000019d6689c085ae165831e934ff763ae46a2a6c172b3f1b60a8ce26f",
      "/block/000000000019d6689c085ae165831e934ff763ae46a2a6c172b3f1b60a8ce26f",
    );
  }

  #[test]
  fn search_for_txid_returns_transaction() {
    TestServer::new().assert_redirect(
      "/search/0000000000000000000000000000000000000000000000000000000000000000",
      "/tx/0000000000000000000000000000000000000000000000000000000000000000",
    );
  }

  #[test]
  fn search_for_outpoint_returns_output() {
    TestServer::new().assert_redirect(
      "/search/0000000000000000000000000000000000000000000000000000000000000000:0",
      "/output/0000000000000000000000000000000000000000000000000000000000000000:0",
    );
  }

  #[test]
  fn search_for_inscription_id_returns_inscription() {
    TestServer::new().assert_redirect(
      "/search/0000000000000000000000000000000000000000000000000000000000000000i0",
      "/inscription/0000000000000000000000000000000000000000000000000000000000000000i0",
    );
  }

  #[test]
  fn http_to_https_redirect_with_path() {
    TestServer::new_with_args(&[], &["--redirect-http-to-https", "--https"]).assert_redirect(
      "/sat/0",
      &format!("https://{}/sat/0", System::new().host_name().unwrap()),
    );
  }

  #[test]
  fn http_to_https_redirect_with_empty() {
    TestServer::new_with_args(&[], &["--redirect-http-to-https", "--https"]).assert_redirect(
      "/",
      &format!("https://{}/", System::new().host_name().unwrap()),
    );
  }

  #[test]
  fn status() {
    TestServer::new().assert_response("/status", StatusCode::OK, "OK");
  }

  #[test]
  fn block_count_endpoint() {
    let test_server = TestServer::new();

    let response = test_server.get("/blockcount");

    assert_eq!(response.status(), StatusCode::OK);
    assert_eq!(response.text().unwrap(), "1");

    test_server.mine_blocks(1);

    let response = test_server.get("/blockcount");

    assert_eq!(response.status(), StatusCode::OK);
    assert_eq!(response.text().unwrap(), "2");
  }

  #[test]
  fn block_height_endpoint() {
    let test_server = TestServer::new();

    let response = test_server.get("/blockheight");

    assert_eq!(response.status(), StatusCode::OK);
    assert_eq!(response.text().unwrap(), "0");

    test_server.mine_blocks(2);

    let response = test_server.get("/blockheight");

    assert_eq!(response.status(), StatusCode::OK);
    assert_eq!(response.text().unwrap(), "2");
  }

  #[test]
  fn block_hash_endpoint() {
    let test_server = TestServer::new();

    let response = test_server.get("/blockhash");

    assert_eq!(response.status(), StatusCode::OK);
    assert_eq!(
      response.text().unwrap(),
      "000000000019d6689c085ae165831e934ff763ae46a2a6c172b3f1b60a8ce26f"
    );
  }

  #[test]
  fn block_hash_from_height_endpoint() {
    let test_server = TestServer::new();

    let response = test_server.get("/blockhash/0");

    assert_eq!(response.status(), StatusCode::OK);
    assert_eq!(
      response.text().unwrap(),
      "000000000019d6689c085ae165831e934ff763ae46a2a6c172b3f1b60a8ce26f"
    );
  }

  #[test]
  fn block_time_endpoint() {
    let test_server = TestServer::new();

    let response = test_server.get("/blocktime");

    assert_eq!(response.status(), StatusCode::OK);
    assert_eq!(response.text().unwrap(), "1231006505");
  }

  #[test]
  fn range_end_before_range_start_returns_400() {
    TestServer::new().assert_response(
      "/range/1/0",
      StatusCode::BAD_REQUEST,
      "range start greater than range end",
    );
  }

  #[test]
  fn invalid_range_start_returns_400() {
    TestServer::new().assert_response(
      "/range/=/0",
      StatusCode::BAD_REQUEST,
      "Invalid URL: invalid digit found in string",
    );
  }

  #[test]
  fn invalid_range_end_returns_400() {
    TestServer::new().assert_response(
      "/range/0/=",
      StatusCode::BAD_REQUEST,
      "Invalid URL: invalid digit found in string",
    );
  }

  #[test]
  fn empty_range_returns_400() {
    TestServer::new().assert_response("/range/0/0", StatusCode::BAD_REQUEST, "empty range");
  }

  #[test]
  fn range() {
    TestServer::new().assert_response_regex(
      "/range/0/1",
      StatusCode::OK,
      r".*<title>Sat range 0–1</title>.*<h1>Sat range 0–1</h1>
<dl>
  <dt>value</dt><dd>1</dd>
  <dt>first</dt><dd><a href=/sat/0 class=mythic>0</a></dd>
</dl>.*",
    );
  }
  #[test]
  fn sat_number() {
    TestServer::new().assert_response_regex("/sat/0", StatusCode::OK, ".*<h1>Sat 0</h1>.*");
  }

  #[test]
  fn sat_decimal() {
    TestServer::new().assert_response_regex("/sat/0.0", StatusCode::OK, ".*<h1>Sat 0</h1>.*");
  }

  #[test]
  fn sat_degree() {
    TestServer::new().assert_response_regex("/sat/0°0′0″0‴", StatusCode::OK, ".*<h1>Sat 0</h1>.*");
  }

  #[test]
  fn sat_name() {
    TestServer::new().assert_response_regex(
      "/sat/nvtdijuwxlp",
      StatusCode::OK,
      ".*<h1>Sat 0</h1>.*",
    );
  }

  #[test]
  fn sat() {
    TestServer::new().assert_response_regex(
      "/sat/0",
      StatusCode::OK,
      ".*<title>Sat 0</title>.*<h1>Sat 0</h1>.*",
    );
  }

  #[test]
  fn block() {
    TestServer::new().assert_response_regex(
      "/block/0",
      StatusCode::OK,
      ".*<title>Block 0</title>.*<h1>Block 0</h1>.*",
    );
  }

  #[test]
  fn sat_out_of_range() {
    TestServer::new().assert_response(
      "/sat/2099999997690000",
      StatusCode::BAD_REQUEST,
      "Invalid URL: invalid sat",
    );
  }

  #[test]
  fn invalid_outpoint_hash_returns_400() {
    TestServer::new().assert_response(
      "/output/foo:0",
      StatusCode::BAD_REQUEST,
      "Invalid URL: error parsing TXID",
    );
  }

  #[test]
  fn output_with_sat_index() {
    let txid = "4a5e1e4baab89f3a32518a88c31bc87f618f76673e2cc77ab2127b7afdeda33b";
    TestServer::new_with_sat_index().assert_response_regex(
      format!("/output/{txid}:0"),
      StatusCode::OK,
      format!(
        ".*<title>Output {txid}:0</title>.*<h1>Output <span class=monospace>{txid}:0</span></h1>
<dl>
  <dt>value</dt><dd>5000000000</dd>
  <dt>script pubkey</dt><dd class=monospace>OP_PUSHBYTES_65 [[:xdigit:]]{{130}} OP_CHECKSIG</dd>
  <dt>transaction</dt><dd><a class=monospace href=/tx/{txid}>{txid}</a></dd>
</dl>
<h2>1 Sat Range</h2>
<ul class=monospace>
  <li><a href=/range/0/5000000000 class=mythic>0–5000000000</a></li>
</ul>.*"
      ),
    );
  }

  #[test]
  fn output_without_sat_index() {
    let txid = "4a5e1e4baab89f3a32518a88c31bc87f618f76673e2cc77ab2127b7afdeda33b";
    TestServer::new().assert_response_regex(
      format!("/output/{txid}:0"),
      StatusCode::OK,
      format!(
        ".*<title>Output {txid}:0</title>.*<h1>Output <span class=monospace>{txid}:0</span></h1>
<dl>
  <dt>value</dt><dd>5000000000</dd>
  <dt>script pubkey</dt><dd class=monospace>OP_PUSHBYTES_65 [[:xdigit:]]{{130}} OP_CHECKSIG</dd>
  <dt>transaction</dt><dd><a class=monospace href=/tx/{txid}>{txid}</a></dd>
</dl>.*"
      ),
    );
  }

  #[test]
  fn null_output_is_initially_empty() {
    let txid = "0000000000000000000000000000000000000000000000000000000000000000";
    TestServer::new_with_sat_index().assert_response_regex(
      format!("/output/{txid}:4294967295"),
      StatusCode::OK,
      format!(
        ".*<title>Output {txid}:4294967295</title>.*<h1>Output <span class=monospace>{txid}:4294967295</span></h1>
<dl>
  <dt>value</dt><dd>0</dd>
  <dt>script pubkey</dt><dd class=monospace></dd>
  <dt>transaction</dt><dd><a class=monospace href=/tx/{txid}>{txid}</a></dd>
</dl>
<h2>0 Sat Ranges</h2>
<ul class=monospace>
</ul>.*"
      ),
    );
  }

  #[test]
  fn null_output_receives_lost_sats() {
    let server = TestServer::new_with_sat_index();

    server.mine_blocks_with_subsidy(1, 0);

    let txid = "0000000000000000000000000000000000000000000000000000000000000000";

    server.assert_response_regex(
      format!("/output/{txid}:4294967295"),
      StatusCode::OK,
      format!(
        ".*<title>Output {txid}:4294967295</title>.*<h1>Output <span class=monospace>{txid}:4294967295</span></h1>
<dl>
  <dt>value</dt><dd>5000000000</dd>
  <dt>script pubkey</dt><dd class=monospace></dd>
  <dt>transaction</dt><dd><a class=monospace href=/tx/{txid}>{txid}</a></dd>
</dl>
<h2>1 Sat Range</h2>
<ul class=monospace>
  <li><a href=/range/5000000000/10000000000 class=uncommon>5000000000–10000000000</a></li>
</ul>.*"
      ),
    );
  }

  #[test]
  fn unbound_output_recieves_unbound_inscriptions() {
    let server = TestServer::new_with_regtest();

    server.mine_blocks(1);

    server.bitcoin_rpc_server.broadcast_tx(TransactionTemplate {
      inputs: &[(1, 0, 0, Default::default())],
      fee: 50 * 100_000_000,
      ..Default::default()
    });

    server.mine_blocks(1);

    let txid = server.bitcoin_rpc_server.broadcast_tx(TransactionTemplate {
      inputs: &[(
        2,
        1,
        0,
        inscription("text/plain;charset=utf-8", "hello").to_witness(),
      )],
      ..Default::default()
    });

    server.mine_blocks(1);

    let inscription_id = InscriptionId { txid, index: 0 };

    server.assert_response_regex(
      format!("/inscription/{}", inscription_id),
      StatusCode::OK,
      format!(
        ".*<dl>
  <dt>id</dt>
  <dd class=monospace>{inscription_id}</dd>
  <dt>preview</dt>.*<dt>output</dt>
  <dd><a class=monospace href=/output/0000000000000000000000000000000000000000000000000000000000000000:0>0000000000000000000000000000000000000000000000000000000000000000:0 \\(unbound\\)</a></dd>.*"
      ),
    );
  }

  #[test]
  fn unbound_output_returns_200() {
    TestServer::new().assert_response_regex(
      "/output/0000000000000000000000000000000000000000000000000000000000000000:0",
      StatusCode::OK,
      ".*",
    );
  }

  #[test]
  fn invalid_output_returns_400() {
    TestServer::new().assert_response(
      "/output/foo:0",
      StatusCode::BAD_REQUEST,
      "Invalid URL: error parsing TXID",
    );
  }

  #[test]
  fn home() {
    let test_server = TestServer::new();

    test_server.mine_blocks(1);

    test_server.assert_response_regex(
      "/",
      StatusCode::OK,
      ".*<title>Ordinals</title>.*
<div class=block>
  <h2><a href=/block/1>Block 1</a></h2>
  <div class=thumbnails>
  </div>
</div>
<div class=block>
  <h2><a href=/block/0>Block 0</a></h2>
  <div class=thumbnails>
  </div>
</div>
</ol>.*",
    );
  }

  #[test]
  fn nav_displays_chain() {
    TestServer::new_with_regtest().assert_response_regex(
      "/",
      StatusCode::OK,
      ".*<a href=/>Ordinals<sup>regtest</sup></a>.*",
    );
  }

  #[test]
  fn home_block_limit() {
    let test_server = TestServer::new();

    test_server.mine_blocks(101);

    test_server.assert_response_regex(
    "/",
    StatusCode::OK,
    ".*<ol start=96 reversed class=block-list>\n(  <li><a href=/block/[[:xdigit:]]{64}>[[:xdigit:]]{64}</a></li>\n){95}</ol>.*"
  );
  }

  #[test]
  fn block_not_found() {
    TestServer::new().assert_response(
      "/block/467a86f0642b1d284376d13a98ef58310caa49502b0f9a560ee222e0a122fe16",
      StatusCode::NOT_FOUND,
      "block 467a86f0642b1d284376d13a98ef58310caa49502b0f9a560ee222e0a122fe16 not found",
    );
  }

  #[test]
  fn unmined_sat() {
    TestServer::new().assert_response_regex(
      "/sat/0",
      StatusCode::OK,
      ".*<dt>timestamp</dt><dd><time>2009-01-03 18:15:05 UTC</time></dd>.*",
    );
  }

  #[test]
  fn mined_sat() {
    TestServer::new().assert_response_regex(
      "/sat/5000000000",
      StatusCode::OK,
      ".*<dt>timestamp</dt><dd><time>.*</time> \\(expected\\)</dd>.*",
    );
  }

  #[test]
  fn static_asset() {
    TestServer::new().assert_response_regex(
      "/static/index.css",
      StatusCode::OK,
      r".*\.rare \{
  background-color: var\(--rare\);
}.*",
    );
  }

  #[test]
  fn favicon() {
    TestServer::new().assert_response_regex("/favicon.ico", StatusCode::OK, r".*");
  }

  #[test]
  fn clock_updates() {
    let test_server = TestServer::new();
    test_server.assert_response_regex("/clock", StatusCode::OK, ".*<text.*>0</text>.*");
    test_server.mine_blocks(1);
    test_server.assert_response_regex("/clock", StatusCode::OK, ".*<text.*>1</text>.*");
  }

  #[test]
  fn block_by_hash() {
    let test_server = TestServer::new();

    test_server.mine_blocks(1);
    let transaction = TransactionTemplate {
      inputs: &[(1, 0, 0, Default::default())],
      fee: 0,
      ..Default::default()
    };
    test_server.bitcoin_rpc_server.broadcast_tx(transaction);
    let block_hash = test_server.mine_blocks(1)[0].block_hash();

    test_server.assert_response_regex(
      format!("/block/{block_hash}"),
      StatusCode::OK,
      ".*<h1>Block 2</h1>.*",
    );
  }

  #[test]
  fn block_by_height() {
    let test_server = TestServer::new();

    test_server.assert_response_regex("/block/0", StatusCode::OK, ".*<h1>Block 0</h1>.*");
  }

  #[test]
  fn transaction() {
    let test_server = TestServer::new();

    let coinbase_tx = test_server.mine_blocks(1)[0].txdata[0].clone();
    let txid = coinbase_tx.txid();

    test_server.assert_response_regex(
      format!("/tx/{txid}"),
      StatusCode::OK,
      format!(
        ".*<title>Transaction {txid}</title>.*<h1>Transaction <span class=monospace>{txid}</span></h1>
<h2>1 Input</h2>
<ul>
  <li><a class=monospace href=/output/0000000000000000000000000000000000000000000000000000000000000000:4294967295>0000000000000000000000000000000000000000000000000000000000000000:4294967295</a></li>
</ul>
<h2>1 Output</h2>
<ul class=monospace>
  <li>
    <a href=/output/30f2f037629c6a21c1f40ed39b9bd6278df39762d68d07f49582b23bcb23386a:0 class=monospace>
      30f2f037629c6a21c1f40ed39b9bd6278df39762d68d07f49582b23bcb23386a:0
    </a>
    <dl>
      <dt>value</dt><dd>5000000000</dd>
      <dt>script pubkey</dt><dd class=monospace></dd>
    </dl>
  </li>
</ul>.*"
      ),
    );
  }

  #[test]
  fn detect_unrecoverable_reorg() {
    let test_server = TestServer::new();

    test_server.mine_blocks(21);

    test_server.assert_response("/status", StatusCode::OK, "OK");

    for _ in 0..15 {
      test_server.bitcoin_rpc_server.invalidate_tip();
    }

    test_server.bitcoin_rpc_server.mine_blocks(21);

    test_server.assert_response_regex("/status", StatusCode::OK, "unrecoverable reorg detected.*");
  }

  #[test]
  fn rare_with_index() {
    TestServer::new_with_sat_index().assert_response(
      "/rare.txt",
      StatusCode::OK,
      "sat\tsatpoint
0\t4a5e1e4baab89f3a32518a88c31bc87f618f76673e2cc77ab2127b7afdeda33b:0:0
",
    );
  }

  #[test]
  fn rare_without_sat_index() {
    TestServer::new().assert_response(
      "/rare.txt",
      StatusCode::NOT_FOUND,
      "tracking rare sats requires index created with `--index-sats` flag",
    );
  }

  #[test]
  fn show_rare_txt_in_header_with_sat_index() {
    TestServer::new_with_sat_index().assert_response_regex(
      "/",
      StatusCode::OK,
      ".*
      <a href=/clock>Clock</a>
      <a href=/rare.txt>rare.txt</a>
      <form action=/search method=get>.*",
    );
  }

  #[test]
  fn rare_sat_location() {
    TestServer::new_with_sat_index().assert_response_regex(
      "/sat/0",
      StatusCode::OK,
      ".*>4a5e1e4baab89f3a32518a88c31bc87f618f76673e2cc77ab2127b7afdeda33b:0:0<.*",
    );
  }

  #[test]
  fn dont_show_rare_txt_in_header_without_sat_index() {
    TestServer::new().assert_response_regex(
      "/",
      StatusCode::OK,
      ".*
      <a href=/clock>Clock</a>
      <form action=/search method=get>.*",
    );
  }

  #[test]
  fn input() {
    TestServer::new().assert_response_regex(
      "/input/0/0/0",
      StatusCode::OK,
      ".*<title>Input /0/0/0</title>.*<h1>Input /0/0/0</h1>.*<dt>text</dt><dd>.*The Times 03/Jan/2009 Chancellor on brink of second bailout for banks</dd>.*",
    );
  }

  #[test]
  fn input_missing() {
    TestServer::new().assert_response(
      "/input/1/1/1",
      StatusCode::NOT_FOUND,
      "input /1/1/1 not found",
    );
  }

  #[test]
  fn commits_are_tracked() {
    let server = TestServer::new();

    thread::sleep(Duration::from_millis(100));
    assert_eq!(server.index.statistic(crate::index::Statistic::Commits), 1);

    let info = server.index.info().unwrap();
    assert_eq!(info.transactions.len(), 1);
    assert_eq!(info.transactions[0].starting_block_count, 0);

    server.index.update().unwrap();

    assert_eq!(server.index.statistic(crate::index::Statistic::Commits), 1);

    let info = server.index.info().unwrap();
    assert_eq!(info.transactions.len(), 1);
    assert_eq!(info.transactions[0].starting_block_count, 0);

    server.mine_blocks(1);

    thread::sleep(Duration::from_millis(10));
    server.index.update().unwrap();

    assert_eq!(server.index.statistic(crate::index::Statistic::Commits), 2);

    let info = server.index.info().unwrap();
    assert_eq!(info.transactions.len(), 2);
    assert_eq!(info.transactions[0].starting_block_count, 0);
    assert_eq!(info.transactions[1].starting_block_count, 1);
    assert!(
      info.transactions[1].starting_timestamp - info.transactions[0].starting_timestamp >= 10
    );
  }

  #[test]
  fn outputs_traversed_are_tracked() {
    let server = TestServer::new_with_sat_index();

    assert_eq!(
      server
        .index
        .statistic(crate::index::Statistic::OutputsTraversed),
      1
    );

    server.index.update().unwrap();

    assert_eq!(
      server
        .index
        .statistic(crate::index::Statistic::OutputsTraversed),
      1
    );

    server.mine_blocks(2);

    server.index.update().unwrap();

    assert_eq!(
      server
        .index
        .statistic(crate::index::Statistic::OutputsTraversed),
      3
    );
  }

  #[test]
  fn coinbase_sat_ranges_are_tracked() {
    let server = TestServer::new_with_sat_index();

    assert_eq!(
      server.index.statistic(crate::index::Statistic::SatRanges),
      1
    );

    server.mine_blocks(1);

    assert_eq!(
      server.index.statistic(crate::index::Statistic::SatRanges),
      2
    );

    server.mine_blocks(1);

    assert_eq!(
      server.index.statistic(crate::index::Statistic::SatRanges),
      3
    );
  }

  #[test]
  fn split_sat_ranges_are_tracked() {
    let server = TestServer::new_with_sat_index();

    assert_eq!(
      server.index.statistic(crate::index::Statistic::SatRanges),
      1
    );

    server.mine_blocks(1);
    server.bitcoin_rpc_server.broadcast_tx(TransactionTemplate {
      inputs: &[(1, 0, 0, Default::default())],
      outputs: 2,
      fee: 0,
      ..Default::default()
    });
    server.mine_blocks(1);

    assert_eq!(
      server.index.statistic(crate::index::Statistic::SatRanges),
      4,
    );
  }

  #[test]
  fn fee_sat_ranges_are_tracked() {
    let server = TestServer::new_with_sat_index();

    assert_eq!(
      server.index.statistic(crate::index::Statistic::SatRanges),
      1
    );

    server.mine_blocks(1);
    server.bitcoin_rpc_server.broadcast_tx(TransactionTemplate {
      inputs: &[(1, 0, 0, Default::default())],
      outputs: 2,
      fee: 2,
      ..Default::default()
    });
    server.mine_blocks(1);

    assert_eq!(
      server.index.statistic(crate::index::Statistic::SatRanges),
      5,
    );
  }

  #[test]
  fn content_response_no_content() {
    assert_eq!(
      Server::content_response(Inscription::new(
        Some("text/plain".as_bytes().to_vec()),
        None
      )),
      None
    );
  }

  #[test]
  fn content_response_with_content() {
    let (headers, body) = Server::content_response(Inscription::new(
      Some("text/plain".as_bytes().to_vec()),
      Some(vec![1, 2, 3]),
    ))
    .unwrap();

    assert_eq!(headers["content-type"], "text/plain");
    assert_eq!(body, vec![1, 2, 3]);
  }

  #[test]
  fn content_response_no_content_type() {
    let (headers, body) =
      Server::content_response(Inscription::new(None, Some(Vec::new()))).unwrap();

    assert_eq!(headers["content-type"], "application/octet-stream");
    assert!(body.is_empty());
  }

  #[test]
  fn content_response_bad_content_type() {
    let (headers, body) = Server::content_response(Inscription::new(
      Some("\n".as_bytes().to_vec()),
      Some(Vec::new()),
    ))
    .unwrap();

    assert_eq!(headers["content-type"], "application/octet-stream");
    assert!(body.is_empty());
  }

  #[test]
  fn text_preview() {
    let server = TestServer::new_with_regtest();
    server.mine_blocks(1);

    let txid = server.bitcoin_rpc_server.broadcast_tx(TransactionTemplate {
      inputs: &[(
        1,
        0,
        0,
        inscription("text/plain;charset=utf-8", "hello").to_witness(),
      )],
      ..Default::default()
    });

    server.mine_blocks(1);

    server.assert_response_csp(
      format!("/preview/{}", InscriptionId { txid, index: 0 }),
      StatusCode::OK,
      "default-src 'self'",
      ".*<pre>hello</pre>.*",
    );
  }

  #[test]
  fn text_preview_returns_error_when_content_is_not_utf8() {
    let server = TestServer::new_with_regtest();
    server.mine_blocks(1);

    let txid = server.bitcoin_rpc_server.broadcast_tx(TransactionTemplate {
      inputs: &[(
        1,
        0,
        0,
        inscription("text/plain;charset=utf-8", b"\xc3\x28").to_witness(),
      )],
      ..Default::default()
    });

    server.mine_blocks(1);

    server.assert_response(
      format!("/preview/{}", InscriptionId { txid, index: 0 }),
      StatusCode::INTERNAL_SERVER_ERROR,
      "Internal Server Error",
    );
  }

  #[test]
  fn text_preview_text_is_escaped() {
    let server = TestServer::new_with_regtest();
    server.mine_blocks(1);

    let txid = server.bitcoin_rpc_server.broadcast_tx(TransactionTemplate {
      inputs: &[(
        1,
        0,
        0,
        inscription(
          "text/plain;charset=utf-8",
          "<script>alert('hello');</script>",
        )
        .to_witness(),
      )],
      ..Default::default()
    });

    server.mine_blocks(1);

    server.assert_response_csp(
      format!("/preview/{}", InscriptionId { txid, index: 0 }),
      StatusCode::OK,
      "default-src 'self'",
      r".*<pre>&lt;script&gt;alert\(&apos;hello&apos;\);&lt;/script&gt;</pre>.*",
    );
  }

  #[test]
  fn audio_preview() {
    let server = TestServer::new_with_regtest();
    server.mine_blocks(1);

    let txid = server.bitcoin_rpc_server.broadcast_tx(TransactionTemplate {
      inputs: &[(1, 0, 0, inscription("audio/flac", "hello").to_witness())],
      ..Default::default()
    });
    let inscription_id = InscriptionId { txid, index: 0 };

    server.mine_blocks(1);

    server.assert_response_regex(
      format!("/preview/{inscription_id}"),
      StatusCode::OK,
      format!(r".*<audio .*>\s*<source src=/content/{inscription_id}>.*"),
    );
  }

  #[test]
  fn pdf_preview() {
    let server = TestServer::new_with_regtest();
    server.mine_blocks(1);

    let txid = server.bitcoin_rpc_server.broadcast_tx(TransactionTemplate {
      inputs: &[(
        1,
        0,
        0,
        inscription("application/pdf", "hello").to_witness(),
      )],
      ..Default::default()
    });
    let inscription_id = InscriptionId { txid, index: 0 };

    server.mine_blocks(1);

    server.assert_response_regex(
      format!("/preview/{inscription_id}"),
      StatusCode::OK,
      format!(r".*<canvas data-inscription={inscription_id}></canvas>.*"),
    );
  }

  #[test]
  fn image_preview() {
    let server = TestServer::new_with_regtest();
    server.mine_blocks(1);

    let txid = server.bitcoin_rpc_server.broadcast_tx(TransactionTemplate {
      inputs: &[(1, 0, 0, inscription("image/png", "hello").to_witness())],
      ..Default::default()
    });
    let inscription_id = InscriptionId { txid, index: 0 };

    server.mine_blocks(1);

    server.assert_response_csp(
      format!("/preview/{inscription_id}"),
      StatusCode::OK,
      "default-src 'self' 'unsafe-inline'",
      format!(r".*background-image: url\(/content/{inscription_id}\);.*"),
    );
  }

  #[test]
  fn iframe_preview() {
    let server = TestServer::new_with_regtest();
    server.mine_blocks(1);

    let txid = server.bitcoin_rpc_server.broadcast_tx(TransactionTemplate {
      inputs: &[(
        1,
        0,
        0,
        inscription("text/html;charset=utf-8", "hello").to_witness(),
      )],
      ..Default::default()
    });

    server.mine_blocks(1);

    server.assert_response_csp(
      format!("/preview/{}", InscriptionId { txid, index: 0 }),
      StatusCode::OK,
      "default-src 'self' 'unsafe-eval' 'unsafe-inline' data: blob:",
      "hello",
    );
  }

  #[test]
  fn unknown_preview() {
    let server = TestServer::new_with_regtest();
    server.mine_blocks(1);

    let txid = server.bitcoin_rpc_server.broadcast_tx(TransactionTemplate {
      inputs: &[(1, 0, 0, inscription("text/foo", "hello").to_witness())],
      ..Default::default()
    });

    server.mine_blocks(1);

    server.assert_response_csp(
      format!("/preview/{}", InscriptionId { txid, index: 0 }),
      StatusCode::OK,
      "default-src 'self'",
      fs::read_to_string("templates/preview-unknown.html").unwrap(),
    );
  }

  #[test]
  fn video_preview() {
    let server = TestServer::new_with_regtest();
    server.mine_blocks(1);

    let txid = server.bitcoin_rpc_server.broadcast_tx(TransactionTemplate {
      inputs: &[(1, 0, 0, inscription("video/webm", "hello").to_witness())],
      ..Default::default()
    });
    let inscription_id = InscriptionId { txid, index: 0 };

    server.mine_blocks(1);

    server.assert_response_regex(
      format!("/preview/{inscription_id}"),
      StatusCode::OK,
      format!(r".*<video .*>\s*<source src=/content/{inscription_id}>.*"),
    );
  }

  #[test]
  fn inscription_page_title() {
    let server = TestServer::new_with_regtest_with_index_sats();
    server.mine_blocks(1);

    let txid = server.bitcoin_rpc_server.broadcast_tx(TransactionTemplate {
      inputs: &[(1, 0, 0, inscription("text/foo", "hello").to_witness())],
      ..Default::default()
    });

    server.mine_blocks(1);

    server.assert_response_regex(
      format!("/inscription/{}", InscriptionId { txid, index: 0 }),
      StatusCode::OK,
      ".*<title>Inscription 0</title>.*",
    );
  }

  #[test]
  fn inscription_page_has_sat_when_sats_are_tracked() {
    let server = TestServer::new_with_regtest_with_index_sats();
    server.mine_blocks(1);

    let txid = server.bitcoin_rpc_server.broadcast_tx(TransactionTemplate {
      inputs: &[(1, 0, 0, inscription("text/foo", "hello").to_witness())],
      ..Default::default()
    });

    server.mine_blocks(1);

    server.assert_response_regex(
      format!("/inscription/{}", InscriptionId { txid, index: 0 }),
      StatusCode::OK,
      r".*<dt>sat</dt>\s*<dd><a href=/sat/5000000000>5000000000</a></dd>\s*<dt>preview</dt>.*",
    );
  }

  #[test]
  fn inscription_page_does_not_have_sat_when_sats_are_not_tracked() {
    let server = TestServer::new_with_regtest();
    server.mine_blocks(1);

    let txid = server.bitcoin_rpc_server.broadcast_tx(TransactionTemplate {
      inputs: &[(1, 0, 0, inscription("text/foo", "hello").to_witness())],
      ..Default::default()
    });

    server.mine_blocks(1);

    server.assert_response_regex(
      format!("/inscription/{}", InscriptionId { txid, index: 0 }),
      StatusCode::OK,
      r".*<dt>output value</dt>\s*<dd>5000000000</dd>\s*<dt>preview</dt>.*",
    );
  }

  #[test]
  fn strict_transport_security_header_is_set() {
    assert_eq!(
      TestServer::new()
        .get("/status")
        .headers()
        .get(header::STRICT_TRANSPORT_SECURITY)
        .unwrap(),
      "max-age=31536000; includeSubDomains; preload",
    );
  }

  #[test]
  fn feed() {
    let server = TestServer::new_with_regtest_with_index_sats();
    server.mine_blocks(1);

    server.bitcoin_rpc_server.broadcast_tx(TransactionTemplate {
      inputs: &[(1, 0, 0, inscription("text/foo", "hello").to_witness())],
      ..Default::default()
    });

    server.mine_blocks(1);

    server.assert_response_regex(
      "/feed.xml",
      StatusCode::OK,
      ".*<title>Inscription 0</title>.*",
    );
  }

  #[test]
  fn inscription_with_unknown_type_and_no_body_has_unknown_preview() {
    let server = TestServer::new_with_regtest_with_index_sats();
    server.mine_blocks(1);

    let txid = server.bitcoin_rpc_server.broadcast_tx(TransactionTemplate {
      inputs: &[(
        1,
        0,
        0,
        Inscription::new(Some("foo/bar".as_bytes().to_vec()), None).to_witness(),
      )],
      ..Default::default()
    });

    let inscription_id = InscriptionId { txid, index: 0 };

    server.mine_blocks(1);

    server.assert_response(
      format!("/preview/{inscription_id}"),
      StatusCode::OK,
      &fs::read_to_string("templates/preview-unknown.html").unwrap(),
    );
  }

  #[test]
  fn inscription_with_known_type_and_no_body_has_unknown_preview() {
    let server = TestServer::new_with_regtest_with_index_sats();
    server.mine_blocks(1);

    let txid = server.bitcoin_rpc_server.broadcast_tx(TransactionTemplate {
      inputs: &[(
        1,
        0,
        0,
        Inscription::new(Some("image/png".as_bytes().to_vec()), None).to_witness(),
      )],
      ..Default::default()
    });

    let inscription_id = InscriptionId { txid, index: 0 };

    server.mine_blocks(1);

    server.assert_response(
      format!("/preview/{inscription_id}"),
      StatusCode::OK,
      &fs::read_to_string("templates/preview-unknown.html").unwrap(),
    );
  }

  #[test]
  fn content_responses_have_cache_control_headers() {
    let server = TestServer::new_with_regtest();
    server.mine_blocks(1);

    let txid = server.bitcoin_rpc_server.broadcast_tx(TransactionTemplate {
      inputs: &[(1, 0, 0, inscription("text/foo", "hello").to_witness())],
      ..Default::default()
    });

    server.mine_blocks(1);

    let response = server.get(format!("/content/{}", InscriptionId { txid, index: 0 }));

    assert_eq!(response.status(), StatusCode::OK);
    assert_eq!(
      response.headers().get(header::CACHE_CONTROL).unwrap(),
      "max-age=31536000, immutable"
    );
  }

  #[test]
  fn inscriptions_page_with_no_prev_or_next() {
    TestServer::new_with_regtest_with_index_sats().assert_response_regex(
      "/inscriptions",
      StatusCode::OK,
      ".*prev\nnext.*",
    );
  }

  #[test]
  fn inscriptions_page_with_no_next() {
    let server = TestServer::new_with_regtest_with_index_sats();

    for i in 0..101 {
      server.mine_blocks(1);
      server.bitcoin_rpc_server.broadcast_tx(TransactionTemplate {
        inputs: &[(i + 1, 0, 0, inscription("text/foo", "hello").to_witness())],
        ..Default::default()
      });
    }

    server.mine_blocks(1);

    server.assert_response_regex(
      "/inscriptions",
      StatusCode::OK,
      ".*<a class=prev href=/inscriptions/0>prev</a>\nnext.*",
    );
  }

  #[test]
  fn inscriptions_page_with_no_prev() {
    let server = TestServer::new_with_regtest_with_index_sats();

    for i in 0..101 {
      server.mine_blocks(1);
      server.bitcoin_rpc_server.broadcast_tx(TransactionTemplate {
        inputs: &[(i + 1, 0, 0, inscription("text/foo", "hello").to_witness())],
        ..Default::default()
      });
    }

    server.mine_blocks(1);

    server.assert_response_regex(
      "/inscriptions/0",
      StatusCode::OK,
      ".*prev\n<a class=next href=/inscriptions/100>next</a>.*",
    );
  }

  #[test]
  fn responses_are_gzipped() {
    let server = TestServer::new();

    let mut headers = HeaderMap::new();

    headers.insert(header::ACCEPT_ENCODING, "gzip".parse().unwrap());

    let response = reqwest::blocking::Client::builder()
      .default_headers(headers)
      .build()
      .unwrap()
      .get(server.join_url("/"))
      .send()
      .unwrap();

    assert_eq!(
      response.headers().get(header::CONTENT_ENCODING).unwrap(),
      "gzip"
    );
  }

  #[test]
  fn responses_are_brotlied() {
    let server = TestServer::new();

    let mut headers = HeaderMap::new();

    headers.insert(header::ACCEPT_ENCODING, "br".parse().unwrap());

    let response = reqwest::blocking::Client::builder()
      .default_headers(headers)
      .build()
      .unwrap()
      .get(server.join_url("/"))
      .send()
      .unwrap();

    assert_eq!(
      response.headers().get(header::CONTENT_ENCODING).unwrap(),
      "br"
    );
  }

  #[test]
  fn inscriptions_can_be_hidden_with_config() {
    let bitcoin_rpc_server = test_bitcoincore_rpc::spawn();
    bitcoin_rpc_server.mine_blocks(1);
    let txid = bitcoin_rpc_server.broadcast_tx(TransactionTemplate {
      inputs: &[(
        1,
        0,
        0,
        inscription("text/plain;charset=utf-8", "hello").to_witness(),
      )],
      ..Default::default()
    });
    let inscription = InscriptionId { txid, index: 0 };
    bitcoin_rpc_server.mine_blocks(1);

    let server = TestServer::new_with_bitcoin_rpc_server_and_config(
      bitcoin_rpc_server,
      format!("\"hidden\":\n - {inscription}"),
    );

    server.assert_response(
      format!("/preview/{inscription}"),
      StatusCode::OK,
      &fs::read_to_string("templates/preview-unknown.html").unwrap(),
    );

    server.assert_response(
      format!("/content/{inscription}"),
      StatusCode::OK,
      &fs::read_to_string("templates/preview-unknown.html").unwrap(),
    );
  }

  #[test]
  fn inscription_links_to_parent() {
    let server = TestServer::new_with_regtest_with_json_api();
    server.mine_blocks(1);

    let parent_txid = server.bitcoin_rpc_server.broadcast_tx(TransactionTemplate {
<<<<<<< HEAD
      inputs: &[(1, 0, 0)],
      witness: inscription("text/plain", "hello").to_witness(),
=======
      inputs: &[(1, 0, 0, inscription("text/plain", "hello").to_witness())],
>>>>>>> e6ceb970
      ..Default::default()
    });

    server.mine_blocks(1);

    let parent_inscription_id = InscriptionId {
      txid: parent_txid,
      index: 0,
    };

    let txid = server.bitcoin_rpc_server.broadcast_tx(TransactionTemplate {
<<<<<<< HEAD
      inputs: &[(2, 0, 0), (2, 1, 0)],
      witness: Inscription {
        content_type: Some("text/plain".into()),
        body: Some("hello".into()),
        parent: Some(parent_inscription_id.parent_value()),
        unrecognized_even_field: false,
      }
      .to_witness(),
=======
      inputs: &[
        (
          2,
          0,
          0,
          Inscription {
            content_type: Some("text/plain".into()),
            body: Some("hello".into()),
            parent: Some(parent_inscription_id.parent_value()),
            unrecognized_even_field: false,
          }
          .to_witness(),
        ),
        (2, 1, 0, Default::default()),
      ],
>>>>>>> e6ceb970
      ..Default::default()
    });

    server.mine_blocks(1);

    let inscription_id = InscriptionId { txid, index: 0 };

    server.assert_response_regex(
      format!("/inscription/{inscription_id}"),
      StatusCode::OK,
      format!(".*<title>Inscription 1</title>.*<dt>parent</dt>.*<dd><a class=monospace href=/inscription/{parent_inscription_id}>{parent_inscription_id}</a></dd>.*"),
    );

<<<<<<< HEAD
=======
    server.assert_response_regex(
      format!("/inscription/{parent_inscription_id}"),
      StatusCode::OK,
      format!(".*<title>Inscription 0</title>.*<dt>children</dt>.*<a href=/inscription/{inscription_id}>.*</a>.*"),
    );

>>>>>>> e6ceb970
    assert_eq!(
      server
        .get_json::<InscriptionJson>(format!("/inscription/{inscription_id}"))
        .parent,
<<<<<<< HEAD
      Some(parent_inscription_id)
=======
      Some(parent_inscription_id),
    );

    assert_eq!(
      server
        .get_json::<InscriptionJson>(format!("/inscription/{parent_inscription_id}"))
        .children,
      [inscription_id],
>>>>>>> e6ceb970
    );
  }
}<|MERGE_RESOLUTION|>--- conflicted
+++ resolved
@@ -2940,12 +2940,7 @@
     server.mine_blocks(1);
 
     let parent_txid = server.bitcoin_rpc_server.broadcast_tx(TransactionTemplate {
-<<<<<<< HEAD
-      inputs: &[(1, 0, 0)],
-      witness: inscription("text/plain", "hello").to_witness(),
-=======
       inputs: &[(1, 0, 0, inscription("text/plain", "hello").to_witness())],
->>>>>>> e6ceb970
       ..Default::default()
     });
 
@@ -2957,16 +2952,6 @@
     };
 
     let txid = server.bitcoin_rpc_server.broadcast_tx(TransactionTemplate {
-<<<<<<< HEAD
-      inputs: &[(2, 0, 0), (2, 1, 0)],
-      witness: Inscription {
-        content_type: Some("text/plain".into()),
-        body: Some("hello".into()),
-        parent: Some(parent_inscription_id.parent_value()),
-        unrecognized_even_field: false,
-      }
-      .to_witness(),
-=======
       inputs: &[
         (
           2,
@@ -2982,7 +2967,6 @@
         ),
         (2, 1, 0, Default::default()),
       ],
->>>>>>> e6ceb970
       ..Default::default()
     });
 
@@ -2996,22 +2980,16 @@
       format!(".*<title>Inscription 1</title>.*<dt>parent</dt>.*<dd><a class=monospace href=/inscription/{parent_inscription_id}>{parent_inscription_id}</a></dd>.*"),
     );
 
-<<<<<<< HEAD
-=======
     server.assert_response_regex(
       format!("/inscription/{parent_inscription_id}"),
       StatusCode::OK,
       format!(".*<title>Inscription 0</title>.*<dt>children</dt>.*<a href=/inscription/{inscription_id}>.*</a>.*"),
     );
 
->>>>>>> e6ceb970
     assert_eq!(
       server
         .get_json::<InscriptionJson>(format!("/inscription/{inscription_id}"))
         .parent,
-<<<<<<< HEAD
-      Some(parent_inscription_id)
-=======
       Some(parent_inscription_id),
     );
 
@@ -3020,7 +2998,6 @@
         .get_json::<InscriptionJson>(format!("/inscription/{parent_inscription_id}"))
         .children,
       [inscription_id],
->>>>>>> e6ceb970
     );
   }
 }