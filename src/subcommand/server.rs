use super::*;

use {
  self::{deserialize_ordinal_from_str::DeserializeOrdinalFromStr, tls_acceptor::TlsAcceptor},
  clap::ArgGroup,
  rustls_acme::{
    acme::{ACME_TLS_ALPN_NAME, LETS_ENCRYPT_PRODUCTION_DIRECTORY, LETS_ENCRYPT_STAGING_DIRECTORY},
    caches::DirCache,
    AcmeConfig,
  },
  serde::{de, Deserializer},
  tokio_stream::StreamExt,
};

mod deserialize_ordinal_from_str;
mod tls_acceptor;

#[derive(Parser)]
#[clap(group = ArgGroup::new("port").multiple(false).required(true))]
pub(crate) struct Server {
  #[clap(
    long,
    default_value = "0.0.0.0",
    help = "Listen on <ADDRESS> for incoming requests."
  )]
  address: String,
  #[clap(
    long,
    help = "Request ACME TLS certificate for <ACME_DOMAIN>. This ord instance must be reachable at <ACME_DOMAIN>:443 to respond to Let's Encrypt ACME challenges."
  )]
  acme_domain: Vec<String>,
  #[clap(
    long,
    group = "port",
    help = "Listen on <HTTP_PORT> for incoming HTTP requests."
  )]
  http_port: Option<u16>,
  #[clap(
    long,
    group = "port",
    help = "Listen on <HTTPS_PORT> for incoming HTTPS requests.",
    requires_all = &["acme-cache", "acme-domain", "acme-contact"]
  )]
  https_port: Option<u16>,
  #[structopt(long, help = "Store ACME TLS certificates in <ACME_CACHE>.")]
  acme_cache: Option<PathBuf>,
  #[structopt(long, help = "Provide ACME contact <ACME_CONTACT>.")]
  acme_contact: Vec<String>,
}

impl Server {
  pub(crate) fn run(self, options: Options) -> Result {
    Runtime::new()?.block_on(async {
      let index = Arc::new(Index::open(&options)?);

      let clone = index.clone();
      thread::spawn(move || loop {
        if let Err(error) = clone.index_ranges() {
          log::error!("{error}");
        }
        thread::sleep(Duration::from_millis(100));
      });

      let app = Router::new()
        .route("/", get(Self::root))
        .route("/api/list/:outpoint", get(Self::api_list))
        .route("/block/:hash", get(Self::block))
        .route("/ordinal/:ordinal", get(Self::ordinal))
<<<<<<< HEAD
=======
        .route("/output/:output", get(Self::output))
>>>>>>> 9d77f399
        .route("/range/:start/:end", get(Self::range))
        .route("/status", get(Self::status))
        .route("/tx/:txid", get(Self::transaction))
        .layer(extract::Extension(index))
        .layer(
          CorsLayer::new()
            .allow_methods([http::Method::GET])
            .allow_origin(Any),
        );

      let (port, acceptor) = match (self.http_port, self.https_port) {
        (Some(http_port), None) => (http_port, None),
        (None, Some(https_port)) => {
          let config = AcmeConfig::new(self.acme_domain)
            .contact(self.acme_contact)
            .cache_option(Some(DirCache::new(self.acme_cache.unwrap())))
            .directory(if cfg!(test) {
              LETS_ENCRYPT_STAGING_DIRECTORY
            } else {
              LETS_ENCRYPT_PRODUCTION_DIRECTORY
            });

          let mut state = config.state();

          let acceptor = state.acceptor();

          tokio::spawn(async move {
            while let Some(result) = state.next().await {
              match result {
                Ok(ok) => log::info!("ACME event: {:?}", ok),
                Err(err) => log::error!("ACME error: {:?}", err),
              }
            }
          });

          (https_port, Some(acceptor))
        }
        (None, None) | (Some(_), Some(_)) => unreachable!(),
      };

      let addr = (self.address, port)
        .to_socket_addrs()?
        .next()
        .ok_or_else(|| anyhow!("Failed to get socket addrs"))?;

      let handle = Handle::new();

      LISTENERS.lock().unwrap().push(handle.clone());

      let server = axum_server::Server::bind(addr).handle(handle);

      match acceptor {
        Some(acceptor) => {
          server
            .acceptor(TlsAcceptor(acceptor))
            .serve(app.into_make_service())
            .await?
        }
        None => server.serve(app.into_make_service()).await?,
      }

      Ok(())
    })
  }

  async fn ordinal(
    extract::Path(DeserializeOrdinalFromStr(ordinal)): extract::Path<DeserializeOrdinalFromStr>,
  ) -> impl IntoResponse {
    (StatusCode::OK, Html(format!("{ordinal}")))
  }

  async fn output(
    index: extract::Extension<Arc<Index>>,
    extract::Path(outpoint): extract::Path<OutPoint>,
  ) -> impl IntoResponse {
    match index.list(outpoint) {
      Ok(Some(ranges)) => (
        StatusCode::OK,
        Html(format!(
          "<ul>{}</ul>",
          ranges
            .iter()
            .map(|(start, end)| format!(
              "<li><a href='/range/{start}/{end}'>[{start},{end})</a></li>"
            ))
            .collect::<String>()
        )),
      ),
      Ok(None) => (
        StatusCode::NOT_FOUND,
        Html("Output unknown, invalid, or spent.".to_string()),
      ),
      Err(err) => {
        eprintln!("Error serving request for output: {err}");
        (
          StatusCode::INTERNAL_SERVER_ERROR,
          Html(
            StatusCode::INTERNAL_SERVER_ERROR
              .canonical_reason()
              .unwrap_or_default()
              .to_string(),
          ),
        )
      }
    }
  }

  async fn range(
    extract::Path((DeserializeOrdinalFromStr(start), DeserializeOrdinalFromStr(end))): extract::Path<
      (DeserializeOrdinalFromStr, DeserializeOrdinalFromStr),
    >,
  ) -> impl IntoResponse {
    if start == end {
      return (StatusCode::BAD_REQUEST, Html("Empty Range".to_string()));
    }

    if start > end {
      return (
        StatusCode::BAD_REQUEST,
        Html("Range Start Greater Than Range End".to_string()),
      );
    }

    (
      StatusCode::OK,
      Html(format!("<a href='/ordinal/{start}'>first</a>")),
    )
  }

  async fn root(index: extract::Extension<Arc<Index>>) -> impl IntoResponse {
    match index.all() {
      Ok(blocks) => (
        StatusCode::OK,
        Html(format!(
          "<ul>\n{}</ul>",
          blocks
            .iter()
            .enumerate()
            .map(|(height, hash)| format!(
              "  <li>{height} - <a href='/block/{hash}'>{hash}</a></li>\n"
            ))
            .collect::<String>(),
        )),
      ),
      Err(error) => {
        eprintln!("Error serving request for root: {error}");
        (
          StatusCode::INTERNAL_SERVER_ERROR,
          Html(
            StatusCode::INTERNAL_SERVER_ERROR
              .canonical_reason()
              .unwrap_or_default()
              .to_string(),
          ),
        )
      }
    }
  }

  async fn block(
    extract::Path(hash): extract::Path<sha256d::Hash>,
    index: extract::Extension<Arc<Index>>,
  ) -> impl IntoResponse {
    match index.block_with_hash(hash) {
      Ok(Some(block)) => (
        StatusCode::OK,
        Html(format!(
          "<ul>\n{}</ul>",
          block
            .txdata
            .iter()
            .enumerate()
            .map(|(i, tx)| format!(
              "  <li>{i} - <a href='/tx/{}'>{}</a></li>\n",
              tx.txid(),
              tx.txid()
            ))
            .collect::<String>()
        )),
      ),
      Ok(None) => (
        StatusCode::NOT_FOUND,
        Html(
          StatusCode::NOT_FOUND
            .canonical_reason()
            .unwrap_or_default()
            .to_string(),
        ),
      ),
      Err(error) => {
        eprintln!("Error serving request for block with hash {hash}: {error}");
        (
          StatusCode::INTERNAL_SERVER_ERROR,
          Html(
            StatusCode::INTERNAL_SERVER_ERROR
              .canonical_reason()
              .unwrap_or_default()
              .to_string(),
          ),
        )
      }
    }
  }

  async fn transaction(
    extract::Path(txid): extract::Path<Txid>,
    index: extract::Extension<Arc<Index>>,
  ) -> impl IntoResponse {
    match index.transaction(txid) {
      Ok(Some(transaction)) => (
        StatusCode::OK,
        Html(format!(
          "<ul>\n{}</ul>",
          transaction
            .output
            .iter()
            .enumerate()
            .map(|(i, _)| format!("  <li>{txid}:{i}</li>\n"))
            .collect::<String>()
        )),
      ),
      Ok(None) => (
        StatusCode::NOT_FOUND,
        Html(
          StatusCode::NOT_FOUND
            .canonical_reason()
            .unwrap_or_default()
            .to_string(),
        ),
      ),
      Err(error) => {
        eprintln!("Error serving request for transaction with txid {txid}: {error}");
        (
          StatusCode::INTERNAL_SERVER_ERROR,
          Html(
            StatusCode::INTERNAL_SERVER_ERROR
              .canonical_reason()
              .unwrap_or_default()
              .to_string(),
          ),
        )
      }
    }
  }

  async fn api_list(
    extract::Path(outpoint): extract::Path<OutPoint>,
    index: extract::Extension<Arc<Index>>,
  ) -> impl IntoResponse {
    match index.list(outpoint) {
      Ok(Some(ranges)) => (StatusCode::OK, Json(Some(ranges))),
      Ok(None) => (StatusCode::NOT_FOUND, Json(None)),
      Err(error) => {
        eprintln!("Error serving request for outpoint {outpoint}: {error}");
        (StatusCode::INTERNAL_SERVER_ERROR, Json(None))
      }
    }
  }

  async fn status() -> StatusCode {
    StatusCode::OK
  }
}<|MERGE_RESOLUTION|>--- conflicted
+++ resolved
@@ -66,10 +66,7 @@
         .route("/api/list/:outpoint", get(Self::api_list))
         .route("/block/:hash", get(Self::block))
         .route("/ordinal/:ordinal", get(Self::ordinal))
-<<<<<<< HEAD
-=======
         .route("/output/:output", get(Self::output))
->>>>>>> 9d77f399
         .route("/range/:start/:end", get(Self::range))
         .route("/status", get(Self::status))
         .route("/tx/:txid", get(Self::transaction))
