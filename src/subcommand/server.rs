use {
  self::{
    accept_json::AcceptJson,
    deserialize_from_str::DeserializeFromStr,
    error::{OptionExt, ServerError, ServerResult},
  },
  super::*,
  crate::index::block_index::BlockIndex,
  crate::page_config::PageConfig,
  crate::templates::{
    BlockHtml, ClockSvg, HomeHtml, InputHtml, InscriptionHtml, InscriptionJson, InscriptionsHtml,
    InscriptionsJson, OutputHtml, OutputJson, PageContent, PageHtml, PreviewAudioHtml,
    PreviewImageHtml, PreviewPdfHtml, PreviewTextHtml, PreviewUnknownHtml, PreviewVideoHtml,
    RangeHtml, RareTxt, SatHtml, SatJson, TransactionHtml,
  },
  axum::{
    body,
    extract::{Extension, Json, Path, Query},
    headers::UserAgent,
    http::{header, HeaderMap, HeaderValue, StatusCode, Uri},
    response::{IntoResponse, Redirect, Response},
    routing::get,
    Router, TypedHeader,
  },
  axum_server::Handle,
  rust_embed::RustEmbed,
  rustls_acme::{
    acme::{LETS_ENCRYPT_PRODUCTION_DIRECTORY, LETS_ENCRYPT_STAGING_DIRECTORY},
    axum::AxumAcceptor,
    caches::DirCache,
    AcmeConfig,
  },
  std::{cmp::Ordering, str, sync::Arc, sync::RwLock},
  tokio_stream::StreamExt,
  tower_http::{
    compression::CompressionLayer,
    cors::{Any, CorsLayer},
    set_header::SetResponseHeaderLayer,
  },
};

mod accept_json;
mod error;

#[derive(Clone)]
pub struct ServerConfig {
  pub is_json_api_enabled: bool,
}

struct BlockIndexState {
  block_index: RwLock<BlockIndex>,
}

enum BlockQuery {
  Height(u64),
  Hash(BlockHash),
}

impl FromStr for BlockQuery {
  type Err = Error;

  fn from_str(s: &str) -> Result<Self, Self::Err> {
    Ok(if s.len() == 64 {
      BlockQuery::Hash(s.parse()?)
    } else {
      BlockQuery::Height(s.parse()?)
    })
  }
}

enum SpawnConfig {
  Https(AxumAcceptor),
  Http,
  Redirect(String),
}

#[derive(Deserialize)]
struct Search {
  query: String,
}

#[derive(RustEmbed)]
#[folder = "static"]
struct StaticAssets;

struct StaticHtml {
  title: &'static str,
  html: &'static str,
}

impl PageContent for StaticHtml {
  fn title(&self) -> String {
    self.title.into()
  }
}

impl Display for StaticHtml {
  fn fmt(&self, f: &mut Formatter) -> fmt::Result {
    f.write_str(self.html)
  }
}

#[derive(Debug, Parser)]
pub(crate) struct Server {
  #[clap(
    long,
    default_value = "0.0.0.0",
    help = "Listen on <ADDRESS> for incoming requests."
  )]
  address: String,
  #[clap(
    long,
    help = "Request ACME TLS certificate for <ACME_DOMAIN>. This ord instance must be reachable at <ACME_DOMAIN>:443 to respond to Let's Encrypt ACME challenges."
  )]
  acme_domain: Vec<String>,
  #[clap(
    long,
    help = "Listen on <HTTP_PORT> for incoming HTTP requests. [default: 80]."
  )]
  http_port: Option<u16>,
  #[clap(
    long,
    group = "port",
    help = "Listen on <HTTPS_PORT> for incoming HTTPS requests. [default: 443]."
  )]
  https_port: Option<u16>,
  #[clap(long, help = "Store ACME TLS certificates in <ACME_CACHE>.")]
  acme_cache: Option<PathBuf>,
  #[clap(long, help = "Provide ACME contact <ACME_CONTACT>.")]
  acme_contact: Vec<String>,
  #[clap(long, help = "Serve HTTP traffic on <HTTP_PORT>.")]
  http: bool,
  #[clap(long, help = "Serve HTTPS traffic on <HTTPS_PORT>.")]
  https: bool,
  #[clap(long, help = "Redirect HTTP traffic to HTTPS.")]
  redirect_http_to_https: bool,
}

impl Server {
  pub(crate) fn run(self, options: Options, index: Arc<Index>, handle: Handle) -> SubcommandResult {
    Runtime::new()?.block_on(async {
      let block_index_state = BlockIndexState {
        block_index: RwLock::new(BlockIndex::new(&index)?),
      };

      let block_index_state = Arc::new(block_index_state);

      let index_clone = index.clone();
      let block_index_clone = block_index_state.clone();

      let index_thread = thread::spawn(move || loop {
        if SHUTTING_DOWN.load(atomic::Ordering::Relaxed) {
          break;
        }
        if let Err(error) = index_clone.update() {
          log::warn!("Updating index: {error}");
        }
        if let Err(error) = block_index_clone
          .block_index
          .write()
          .unwrap()
          .update(&index_clone)
        {
          log::warn!("Updating block index: {error}");
        }
        thread::sleep(Duration::from_millis(5000));
      });
      INDEXER.lock().unwrap().replace(index_thread);

      let server_config = Arc::new(ServerConfig {
        is_json_api_enabled: index.is_json_api_enabled(),
      });

      let config = options.load_config()?;
      let acme_domains = self.acme_domains()?;

      let page_config = Arc::new(PageConfig {
        chain: options.chain(),
        domain: acme_domains.first().cloned(),
      });

      let router = Router::new()
        .route("/", get(Self::home))
        .route("/block/:query", get(Self::block))
        .route("/blockcount", get(Self::block_count))
        .route("/blockheight", get(Self::block_height))
        .route("/blockhash", get(Self::block_hash))
        .route("/blockhash/:height", get(Self::block_hash_from_height))
        .route("/blocktime", get(Self::block_time))
        .route("/bounties", get(Self::bounties))
        .route("/clock", get(Self::clock))
        .route("/content/:inscription_id", get(Self::content))
        .route("/faq", get(Self::faq))
        .route("/favicon.ico", get(Self::favicon))
        .route("/feed.xml", get(Self::feed))
        .route("/input/:block/:transaction/:input", get(Self::input))
        .route("/inscription/:inscription_id", get(Self::inscription))
        .route("/inscriptions", get(Self::inscriptions))
        .route("/inscriptions/block/:n", get(Self::inscriptions_in_block))
        .route("/inscriptions/:from", get(Self::inscriptions_from))
        .route("/inscriptions/:from/:n", get(Self::inscriptions_from_n))
        .route("/install.sh", get(Self::install_script))
        .route("/ordinal/:sat", get(Self::ordinal))
        .route("/output/:output", get(Self::output))
        .route("/preview/:inscription_id", get(Self::preview))
        .route("/range/:start/:end", get(Self::range))
        .route("/rare.txt", get(Self::rare_txt))
        .route("/sat/:sat", get(Self::sat))
        .route("/search", get(Self::search_by_query))
        .route("/search/:query", get(Self::search_by_path))
        .route("/static/*path", get(Self::static_asset))
        .route("/status", get(Self::status))
        .route("/tx/:txid", get(Self::transaction))
        .layer(Extension(index))
        .layer(Extension(page_config))
        .layer(Extension(Arc::new(config)))
        .layer(Extension(block_index_state))
        .layer(SetResponseHeaderLayer::if_not_present(
          header::CONTENT_SECURITY_POLICY,
          HeaderValue::from_static("default-src 'self'"),
        ))
        .layer(SetResponseHeaderLayer::overriding(
          header::STRICT_TRANSPORT_SECURITY,
          HeaderValue::from_static("max-age=31536000; includeSubDomains; preload"),
        ))
        .layer(
          CorsLayer::new()
            .allow_methods([http::Method::GET])
            .allow_origin(Any),
        )
        .layer(CompressionLayer::new())
        .with_state(server_config);

      match (self.http_port(), self.https_port()) {
        (Some(http_port), None) => {
          self
            .spawn(router, handle, http_port, SpawnConfig::Http)?
            .await??
        }
        (None, Some(https_port)) => {
          self
            .spawn(
              router,
              handle,
              https_port,
              SpawnConfig::Https(self.acceptor(&options)?),
            )?
            .await??
        }
        (Some(http_port), Some(https_port)) => {
          let http_spawn_config = if self.redirect_http_to_https {
            SpawnConfig::Redirect(if https_port == 443 {
              format!("https://{}", acme_domains[0])
            } else {
              format!("https://{}:{https_port}", acme_domains[0])
            })
          } else {
            SpawnConfig::Http
          };

          let (http_result, https_result) = tokio::join!(
            self.spawn(router.clone(), handle.clone(), http_port, http_spawn_config)?,
            self.spawn(
              router,
              handle,
              https_port,
              SpawnConfig::Https(self.acceptor(&options)?),
            )?
          );
          http_result.and(https_result)??;
        }
        (None, None) => unreachable!(),
      }

      Ok(Box::new(Empty {}) as Box<dyn Output>)
    })
  }

  fn spawn(
    &self,
    router: Router,
    handle: Handle,
    port: u16,
    config: SpawnConfig,
  ) -> Result<task::JoinHandle<io::Result<()>>> {
    let addr = (self.address.as_str(), port)
      .to_socket_addrs()?
      .next()
      .ok_or_else(|| anyhow!("failed to get socket addrs"))?;

    if !integration_test() {
      eprintln!(
        "Listening on {}://{addr}",
        match config {
          SpawnConfig::Https(_) => "https",
          _ => "http",
        }
      );
    }

    Ok(tokio::spawn(async move {
      match config {
        SpawnConfig::Https(acceptor) => {
          axum_server::Server::bind(addr)
            .handle(handle)
            .acceptor(acceptor)
            .serve(router.into_make_service())
            .await
        }
        SpawnConfig::Redirect(destination) => {
          axum_server::Server::bind(addr)
            .handle(handle)
            .serve(
              Router::new()
                .fallback(Self::redirect_http_to_https)
                .layer(Extension(destination))
                .into_make_service(),
            )
            .await
        }
        SpawnConfig::Http => {
          axum_server::Server::bind(addr)
            .handle(handle)
            .serve(router.into_make_service())
            .await
        }
      }
    }))
  }

  fn acme_cache(acme_cache: Option<&PathBuf>, options: &Options) -> Result<PathBuf> {
    let acme_cache = if let Some(acme_cache) = acme_cache {
      acme_cache.clone()
    } else {
      options.data_dir()?.join("acme-cache")
    };

    Ok(acme_cache)
  }

  fn acme_domains(&self) -> Result<Vec<String>> {
    if !self.acme_domain.is_empty() {
      Ok(self.acme_domain.clone())
    } else {
      Ok(vec![System::new()
        .host_name()
        .ok_or(anyhow!("no hostname found"))?])
    }
  }

  fn http_port(&self) -> Option<u16> {
    if self.http || self.http_port.is_some() || (self.https_port.is_none() && !self.https) {
      Some(self.http_port.unwrap_or(80))
    } else {
      None
    }
  }

  fn https_port(&self) -> Option<u16> {
    if self.https || self.https_port.is_some() {
      Some(self.https_port.unwrap_or(443))
    } else {
      None
    }
  }

  fn acceptor(&self, options: &Options) -> Result<AxumAcceptor> {
    let config = AcmeConfig::new(self.acme_domains()?)
      .contact(&self.acme_contact)
      .cache_option(Some(DirCache::new(Self::acme_cache(
        self.acme_cache.as_ref(),
        options,
      )?)))
      .directory(if cfg!(test) {
        LETS_ENCRYPT_STAGING_DIRECTORY
      } else {
        LETS_ENCRYPT_PRODUCTION_DIRECTORY
      });

    let mut state = config.state();

    let acceptor = state.axum_acceptor(Arc::new(
      rustls::ServerConfig::builder()
        .with_safe_defaults()
        .with_no_client_auth()
        .with_cert_resolver(state.resolver()),
    ));

    tokio::spawn(async move {
      while let Some(result) = state.next().await {
        match result {
          Ok(ok) => log::info!("ACME event: {:?}", ok),
          Err(err) => log::error!("ACME error: {:?}", err),
        }
      }
    });

    Ok(acceptor)
  }

  fn index_height(index: &Index) -> ServerResult<Height> {
    index.block_height()?.ok_or_not_found(|| "genesis block")
  }

  async fn clock(Extension(index): Extension<Arc<Index>>) -> ServerResult<Response> {
    Ok(
      (
        [(
          header::CONTENT_SECURITY_POLICY,
          HeaderValue::from_static("default-src 'unsafe-inline'"),
        )],
        ClockSvg::new(Self::index_height(&index)?),
      )
        .into_response(),
    )
  }

  async fn sat(
    Extension(page_config): Extension<Arc<PageConfig>>,
    Extension(index): Extension<Arc<Index>>,
    Path(DeserializeFromStr(sat)): Path<DeserializeFromStr<Sat>>,
    accept_json: AcceptJson,
  ) -> ServerResult<Response> {
    let inscriptions = index.get_inscription_ids_by_sat(sat)?;
    let satpoint = index.rare_sat_satpoint(sat)?.or_else(|| {
      inscriptions.first().and_then(|&first_inscription_id| {
        index
          .get_inscription_satpoint_by_id(first_inscription_id)
          .ok()
          .flatten()
      })
    });
    let blocktime = index.block_time(sat.height())?;
    Ok(if accept_json.0 {
      Json(SatJson {
        number: sat.0,
        decimal: sat.decimal().to_string(),
        degree: sat.degree().to_string(),
        name: sat.name(),
        block: sat.height().0,
        cycle: sat.cycle(),
        epoch: sat.epoch().0,
        period: sat.period(),
        offset: sat.third(),
        rarity: sat.rarity(),
        percentile: sat.percentile(),
        satpoint,
        timestamp: blocktime.timestamp().timestamp(),
        inscriptions,
      })
      .into_response()
    } else {
      SatHtml {
        sat,
        satpoint,
        blocktime,
        inscriptions,
      }
      .page(page_config, index.has_sat_index()?)
      .into_response()
    })
  }

  async fn ordinal(Path(sat): Path<String>) -> Redirect {
    Redirect::to(&format!("/sat/{sat}"))
  }

  async fn output(
    Extension(page_config): Extension<Arc<PageConfig>>,
    Extension(index): Extension<Arc<Index>>,
    Path(outpoint): Path<OutPoint>,
    accept_json: AcceptJson,
  ) -> ServerResult<Response> {
    let list = if index.has_sat_index()? {
      index.list(outpoint)?
    } else {
      None
    };

    let output = if outpoint == OutPoint::null() || outpoint == unbound_outpoint() {
      let mut value = 0;

      if let Some(List::Unspent(ranges)) = &list {
        for (start, end) in ranges {
          value += end - start;
        }
      }

      TxOut {
        value,
        script_pubkey: ScriptBuf::new(),
      }
    } else {
      index
        .get_transaction(outpoint.txid)?
        .ok_or_not_found(|| format!("output {outpoint}"))?
        .output
        .into_iter()
        .nth(outpoint.vout as usize)
        .ok_or_not_found(|| format!("output {outpoint}"))?
    };

    let inscriptions = index.get_inscriptions_on_output(outpoint)?;

    Ok(if accept_json.0 {
      Json(OutputJson::new(
        outpoint,
        list,
        page_config.chain,
        output,
        inscriptions,
      ))
      .into_response()
    } else {
      OutputHtml {
        outpoint,
        inscriptions,
        list,
        chain: page_config.chain,
        output,
      }
      .page(page_config, index.has_sat_index()?)
      .into_response()
    })
  }

  async fn range(
    Extension(page_config): Extension<Arc<PageConfig>>,
    Extension(index): Extension<Arc<Index>>,
    Path((DeserializeFromStr(start), DeserializeFromStr(end))): Path<(
      DeserializeFromStr<Sat>,
      DeserializeFromStr<Sat>,
    )>,
  ) -> ServerResult<PageHtml<RangeHtml>> {
    match start.cmp(&end) {
      Ordering::Equal => Err(ServerError::BadRequest("empty range".to_string())),
      Ordering::Greater => Err(ServerError::BadRequest(
        "range start greater than range end".to_string(),
      )),
      Ordering::Less => Ok(RangeHtml { start, end }.page(page_config, index.has_sat_index()?)),
    }
  }

  async fn rare_txt(Extension(index): Extension<Arc<Index>>) -> ServerResult<RareTxt> {
    Ok(RareTxt(index.rare_sat_satpoints()?.ok_or_else(|| {
      ServerError::NotFound(
        "tracking rare sats requires index created with `--index-sats` flag".into(),
      )
    })?))
  }

  async fn home(
    Extension(page_config): Extension<Arc<PageConfig>>,
    Extension(index): Extension<Arc<Index>>,
  ) -> ServerResult<PageHtml<HomeHtml>> {
    Ok(
      HomeHtml::new(index.blocks(100)?, index.get_homepage_inscriptions()?)
        .page(page_config, index.has_sat_index()?),
    )
  }

  async fn install_script() -> Redirect {
    Redirect::to("https://raw.githubusercontent.com/casey/ord/master/install.sh")
  }

  async fn block(
    Extension(page_config): Extension<Arc<PageConfig>>,
    Extension(index): Extension<Arc<Index>>,
    Path(DeserializeFromStr(query)): Path<DeserializeFromStr<BlockQuery>>,
  ) -> ServerResult<PageHtml<BlockHtml>> {
    let (block, height) = match query {
      BlockQuery::Height(height) => {
        let block = index
          .get_block_by_height(height)?
          .ok_or_not_found(|| format!("block {height}"))?;

        (block, height)
      }
      BlockQuery::Hash(hash) => {
        let info = index
          .block_header_info(hash)?
          .ok_or_not_found(|| format!("block {hash}"))?;

        let block = index
          .get_block_by_hash(hash)?
          .ok_or_not_found(|| format!("block {hash}"))?;

        (block, info.height as u64)
      }
    };

    Ok(
      BlockHtml::new(block, Height(height), Self::index_height(&index)?)
        .page(page_config, index.has_sat_index()?),
    )
  }

  async fn transaction(
    Extension(page_config): Extension<Arc<PageConfig>>,
    Extension(index): Extension<Arc<Index>>,
    Path(txid): Path<Txid>,
  ) -> ServerResult<PageHtml<TransactionHtml>> {
    let inscription = index.get_inscription_by_id(txid.into())?;

    let blockhash = index.get_transaction_blockhash(txid)?;

    Ok(
      TransactionHtml::new(
        index
          .get_transaction(txid)?
          .ok_or_not_found(|| format!("transaction {txid}"))?,
        blockhash,
        inscription.map(|_| txid.into()),
        page_config.chain,
      )
      .page(page_config, index.has_sat_index()?),
    )
  }

  async fn status(Extension(index): Extension<Arc<Index>>) -> (StatusCode, &'static str) {
    if index.is_unrecoverably_reorged() {
      (
        StatusCode::OK,
        "unrecoverable reorg detected, please rebuild the database.",
      )
    } else {
      (
        StatusCode::OK,
        StatusCode::OK.canonical_reason().unwrap_or_default(),
      )
    }
  }

  async fn search_by_query(
    Extension(index): Extension<Arc<Index>>,
    Query(search): Query<Search>,
  ) -> ServerResult<Redirect> {
    Self::search(&index, &search.query).await
  }

  async fn search_by_path(
    Extension(index): Extension<Arc<Index>>,
    Path(search): Path<Search>,
  ) -> ServerResult<Redirect> {
    Self::search(&index, &search.query).await
  }

  async fn search(index: &Index, query: &str) -> ServerResult<Redirect> {
    Self::search_inner(index, query)
  }

  fn search_inner(index: &Index, query: &str) -> ServerResult<Redirect> {
    lazy_static! {
      static ref HASH: Regex = Regex::new(r"^[[:xdigit:]]{64}$").unwrap();
      static ref OUTPOINT: Regex = Regex::new(r"^[[:xdigit:]]{64}:\d+$").unwrap();
      static ref INSCRIPTION_ID: Regex = Regex::new(r"^[[:xdigit:]]{64}i\d+$").unwrap();
    }

    let query = query.trim();

    if HASH.is_match(query) {
      if index.block_header(query.parse().unwrap())?.is_some() {
        Ok(Redirect::to(&format!("/block/{query}")))
      } else {
        Ok(Redirect::to(&format!("/tx/{query}")))
      }
    } else if OUTPOINT.is_match(query) {
      Ok(Redirect::to(&format!("/output/{query}")))
    } else if INSCRIPTION_ID.is_match(query) {
      Ok(Redirect::to(&format!("/inscription/{query}")))
    } else {
      Ok(Redirect::to(&format!("/sat/{query}")))
    }
  }

  async fn favicon(user_agent: Option<TypedHeader<UserAgent>>) -> ServerResult<Response> {
    if user_agent
      .map(|user_agent| {
        user_agent.as_str().contains("Safari/")
          && !user_agent.as_str().contains("Chrome/")
          && !user_agent.as_str().contains("Chromium/")
      })
      .unwrap_or_default()
    {
      Ok(
        Self::static_asset(Path("/favicon.png".to_string()))
          .await
          .into_response(),
      )
    } else {
      Ok(
        (
          [(
            header::CONTENT_SECURITY_POLICY,
            HeaderValue::from_static("default-src 'unsafe-inline'"),
          )],
          Self::static_asset(Path("/favicon.svg".to_string())).await?,
        )
          .into_response(),
      )
    }
  }

  async fn feed(
    Extension(page_config): Extension<Arc<PageConfig>>,
    Extension(index): Extension<Arc<Index>>,
  ) -> ServerResult<Response> {
    let mut builder = rss::ChannelBuilder::default();

    let chain = page_config.chain;
    match chain {
      Chain::Mainnet => builder.title("Inscriptions"),
      _ => builder.title(format!("Inscriptions – {chain:?}")),
    };

    builder.generator(Some("ord".to_string()));

    for (number, id) in index.get_feed_inscriptions(300)? {
      builder.item(
        rss::ItemBuilder::default()
          .title(format!("Inscription {number}"))
          .link(format!("/inscription/{id}"))
          .guid(Some(rss::Guid {
            value: format!("/inscription/{id}"),
            permalink: true,
          }))
          .build(),
      );
    }

    Ok(
      (
        [
          (header::CONTENT_TYPE, "application/rss+xml"),
          (
            header::CONTENT_SECURITY_POLICY,
            "default-src 'unsafe-inline'",
          ),
        ],
        builder.build().to_string(),
      )
        .into_response(),
    )
  }

  async fn static_asset(Path(path): Path<String>) -> ServerResult<Response> {
    let content = StaticAssets::get(if let Some(stripped) = path.strip_prefix('/') {
      stripped
    } else {
      &path
    })
    .ok_or_not_found(|| format!("asset {path}"))?;
    let body = body::boxed(body::Full::from(content.data));
    let mime = mime_guess::from_path(path).first_or_octet_stream();
    Ok(
      Response::builder()
        .header(header::CONTENT_TYPE, mime.as_ref())
        .body(body)
        .unwrap(),
    )
  }

  async fn block_count(Extension(index): Extension<Arc<Index>>) -> ServerResult<String> {
    Ok(index.block_count()?.to_string())
  }

  async fn block_height(Extension(index): Extension<Arc<Index>>) -> ServerResult<String> {
    Ok(
      index
        .block_height()?
        .ok_or_not_found(|| "blockheight")?
        .to_string(),
    )
  }

  async fn block_hash(Extension(index): Extension<Arc<Index>>) -> ServerResult<String> {
    Ok(
      index
        .block_hash(None)?
        .ok_or_not_found(|| "blockhash")?
        .to_string(),
    )
  }

  async fn block_hash_from_height(
    Extension(index): Extension<Arc<Index>>,
    Path(height): Path<u64>,
  ) -> ServerResult<String> {
    Ok(
      index
        .block_hash(Some(height))?
        .ok_or_not_found(|| "blockhash")?
        .to_string(),
    )
  }

  async fn block_time(Extension(index): Extension<Arc<Index>>) -> ServerResult<String> {
    Ok(
      index
        .block_time(index.block_height()?.ok_or_not_found(|| "blocktime")?)?
        .unix_timestamp()
        .to_string(),
    )
  }

  async fn input(
    Extension(page_config): Extension<Arc<PageConfig>>,
    Extension(index): Extension<Arc<Index>>,
    Path(path): Path<(u64, usize, usize)>,
  ) -> Result<PageHtml<InputHtml>, ServerError> {
    let not_found = || format!("input /{}/{}/{}", path.0, path.1, path.2);

    let block = index
      .get_block_by_height(path.0)?
      .ok_or_not_found(not_found)?;

    let transaction = block
      .txdata
      .into_iter()
      .nth(path.1)
      .ok_or_not_found(not_found)?;

    let input = transaction
      .input
      .into_iter()
      .nth(path.2)
      .ok_or_not_found(not_found)?;

    Ok(InputHtml { path, input }.page(page_config, index.has_sat_index()?))
  }

  async fn faq() -> Redirect {
    Redirect::to("https://docs.ordinals.com/faq/")
  }

  async fn bounties() -> Redirect {
    Redirect::to("https://docs.ordinals.com/bounty/")
  }

  async fn content(
    Extension(index): Extension<Arc<Index>>,
    Extension(config): Extension<Arc<Config>>,
    Path(inscription_id): Path<InscriptionId>,
  ) -> ServerResult<Response> {
    if config.is_hidden(inscription_id) {
      return Ok(PreviewUnknownHtml.into_response());
    }

    let inscription = index
      .get_inscription_by_id(inscription_id)?
      .ok_or_not_found(|| format!("inscription {inscription_id}"))?;

    Ok(
      Self::content_response(inscription)
        .ok_or_not_found(|| format!("inscription {inscription_id} content"))?
        .into_response(),
    )
  }

  fn content_response(inscription: Inscription) -> Option<(HeaderMap, Vec<u8>)> {
    let mut headers = HeaderMap::new();

    headers.insert(
      header::CONTENT_TYPE,
      inscription
        .content_type()
        .and_then(|content_type| content_type.parse().ok())
        .unwrap_or(HeaderValue::from_static("application/octet-stream")),
    );
    headers.insert(
      header::CONTENT_SECURITY_POLICY,
      HeaderValue::from_static("default-src 'self' 'unsafe-eval' 'unsafe-inline' data: blob:"),
    );
    headers.append(
      header::CONTENT_SECURITY_POLICY,
      HeaderValue::from_static("default-src *:*/content/ *:*/blockheight *:*/blockhash *:*/blockhash/ *:*/blocktime 'unsafe-eval' 'unsafe-inline' data: blob:"),
    );

    let body = inscription.into_body();
    let cache_control = match body {
      Some(_) => "max-age=31536000, immutable",
      None => "max-age=600",
    };
    headers.insert(
      header::CACHE_CONTROL,
      HeaderValue::from_str(cache_control).unwrap(),
    );

    Some((headers, body?))
  }

  async fn preview(
    Extension(index): Extension<Arc<Index>>,
    Extension(config): Extension<Arc<Config>>,
    Path(inscription_id): Path<InscriptionId>,
  ) -> ServerResult<Response> {
    if config.is_hidden(inscription_id) {
      return Ok(PreviewUnknownHtml.into_response());
    }

    let inscription = index
      .get_inscription_by_id(inscription_id)?
      .ok_or_not_found(|| format!("inscription {inscription_id}"))?;

    match inscription.media() {
      Media::Audio => Ok(PreviewAudioHtml { inscription_id }.into_response()),
      Media::Iframe => Ok(
        Self::content_response(inscription)
          .ok_or_not_found(|| format!("inscription {inscription_id} content"))?
          .into_response(),
      ),
      Media::Image => Ok(
        (
          [(
            header::CONTENT_SECURITY_POLICY,
            "default-src 'self' 'unsafe-inline'",
          )],
          PreviewImageHtml { inscription_id },
        )
          .into_response(),
      ),
      Media::Pdf => Ok(
        (
          [(
            header::CONTENT_SECURITY_POLICY,
            "script-src-elem 'self' https://cdn.jsdelivr.net",
          )],
          PreviewPdfHtml { inscription_id },
        )
          .into_response(),
      ),
      Media::Text => {
        let content = inscription
          .body()
          .ok_or_not_found(|| format!("inscription {inscription_id} content"))?;
        Ok(
          PreviewTextHtml {
            text: str::from_utf8(content)
              .map_err(|err| anyhow!("Failed to decode {inscription_id} text: {err}"))?,
          }
          .into_response(),
        )
      }
      Media::Unknown => Ok(PreviewUnknownHtml.into_response()),
      Media::Video => Ok(PreviewVideoHtml { inscription_id }.into_response()),
    }
  }

  async fn inscription(
    Extension(page_config): Extension<Arc<PageConfig>>,
    Extension(index): Extension<Arc<Index>>,
    Path(inscription_id): Path<InscriptionId>,
    accept_json: AcceptJson,
  ) -> ServerResult<Response> {
    let entry = index
      .get_inscription_entry(inscription_id)?
      .ok_or_not_found(|| format!("inscription {inscription_id}"))?;

    let inscription = index
      .get_inscription_by_id(inscription_id)?
      .ok_or_not_found(|| format!("inscription {inscription_id}"))?;

    let satpoint = index
      .get_inscription_satpoint_by_id(inscription_id)?
      .ok_or_not_found(|| format!("inscription {inscription_id}"))?;

    let output = if satpoint.outpoint == unbound_outpoint() {
      None
    } else {
      Some(
        index
          .get_transaction(satpoint.outpoint.txid)?
          .ok_or_not_found(|| format!("inscription {inscription_id} current transaction"))?
          .output
          .into_iter()
          .nth(satpoint.outpoint.vout.try_into().unwrap())
          .ok_or_not_found(|| format!("inscription {inscription_id} current transaction output"))?,
      )
    };

    let previous = index.get_inscription_id_by_inscription_number(entry.number - 1)?;

    let next = index.get_inscription_id_by_inscription_number(entry.number + 1)?;

    Ok(if accept_json.0 {
      Json(InscriptionJson::new(
        page_config.chain,
        entry.fee,
        entry.height,
        inscription,
        inscription_id,
        next,
        entry.number,
        output,
        previous,
        entry.sat,
        satpoint,
        timestamp(entry.timestamp),
      ))
      .into_response()
    } else {
      InscriptionHtml {
        chain: page_config.chain,
        genesis_fee: entry.fee,
        genesis_height: entry.height,
        inscription,
        inscription_id,
        next,
        number: entry.number,
        output,
        previous,
        sat: entry.sat,
        satpoint,
        timestamp: timestamp(entry.timestamp),
      }
      .page(page_config, index.has_sat_index()?)
      .into_response()
    })
  }

  async fn inscriptions(
    Extension(page_config): Extension<Arc<PageConfig>>,
    Extension(index): Extension<Arc<Index>>,
    accept_json: AcceptJson,
  ) -> ServerResult<Response> {
    Self::inscriptions_inner(page_config, index, None, 100, accept_json).await
  }

  async fn inscriptions_in_block(
    Extension(page_config): Extension<Arc<PageConfig>>,
    Extension(index): Extension<Arc<Index>>,
    Extension(block_index_state): Extension<Arc<BlockIndexState>>,
    Path(block_height): Path<u64>,
    accept_json: AcceptJson,
  ) -> ServerResult<Response> {
    let inscriptions = index
      .get_inscriptions_in_block(&block_index_state.block_index.read().unwrap(), block_height)?;
    Ok(if accept_json.0 {
      Json(InscriptionsJson::new(inscriptions, None, None, None, None)).into_response()
    } else {
      InscriptionsHtml {
        inscriptions,
        prev: None,
        next: None,
      }
      .page(page_config, index.has_sat_index()?)
      .into_response()
    })
  }

  async fn inscriptions_from(
    Extension(page_config): Extension<Arc<PageConfig>>,
    Extension(index): Extension<Arc<Index>>,
    Path(from): Path<i64>,
<<<<<<< HEAD
  ) -> ServerResult<PageHtml<InscriptionsHtml>> {
    Self::inscriptions_inner(page_config, index, Some(from)).await
=======
    accept_json: AcceptJson,
  ) -> ServerResult<Response> {
    Self::inscriptions_inner(page_config, index, Some(from), 100, accept_json).await
  }

  async fn inscriptions_from_n(
    Extension(page_config): Extension<Arc<PageConfig>>,
    Extension(index): Extension<Arc<Index>>,
    Path((from, n)): Path<(i64, usize)>,
    accept_json: AcceptJson,
  ) -> ServerResult<Response> {
    Self::inscriptions_inner(page_config, index, Some(from), n, accept_json).await
>>>>>>> 5c09dd6c
  }

  async fn inscriptions_inner(
    page_config: Arc<PageConfig>,
    index: Arc<Index>,
    from: Option<i64>,
<<<<<<< HEAD
  ) -> ServerResult<PageHtml<InscriptionsHtml>> {
    let (inscriptions, prev, next) = index.get_latest_inscriptions_with_prev_and_next(100, from)?;
    Ok(
=======
    n: usize,
    accept_json: AcceptJson,
  ) -> ServerResult<Response> {
    let (inscriptions, prev, next, lowest, highest) =
      index.get_latest_inscriptions_with_prev_and_next(n, from)?;
    Ok(if accept_json.0 {
      Json(InscriptionsJson::new(
        inscriptions,
        prev,
        next,
        Some(lowest),
        Some(highest),
      ))
      .into_response()
    } else {
>>>>>>> 5c09dd6c
      InscriptionsHtml {
        inscriptions,
        next,
        prev,
      }
      .page(page_config, index.has_sat_index()?)
      .into_response()
    })
  }

  async fn redirect_http_to_https(
    Extension(mut destination): Extension<String>,
    uri: Uri,
  ) -> Redirect {
    if let Some(path_and_query) = uri.path_and_query() {
      destination.push_str(path_and_query.as_str());
    }

    Redirect::to(&destination)
  }
}

#[cfg(test)]
mod tests {
  use {super::*, reqwest::Url, std::net::TcpListener};

  struct TestServer {
    bitcoin_rpc_server: test_bitcoincore_rpc::Handle,
    index: Arc<Index>,
    ord_server_handle: Handle,
    url: Url,
    #[allow(unused)]
    tempdir: TempDir,
  }

  impl TestServer {
    fn new() -> Self {
      Self::new_with_args(&[], &[])
    }

    fn new_with_sat_index() -> Self {
      Self::new_with_args(&["--index-sats"], &[])
    }

    fn new_with_args(ord_args: &[&str], server_args: &[&str]) -> Self {
      Self::new_server(test_bitcoincore_rpc::spawn(), None, ord_args, server_args)
    }

    fn new_with_regtest() -> Self {
      Self::new_server(
        test_bitcoincore_rpc::builder()
          .network(bitcoin::network::constants::Network::Regtest)
          .build(),
        None,
        &["--chain", "regtest"],
        &[],
      )
    }

    fn new_with_regtest_with_index_sats() -> Self {
      Self::new_server(
        test_bitcoincore_rpc::builder()
          .network(bitcoin::Network::Regtest)
          .build(),
        None,
        &["--chain", "regtest", "--index-sats"],
        &[],
      )
    }

    fn new_with_bitcoin_rpc_server_and_config(
      bitcoin_rpc_server: test_bitcoincore_rpc::Handle,
      config: String,
    ) -> Self {
      Self::new_server(bitcoin_rpc_server, Some(config), &[], &[])
    }

    fn new_server(
      bitcoin_rpc_server: test_bitcoincore_rpc::Handle,
      config: Option<String>,
      ord_args: &[&str],
      server_args: &[&str],
    ) -> Self {
      let tempdir = TempDir::new().unwrap();

      let cookiefile = tempdir.path().join("cookie");

      fs::write(&cookiefile, "username:password").unwrap();

      let port = TcpListener::bind("127.0.0.1:0")
        .unwrap()
        .local_addr()
        .unwrap()
        .port();

      let url = Url::parse(&format!("http://127.0.0.1:{port}")).unwrap();

      let config_args = match config {
        Some(config) => {
          let config_path = tempdir.path().join("ord.yaml");
          fs::write(&config_path, config).unwrap();
          format!("--config {}", config_path.display())
        }
        None => "".to_string(),
      };

      let (options, server) = parse_server_args(&format!(
        "ord --rpc-url {} --cookie-file {} --data-dir {} {config_args} {} server --http-port {} --address 127.0.0.1 {}",
        bitcoin_rpc_server.url(),
        cookiefile.to_str().unwrap(),
        tempdir.path().to_str().unwrap(),
        ord_args.join(" "),
        port,
        server_args.join(" "),
      ));

      let index = Arc::new(Index::open(&options).unwrap());
      let ord_server_handle = Handle::new();

      {
        let index = index.clone();
        let ord_server_handle = ord_server_handle.clone();
        thread::spawn(|| server.run(options, index, ord_server_handle).unwrap());
      }

      while index.statistic(crate::index::Statistic::Commits) == 0 {
        thread::sleep(Duration::from_millis(25));
      }

      let client = reqwest::blocking::Client::builder()
        .redirect(reqwest::redirect::Policy::none())
        .build()
        .unwrap();

      for i in 0.. {
        match client.get(format!("http://127.0.0.1:{port}/status")).send() {
          Ok(_) => break,
          Err(err) => {
            if i == 400 {
              panic!("server failed to start: {err}");
            }
          }
        }

        thread::sleep(Duration::from_millis(25));
      }

      Self {
        bitcoin_rpc_server,
        index,
        ord_server_handle,
        tempdir,
        url,
      }
    }

    fn get(&self, path: impl AsRef<str>) -> reqwest::blocking::Response {
      if let Err(error) = self.index.update() {
        log::error!("{error}");
      }
      reqwest::blocking::get(self.join_url(path.as_ref())).unwrap()
    }

    fn join_url(&self, url: &str) -> Url {
      self.url.join(url).unwrap()
    }

    fn assert_response(&self, path: impl AsRef<str>, status: StatusCode, expected_response: &str) {
      let response = self.get(path);
      assert_eq!(response.status(), status, "{}", response.text().unwrap());
      pretty_assert_eq!(response.text().unwrap(), expected_response);
    }

    fn assert_response_regex(
      &self,
      path: impl AsRef<str>,
      status: StatusCode,
      regex: impl AsRef<str>,
    ) {
      let response = self.get(path);
      assert_eq!(response.status(), status);
      assert_regex_match!(response.text().unwrap(), regex.as_ref());
    }

    fn assert_response_csp(
      &self,
      path: impl AsRef<str>,
      status: StatusCode,
      content_security_policy: &str,
      regex: impl AsRef<str>,
    ) {
      let response = self.get(path);
      assert_eq!(response.status(), status);
      assert_eq!(
        response
          .headers()
          .get(header::CONTENT_SECURITY_POLICY,)
          .unwrap(),
        content_security_policy
      );
      assert_regex_match!(response.text().unwrap(), regex.as_ref());
    }

    fn assert_redirect(&self, path: &str, location: &str) {
      let response = reqwest::blocking::Client::builder()
        .redirect(reqwest::redirect::Policy::none())
        .build()
        .unwrap()
        .get(self.join_url(path))
        .send()
        .unwrap();

      assert_eq!(response.status(), StatusCode::SEE_OTHER);
      assert_eq!(response.headers().get(header::LOCATION).unwrap(), location);
    }

    fn mine_blocks(&self, n: u64) -> Vec<bitcoin::Block> {
      let blocks = self.bitcoin_rpc_server.mine_blocks(n);
      self.index.update().unwrap();
      blocks
    }

    fn mine_blocks_with_subsidy(&self, n: u64, subsidy: u64) -> Vec<Block> {
      let blocks = self.bitcoin_rpc_server.mine_blocks_with_subsidy(n, subsidy);
      self.index.update().unwrap();
      blocks
    }
  }

  impl Drop for TestServer {
    fn drop(&mut self) {
      self.ord_server_handle.shutdown();
    }
  }

  fn parse_server_args(args: &str) -> (Options, Server) {
    match Arguments::try_parse_from(args.split_whitespace()) {
      Ok(arguments) => match arguments.subcommand {
        Subcommand::Server(server) => (arguments.options, server),
        subcommand => panic!("unexpected subcommand: {subcommand:?}"),
      },
      Err(err) => panic!("error parsing arguments: {err}"),
    }
  }

  #[test]
  fn http_and_https_port_dont_conflict() {
    parse_server_args(
      "ord server --http-port 0 --https-port 0 --acme-cache foo --acme-contact bar --acme-domain baz",
    );
  }

  #[test]
  fn http_port_defaults_to_80() {
    assert_eq!(parse_server_args("ord server").1.http_port(), Some(80));
  }

  #[test]
  fn https_port_defaults_to_none() {
    assert_eq!(parse_server_args("ord server").1.https_port(), None);
  }

  #[test]
  fn https_sets_https_port_to_443() {
    assert_eq!(
      parse_server_args("ord server --https --acme-cache foo --acme-contact bar --acme-domain baz")
        .1
        .https_port(),
      Some(443)
    );
  }

  #[test]
  fn https_disables_http() {
    assert_eq!(
      parse_server_args("ord server --https --acme-cache foo --acme-contact bar --acme-domain baz")
        .1
        .http_port(),
      None
    );
  }

  #[test]
  fn https_port_disables_http() {
    assert_eq!(
      parse_server_args(
        "ord server --https-port 433 --acme-cache foo --acme-contact bar --acme-domain baz"
      )
      .1
      .http_port(),
      None
    );
  }

  #[test]
  fn https_port_sets_https_port() {
    assert_eq!(
      parse_server_args(
        "ord server --https-port 1000 --acme-cache foo --acme-contact bar --acme-domain baz"
      )
      .1
      .https_port(),
      Some(1000)
    );
  }

  #[test]
  fn http_with_https_leaves_http_enabled() {
    assert_eq!(
      parse_server_args(
        "ord server --https --http --acme-cache foo --acme-contact bar --acme-domain baz"
      )
      .1
      .http_port(),
      Some(80)
    );
  }

  #[test]
  fn http_with_https_leaves_https_enabled() {
    assert_eq!(
      parse_server_args(
        "ord server --https --http --acme-cache foo --acme-contact bar --acme-domain baz"
      )
      .1
      .https_port(),
      Some(443)
    );
  }

  #[test]
  fn acme_contact_accepts_multiple_values() {
    assert!(Arguments::try_parse_from([
      "ord",
      "server",
      "--address",
      "127.0.0.1",
      "--http-port",
      "0",
      "--acme-contact",
      "foo",
      "--acme-contact",
      "bar"
    ])
    .is_ok());
  }

  #[test]
  fn acme_domain_accepts_multiple_values() {
    assert!(Arguments::try_parse_from([
      "ord",
      "server",
      "--address",
      "127.0.0.1",
      "--http-port",
      "0",
      "--acme-domain",
      "foo",
      "--acme-domain",
      "bar"
    ])
    .is_ok());
  }

  #[test]
  fn acme_cache_defaults_to_data_dir() {
    let arguments = Arguments::try_parse_from(["ord", "--data-dir", "foo", "server"]).unwrap();
    let acme_cache = Server::acme_cache(None, &arguments.options)
      .unwrap()
      .display()
      .to_string();
    assert!(
      acme_cache.contains(if cfg!(windows) {
        r"foo\acme-cache"
      } else {
        "foo/acme-cache"
      }),
      "{acme_cache}"
    )
  }

  #[test]
  fn acme_cache_flag_is_respected() {
    let arguments =
      Arguments::try_parse_from(["ord", "--data-dir", "foo", "server", "--acme-cache", "bar"])
        .unwrap();
    let acme_cache = Server::acme_cache(Some(&"bar".into()), &arguments.options)
      .unwrap()
      .display()
      .to_string();
    assert_eq!(acme_cache, "bar")
  }

  #[test]
  fn acme_domain_defaults_to_hostname() {
    let (_, server) = parse_server_args("ord server");
    assert_eq!(
      server.acme_domains().unwrap(),
      &[System::new().host_name().unwrap()]
    );
  }

  #[test]
  fn acme_domain_flag_is_respected() {
    let (_, server) = parse_server_args("ord server --acme-domain example.com");
    assert_eq!(server.acme_domains().unwrap(), &["example.com"]);
  }

  #[test]
  fn install_sh_redirects_to_github() {
    TestServer::new().assert_redirect(
      "/install.sh",
      "https://raw.githubusercontent.com/casey/ord/master/install.sh",
    );
  }

  #[test]
  fn ordinal_redirects_to_sat() {
    TestServer::new().assert_redirect("/ordinal/0", "/sat/0");
  }

  #[test]
  fn bounties_redirects_to_docs_site() {
    TestServer::new().assert_redirect("/bounties", "https://docs.ordinals.com/bounty/");
  }

  #[test]
  fn faq_redirects_to_docs_site() {
    TestServer::new().assert_redirect("/faq", "https://docs.ordinals.com/faq/");
  }

  #[test]
  fn search_by_query_returns_sat() {
    TestServer::new().assert_redirect("/search?query=0", "/sat/0");
  }

  #[test]
  fn search_by_query_returns_inscription() {
    TestServer::new().assert_redirect(
      "/search?query=0000000000000000000000000000000000000000000000000000000000000000i0",
      "/inscription/0000000000000000000000000000000000000000000000000000000000000000i0",
    );
  }

  #[test]
  fn search_is_whitespace_insensitive() {
    TestServer::new().assert_redirect("/search/ 0 ", "/sat/0");
  }

  #[test]
  fn search_by_path_returns_sat() {
    TestServer::new().assert_redirect("/search/0", "/sat/0");
  }

  #[test]
  fn search_for_blockhash_returns_block() {
    TestServer::new().assert_redirect(
      "/search/000000000019d6689c085ae165831e934ff763ae46a2a6c172b3f1b60a8ce26f",
      "/block/000000000019d6689c085ae165831e934ff763ae46a2a6c172b3f1b60a8ce26f",
    );
  }

  #[test]
  fn search_for_txid_returns_transaction() {
    TestServer::new().assert_redirect(
      "/search/0000000000000000000000000000000000000000000000000000000000000000",
      "/tx/0000000000000000000000000000000000000000000000000000000000000000",
    );
  }

  #[test]
  fn search_for_outpoint_returns_output() {
    TestServer::new().assert_redirect(
      "/search/0000000000000000000000000000000000000000000000000000000000000000:0",
      "/output/0000000000000000000000000000000000000000000000000000000000000000:0",
    );
  }

  #[test]
  fn search_for_inscription_id_returns_inscription() {
    TestServer::new().assert_redirect(
      "/search/0000000000000000000000000000000000000000000000000000000000000000i0",
      "/inscription/0000000000000000000000000000000000000000000000000000000000000000i0",
    );
  }

  #[test]
  fn http_to_https_redirect_with_path() {
    TestServer::new_with_args(&[], &["--redirect-http-to-https", "--https"]).assert_redirect(
      "/sat/0",
      &format!("https://{}/sat/0", System::new().host_name().unwrap()),
    );
  }

  #[test]
  fn http_to_https_redirect_with_empty() {
    TestServer::new_with_args(&[], &["--redirect-http-to-https", "--https"]).assert_redirect(
      "/",
      &format!("https://{}/", System::new().host_name().unwrap()),
    );
  }

  #[test]
  fn status() {
    TestServer::new().assert_response("/status", StatusCode::OK, "OK");
  }

  #[test]
  fn block_count_endpoint() {
    let test_server = TestServer::new();

    let response = test_server.get("/blockcount");

    assert_eq!(response.status(), StatusCode::OK);
    assert_eq!(response.text().unwrap(), "1");

    test_server.mine_blocks(1);

    let response = test_server.get("/blockcount");

    assert_eq!(response.status(), StatusCode::OK);
    assert_eq!(response.text().unwrap(), "2");
  }

  #[test]
  fn block_height_endpoint() {
    let test_server = TestServer::new();

    let response = test_server.get("/blockheight");

    assert_eq!(response.status(), StatusCode::OK);
    assert_eq!(response.text().unwrap(), "0");

    test_server.mine_blocks(2);

    let response = test_server.get("/blockheight");

    assert_eq!(response.status(), StatusCode::OK);
    assert_eq!(response.text().unwrap(), "2");
  }

  #[test]
  fn block_hash_endpoint() {
    let test_server = TestServer::new();

    let response = test_server.get("/blockhash");

    assert_eq!(response.status(), StatusCode::OK);
    assert_eq!(
      response.text().unwrap(),
      "000000000019d6689c085ae165831e934ff763ae46a2a6c172b3f1b60a8ce26f"
    );
  }

  #[test]
  fn block_hash_from_height_endpoint() {
    let test_server = TestServer::new();

    let response = test_server.get("/blockhash/0");

    assert_eq!(response.status(), StatusCode::OK);
    assert_eq!(
      response.text().unwrap(),
      "000000000019d6689c085ae165831e934ff763ae46a2a6c172b3f1b60a8ce26f"
    );
  }

  #[test]
  fn block_time_endpoint() {
    let test_server = TestServer::new();

    let response = test_server.get("/blocktime");

    assert_eq!(response.status(), StatusCode::OK);
    assert_eq!(response.text().unwrap(), "1231006505");
  }

  #[test]
  fn range_end_before_range_start_returns_400() {
    TestServer::new().assert_response(
      "/range/1/0",
      StatusCode::BAD_REQUEST,
      "range start greater than range end",
    );
  }

  #[test]
  fn invalid_range_start_returns_400() {
    TestServer::new().assert_response(
      "/range/=/0",
      StatusCode::BAD_REQUEST,
      "Invalid URL: invalid digit found in string",
    );
  }

  #[test]
  fn invalid_range_end_returns_400() {
    TestServer::new().assert_response(
      "/range/0/=",
      StatusCode::BAD_REQUEST,
      "Invalid URL: invalid digit found in string",
    );
  }

  #[test]
  fn empty_range_returns_400() {
    TestServer::new().assert_response("/range/0/0", StatusCode::BAD_REQUEST, "empty range");
  }

  #[test]
  fn range() {
    TestServer::new().assert_response_regex(
      "/range/0/1",
      StatusCode::OK,
      r".*<title>Sat range 0–1</title>.*<h1>Sat range 0–1</h1>
<dl>
  <dt>value</dt><dd>1</dd>
  <dt>first</dt><dd><a href=/sat/0 class=mythic>0</a></dd>
</dl>.*",
    );
  }
  #[test]
  fn sat_number() {
    TestServer::new().assert_response_regex("/sat/0", StatusCode::OK, ".*<h1>Sat 0</h1>.*");
  }

  #[test]
  fn sat_decimal() {
    TestServer::new().assert_response_regex("/sat/0.0", StatusCode::OK, ".*<h1>Sat 0</h1>.*");
  }

  #[test]
  fn sat_degree() {
    TestServer::new().assert_response_regex("/sat/0°0′0″0‴", StatusCode::OK, ".*<h1>Sat 0</h1>.*");
  }

  #[test]
  fn sat_name() {
    TestServer::new().assert_response_regex(
      "/sat/nvtdijuwxlp",
      StatusCode::OK,
      ".*<h1>Sat 0</h1>.*",
    );
  }

  #[test]
  fn sat() {
    TestServer::new().assert_response_regex(
      "/sat/0",
      StatusCode::OK,
      ".*<title>Sat 0</title>.*<h1>Sat 0</h1>.*",
    );
  }

  #[test]
  fn block() {
    TestServer::new().assert_response_regex(
      "/block/0",
      StatusCode::OK,
      ".*<title>Block 0</title>.*<h1>Block 0</h1>.*",
    );
  }

  #[test]
  fn sat_out_of_range() {
    TestServer::new().assert_response(
      "/sat/2099999997690000",
      StatusCode::BAD_REQUEST,
      "Invalid URL: invalid sat",
    );
  }

  #[test]
  fn invalid_outpoint_hash_returns_400() {
    TestServer::new().assert_response(
      "/output/foo:0",
      StatusCode::BAD_REQUEST,
      "Invalid URL: error parsing TXID",
    );
  }

  #[test]
  fn output_with_sat_index() {
    let txid = "4a5e1e4baab89f3a32518a88c31bc87f618f76673e2cc77ab2127b7afdeda33b";
    TestServer::new_with_sat_index().assert_response_regex(
      format!("/output/{txid}:0"),
      StatusCode::OK,
      format!(
        ".*<title>Output {txid}:0</title>.*<h1>Output <span class=monospace>{txid}:0</span></h1>
<dl>
  <dt>value</dt><dd>5000000000</dd>
  <dt>script pubkey</dt><dd class=monospace>OP_PUSHBYTES_65 [[:xdigit:]]{{130}} OP_CHECKSIG</dd>
  <dt>transaction</dt><dd><a class=monospace href=/tx/{txid}>{txid}</a></dd>
</dl>
<h2>1 Sat Range</h2>
<ul class=monospace>
  <li><a href=/range/0/5000000000 class=mythic>0–5000000000</a></li>
</ul>.*"
      ),
    );
  }

  #[test]
  fn output_without_sat_index() {
    let txid = "4a5e1e4baab89f3a32518a88c31bc87f618f76673e2cc77ab2127b7afdeda33b";
    TestServer::new().assert_response_regex(
      format!("/output/{txid}:0"),
      StatusCode::OK,
      format!(
        ".*<title>Output {txid}:0</title>.*<h1>Output <span class=monospace>{txid}:0</span></h1>
<dl>
  <dt>value</dt><dd>5000000000</dd>
  <dt>script pubkey</dt><dd class=monospace>OP_PUSHBYTES_65 [[:xdigit:]]{{130}} OP_CHECKSIG</dd>
  <dt>transaction</dt><dd><a class=monospace href=/tx/{txid}>{txid}</a></dd>
</dl>.*"
      ),
    );
  }

  #[test]
  fn null_output_is_initially_empty() {
    let txid = "0000000000000000000000000000000000000000000000000000000000000000";
    TestServer::new_with_sat_index().assert_response_regex(
      format!("/output/{txid}:4294967295"),
      StatusCode::OK,
      format!(
        ".*<title>Output {txid}:4294967295</title>.*<h1>Output <span class=monospace>{txid}:4294967295</span></h1>
<dl>
  <dt>value</dt><dd>0</dd>
  <dt>script pubkey</dt><dd class=monospace></dd>
  <dt>transaction</dt><dd><a class=monospace href=/tx/{txid}>{txid}</a></dd>
</dl>
<h2>0 Sat Ranges</h2>
<ul class=monospace>
</ul>.*"
      ),
    );
  }

  #[test]
  fn null_output_receives_lost_sats() {
    let server = TestServer::new_with_sat_index();

    server.mine_blocks_with_subsidy(1, 0);

    let txid = "0000000000000000000000000000000000000000000000000000000000000000";

    server.assert_response_regex(
      format!("/output/{txid}:4294967295"),
      StatusCode::OK,
      format!(
        ".*<title>Output {txid}:4294967295</title>.*<h1>Output <span class=monospace>{txid}:4294967295</span></h1>
<dl>
  <dt>value</dt><dd>5000000000</dd>
  <dt>script pubkey</dt><dd class=monospace></dd>
  <dt>transaction</dt><dd><a class=monospace href=/tx/{txid}>{txid}</a></dd>
</dl>
<h2>1 Sat Range</h2>
<ul class=monospace>
  <li><a href=/range/5000000000/10000000000 class=uncommon>5000000000–10000000000</a></li>
</ul>.*"
      ),
    );
  }

  #[test]
  fn unbound_output_recieves_unbound_inscriptions() {
    let server = TestServer::new_with_regtest();

    server.mine_blocks(1);

    server.bitcoin_rpc_server.broadcast_tx(TransactionTemplate {
      inputs: &[(1, 0, 0)],
      fee: 50 * 100_000_000,
      ..Default::default()
    });

    server.mine_blocks(1);

    let txid = server.bitcoin_rpc_server.broadcast_tx(TransactionTemplate {
      inputs: &[(2, 1, 0)],
      witness: inscription("text/plain;charset=utf-8", "hello").to_witness(),
      ..Default::default()
    });

    server.mine_blocks(1);

    let inscription_id = InscriptionId::from(txid);

    server.assert_response_regex(
      format!("/inscription/{}", inscription_id),
      StatusCode::OK,
      format!(
        ".*<dl>
  <dt>id</dt>
  <dd class=monospace>{inscription_id}</dd>
  <dt>preview</dt>.*<dt>output</dt>
  <dd><a class=monospace href=/output/0000000000000000000000000000000000000000000000000000000000000000:0>0000000000000000000000000000000000000000000000000000000000000000:0 \\(unbound\\)</a></dd>.*"
      ),
    );
  }

  #[test]
  fn unbound_output_returns_200() {
    TestServer::new().assert_response_regex(
      "/output/0000000000000000000000000000000000000000000000000000000000000000:0",
      StatusCode::OK,
      ".*",
    );
  }

  #[test]
  fn invalid_output_returns_400() {
    TestServer::new().assert_response(
      "/output/foo:0",
      StatusCode::BAD_REQUEST,
      "Invalid URL: error parsing TXID",
    );
  }

  #[test]
  fn home() {
    let test_server = TestServer::new();

    test_server.mine_blocks(1);

    test_server.assert_response_regex(
    "/",
    StatusCode::OK,
    ".*<title>Ordinals</title>.*
<h2>Latest Blocks</h2>
<ol start=1 reversed class=blocks>
  <li><a href=/block/[[:xdigit:]]{64}>[[:xdigit:]]{64}</a></li>
  <li><a href=/block/000000000019d6689c085ae165831e934ff763ae46a2a6c172b3f1b60a8ce26f>000000000019d6689c085ae165831e934ff763ae46a2a6c172b3f1b60a8ce26f</a></li>
</ol>.*",
  );
  }

  #[test]
  fn nav_displays_chain() {
    TestServer::new_with_regtest().assert_response_regex(
      "/",
      StatusCode::OK,
      ".*<a href=/>Ordinals<sup>regtest</sup></a>.*",
    );
  }

  #[test]
  fn home_block_limit() {
    let test_server = TestServer::new();

    test_server.mine_blocks(101);

    test_server.assert_response_regex(
    "/",
    StatusCode::OK,
    ".*<ol start=101 reversed class=blocks>\n(  <li><a href=/block/[[:xdigit:]]{64}>[[:xdigit:]]{64}</a></li>\n){100}</ol>.*"
  );
  }

  #[test]
  fn block_not_found() {
    TestServer::new().assert_response(
      "/block/467a86f0642b1d284376d13a98ef58310caa49502b0f9a560ee222e0a122fe16",
      StatusCode::NOT_FOUND,
      "block 467a86f0642b1d284376d13a98ef58310caa49502b0f9a560ee222e0a122fe16 not found",
    );
  }

  #[test]
  fn unmined_sat() {
    TestServer::new().assert_response_regex(
      "/sat/0",
      StatusCode::OK,
      ".*<dt>timestamp</dt><dd><time>2009-01-03 18:15:05 UTC</time></dd>.*",
    );
  }

  #[test]
  fn mined_sat() {
    TestServer::new().assert_response_regex(
      "/sat/5000000000",
      StatusCode::OK,
      ".*<dt>timestamp</dt><dd><time>.*</time> \\(expected\\)</dd>.*",
    );
  }

  #[test]
  fn static_asset() {
    TestServer::new().assert_response_regex(
      "/static/index.css",
      StatusCode::OK,
      r".*\.rare \{
  background-color: var\(--rare\);
}.*",
    );
  }

  #[test]
  fn favicon() {
    TestServer::new().assert_response_regex("/favicon.ico", StatusCode::OK, r".*");
  }

  #[test]
  fn clock_updates() {
    let test_server = TestServer::new();
    test_server.assert_response_regex("/clock", StatusCode::OK, ".*<text.*>0</text>.*");
    test_server.mine_blocks(1);
    test_server.assert_response_regex("/clock", StatusCode::OK, ".*<text.*>1</text>.*");
  }

  #[test]
  fn block_by_hash() {
    let test_server = TestServer::new();

    test_server.mine_blocks(1);
    let transaction = TransactionTemplate {
      inputs: &[(1, 0, 0)],
      fee: 0,
      ..Default::default()
    };
    test_server.bitcoin_rpc_server.broadcast_tx(transaction);
    let block_hash = test_server.mine_blocks(1)[0].block_hash();

    test_server.assert_response_regex(
      format!("/block/{block_hash}"),
      StatusCode::OK,
      ".*<h1>Block 2</h1>.*",
    );
  }

  #[test]
  fn block_by_height() {
    let test_server = TestServer::new();

    test_server.assert_response_regex("/block/0", StatusCode::OK, ".*<h1>Block 0</h1>.*");
  }

  #[test]
  fn transaction() {
    let test_server = TestServer::new();

    let coinbase_tx = test_server.mine_blocks(1)[0].txdata[0].clone();
    let txid = coinbase_tx.txid();

    test_server.assert_response_regex(
      format!("/tx/{txid}"),
      StatusCode::OK,
      format!(
        ".*<title>Transaction {txid}</title>.*<h1>Transaction <span class=monospace>{txid}</span></h1>
<h2>1 Input</h2>
<ul>
  <li><a class=monospace href=/output/0000000000000000000000000000000000000000000000000000000000000000:4294967295>0000000000000000000000000000000000000000000000000000000000000000:4294967295</a></li>
</ul>
<h2>1 Output</h2>
<ul class=monospace>
  <li>
    <a href=/output/30f2f037629c6a21c1f40ed39b9bd6278df39762d68d07f49582b23bcb23386a:0 class=monospace>
      30f2f037629c6a21c1f40ed39b9bd6278df39762d68d07f49582b23bcb23386a:0
    </a>
    <dl>
      <dt>value</dt><dd>5000000000</dd>
      <dt>script pubkey</dt><dd class=monospace></dd>
    </dl>
  </li>
</ul>.*"
      ),
    );
  }

  #[test]
  fn detect_unrecoverable_reorg() {
    let test_server = TestServer::new();

    test_server.mine_blocks(21);

    test_server.assert_response("/status", StatusCode::OK, "OK");

    for _ in 0..15 {
      test_server.bitcoin_rpc_server.invalidate_tip();
    }

    test_server.bitcoin_rpc_server.mine_blocks(21);

    test_server.assert_response_regex("/status", StatusCode::OK, "unrecoverable reorg detected.*");
  }

  #[test]
  fn rare_with_index() {
    TestServer::new_with_sat_index().assert_response(
      "/rare.txt",
      StatusCode::OK,
      "sat\tsatpoint
0\t4a5e1e4baab89f3a32518a88c31bc87f618f76673e2cc77ab2127b7afdeda33b:0:0
",
    );
  }

  #[test]
  fn rare_without_sat_index() {
    TestServer::new().assert_response(
      "/rare.txt",
      StatusCode::NOT_FOUND,
      "tracking rare sats requires index created with `--index-sats` flag",
    );
  }

  #[test]
  fn show_rare_txt_in_header_with_sat_index() {
    TestServer::new_with_sat_index().assert_response_regex(
      "/",
      StatusCode::OK,
      ".*
      <a href=/clock>Clock</a>
      <a href=/rare.txt>rare.txt</a>
      <form action=/search method=get>.*",
    );
  }

  #[test]
  fn rare_sat_location() {
    TestServer::new_with_sat_index().assert_response_regex(
      "/sat/0",
      StatusCode::OK,
      ".*>4a5e1e4baab89f3a32518a88c31bc87f618f76673e2cc77ab2127b7afdeda33b:0:0<.*",
    );
  }

  #[test]
  fn dont_show_rare_txt_in_header_without_sat_index() {
    TestServer::new().assert_response_regex(
      "/",
      StatusCode::OK,
      ".*
      <a href=/clock>Clock</a>
      <form action=/search method=get>.*",
    );
  }

  #[test]
  fn input() {
    TestServer::new().assert_response_regex(
      "/input/0/0/0",
      StatusCode::OK,
      ".*<title>Input /0/0/0</title>.*<h1>Input /0/0/0</h1>.*<dt>text</dt><dd>.*The Times 03/Jan/2009 Chancellor on brink of second bailout for banks</dd>.*",
    );
  }

  #[test]
  fn input_missing() {
    TestServer::new().assert_response(
      "/input/1/1/1",
      StatusCode::NOT_FOUND,
      "input /1/1/1 not found",
    );
  }

  #[test]
  fn commits_are_tracked() {
    let server = TestServer::new();

    thread::sleep(Duration::from_millis(100));
    assert_eq!(server.index.statistic(crate::index::Statistic::Commits), 1);

    let info = server.index.info().unwrap();
    assert_eq!(info.transactions.len(), 1);
    assert_eq!(info.transactions[0].starting_block_count, 0);

    server.index.update().unwrap();

    assert_eq!(server.index.statistic(crate::index::Statistic::Commits), 1);

    let info = server.index.info().unwrap();
    assert_eq!(info.transactions.len(), 1);
    assert_eq!(info.transactions[0].starting_block_count, 0);

    server.mine_blocks(1);

    thread::sleep(Duration::from_millis(10));
    server.index.update().unwrap();

    assert_eq!(server.index.statistic(crate::index::Statistic::Commits), 2);

    let info = server.index.info().unwrap();
    assert_eq!(info.transactions.len(), 2);
    assert_eq!(info.transactions[0].starting_block_count, 0);
    assert_eq!(info.transactions[1].starting_block_count, 1);
    assert!(
      info.transactions[1].starting_timestamp - info.transactions[0].starting_timestamp >= 10
    );
  }

  #[test]
  fn outputs_traversed_are_tracked() {
    let server = TestServer::new_with_sat_index();

    assert_eq!(
      server
        .index
        .statistic(crate::index::Statistic::OutputsTraversed),
      1
    );

    server.index.update().unwrap();

    assert_eq!(
      server
        .index
        .statistic(crate::index::Statistic::OutputsTraversed),
      1
    );

    server.mine_blocks(2);

    server.index.update().unwrap();

    assert_eq!(
      server
        .index
        .statistic(crate::index::Statistic::OutputsTraversed),
      3
    );
  }

  #[test]
  fn coinbase_sat_ranges_are_tracked() {
    let server = TestServer::new_with_sat_index();

    assert_eq!(
      server.index.statistic(crate::index::Statistic::SatRanges),
      1
    );

    server.mine_blocks(1);

    assert_eq!(
      server.index.statistic(crate::index::Statistic::SatRanges),
      2
    );

    server.mine_blocks(1);

    assert_eq!(
      server.index.statistic(crate::index::Statistic::SatRanges),
      3
    );
  }

  #[test]
  fn split_sat_ranges_are_tracked() {
    let server = TestServer::new_with_sat_index();

    assert_eq!(
      server.index.statistic(crate::index::Statistic::SatRanges),
      1
    );

    server.mine_blocks(1);
    server.bitcoin_rpc_server.broadcast_tx(TransactionTemplate {
      inputs: &[(1, 0, 0)],
      outputs: 2,
      fee: 0,
      ..Default::default()
    });
    server.mine_blocks(1);

    assert_eq!(
      server.index.statistic(crate::index::Statistic::SatRanges),
      4,
    );
  }

  #[test]
  fn fee_sat_ranges_are_tracked() {
    let server = TestServer::new_with_sat_index();

    assert_eq!(
      server.index.statistic(crate::index::Statistic::SatRanges),
      1
    );

    server.mine_blocks(1);
    server.bitcoin_rpc_server.broadcast_tx(TransactionTemplate {
      inputs: &[(1, 0, 0)],
      outputs: 2,
      fee: 2,
      ..Default::default()
    });
    server.mine_blocks(1);

    assert_eq!(
      server.index.statistic(crate::index::Statistic::SatRanges),
      5,
    );
  }

  #[test]
  fn content_response_no_content() {
    assert_eq!(
      Server::content_response(Inscription::new(
        Some("text/plain".as_bytes().to_vec()),
        None
      )),
      None
    );
  }

  #[test]
  fn content_response_with_content() {
    let (headers, body) = Server::content_response(Inscription::new(
      Some("text/plain".as_bytes().to_vec()),
      Some(vec![1, 2, 3]),
    ))
    .unwrap();

    assert_eq!(headers["content-type"], "text/plain");
    assert_eq!(body, vec![1, 2, 3]);
  }

  #[test]
  fn content_response_no_content_type() {
    let (headers, body) =
      Server::content_response(Inscription::new(None, Some(Vec::new()))).unwrap();

    assert_eq!(headers["content-type"], "application/octet-stream");
    assert!(body.is_empty());
  }

  #[test]
  fn content_response_bad_content_type() {
    let (headers, body) = Server::content_response(Inscription::new(
      Some("\n".as_bytes().to_vec()),
      Some(Vec::new()),
    ))
    .unwrap();

    assert_eq!(headers["content-type"], "application/octet-stream");
    assert!(body.is_empty());
  }

  #[test]
  fn text_preview() {
    let server = TestServer::new_with_regtest();
    server.mine_blocks(1);

    let txid = server.bitcoin_rpc_server.broadcast_tx(TransactionTemplate {
      inputs: &[(1, 0, 0)],
      witness: inscription("text/plain;charset=utf-8", "hello").to_witness(),
      ..Default::default()
    });

    server.mine_blocks(1);

    server.assert_response_csp(
      format!("/preview/{}", InscriptionId::from(txid)),
      StatusCode::OK,
      "default-src 'self'",
      ".*<pre>hello</pre>.*",
    );
  }

  #[test]
  fn text_preview_returns_error_when_content_is_not_utf8() {
    let server = TestServer::new_with_regtest();
    server.mine_blocks(1);

    let txid = server.bitcoin_rpc_server.broadcast_tx(TransactionTemplate {
      inputs: &[(1, 0, 0)],
      witness: inscription("text/plain;charset=utf-8", b"\xc3\x28").to_witness(),
      ..Default::default()
    });

    server.mine_blocks(1);

    server.assert_response(
      format!("/preview/{}", InscriptionId::from(txid)),
      StatusCode::INTERNAL_SERVER_ERROR,
      "Internal Server Error",
    );
  }

  #[test]
  fn text_preview_text_is_escaped() {
    let server = TestServer::new_with_regtest();
    server.mine_blocks(1);

    let txid = server.bitcoin_rpc_server.broadcast_tx(TransactionTemplate {
      inputs: &[(1, 0, 0)],
      witness: inscription(
        "text/plain;charset=utf-8",
        "<script>alert('hello');</script>",
      )
      .to_witness(),
      ..Default::default()
    });

    server.mine_blocks(1);

    server.assert_response_csp(
      format!("/preview/{}", InscriptionId::from(txid)),
      StatusCode::OK,
      "default-src 'self'",
      r".*<pre>&lt;script&gt;alert\(&apos;hello&apos;\);&lt;/script&gt;</pre>.*",
    );
  }

  #[test]
  fn audio_preview() {
    let server = TestServer::new_with_regtest();
    server.mine_blocks(1);

    let txid = server.bitcoin_rpc_server.broadcast_tx(TransactionTemplate {
      inputs: &[(1, 0, 0)],
      witness: inscription("audio/flac", "hello").to_witness(),
      ..Default::default()
    });
    let inscription_id = InscriptionId::from(txid);

    server.mine_blocks(1);

    server.assert_response_regex(
      format!("/preview/{inscription_id}"),
      StatusCode::OK,
      format!(r".*<audio .*>\s*<source src=/content/{inscription_id}>.*"),
    );
  }

  #[test]
  fn pdf_preview() {
    let server = TestServer::new_with_regtest();
    server.mine_blocks(1);

    let txid = server.bitcoin_rpc_server.broadcast_tx(TransactionTemplate {
      inputs: &[(1, 0, 0)],
      witness: inscription("application/pdf", "hello").to_witness(),
      ..Default::default()
    });
    let inscription_id = InscriptionId::from(txid);

    server.mine_blocks(1);

    server.assert_response_regex(
      format!("/preview/{inscription_id}"),
      StatusCode::OK,
      format!(r".*<canvas data-inscription={inscription_id}></canvas>.*"),
    );
  }

  #[test]
  fn image_preview() {
    let server = TestServer::new_with_regtest();
    server.mine_blocks(1);

    let txid = server.bitcoin_rpc_server.broadcast_tx(TransactionTemplate {
      inputs: &[(1, 0, 0)],
      witness: inscription("image/png", "hello").to_witness(),
      ..Default::default()
    });
    let inscription_id = InscriptionId::from(txid);

    server.mine_blocks(1);

    server.assert_response_csp(
      format!("/preview/{inscription_id}"),
      StatusCode::OK,
      "default-src 'self' 'unsafe-inline'",
      format!(r".*background-image: url\(/content/{inscription_id}\);.*"),
    );
  }

  #[test]
  fn iframe_preview() {
    let server = TestServer::new_with_regtest();
    server.mine_blocks(1);

    let txid = server.bitcoin_rpc_server.broadcast_tx(TransactionTemplate {
      inputs: &[(1, 0, 0)],
      witness: inscription("text/html;charset=utf-8", "hello").to_witness(),
      ..Default::default()
    });

    server.mine_blocks(1);

    server.assert_response_csp(
      format!("/preview/{}", InscriptionId::from(txid)),
      StatusCode::OK,
      "default-src 'self' 'unsafe-eval' 'unsafe-inline' data: blob:",
      "hello",
    );
  }

  #[test]
  fn unknown_preview() {
    let server = TestServer::new_with_regtest();
    server.mine_blocks(1);

    let txid = server.bitcoin_rpc_server.broadcast_tx(TransactionTemplate {
      inputs: &[(1, 0, 0)],
      witness: inscription("text/foo", "hello").to_witness(),
      ..Default::default()
    });

    server.mine_blocks(1);

    server.assert_response_csp(
      format!("/preview/{}", InscriptionId::from(txid)),
      StatusCode::OK,
      "default-src 'self'",
      fs::read_to_string("templates/preview-unknown.html").unwrap(),
    );
  }

  #[test]
  fn video_preview() {
    let server = TestServer::new_with_regtest();
    server.mine_blocks(1);

    let txid = server.bitcoin_rpc_server.broadcast_tx(TransactionTemplate {
      inputs: &[(1, 0, 0)],
      witness: inscription("video/webm", "hello").to_witness(),
      ..Default::default()
    });
    let inscription_id = InscriptionId::from(txid);

    server.mine_blocks(1);

    server.assert_response_regex(
      format!("/preview/{inscription_id}"),
      StatusCode::OK,
      format!(r".*<video .*>\s*<source src=/content/{inscription_id}>.*"),
    );
  }

  #[test]
  fn inscription_page_title() {
    let server = TestServer::new_with_regtest_with_index_sats();
    server.mine_blocks(1);

    let txid = server.bitcoin_rpc_server.broadcast_tx(TransactionTemplate {
      inputs: &[(1, 0, 0)],
      witness: inscription("text/foo", "hello").to_witness(),
      ..Default::default()
    });

    server.mine_blocks(1);

    server.assert_response_regex(
      format!("/inscription/{}", InscriptionId::from(txid)),
      StatusCode::OK,
      ".*<title>Inscription 0</title>.*",
    );
  }

  #[test]
  fn inscription_page_has_sat_when_sats_are_tracked() {
    let server = TestServer::new_with_regtest_with_index_sats();
    server.mine_blocks(1);

    let txid = server.bitcoin_rpc_server.broadcast_tx(TransactionTemplate {
      inputs: &[(1, 0, 0)],
      witness: inscription("text/foo", "hello").to_witness(),
      ..Default::default()
    });

    server.mine_blocks(1);

    server.assert_response_regex(
      format!("/inscription/{}", InscriptionId::from(txid)),
      StatusCode::OK,
      r".*<dt>sat</dt>\s*<dd><a href=/sat/5000000000>5000000000</a></dd>\s*<dt>preview</dt>.*",
    );
  }

  #[test]
  fn inscription_page_does_not_have_sat_when_sats_are_not_tracked() {
    let server = TestServer::new_with_regtest();
    server.mine_blocks(1);

    let txid = server.bitcoin_rpc_server.broadcast_tx(TransactionTemplate {
      inputs: &[(1, 0, 0)],
      witness: inscription("text/foo", "hello").to_witness(),
      ..Default::default()
    });

    server.mine_blocks(1);

    server.assert_response_regex(
      format!("/inscription/{}", InscriptionId::from(txid)),
      StatusCode::OK,
      r".*<dt>output value</dt>\s*<dd>5000000000</dd>\s*<dt>preview</dt>.*",
    );
  }

  #[test]
  fn strict_transport_security_header_is_set() {
    assert_eq!(
      TestServer::new()
        .get("/status")
        .headers()
        .get(header::STRICT_TRANSPORT_SECURITY)
        .unwrap(),
      "max-age=31536000; includeSubDomains; preload",
    );
  }

  #[test]
  fn feed() {
    let server = TestServer::new_with_regtest_with_index_sats();
    server.mine_blocks(1);

    server.bitcoin_rpc_server.broadcast_tx(TransactionTemplate {
      inputs: &[(1, 0, 0)],
      witness: inscription("text/foo", "hello").to_witness(),
      ..Default::default()
    });

    server.mine_blocks(1);

    server.assert_response_regex(
      "/feed.xml",
      StatusCode::OK,
      ".*<title>Inscription 0</title>.*",
    );
  }

  #[test]
  fn inscription_with_unknown_type_and_no_body_has_unknown_preview() {
    let server = TestServer::new_with_regtest_with_index_sats();
    server.mine_blocks(1);

    let txid = server.bitcoin_rpc_server.broadcast_tx(TransactionTemplate {
      inputs: &[(1, 0, 0)],
      witness: Inscription::new(Some("foo/bar".as_bytes().to_vec()), None).to_witness(),
      ..Default::default()
    });

    let inscription_id = InscriptionId::from(txid);

    server.mine_blocks(1);

    server.assert_response(
      format!("/preview/{inscription_id}"),
      StatusCode::OK,
      &fs::read_to_string("templates/preview-unknown.html").unwrap(),
    );
  }

  #[test]
  fn inscription_with_known_type_and_no_body_has_unknown_preview() {
    let server = TestServer::new_with_regtest_with_index_sats();
    server.mine_blocks(1);

    let txid = server.bitcoin_rpc_server.broadcast_tx(TransactionTemplate {
      inputs: &[(1, 0, 0)],
      witness: Inscription::new(Some("image/png".as_bytes().to_vec()), None).to_witness(),
      ..Default::default()
    });

    let inscription_id = InscriptionId::from(txid);

    server.mine_blocks(1);

    server.assert_response(
      format!("/preview/{inscription_id}"),
      StatusCode::OK,
      &fs::read_to_string("templates/preview-unknown.html").unwrap(),
    );
  }

  #[test]
  fn content_responses_have_cache_control_headers() {
    let server = TestServer::new_with_regtest();
    server.mine_blocks(1);

    let txid = server.bitcoin_rpc_server.broadcast_tx(TransactionTemplate {
      inputs: &[(1, 0, 0)],
      witness: inscription("text/foo", "hello").to_witness(),
      ..Default::default()
    });

    server.mine_blocks(1);

    let response = server.get(format!("/content/{}", InscriptionId::from(txid)));

    assert_eq!(response.status(), StatusCode::OK);
    assert_eq!(
      response.headers().get(header::CACHE_CONTROL).unwrap(),
      "max-age=31536000, immutable"
    );
  }

  #[test]
  fn inscriptions_page_with_no_prev_or_next() {
    TestServer::new_with_regtest_with_index_sats().assert_response_regex(
      "/inscriptions",
      StatusCode::OK,
      ".*prev\nnext.*",
    );
  }

  #[test]
  fn inscriptions_page_with_no_next() {
    let server = TestServer::new_with_regtest_with_index_sats();

    for i in 0..101 {
      server.mine_blocks(1);
      server.bitcoin_rpc_server.broadcast_tx(TransactionTemplate {
        inputs: &[(i + 1, 0, 0)],
        witness: inscription("text/foo", "hello").to_witness(),
        ..Default::default()
      });
    }

    server.mine_blocks(1);

    server.assert_response_regex(
      "/inscriptions",
      StatusCode::OK,
      ".*<a class=prev href=/inscriptions/0>prev</a>\nnext.*",
    );
  }

  #[test]
  fn inscriptions_page_with_no_prev() {
    let server = TestServer::new_with_regtest_with_index_sats();

    for i in 0..101 {
      server.mine_blocks(1);
      server.bitcoin_rpc_server.broadcast_tx(TransactionTemplate {
        inputs: &[(i + 1, 0, 0)],
        witness: inscription("text/foo", "hello").to_witness(),
        ..Default::default()
      });
    }

    server.mine_blocks(1);

    server.assert_response_regex(
      "/inscriptions/0",
      StatusCode::OK,
      ".*prev\n<a class=next href=/inscriptions/100>next</a>.*",
    );
  }

  #[test]
  fn responses_are_gzipped() {
    let server = TestServer::new();

    let mut headers = HeaderMap::new();

    headers.insert(header::ACCEPT_ENCODING, "gzip".parse().unwrap());

    let response = reqwest::blocking::Client::builder()
      .default_headers(headers)
      .build()
      .unwrap()
      .get(server.join_url("/"))
      .send()
      .unwrap();

    assert_eq!(
      response.headers().get(header::CONTENT_ENCODING).unwrap(),
      "gzip"
    );
  }

  #[test]
  fn responses_are_brotlied() {
    let server = TestServer::new();

    let mut headers = HeaderMap::new();

    headers.insert(header::ACCEPT_ENCODING, "br".parse().unwrap());

    let response = reqwest::blocking::Client::builder()
      .default_headers(headers)
      .build()
      .unwrap()
      .get(server.join_url("/"))
      .send()
      .unwrap();

    assert_eq!(
      response.headers().get(header::CONTENT_ENCODING).unwrap(),
      "br"
    );
  }

  #[test]
  fn inscriptions_can_be_hidden_with_config() {
    let bitcoin_rpc_server = test_bitcoincore_rpc::spawn();
    bitcoin_rpc_server.mine_blocks(1);
    let txid = bitcoin_rpc_server.broadcast_tx(TransactionTemplate {
      inputs: &[(1, 0, 0)],
      witness: inscription("text/plain;charset=utf-8", "hello").to_witness(),
      ..Default::default()
    });
    let inscription = InscriptionId::from(txid);
    bitcoin_rpc_server.mine_blocks(1);

    let server = TestServer::new_with_bitcoin_rpc_server_and_config(
      bitcoin_rpc_server,
      format!("\"hidden\":\n - {inscription}"),
    );

    server.assert_response(
      format!("/preview/{inscription}"),
      StatusCode::OK,
      &fs::read_to_string("templates/preview-unknown.html").unwrap(),
    );

    server.assert_response(
      format!("/content/{inscription}"),
      StatusCode::OK,
      &fs::read_to_string("templates/preview-unknown.html").unwrap(),
    );
  }
}<|MERGE_RESOLUTION|>--- conflicted
+++ resolved
@@ -1052,10 +1052,6 @@
     Extension(page_config): Extension<Arc<PageConfig>>,
     Extension(index): Extension<Arc<Index>>,
     Path(from): Path<i64>,
-<<<<<<< HEAD
-  ) -> ServerResult<PageHtml<InscriptionsHtml>> {
-    Self::inscriptions_inner(page_config, index, Some(from)).await
-=======
     accept_json: AcceptJson,
   ) -> ServerResult<Response> {
     Self::inscriptions_inner(page_config, index, Some(from), 100, accept_json).await
@@ -1068,18 +1064,12 @@
     accept_json: AcceptJson,
   ) -> ServerResult<Response> {
     Self::inscriptions_inner(page_config, index, Some(from), n, accept_json).await
->>>>>>> 5c09dd6c
   }
 
   async fn inscriptions_inner(
     page_config: Arc<PageConfig>,
     index: Arc<Index>,
     from: Option<i64>,
-<<<<<<< HEAD
-  ) -> ServerResult<PageHtml<InscriptionsHtml>> {
-    let (inscriptions, prev, next) = index.get_latest_inscriptions_with_prev_and_next(100, from)?;
-    Ok(
-=======
     n: usize,
     accept_json: AcceptJson,
   ) -> ServerResult<Response> {
@@ -1095,7 +1085,6 @@
       ))
       .into_response()
     } else {
->>>>>>> 5c09dd6c
       InscriptionsHtml {
         inscriptions,
         next,
