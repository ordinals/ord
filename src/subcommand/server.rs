--- conflicted
+++ resolved
@@ -8,13 +8,8 @@
   crate::index::block_index::BlockIndex,
   crate::page_config::PageConfig,
   crate::templates::{
-<<<<<<< HEAD
-    BlockHtml, ClockSvg, ContentHashHtml, ContentHashJson, HomeHtml, InputHtml, InscriptionHtml,
-    InscriptionJson, InscriptionsHtml, InscriptionsJson, OutputHtml, OutputJson, PageContent,
-=======
-    BlockHtml, ClockSvg, HomeHtml, InputHtml, InscriptionHtml, InscriptionJson,
+    BlockHtml, ClockSvg, ContentHashHtml, ContentHashJson, HomeHtml, InputHtml, InscriptionHtml, InscriptionJson,
     InscriptionsBlockHtml, InscriptionsHtml, InscriptionsJson, OutputHtml, OutputJson, PageContent,
->>>>>>> cfb7492f
     PageHtml, PreviewAudioHtml, PreviewImageHtml, PreviewModelHtml, PreviewPdfHtml,
     PreviewTextHtml, PreviewUnknownHtml, PreviewVideoHtml, RangeHtml, RareTxt, SatHtml, SatJson,
     TransactionHtml,
