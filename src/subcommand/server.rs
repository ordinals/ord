use {
  self::{
    deserialize_from_str::DeserializeFromStr,
    error::{OptionExt, ServerError, ServerResult},
  },
  super::*,
  crate::page_config::PageConfig,
  crate::templates::{
    BlockHtml, ClockSvg, HomeHtml, InputHtml, InscriptionHtml, InscriptionsHtml, OutputHtml,
    PageContent, PageHtml, PreviewAudioHtml, PreviewImageHtml, PreviewPdfHtml, PreviewTextHtml,
    PreviewUnknownHtml, PreviewVideoHtml, RangeHtml, RareTxt, SatHtml, TransactionHtml,
  },
  axum::{
    Json,
    body,
    extract::{Extension, Path, Query},
    headers::UserAgent,
    http::{header, HeaderMap, HeaderValue, StatusCode, Uri},
    response::{IntoResponse, Redirect, Response},
    routing::get,
    Router, TypedHeader,
  },
  axum_server::Handle,
  rust_embed::RustEmbed,
  rustls_acme::{
    acme::{LETS_ENCRYPT_PRODUCTION_DIRECTORY, LETS_ENCRYPT_STAGING_DIRECTORY},
    axum::AxumAcceptor,
    caches::DirCache,
    AcmeConfig,
  },
  std::{cmp::Ordering, str},
  tokio_stream::StreamExt,
  tower_http::{
    compression::CompressionLayer,
    cors::{Any, CorsLayer},
    set_header::SetResponseHeaderLayer,
  },
  serde::Serialize,
};

mod error;

enum BlockQuery {
  Height(u64),
  Hash(BlockHash),
}

impl FromStr for BlockQuery {
  type Err = Error;

  fn from_str(s: &str) -> Result<Self, Self::Err> {
    Ok(if s.len() == 64 {
      BlockQuery::Hash(s.parse()?)
    } else {
      BlockQuery::Height(s.parse()?)
    })
  }
}

enum SpawnConfig {
  Https(AxumAcceptor),
  Http,
  Redirect(String),
}

#[derive(Deserialize)]
struct Search {
  query: String,
}

#[derive(RustEmbed)]
#[folder = "static"]
struct StaticAssets;

struct StaticHtml {
  title: &'static str,
  html: &'static str,
}

impl PageContent for StaticHtml {
  fn title(&self) -> String {
    self.title.into()
  }
}

impl Display for StaticHtml {
  fn fmt(&self, f: &mut Formatter) -> fmt::Result {
    f.write_str(self.html)
  }
}

#[derive(Serialize)]
pub(crate) struct TransactionJson {
  blockhash: Option<BlockHash>,
  chain: Chain,
  inscription: Option<InscriptionId>,
  transaction: Transaction,
  txid: Txid,
}

impl TransactionJson {
  pub(crate) fn new(
    transaction: Transaction,
    blockhash: Option<BlockHash>,
    inscription: Option<InscriptionId>,
    chain: Chain,
  ) -> Self {
    Self {
      txid: transaction.txid(),
      blockhash,
      chain,
      inscription,
      transaction,
    }
  }
}

use chrono::serde::ts_seconds_option;
#[derive(Serialize)]
pub(crate) struct InscriptionJson {
  chain: Chain,
  genesis_fee: u64,
  genesis_height: u64,
  inscription: Inscription,
  inscription_id: InscriptionId,
  next: Option<InscriptionId>,
  number: i64,
  output: Option<TxOut>,
  previous: Option<InscriptionId>,
  sat: Option<Sat>,
  satpoint: SatPoint,
  #[serde(with = "ts_seconds_option")]
  timestamp: Option<DateTime<Utc>>,
}

#[derive(Serialize)]
pub(crate) struct OutputJson {
  outpoint: OutPoint,
  list: Option<List>,
  chain: Chain,
  output: TxOut,
  inscriptions: Vec<InscriptionId>,
}

impl OutputJson {
  pub(crate) fn new(
    outpoint: OutPoint,
    list: Option<List>,
    chain: Chain,
    output: TxOut,
    inscriptions: Vec<InscriptionId>,
  ) -> Self {
    Self {
      outpoint,
      list,
      chain,
      output,
      inscriptions,
    }
  }
}

#[derive(Serialize)]
pub(crate) struct InputJson {
  path: (u64, usize, usize),
  input: TxIn,
}

impl InputJson {
  pub(crate) fn new(
    path: (u64, usize, usize),
    input: TxIn,
  ) -> Self {
    Self {
      path,
      input,
    }
  }
}

#[derive(Debug, Parser)]
pub(crate) struct Server {
  #[clap(
    long,
    default_value = "0.0.0.0",
    help = "Listen on <ADDRESS> for incoming requests."
  )]
  address: String,
  #[clap(
    long,
    help = "Request ACME TLS certificate for <ACME_DOMAIN>. This ord instance must be reachable at <ACME_DOMAIN>:443 to respond to Let's Encrypt ACME challenges."
  )]
  acme_domain: Vec<String>,
  #[clap(
    long,
    help = "Listen on <HTTP_PORT> for incoming HTTP requests. [default: 80]."
  )]
  http_port: Option<u16>,
  #[clap(
    long,
    group = "port",
    help = "Listen on <HTTPS_PORT> for incoming HTTPS requests. [default: 443]."
  )]
  https_port: Option<u16>,
  #[clap(long, help = "Store ACME TLS certificates in <ACME_CACHE>.")]
  acme_cache: Option<PathBuf>,
  #[clap(long, help = "Provide ACME contact <ACME_CONTACT>.")]
  acme_contact: Vec<String>,
  #[clap(long, help = "Serve HTTP traffic on <HTTP_PORT>.")]
  http: bool,
  #[clap(long, help = "Serve HTTPS traffic on <HTTPS_PORT>.")]
  https: bool,
  #[clap(long, help = "Redirect HTTP traffic to HTTPS.")]
  redirect_http_to_https: bool,
}

impl Server {
  pub(crate) fn run(self, options: Options, index: Arc<Index>, handle: Handle) -> Result {
    Runtime::new()?.block_on(async {
      let clone = index.clone();
      thread::spawn(move || loop {
        if let Err(error) = clone.update() {
          log::warn!("{error}");
        }
        thread::sleep(Duration::from_millis(5000));
      });

      let config = options.load_config()?;
      let acme_domains = self.acme_domains()?;

      let page_config = Arc::new(PageConfig {
        chain: options.chain(),
        domain: acme_domains.first().cloned(),
      });

      let router = Router::new()
        .route("/", get(Self::home))
        .route("/block/:query", get(Self::block))
        .route("/blockcount", get(Self::block_count))
        .route("/blockheight", get(Self::block_height))
        .route("/blockhash", get(Self::block_hash))
        .route("/blockhash/:height", get(Self::block_hash_from_height))
        .route("/blocktime", get(Self::block_time))
        .route("/bounties", get(Self::bounties))
        .route("/clock", get(Self::clock))
        .route("/content/:inscription_id", get(Self::content))
        .route("/faq", get(Self::faq))
        .route("/favicon.ico", get(Self::favicon))
        .route("/feed.xml", get(Self::feed))
        .route("/input/:block/:transaction/:input", get(Self::input))
        .route("/api/:block/:transaction/:input", get(Self::input_json))
        .route("/inscription/:inscription_id", get(Self::inscription))
        .route("/api/inscription/:inscription_id", get(Self::inscription_json))
        .route("/inscriptions", get(Self::inscriptions))
        .route("/inscriptions/:from", get(Self::inscriptions_from))
        .route("/install.sh", get(Self::install_script))
        .route("/ordinal/:sat", get(Self::ordinal))
        .route("/output/:output", get(Self::output))
        .route("/api/output/:output", get(Self::output_json))
        .route("/preview/:inscription_id", get(Self::preview))
        .route("/range/:start/:end", get(Self::range))
        .route("/rare.txt", get(Self::rare_txt))
        .route("/sat/:sat", get(Self::sat))
        .route("/search", get(Self::search_by_query))
        .route("/search/:query", get(Self::search_by_path))
        .route("/static/*path", get(Self::static_asset))
        .route("/status", get(Self::status))
        .route("/tx/:txid", get(Self::transaction))
        .route("/api/tx/:txid", get(Self::transaction_json))
        .layer(Extension(index))
        .layer(Extension(page_config))
        .layer(Extension(Arc::new(config)))
        .layer(SetResponseHeaderLayer::if_not_present(
          header::CONTENT_SECURITY_POLICY,
          HeaderValue::from_static("default-src 'self'"),
        ))
        .layer(SetResponseHeaderLayer::overriding(
          header::STRICT_TRANSPORT_SECURITY,
          HeaderValue::from_static("max-age=31536000; includeSubDomains; preload"),
        ))
        .layer(
          CorsLayer::new()
            .allow_methods([http::Method::GET])
            .allow_origin(Any),
        )
        .layer(CompressionLayer::new());

      match (self.http_port(), self.https_port()) {
        (Some(http_port), None) => {
          self
            .spawn(router, handle, http_port, SpawnConfig::Http)?
            .await??
        }
        (None, Some(https_port)) => {
          self
            .spawn(
              router,
              handle,
              https_port,
              SpawnConfig::Https(self.acceptor(&options)?),
            )?
            .await??
        }
        (Some(http_port), Some(https_port)) => {
          let http_spawn_config = if self.redirect_http_to_https {
            SpawnConfig::Redirect(if https_port == 443 {
              format!("https://{}", acme_domains[0])
            } else {
              format!("https://{}:{https_port}", acme_domains[0])
            })
          } else {
            SpawnConfig::Http
          };

          let (http_result, https_result) = tokio::join!(
            self.spawn(router.clone(), handle.clone(), http_port, http_spawn_config)?,
            self.spawn(
              router,
              handle,
              https_port,
              SpawnConfig::Https(self.acceptor(&options)?),
            )?
          );
          http_result.and(https_result)??;
        }
        (None, None) => unreachable!(),
      }

      Ok(())
    })
  }

  fn spawn(
    &self,
    router: Router,
    handle: Handle,
    port: u16,
    config: SpawnConfig,
  ) -> Result<task::JoinHandle<io::Result<()>>> {
    let addr = (self.address.as_str(), port)
      .to_socket_addrs()?
      .next()
      .ok_or_else(|| anyhow!("failed to get socket addrs"))?;

    if !integration_test() {
      eprintln!(
        "Listening on {}://{addr}",
        match config {
          SpawnConfig::Https(_) => "https",
          _ => "http",
        }
      );
    }

    Ok(tokio::spawn(async move {
      match config {
        SpawnConfig::Https(acceptor) => {
          axum_server::Server::bind(addr)
            .handle(handle)
            .acceptor(acceptor)
            .serve(router.into_make_service())
            .await
        }
        SpawnConfig::Redirect(destination) => {
          axum_server::Server::bind(addr)
            .handle(handle)
            .serve(
              Router::new()
                .fallback(Self::redirect_http_to_https)
                .layer(Extension(destination))
                .into_make_service(),
            )
            .await
        }
        SpawnConfig::Http => {
          axum_server::Server::bind(addr)
            .handle(handle)
            .serve(router.into_make_service())
            .await
        }
      }
    }))
  }

  fn acme_cache(acme_cache: Option<&PathBuf>, options: &Options) -> Result<PathBuf> {
    let acme_cache = if let Some(acme_cache) = acme_cache {
      acme_cache.clone()
    } else {
      options.data_dir()?.join("acme-cache")
    };

    Ok(acme_cache)
  }

  fn acme_domains(&self) -> Result<Vec<String>> {
    if !self.acme_domain.is_empty() {
      Ok(self.acme_domain.clone())
    } else {
      Ok(vec![sys_info::hostname()?])
    }
  }

  fn http_port(&self) -> Option<u16> {
    if self.http || self.http_port.is_some() || (self.https_port.is_none() && !self.https) {
      Some(self.http_port.unwrap_or(80))
    } else {
      None
    }
  }

  fn https_port(&self) -> Option<u16> {
    if self.https || self.https_port.is_some() {
      Some(self.https_port.unwrap_or(443))
    } else {
      None
    }
  }

  fn acceptor(&self, options: &Options) -> Result<AxumAcceptor> {
    let config = AcmeConfig::new(self.acme_domains()?)
      .contact(&self.acme_contact)
      .cache_option(Some(DirCache::new(Self::acme_cache(
        self.acme_cache.as_ref(),
        options,
      )?)))
      .directory(if cfg!(test) {
        LETS_ENCRYPT_STAGING_DIRECTORY
      } else {
        LETS_ENCRYPT_PRODUCTION_DIRECTORY
      });

    let mut state = config.state();

    let acceptor = state.axum_acceptor(Arc::new(
      rustls::ServerConfig::builder()
        .with_safe_defaults()
        .with_no_client_auth()
        .with_cert_resolver(state.resolver()),
    ));

    tokio::spawn(async move {
      while let Some(result) = state.next().await {
        match result {
          Ok(ok) => log::info!("ACME event: {:?}", ok),
          Err(err) => log::error!("ACME error: {:?}", err),
        }
      }
    });

    Ok(acceptor)
  }

  fn index_height(index: &Index) -> ServerResult<Height> {
    index.block_height()?.ok_or_not_found(|| "genesis block")
  }

  async fn clock(Extension(index): Extension<Arc<Index>>) -> ServerResult<Response> {
    Ok(
      (
        [(
          header::CONTENT_SECURITY_POLICY,
          HeaderValue::from_static("default-src 'unsafe-inline'"),
        )],
        ClockSvg::new(Self::index_height(&index)?),
      )
        .into_response(),
    )
  }

  async fn sat(
    Extension(page_config): Extension<Arc<PageConfig>>,
    Extension(index): Extension<Arc<Index>>,
    Path(DeserializeFromStr(sat)): Path<DeserializeFromStr<Sat>>,
  ) -> ServerResult<PageHtml<SatHtml>> {
    let satpoint = index.rare_sat_satpoint(sat)?;

    Ok(
      SatHtml {
        sat,
        satpoint,
        blocktime: index.block_time(sat.height())?,
        inscription: index.get_inscription_id_by_sat(sat)?,
      }
      .page(page_config, index.has_sat_index()?),
    )
  }

  async fn ordinal(Path(sat): Path<String>) -> Redirect {
    Redirect::to(&format!("/sat/{sat}"))
  }

  async fn output_json(
    Extension(page_config): Extension<Arc<PageConfig>>,
    Extension(index): Extension<Arc<Index>>,
    Path(outpoint): Path<OutPoint>,
  ) -> ServerResult<Json<OutputJson>> {
    let list = if index.has_sat_index()? {
      index.list(outpoint)?
    } else {
      None
    };
  
    let output = if outpoint == OutPoint::null() || outpoint == unbound_outpoint() {
      let mut value = 0;
  
      if let Some(List::Unspent(ranges)) = &list {
        for (start, end) in ranges {
          value += end - start;
        }
      }
  
      TxOut {
        value,
        script_pubkey: Script::new(),
      }
    } else {
      index
        .get_transaction(outpoint.txid)?
        .ok_or_not_found(|| format!("output {outpoint}"))?
        .output
        .into_iter()
        .nth(outpoint.vout as usize)
        .ok_or_not_found(|| format!("output {outpoint}"))?
    };
  
    let inscriptions = index.get_inscriptions_on_output(outpoint)?;
  
    Ok(Json(OutputJson::new(
      outpoint,
      list,
      page_config.chain,
      output,
      inscriptions,
    )))
  }  

  async fn output(
    Extension(page_config): Extension<Arc<PageConfig>>,
    Extension(index): Extension<Arc<Index>>,
    Path(outpoint): Path<OutPoint>,
  ) -> ServerResult<PageHtml<OutputHtml>> {
    let list = if index.has_sat_index()? {
      index.list(outpoint)?
    } else {
      None
    };

    let output = if outpoint == OutPoint::null() || outpoint == unbound_outpoint() {
      let mut value = 0;

      if let Some(List::Unspent(ranges)) = &list {
        for (start, end) in ranges {
          value += end - start;
        }
      }

      TxOut {
        value,
        script_pubkey: Script::new(),
      }
    } else {
      index
        .get_transaction(outpoint.txid)?
        .ok_or_not_found(|| format!("output {outpoint}"))?
        .output
        .into_iter()
        .nth(outpoint.vout as usize)
        .ok_or_not_found(|| format!("output {outpoint}"))?
    };

    let inscriptions = index.get_inscriptions_on_output(outpoint)?;

    Ok(
      OutputHtml {
        outpoint,
        inscriptions,
        list,
        chain: page_config.chain,
        output,
      }
      .page(page_config, index.has_sat_index()?),
    )
  }

  async fn range(
    Extension(page_config): Extension<Arc<PageConfig>>,
    Extension(index): Extension<Arc<Index>>,
    Path((DeserializeFromStr(start), DeserializeFromStr(end))): Path<(
      DeserializeFromStr<Sat>,
      DeserializeFromStr<Sat>,
    )>,
  ) -> ServerResult<PageHtml<RangeHtml>> {
    match start.cmp(&end) {
      Ordering::Equal => Err(ServerError::BadRequest("empty range".to_string())),
      Ordering::Greater => Err(ServerError::BadRequest(
        "range start greater than range end".to_string(),
      )),
      Ordering::Less => Ok(RangeHtml { start, end }.page(page_config, index.has_sat_index()?)),
    }
  }

  async fn rare_txt(Extension(index): Extension<Arc<Index>>) -> ServerResult<RareTxt> {
    Ok(RareTxt(index.rare_sat_satpoints()?.ok_or_else(|| {
      ServerError::NotFound(
        "tracking rare sats requires index created with `--index-sats` flag".into(),
      )
    })?))
  }

  async fn home(
    Extension(page_config): Extension<Arc<PageConfig>>,
    Extension(index): Extension<Arc<Index>>,
  ) -> ServerResult<PageHtml<HomeHtml>> {
    Ok(
      HomeHtml::new(index.blocks(100)?, index.get_homepage_inscriptions()?)
        .page(page_config, index.has_sat_index()?),
    )
  }

  async fn install_script() -> Redirect {
    Redirect::to("https://raw.githubusercontent.com/casey/ord/master/install.sh")
  }

  async fn block(
    Extension(page_config): Extension<Arc<PageConfig>>,
    Extension(index): Extension<Arc<Index>>,
    Path(DeserializeFromStr(query)): Path<DeserializeFromStr<BlockQuery>>,
  ) -> ServerResult<PageHtml<BlockHtml>> {
    let (block, height) = match query {
      BlockQuery::Height(height) => {
        let block = index
          .get_block_by_height(height)?
          .ok_or_not_found(|| format!("block {height}"))?;

        (block, height)
      }
      BlockQuery::Hash(hash) => {
        let info = index
          .block_header_info(hash)?
          .ok_or_not_found(|| format!("block {hash}"))?;

        let block = index
          .get_block_by_hash(hash)?
          .ok_or_not_found(|| format!("block {hash}"))?;

        (block, info.height as u64)
      }
    };

    Ok(
      BlockHtml::new(block, Height(height), Self::index_height(&index)?)
        .page(page_config, index.has_sat_index()?),
    )
  }

  async fn transaction_json(
    Extension(page_config): Extension<Arc<PageConfig>>,
    Extension(index): Extension<Arc<Index>>,
    Path(txid): Path<Txid>,
  ) -> ServerResult<Json<TransactionJson>> {
    let inscription = index.get_inscription_by_id(txid.into())?;

    let blockhash = index.get_transaction_blockhash(txid)?;

    Ok(
      Json(TransactionJson::new(
        index
          .get_transaction(txid)?
          .ok_or_not_found(|| format!("transaction {txid}"))?,
        blockhash,
        inscription.map(|_| txid.into()),
        page_config.chain,
      ))
    )
  }

  async fn transaction(
    Extension(page_config): Extension<Arc<PageConfig>>,
    Extension(index): Extension<Arc<Index>>,
    Path(txid): Path<Txid>,
  ) -> ServerResult<PageHtml<TransactionHtml>> {
    let inscription = index.get_inscription_by_id(txid.into())?;

    let blockhash = index.get_transaction_blockhash(txid)?;

    Ok(
      TransactionHtml::new(
        index
          .get_transaction(txid)?
          .ok_or_not_found(|| format!("transaction {txid}"))?,
        blockhash,
        inscription.map(|_| txid.into()),
        page_config.chain,
      )
      .page(page_config, index.has_sat_index()?),
    )
  }

  async fn status(Extension(index): Extension<Arc<Index>>) -> (StatusCode, &'static str) {
    if index.is_reorged() {
      (
        StatusCode::OK,
        "reorg detected, please rebuild the database.",
      )
    } else {
      (
        StatusCode::OK,
        StatusCode::OK.canonical_reason().unwrap_or_default(),
      )
    }
  }

  async fn search_by_query(
    Extension(index): Extension<Arc<Index>>,
    Query(search): Query<Search>,
  ) -> ServerResult<Redirect> {
    Self::search(&index, &search.query).await
  }

  async fn search_by_path(
    Extension(index): Extension<Arc<Index>>,
    Path(search): Path<Search>,
  ) -> ServerResult<Redirect> {
    Self::search(&index, &search.query).await
  }

  async fn search(index: &Index, query: &str) -> ServerResult<Redirect> {
    Self::search_inner(index, query)
  }

  fn search_inner(index: &Index, query: &str) -> ServerResult<Redirect> {
    lazy_static! {
      static ref HASH: Regex = Regex::new(r"^[[:xdigit:]]{64}$").unwrap();
      static ref OUTPOINT: Regex = Regex::new(r"^[[:xdigit:]]{64}:\d+$").unwrap();
      static ref INSCRIPTION_ID: Regex = Regex::new(r"^[[:xdigit:]]{64}i\d+$").unwrap();
    }

    let query = query.trim();

    if HASH.is_match(query) {
      if index.block_header(query.parse().unwrap())?.is_some() {
        Ok(Redirect::to(&format!("/block/{query}")))
      } else {
        Ok(Redirect::to(&format!("/tx/{query}")))
      }
    } else if OUTPOINT.is_match(query) {
      Ok(Redirect::to(&format!("/output/{query}")))
    } else if INSCRIPTION_ID.is_match(query) {
      Ok(Redirect::to(&format!("/inscription/{query}")))
    } else {
      Ok(Redirect::to(&format!("/sat/{query}")))
    }
  }

  async fn favicon(user_agent: Option<TypedHeader<UserAgent>>) -> ServerResult<Response> {
    if user_agent
      .map(|user_agent| {
        user_agent.as_str().contains("Safari/")
          && !user_agent.as_str().contains("Chrome/")
          && !user_agent.as_str().contains("Chromium/")
      })
      .unwrap_or_default()
    {
      Ok(
        Self::static_asset(Path("/favicon.png".to_string()))
          .await
          .into_response(),
      )
    } else {
      Ok(
        (
          [(
            header::CONTENT_SECURITY_POLICY,
            HeaderValue::from_static("default-src 'unsafe-inline'"),
          )],
          Self::static_asset(Path("/favicon.svg".to_string())).await?,
        )
          .into_response(),
      )
    }
  }

  async fn feed(
    Extension(page_config): Extension<Arc<PageConfig>>,
    Extension(index): Extension<Arc<Index>>,
  ) -> ServerResult<Response> {
    let mut builder = rss::ChannelBuilder::default();

    let chain = page_config.chain;
    match chain {
      Chain::Mainnet => builder.title("Inscriptions"),
      _ => builder.title(format!("Inscriptions – {chain:?}")),
    };

    builder.generator(Some("ord".to_string()));

    for (number, id) in index.get_feed_inscriptions(300)? {
      builder.item(
        rss::ItemBuilder::default()
          .title(format!("Inscription {number}"))
          .link(format!("/inscription/{id}"))
          .guid(Some(rss::Guid {
            value: format!("/inscription/{id}"),
            permalink: true,
          }))
          .build(),
      );
    }

    Ok(
      (
        [
          (header::CONTENT_TYPE, "application/rss+xml"),
          (
            header::CONTENT_SECURITY_POLICY,
            "default-src 'unsafe-inline'",
          ),
        ],
        builder.build().to_string(),
      )
        .into_response(),
    )
  }

  async fn static_asset(Path(path): Path<String>) -> ServerResult<Response> {
    let content = StaticAssets::get(if let Some(stripped) = path.strip_prefix('/') {
      stripped
    } else {
      &path
    })
    .ok_or_not_found(|| format!("asset {path}"))?;
    let body = body::boxed(body::Full::from(content.data));
    let mime = mime_guess::from_path(path).first_or_octet_stream();
    Ok(
      Response::builder()
        .header(header::CONTENT_TYPE, mime.as_ref())
        .body(body)
        .unwrap(),
    )
  }

  async fn block_count(Extension(index): Extension<Arc<Index>>) -> ServerResult<String> {
    Ok(index.block_count()?.to_string())
  }

<<<<<<< HEAD
  async fn input_json(
    Extension(page_config): Extension<Arc<PageConfig>>,
    Extension(index): Extension<Arc<Index>>,
    Path(path): Path<(u64, usize, usize)>,
  ) -> ServerResult<Json<InputJson>> {
    let not_found = || format!("input /{}/{}/{}", path.0, path.1, path.2);
  
    let block = index
      .get_block_by_height(path.0)?
      .ok_or_not_found(not_found)?;
  
    let transaction = block
      .txdata
      .into_iter()
      .nth(path.1)
      .ok_or_not_found(not_found)?;
  
    let input = transaction
      .input
      .into_iter()
      .nth(path.2)
      .ok_or_not_found(not_found)?;
  
    Ok(Json(InputJson::new(path, input)))
  }  
=======
  async fn block_height(Extension(index): Extension<Arc<Index>>) -> ServerResult<String> {
    Ok(
      index
        .block_height()?
        .ok_or_not_found(|| "blockheight")?
        .to_string(),
    )
  }

  async fn block_hash(Extension(index): Extension<Arc<Index>>) -> ServerResult<String> {
    Ok(
      index
        .block_hash(None)?
        .ok_or_not_found(|| "blockhash")?
        .to_string(),
    )
  }

  async fn block_hash_from_height(
    Extension(index): Extension<Arc<Index>>,
    Path(height): Path<u64>,
  ) -> ServerResult<String> {
    Ok(
      index
        .block_hash(Some(height))?
        .ok_or_not_found(|| "blockhash")?
        .to_string(),
    )
  }

  async fn block_time(Extension(index): Extension<Arc<Index>>) -> ServerResult<String> {
    Ok(
      index
        .block_time(index.block_height()?.ok_or_not_found(|| "blocktime")?)?
        .unix_timestamp()
        .to_string(),
    )
  }
>>>>>>> 47689f10

  async fn input(
    Extension(page_config): Extension<Arc<PageConfig>>,
    Extension(index): Extension<Arc<Index>>,
    Path(path): Path<(u64, usize, usize)>,
  ) -> Result<PageHtml<InputHtml>, ServerError> {
    let not_found = || format!("input /{}/{}/{}", path.0, path.1, path.2);

    let block = index
      .get_block_by_height(path.0)?
      .ok_or_not_found(not_found)?;

    let transaction = block
      .txdata
      .into_iter()
      .nth(path.1)
      .ok_or_not_found(not_found)?;

    let input = transaction
      .input
      .into_iter()
      .nth(path.2)
      .ok_or_not_found(not_found)?;

    Ok(InputHtml { path, input }.page(page_config, index.has_sat_index()?))
  }

  async fn faq() -> Redirect {
    Redirect::to("https://docs.ordinals.com/faq/")
  }

  async fn bounties() -> Redirect {
    Redirect::to("https://docs.ordinals.com/bounty/")
  }

  async fn content(
    Extension(index): Extension<Arc<Index>>,
    Extension(config): Extension<Arc<Config>>,
    Path(inscription_id): Path<InscriptionId>,
  ) -> ServerResult<Response> {
    if config.is_hidden(inscription_id) {
      return Ok(PreviewUnknownHtml.into_response());
    }

    let inscription = index
      .get_inscription_by_id(inscription_id)?
      .ok_or_not_found(|| format!("inscription {inscription_id}"))?;

    Ok(
      Self::content_response(inscription)
        .ok_or_not_found(|| format!("inscription {inscription_id} content"))?
        .into_response(),
    )
  }

  fn content_response(inscription: Inscription) -> Option<(HeaderMap, Vec<u8>)> {
    let mut headers = HeaderMap::new();

    headers.insert(
      header::CONTENT_TYPE,
      inscription
        .content_type()
        .unwrap_or("application/octet-stream")
        .parse()
        .unwrap(),
    );
    headers.insert(
      header::CONTENT_SECURITY_POLICY,
      HeaderValue::from_static("default-src 'self' 'unsafe-eval' 'unsafe-inline' data:"),
    );
    headers.append(
      header::CONTENT_SECURITY_POLICY,
      HeaderValue::from_static("default-src *:*/content/ *:*/blockheight *:*/blockhash *:*/blockhash/ *:*/blocktime 'unsafe-eval' 'unsafe-inline' data:"),
    );
    headers.insert(
      header::CACHE_CONTROL,
      HeaderValue::from_static("max-age=31536000, immutable"),
    );

    Some((headers, inscription.into_body()?))
  }

  async fn preview(
    Extension(index): Extension<Arc<Index>>,
    Extension(config): Extension<Arc<Config>>,
    Path(inscription_id): Path<InscriptionId>,
  ) -> ServerResult<Response> {
    if config.is_hidden(inscription_id) {
      return Ok(PreviewUnknownHtml.into_response());
    }

    let inscription = index
      .get_inscription_by_id(inscription_id)?
      .ok_or_not_found(|| format!("inscription {inscription_id}"))?;

    match inscription.media() {
      Media::Audio => Ok(PreviewAudioHtml { inscription_id }.into_response()),
      Media::Iframe => Ok(
        Self::content_response(inscription)
          .ok_or_not_found(|| format!("inscription {inscription_id} content"))?
          .into_response(),
      ),
      Media::Image => Ok(
        (
          [(
            header::CONTENT_SECURITY_POLICY,
            "default-src 'self' 'unsafe-inline'",
          )],
          PreviewImageHtml { inscription_id },
        )
          .into_response(),
      ),
      Media::Pdf => Ok(
        (
          [(
            header::CONTENT_SECURITY_POLICY,
            "script-src-elem 'self' https://cdn.jsdelivr.net",
          )],
          PreviewPdfHtml { inscription_id },
        )
          .into_response(),
      ),
      Media::Text => {
        let content = inscription
          .body()
          .ok_or_not_found(|| format!("inscription {inscription_id} content"))?;
        Ok(
          PreviewTextHtml {
            text: str::from_utf8(content)
              .map_err(|err| anyhow!("Failed to decode {inscription_id} text: {err}"))?,
          }
          .into_response(),
        )
      }
      Media::Unknown => Ok(PreviewUnknownHtml.into_response()),
      Media::Video => Ok(PreviewVideoHtml { inscription_id }.into_response()),
    }
  }

  async fn inscription_json(
    Extension(page_config): Extension<Arc<PageConfig>>,
    Extension(index): Extension<Arc<Index>>,
    Path(inscription_id): Path<InscriptionId>,
  ) -> Result<Json<InscriptionJson>, ServerError> {
    let entry = index
      .get_inscription_entry(inscription_id)?
      .ok_or_not_found(|| format!("inscription {inscription_id}"))?;

    let inscription = index
      .get_inscription_by_id(inscription_id)?
      .ok_or_not_found(|| format!("inscription {inscription_id}"))?;

    let satpoint = index
      .get_inscription_satpoint_by_id(inscription_id)?
      .ok_or_not_found(|| format!("inscription {inscription_id}"))?;

    let output = if satpoint.outpoint == unbound_outpoint() {
      None
    } else {
      Some(
        index
          .get_transaction(satpoint.outpoint.txid)?
          .ok_or_not_found(|| format!("inscription {inscription_id} current transaction"))?
          .output
          .into_iter()
          .nth(satpoint.outpoint.vout.try_into().unwrap())
          .ok_or_not_found(|| format!("inscription {inscription_id} current transaction output"))?,
      )
    };

    let previous = index.get_inscription_id_by_inscription_number(entry.number - 1)?;

    let next = index.get_inscription_id_by_inscription_number(entry.number + 1)?;

    let response = InscriptionJson {
        chain: page_config.chain,
        genesis_fee: entry.fee,
        genesis_height: entry.height,
        inscription,
        inscription_id,
        next,
        number: entry.number,
        output,
        previous,
        sat: entry.sat,
        satpoint,
        timestamp: Some(timestamp(entry.timestamp)),
    };

    Ok(Json(response))
  }


  async fn inscription(
    Extension(page_config): Extension<Arc<PageConfig>>,
    Extension(index): Extension<Arc<Index>>,
    Path(inscription_id): Path<InscriptionId>,
  ) -> ServerResult<PageHtml<InscriptionHtml>> {
    let entry = index
      .get_inscription_entry(inscription_id)?
      .ok_or_not_found(|| format!("inscription {inscription_id}"))?;

    let inscription = index
      .get_inscription_by_id(inscription_id)?
      .ok_or_not_found(|| format!("inscription {inscription_id}"))?;

    let satpoint = index
      .get_inscription_satpoint_by_id(inscription_id)?
      .ok_or_not_found(|| format!("inscription {inscription_id}"))?;

    let output = if satpoint.outpoint == unbound_outpoint() {
      None
    } else {
      Some(
        index
          .get_transaction(satpoint.outpoint.txid)?
          .ok_or_not_found(|| format!("inscription {inscription_id} current transaction"))?
          .output
          .into_iter()
          .nth(satpoint.outpoint.vout.try_into().unwrap())
          .ok_or_not_found(|| format!("inscription {inscription_id} current transaction output"))?,
      )
    };

    let previous = index.get_inscription_id_by_inscription_number(entry.number - 1)?;

    let next = index.get_inscription_id_by_inscription_number(entry.number + 1)?;

    Ok(
      InscriptionHtml {
        chain: page_config.chain,
        genesis_fee: entry.fee,
        genesis_height: entry.height,
        inscription,
        inscription_id,
        next,
        number: entry.number,
        output,
        previous,
        sat: entry.sat,
        satpoint,
        timestamp: timestamp(entry.timestamp),
      }
      .page(page_config, index.has_sat_index()?),
    )
  }

  async fn inscriptions(
    Extension(page_config): Extension<Arc<PageConfig>>,
    Extension(index): Extension<Arc<Index>>,
  ) -> ServerResult<PageHtml<InscriptionsHtml>> {
    Self::inscriptions_inner(page_config, index, None).await
  }

  async fn inscriptions_from(
    Extension(page_config): Extension<Arc<PageConfig>>,
    Extension(index): Extension<Arc<Index>>,
    Path(from): Path<i64>,
  ) -> ServerResult<PageHtml<InscriptionsHtml>> {
    Self::inscriptions_inner(page_config, index, Some(from)).await
  }

  async fn inscriptions_inner(
    page_config: Arc<PageConfig>,
    index: Arc<Index>,
    from: Option<i64>,
  ) -> ServerResult<PageHtml<InscriptionsHtml>> {
    let (inscriptions, prev, next) = index.get_latest_inscriptions_with_prev_and_next(100, from)?;
    Ok(
      InscriptionsHtml {
        inscriptions,
        next,
        prev,
      }
      .page(page_config, index.has_sat_index()?),
    )
  }

  async fn redirect_http_to_https(
    Extension(mut destination): Extension<String>,
    uri: Uri,
  ) -> Redirect {
    if let Some(path_and_query) = uri.path_and_query() {
      destination.push_str(path_and_query.as_str());
    }

    Redirect::to(&destination)
  }
}

#[cfg(test)]
mod tests {
  use {super::*, reqwest::Url, std::net::TcpListener};

  struct TestServer {
    bitcoin_rpc_server: test_bitcoincore_rpc::Handle,
    index: Arc<Index>,
    ord_server_handle: Handle,
    url: Url,
    #[allow(unused)]
    tempdir: TempDir,
  }

  impl TestServer {
    fn new() -> Self {
      Self::new_with_args(&[], &[])
    }

    fn new_with_sat_index() -> Self {
      Self::new_with_args(&["--index-sats"], &[])
    }

    fn new_with_args(ord_args: &[&str], server_args: &[&str]) -> Self {
      Self::new_server(test_bitcoincore_rpc::spawn(), None, ord_args, server_args)
    }

    fn new_with_regtest() -> Self {
      Self::new_server(
        test_bitcoincore_rpc::builder()
          .network(bitcoin::Network::Regtest)
          .build(),
        None,
        &["--chain", "regtest"],
        &[],
      )
    }

    fn new_with_regtest_with_index_sats() -> Self {
      Self::new_server(
        test_bitcoincore_rpc::builder()
          .network(bitcoin::Network::Regtest)
          .build(),
        None,
        &["--chain", "regtest", "--index-sats"],
        &[],
      )
    }

    fn new_with_bitcoin_rpc_server_and_config(
      bitcoin_rpc_server: test_bitcoincore_rpc::Handle,
      config: String,
    ) -> Self {
      Self::new_server(bitcoin_rpc_server, Some(config), &[], &[])
    }

    fn new_server(
      bitcoin_rpc_server: test_bitcoincore_rpc::Handle,
      config: Option<String>,
      ord_args: &[&str],
      server_args: &[&str],
    ) -> Self {
      let tempdir = TempDir::new().unwrap();

      let cookiefile = tempdir.path().join("cookie");

      fs::write(&cookiefile, "username:password").unwrap();

      let port = TcpListener::bind("127.0.0.1:0")
        .unwrap()
        .local_addr()
        .unwrap()
        .port();

      let url = Url::parse(&format!("http://127.0.0.1:{port}")).unwrap();

      let config_args = match config {
        Some(config) => {
          let config_path = tempdir.path().join("ord.yaml");
          fs::write(&config_path, config).unwrap();
          format!("--config {}", config_path.display())
        }
        None => "".to_string(),
      };

      let (options, server) = parse_server_args(&format!(
        "ord --rpc-url {} --cookie-file {} --data-dir {} {config_args} {} server --http-port {} --address 127.0.0.1 {}",
        bitcoin_rpc_server.url(),
        cookiefile.to_str().unwrap(),
        tempdir.path().to_str().unwrap(),
        ord_args.join(" "),
        port,
        server_args.join(" "),
      ));

      let index = Arc::new(Index::open(&options).unwrap());
      let ord_server_handle = Handle::new();

      {
        let index = index.clone();
        let ord_server_handle = ord_server_handle.clone();
        thread::spawn(|| server.run(options, index, ord_server_handle).unwrap());
      }

      while index.statistic(crate::index::Statistic::Commits) == 0 {
        thread::sleep(Duration::from_millis(25));
      }

      let client = reqwest::blocking::Client::builder()
        .redirect(reqwest::redirect::Policy::none())
        .build()
        .unwrap();

      for i in 0.. {
        match client.get(format!("http://127.0.0.1:{port}/status")).send() {
          Ok(_) => break,
          Err(err) => {
            if i == 400 {
              panic!("server failed to start: {err}");
            }
          }
        }

        thread::sleep(Duration::from_millis(25));
      }

      Self {
        bitcoin_rpc_server,
        index,
        ord_server_handle,
        tempdir,
        url,
      }
    }

    fn get(&self, path: impl AsRef<str>) -> reqwest::blocking::Response {
      if let Err(error) = self.index.update() {
        log::error!("{error}");
      }
      reqwest::blocking::get(self.join_url(path.as_ref())).unwrap()
    }

    fn join_url(&self, url: &str) -> Url {
      self.url.join(url).unwrap()
    }

    fn assert_response(&self, path: impl AsRef<str>, status: StatusCode, expected_response: &str) {
      let response = self.get(path);
      assert_eq!(response.status(), status, "{}", response.text().unwrap());
      pretty_assert_eq!(response.text().unwrap(), expected_response);
    }

    fn assert_response_regex(
      &self,
      path: impl AsRef<str>,
      status: StatusCode,
      regex: impl AsRef<str>,
    ) {
      let response = self.get(path);
      assert_eq!(response.status(), status);
      assert_regex_match!(response.text().unwrap(), regex.as_ref());
    }

    fn assert_response_csp(
      &self,
      path: impl AsRef<str>,
      status: StatusCode,
      content_security_policy: &str,
      regex: impl AsRef<str>,
    ) {
      let response = self.get(path);
      assert_eq!(response.status(), status);
      assert_eq!(
        response
          .headers()
          .get(header::CONTENT_SECURITY_POLICY,)
          .unwrap(),
        content_security_policy
      );
      assert_regex_match!(response.text().unwrap(), regex.as_ref());
    }

    fn assert_redirect(&self, path: &str, location: &str) {
      let response = reqwest::blocking::Client::builder()
        .redirect(reqwest::redirect::Policy::none())
        .build()
        .unwrap()
        .get(self.join_url(path))
        .send()
        .unwrap();

      assert_eq!(response.status(), StatusCode::SEE_OTHER);
      assert_eq!(response.headers().get(header::LOCATION).unwrap(), location);
    }

    fn mine_blocks(&self, n: u64) -> Vec<bitcoin::Block> {
      let blocks = self.bitcoin_rpc_server.mine_blocks(n);
      self.index.update().unwrap();
      blocks
    }

    fn mine_blocks_with_subsidy(&self, n: u64, subsidy: u64) -> Vec<Block> {
      let blocks = self.bitcoin_rpc_server.mine_blocks_with_subsidy(n, subsidy);
      self.index.update().unwrap();
      blocks
    }
  }

  impl Drop for TestServer {
    fn drop(&mut self) {
      self.ord_server_handle.shutdown();
    }
  }

  fn parse_server_args(args: &str) -> (Options, Server) {
    match Arguments::try_parse_from(args.split_whitespace()) {
      Ok(arguments) => match arguments.subcommand {
        Subcommand::Server(server) => (arguments.options, server),
        subcommand => panic!("unexpected subcommand: {subcommand:?}"),
      },
      Err(err) => panic!("error parsing arguments: {err}"),
    }
  }

  #[test]
  fn http_and_https_port_dont_conflict() {
    parse_server_args(
      "ord server --http-port 0 --https-port 0 --acme-cache foo --acme-contact bar --acme-domain baz",
    );
  }

  #[test]
  fn http_port_defaults_to_80() {
    assert_eq!(parse_server_args("ord server").1.http_port(), Some(80));
  }

  #[test]
  fn https_port_defaults_to_none() {
    assert_eq!(parse_server_args("ord server").1.https_port(), None);
  }

  #[test]
  fn https_sets_https_port_to_443() {
    assert_eq!(
      parse_server_args("ord server --https --acme-cache foo --acme-contact bar --acme-domain baz")
        .1
        .https_port(),
      Some(443)
    );
  }

  #[test]
  fn https_disables_http() {
    assert_eq!(
      parse_server_args("ord server --https --acme-cache foo --acme-contact bar --acme-domain baz")
        .1
        .http_port(),
      None
    );
  }

  #[test]
  fn https_port_disables_http() {
    assert_eq!(
      parse_server_args(
        "ord server --https-port 433 --acme-cache foo --acme-contact bar --acme-domain baz"
      )
      .1
      .http_port(),
      None
    );
  }

  #[test]
  fn https_port_sets_https_port() {
    assert_eq!(
      parse_server_args(
        "ord server --https-port 1000 --acme-cache foo --acme-contact bar --acme-domain baz"
      )
      .1
      .https_port(),
      Some(1000)
    );
  }

  #[test]
  fn http_with_https_leaves_http_enabled() {
    assert_eq!(
      parse_server_args(
        "ord server --https --http --acme-cache foo --acme-contact bar --acme-domain baz"
      )
      .1
      .http_port(),
      Some(80)
    );
  }

  #[test]
  fn http_with_https_leaves_https_enabled() {
    assert_eq!(
      parse_server_args(
        "ord server --https --http --acme-cache foo --acme-contact bar --acme-domain baz"
      )
      .1
      .https_port(),
      Some(443)
    );
  }

  #[test]
  fn acme_contact_accepts_multiple_values() {
    assert!(Arguments::try_parse_from([
      "ord",
      "server",
      "--address",
      "127.0.0.1",
      "--http-port",
      "0",
      "--acme-contact",
      "foo",
      "--acme-contact",
      "bar"
    ])
    .is_ok());
  }

  #[test]
  fn acme_domain_accepts_multiple_values() {
    assert!(Arguments::try_parse_from([
      "ord",
      "server",
      "--address",
      "127.0.0.1",
      "--http-port",
      "0",
      "--acme-domain",
      "foo",
      "--acme-domain",
      "bar"
    ])
    .is_ok());
  }

  #[test]
  fn acme_cache_defaults_to_data_dir() {
    let arguments = Arguments::try_parse_from(["ord", "--data-dir", "foo", "server"]).unwrap();
    let acme_cache = Server::acme_cache(None, &arguments.options)
      .unwrap()
      .display()
      .to_string();
    assert!(
      acme_cache.contains(if cfg!(windows) {
        r"foo\acme-cache"
      } else {
        "foo/acme-cache"
      }),
      "{acme_cache}"
    )
  }

  #[test]
  fn acme_cache_flag_is_respected() {
    let arguments =
      Arguments::try_parse_from(["ord", "--data-dir", "foo", "server", "--acme-cache", "bar"])
        .unwrap();
    let acme_cache = Server::acme_cache(Some(&"bar".into()), &arguments.options)
      .unwrap()
      .display()
      .to_string();
    assert_eq!(acme_cache, "bar")
  }

  #[test]
  fn acme_domain_defaults_to_hostname() {
    let (_, server) = parse_server_args("ord server");
    assert_eq!(
      server.acme_domains().unwrap(),
      &[sys_info::hostname().unwrap()]
    );
  }

  #[test]
  fn acme_domain_flag_is_respected() {
    let (_, server) = parse_server_args("ord server --acme-domain example.com");
    assert_eq!(server.acme_domains().unwrap(), &["example.com"]);
  }

  #[test]
  fn install_sh_redirects_to_github() {
    TestServer::new().assert_redirect(
      "/install.sh",
      "https://raw.githubusercontent.com/casey/ord/master/install.sh",
    );
  }

  #[test]
  fn ordinal_redirects_to_sat() {
    TestServer::new().assert_redirect("/ordinal/0", "/sat/0");
  }

  #[test]
  fn bounties_redirects_to_docs_site() {
    TestServer::new().assert_redirect("/bounties", "https://docs.ordinals.com/bounty/");
  }

  #[test]
  fn faq_redirects_to_docs_site() {
    TestServer::new().assert_redirect("/faq", "https://docs.ordinals.com/faq/");
  }

  #[test]
  fn search_by_query_returns_sat() {
    TestServer::new().assert_redirect("/search?query=0", "/sat/0");
  }

  #[test]
  fn search_by_query_returns_inscription() {
    TestServer::new().assert_redirect(
      "/search?query=0000000000000000000000000000000000000000000000000000000000000000i0",
      "/inscription/0000000000000000000000000000000000000000000000000000000000000000i0",
    );
  }

  #[test]
  fn search_is_whitespace_insensitive() {
    TestServer::new().assert_redirect("/search/ 0 ", "/sat/0");
  }

  #[test]
  fn search_by_path_returns_sat() {
    TestServer::new().assert_redirect("/search/0", "/sat/0");
  }

  #[test]
  fn search_for_blockhash_returns_block() {
    TestServer::new().assert_redirect(
      "/search/000000000019d6689c085ae165831e934ff763ae46a2a6c172b3f1b60a8ce26f",
      "/block/000000000019d6689c085ae165831e934ff763ae46a2a6c172b3f1b60a8ce26f",
    );
  }

  #[test]
  fn search_for_txid_returns_transaction() {
    TestServer::new().assert_redirect(
      "/search/0000000000000000000000000000000000000000000000000000000000000000",
      "/tx/0000000000000000000000000000000000000000000000000000000000000000",
    );
  }

  #[test]
  fn search_for_outpoint_returns_output() {
    TestServer::new().assert_redirect(
      "/search/0000000000000000000000000000000000000000000000000000000000000000:0",
      "/output/0000000000000000000000000000000000000000000000000000000000000000:0",
    );
  }

  #[test]
  fn search_for_inscription_id_returns_inscription() {
    TestServer::new().assert_redirect(
      "/search/0000000000000000000000000000000000000000000000000000000000000000i0",
      "/inscription/0000000000000000000000000000000000000000000000000000000000000000i0",
    );
  }

  #[test]
  fn http_to_https_redirect_with_path() {
    TestServer::new_with_args(&[], &["--redirect-http-to-https", "--https"]).assert_redirect(
      "/sat/0",
      &format!("https://{}/sat/0", sys_info::hostname().unwrap()),
    );
  }

  #[test]
  fn http_to_https_redirect_with_empty() {
    TestServer::new_with_args(&[], &["--redirect-http-to-https", "--https"])
      .assert_redirect("/", &format!("https://{}/", sys_info::hostname().unwrap()));
  }

  #[test]
  fn status() {
    TestServer::new().assert_response("/status", StatusCode::OK, "OK");
  }

  #[test]
  fn block_count_endpoint() {
    let test_server = TestServer::new();

    let response = test_server.get("/blockcount");

    assert_eq!(response.status(), StatusCode::OK);
    assert_eq!(response.text().unwrap(), "1");

    test_server.mine_blocks(1);

    let response = test_server.get("/blockcount");

    assert_eq!(response.status(), StatusCode::OK);
    assert_eq!(response.text().unwrap(), "2");
  }

  #[test]
  fn block_height_endpoint() {
    let test_server = TestServer::new();

    let response = test_server.get("/blockheight");

    assert_eq!(response.status(), StatusCode::OK);
    assert_eq!(response.text().unwrap(), "0");

    test_server.mine_blocks(2);

    let response = test_server.get("/blockheight");

    assert_eq!(response.status(), StatusCode::OK);
    assert_eq!(response.text().unwrap(), "2");
  }

  #[test]
  fn block_hash_endpoint() {
    let test_server = TestServer::new();

    let response = test_server.get("/blockhash");

    assert_eq!(response.status(), StatusCode::OK);
    assert_eq!(
      response.text().unwrap(),
      "000000000019d6689c085ae165831e934ff763ae46a2a6c172b3f1b60a8ce26f"
    );
  }

  #[test]
  fn block_hash_from_height_endpoint() {
    let test_server = TestServer::new();

    let response = test_server.get("/blockhash/0");

    assert_eq!(response.status(), StatusCode::OK);
    assert_eq!(
      response.text().unwrap(),
      "000000000019d6689c085ae165831e934ff763ae46a2a6c172b3f1b60a8ce26f"
    );
  }

  #[test]
  fn block_time_endpoint() {
    let test_server = TestServer::new();

    let response = test_server.get("/blocktime");

    assert_eq!(response.status(), StatusCode::OK);
    assert_eq!(response.text().unwrap(), "1231006505");
  }

  #[test]
  fn range_end_before_range_start_returns_400() {
    TestServer::new().assert_response(
      "/range/1/0",
      StatusCode::BAD_REQUEST,
      "range start greater than range end",
    );
  }

  #[test]
  fn invalid_range_start_returns_400() {
    TestServer::new().assert_response(
      "/range/=/0",
      StatusCode::BAD_REQUEST,
      "Invalid URL: invalid digit found in string",
    );
  }

  #[test]
  fn invalid_range_end_returns_400() {
    TestServer::new().assert_response(
      "/range/0/=",
      StatusCode::BAD_REQUEST,
      "Invalid URL: invalid digit found in string",
    );
  }

  #[test]
  fn empty_range_returns_400() {
    TestServer::new().assert_response("/range/0/0", StatusCode::BAD_REQUEST, "empty range");
  }

  #[test]
  fn range() {
    TestServer::new().assert_response_regex(
      "/range/0/1",
      StatusCode::OK,
      r".*<title>Sat range 0–1</title>.*<h1>Sat range 0–1</h1>
<dl>
  <dt>value</dt><dd>1</dd>
  <dt>first</dt><dd><a href=/sat/0 class=mythic>0</a></dd>
</dl>.*",
    );
  }
  #[test]
  fn sat_number() {
    TestServer::new().assert_response_regex("/sat/0", StatusCode::OK, ".*<h1>Sat 0</h1>.*");
  }

  #[test]
  fn sat_decimal() {
    TestServer::new().assert_response_regex("/sat/0.0", StatusCode::OK, ".*<h1>Sat 0</h1>.*");
  }

  #[test]
  fn sat_degree() {
    TestServer::new().assert_response_regex("/sat/0°0′0″0‴", StatusCode::OK, ".*<h1>Sat 0</h1>.*");
  }

  #[test]
  fn sat_name() {
    TestServer::new().assert_response_regex(
      "/sat/nvtdijuwxlp",
      StatusCode::OK,
      ".*<h1>Sat 0</h1>.*",
    );
  }

  #[test]
  fn sat() {
    TestServer::new().assert_response_regex(
      "/sat/0",
      StatusCode::OK,
      ".*<title>Sat 0</title>.*<h1>Sat 0</h1>.*",
    );
  }

  #[test]
  fn block() {
    TestServer::new().assert_response_regex(
      "/block/0",
      StatusCode::OK,
      ".*<title>Block 0</title>.*<h1>Block 0</h1>.*",
    );
  }

  #[test]
  fn sat_out_of_range() {
    TestServer::new().assert_response(
      "/sat/2099999997690000",
      StatusCode::BAD_REQUEST,
      "Invalid URL: invalid sat",
    );
  }

  #[test]
  fn invalid_outpoint_hash_returns_400() {
    TestServer::new().assert_response(
      "/output/foo:0",
      StatusCode::BAD_REQUEST,
      "Invalid URL: error parsing TXID",
    );
  }

  #[test]
  fn output_with_sat_index() {
    let txid = "4a5e1e4baab89f3a32518a88c31bc87f618f76673e2cc77ab2127b7afdeda33b";
    TestServer::new_with_sat_index().assert_response_regex(
      format!("/output/{txid}:0"),
      StatusCode::OK,
      format!(
        ".*<title>Output {txid}:0</title>.*<h1>Output <span class=monospace>{txid}:0</span></h1>
<dl>
  <dt>value</dt><dd>5000000000</dd>
  <dt>script pubkey</dt><dd class=monospace>OP_PUSHBYTES_65 [[:xdigit:]]{{130}} OP_CHECKSIG</dd>
  <dt>transaction</dt><dd><a class=monospace href=/tx/{txid}>{txid}</a></dd>
</dl>
<h2>1 Sat Range</h2>
<ul class=monospace>
  <li><a href=/range/0/5000000000 class=mythic>0–5000000000</a></li>
</ul>.*"
      ),
    );
  }

  #[test]
  fn output_without_sat_index() {
    let txid = "4a5e1e4baab89f3a32518a88c31bc87f618f76673e2cc77ab2127b7afdeda33b";
    TestServer::new().assert_response_regex(
      format!("/output/{txid}:0"),
      StatusCode::OK,
      format!(
        ".*<title>Output {txid}:0</title>.*<h1>Output <span class=monospace>{txid}:0</span></h1>
<dl>
  <dt>value</dt><dd>5000000000</dd>
  <dt>script pubkey</dt><dd class=monospace>OP_PUSHBYTES_65 [[:xdigit:]]{{130}} OP_CHECKSIG</dd>
  <dt>transaction</dt><dd><a class=monospace href=/tx/{txid}>{txid}</a></dd>
</dl>.*"
      ),
    );
  }

  #[test]
  fn null_output_is_initially_empty() {
    let txid = "0000000000000000000000000000000000000000000000000000000000000000";
    TestServer::new_with_sat_index().assert_response_regex(
      format!("/output/{txid}:4294967295"),
      StatusCode::OK,
      format!(
        ".*<title>Output {txid}:4294967295</title>.*<h1>Output <span class=monospace>{txid}:4294967295</span></h1>
<dl>
  <dt>value</dt><dd>0</dd>
  <dt>script pubkey</dt><dd class=monospace></dd>
  <dt>transaction</dt><dd><a class=monospace href=/tx/{txid}>{txid}</a></dd>
</dl>
<h2>0 Sat Ranges</h2>
<ul class=monospace>
</ul>.*"
      ),
    );
  }

  #[test]
  fn null_output_receives_lost_sats() {
    let server = TestServer::new_with_sat_index();

    server.mine_blocks_with_subsidy(1, 0);

    let txid = "0000000000000000000000000000000000000000000000000000000000000000";

    server.assert_response_regex(
      format!("/output/{txid}:4294967295"),
      StatusCode::OK,
      format!(
        ".*<title>Output {txid}:4294967295</title>.*<h1>Output <span class=monospace>{txid}:4294967295</span></h1>
<dl>
  <dt>value</dt><dd>5000000000</dd>
  <dt>script pubkey</dt><dd class=monospace></dd>
  <dt>transaction</dt><dd><a class=monospace href=/tx/{txid}>{txid}</a></dd>
</dl>
<h2>1 Sat Range</h2>
<ul class=monospace>
  <li><a href=/range/5000000000/10000000000 class=uncommon>5000000000–10000000000</a></li>
</ul>.*"
      ),
    );
  }

  #[test]
  fn unbound_output_recieves_unbound_inscriptions() {
    let server = TestServer::new_with_regtest();

    server.mine_blocks(1);

    server.bitcoin_rpc_server.broadcast_tx(TransactionTemplate {
      inputs: &[(1, 0, 0)],
      fee: 50 * 100_000_000,
      ..Default::default()
    });

    server.mine_blocks(1);

    let txid = server.bitcoin_rpc_server.broadcast_tx(TransactionTemplate {
      inputs: &[(2, 1, 0)],
      witness: inscription("text/plain;charset=utf-8", "hello").to_witness(),
      ..Default::default()
    });

    server.mine_blocks(1);

    let inscription_id = InscriptionId::from(txid);

    server.assert_response_regex(
      format!("/inscription/{}", inscription_id),
      StatusCode::OK,
      format!(
        ".*<dl>
  <dt>id</dt>
  <dd class=monospace>{inscription_id}</dd>
  <dt>preview</dt>.*<dt>output</dt>
  <dd><a class=monospace href=/output/0000000000000000000000000000000000000000000000000000000000000000:0>0000000000000000000000000000000000000000000000000000000000000000:0 \\(unbound\\)</a></dd>.*"
      ),
    );
  }

  #[test]
  fn unbound_output_returns_200() {
    TestServer::new().assert_response_regex(
      "/output/0000000000000000000000000000000000000000000000000000000000000000:0",
      StatusCode::OK,
      ".*",
    );
  }

  #[test]
  fn invalid_output_returns_400() {
    TestServer::new().assert_response(
      "/output/foo:0",
      StatusCode::BAD_REQUEST,
      "Invalid URL: error parsing TXID",
    );
  }

  #[test]
  fn home() {
    let test_server = TestServer::new();

    test_server.mine_blocks(1);

    test_server.assert_response_regex(
    "/",
    StatusCode::OK,
    ".*<title>Ordinals</title>.*
<h2>Latest Blocks</h2>
<ol start=1 reversed class=blocks>
  <li><a href=/block/[[:xdigit:]]{64}>[[:xdigit:]]{64}</a></li>
  <li><a href=/block/000000000019d6689c085ae165831e934ff763ae46a2a6c172b3f1b60a8ce26f>000000000019d6689c085ae165831e934ff763ae46a2a6c172b3f1b60a8ce26f</a></li>
</ol>.*",
  );
  }

  #[test]
  fn nav_displays_chain() {
    TestServer::new_with_regtest().assert_response_regex(
      "/",
      StatusCode::OK,
      ".*<a href=/>Ordinals<sup>regtest</sup></a>.*",
    );
  }

  #[test]
  fn home_block_limit() {
    let test_server = TestServer::new();

    test_server.mine_blocks(101);

    test_server.assert_response_regex(
    "/",
    StatusCode::OK,
    ".*<ol start=101 reversed class=blocks>\n(  <li><a href=/block/[[:xdigit:]]{64}>[[:xdigit:]]{64}</a></li>\n){100}</ol>.*"
  );
  }

  #[test]
  fn block_not_found() {
    TestServer::new().assert_response(
      "/block/467a86f0642b1d284376d13a98ef58310caa49502b0f9a560ee222e0a122fe16",
      StatusCode::NOT_FOUND,
      "block 467a86f0642b1d284376d13a98ef58310caa49502b0f9a560ee222e0a122fe16 not found",
    );
  }

  #[test]
  fn unmined_sat() {
    TestServer::new().assert_response_regex(
      "/sat/0",
      StatusCode::OK,
      ".*<dt>timestamp</dt><dd><time>2009-01-03 18:15:05 UTC</time></dd>.*",
    );
  }

  #[test]
  fn mined_sat() {
    TestServer::new().assert_response_regex(
      "/sat/5000000000",
      StatusCode::OK,
      ".*<dt>timestamp</dt><dd><time>.*</time> \\(expected\\)</dd>.*",
    );
  }

  #[test]
  fn static_asset() {
    TestServer::new().assert_response_regex(
      "/static/index.css",
      StatusCode::OK,
      r".*\.rare \{
  background-color: var\(--rare\);
}.*",
    );
  }

  #[test]
  fn favicon() {
    TestServer::new().assert_response_regex("/favicon.ico", StatusCode::OK, r".*");
  }

  #[test]
  fn clock_updates() {
    let test_server = TestServer::new();
    test_server.assert_response_regex("/clock", StatusCode::OK, ".*<text.*>0</text>.*");
    test_server.mine_blocks(1);
    test_server.assert_response_regex("/clock", StatusCode::OK, ".*<text.*>1</text>.*");
  }

  #[test]
  fn block_by_hash() {
    let test_server = TestServer::new();

    test_server.mine_blocks(1);
    let transaction = TransactionTemplate {
      inputs: &[(1, 0, 0)],
      fee: 0,
      ..Default::default()
    };
    test_server.bitcoin_rpc_server.broadcast_tx(transaction);
    let block_hash = test_server.mine_blocks(1)[0].block_hash();

    test_server.assert_response_regex(
      format!("/block/{block_hash}"),
      StatusCode::OK,
      ".*<h1>Block 2</h1>.*",
    );
  }

  #[test]
  fn block_by_height() {
    let test_server = TestServer::new();

    test_server.assert_response_regex("/block/0", StatusCode::OK, ".*<h1>Block 0</h1>.*");
  }

  #[test]
  fn transaction() {
    let test_server = TestServer::new();

    let coinbase_tx = test_server.mine_blocks(1)[0].txdata[0].clone();
    let txid = coinbase_tx.txid();

    test_server.assert_response_regex(
      format!("/tx/{txid}"),
      StatusCode::OK,
      format!(
        ".*<title>Transaction {txid}</title>.*<h1>Transaction <span class=monospace>{txid}</span></h1>
<h2>1 Input</h2>
<ul>
  <li><a class=monospace href=/output/0000000000000000000000000000000000000000000000000000000000000000:4294967295>0000000000000000000000000000000000000000000000000000000000000000:4294967295</a></li>
</ul>
<h2>1 Output</h2>
<ul class=monospace>
  <li>
    <a href=/output/30f2f037629c6a21c1f40ed39b9bd6278df39762d68d07f49582b23bcb23386a:0 class=monospace>
      30f2f037629c6a21c1f40ed39b9bd6278df39762d68d07f49582b23bcb23386a:0
    </a>
    <dl>
      <dt>value</dt><dd>5000000000</dd>
      <dt>script pubkey</dt><dd class=monospace></dd>
    </dl>
  </li>
</ul>.*"
      ),
    );
  }

  #[test]
  fn detect_reorg() {
    let test_server = TestServer::new();

    test_server.mine_blocks(1);

    test_server.assert_response("/status", StatusCode::OK, "OK");

    test_server.bitcoin_rpc_server.invalidate_tip();
    test_server.bitcoin_rpc_server.mine_blocks(2);

    test_server.assert_response_regex("/status", StatusCode::OK, "reorg detected.*");
  }

  #[test]
  fn rare_with_index() {
    TestServer::new_with_sat_index().assert_response(
      "/rare.txt",
      StatusCode::OK,
      "sat\tsatpoint
0\t4a5e1e4baab89f3a32518a88c31bc87f618f76673e2cc77ab2127b7afdeda33b:0:0
",
    );
  }

  #[test]
  fn rare_without_sat_index() {
    TestServer::new().assert_response(
      "/rare.txt",
      StatusCode::NOT_FOUND,
      "tracking rare sats requires index created with `--index-sats` flag",
    );
  }

  #[test]
  fn show_rare_txt_in_header_with_sat_index() {
    TestServer::new_with_sat_index().assert_response_regex(
      "/",
      StatusCode::OK,
      ".*
      <a href=/clock>Clock</a>
      <a href=/rare.txt>rare.txt</a>
      <form action=/search method=get>.*",
    );
  }

  #[test]
  fn rare_sat_location() {
    TestServer::new_with_sat_index().assert_response_regex(
      "/sat/0",
      StatusCode::OK,
      ".*>4a5e1e4baab89f3a32518a88c31bc87f618f76673e2cc77ab2127b7afdeda33b:0:0<.*",
    );
  }

  #[test]
  fn dont_show_rare_txt_in_header_without_sat_index() {
    TestServer::new().assert_response_regex(
      "/",
      StatusCode::OK,
      ".*
      <a href=/clock>Clock</a>
      <form action=/search method=get>.*",
    );
  }

  #[test]
  fn input() {
    TestServer::new().assert_response_regex(
      "/input/0/0/0",
      StatusCode::OK,
      ".*<title>Input /0/0/0</title>.*<h1>Input /0/0/0</h1>.*<dt>text</dt><dd>.*The Times 03/Jan/2009 Chancellor on brink of second bailout for banks</dd>.*",
    );
  }

  #[test]
  fn input_missing() {
    TestServer::new().assert_response(
      "/input/1/1/1",
      StatusCode::NOT_FOUND,
      "input /1/1/1 not found",
    );
  }

  #[test]
  fn commits_are_tracked() {
    let server = TestServer::new();

    assert_eq!(server.index.statistic(crate::index::Statistic::Commits), 1);

    let info = server.index.info().unwrap();
    assert_eq!(info.transactions.len(), 1);
    assert_eq!(info.transactions[0].starting_block_count, 0);

    server.index.update().unwrap();

    assert_eq!(server.index.statistic(crate::index::Statistic::Commits), 1);

    let info = server.index.info().unwrap();
    assert_eq!(info.transactions.len(), 1);
    assert_eq!(info.transactions[0].starting_block_count, 0);

    server.mine_blocks(1);

    thread::sleep(Duration::from_millis(10));
    server.index.update().unwrap();

    assert_eq!(server.index.statistic(crate::index::Statistic::Commits), 2);

    let info = server.index.info().unwrap();
    assert_eq!(info.transactions.len(), 2);
    assert_eq!(info.transactions[0].starting_block_count, 0);
    assert_eq!(info.transactions[1].starting_block_count, 1);
    assert!(
      info.transactions[1].starting_timestamp - info.transactions[0].starting_timestamp >= 10
    );
  }

  #[test]
  fn outputs_traversed_are_tracked() {
    let server = TestServer::new_with_sat_index();

    assert_eq!(
      server
        .index
        .statistic(crate::index::Statistic::OutputsTraversed),
      1
    );

    server.index.update().unwrap();

    assert_eq!(
      server
        .index
        .statistic(crate::index::Statistic::OutputsTraversed),
      1
    );

    server.mine_blocks(2);

    server.index.update().unwrap();

    assert_eq!(
      server
        .index
        .statistic(crate::index::Statistic::OutputsTraversed),
      3
    );
  }

  #[test]
  fn coinbase_sat_ranges_are_tracked() {
    let server = TestServer::new_with_sat_index();

    assert_eq!(
      server.index.statistic(crate::index::Statistic::SatRanges),
      1
    );

    server.mine_blocks(1);

    assert_eq!(
      server.index.statistic(crate::index::Statistic::SatRanges),
      2
    );

    server.mine_blocks(1);

    assert_eq!(
      server.index.statistic(crate::index::Statistic::SatRanges),
      3
    );
  }

  #[test]
  fn split_sat_ranges_are_tracked() {
    let server = TestServer::new_with_sat_index();

    assert_eq!(
      server.index.statistic(crate::index::Statistic::SatRanges),
      1
    );

    server.mine_blocks(1);
    server.bitcoin_rpc_server.broadcast_tx(TransactionTemplate {
      inputs: &[(1, 0, 0)],
      outputs: 2,
      fee: 0,
      ..Default::default()
    });
    server.mine_blocks(1);

    assert_eq!(
      server.index.statistic(crate::index::Statistic::SatRanges),
      4,
    );
  }

  #[test]
  fn fee_sat_ranges_are_tracked() {
    let server = TestServer::new_with_sat_index();

    assert_eq!(
      server.index.statistic(crate::index::Statistic::SatRanges),
      1
    );

    server.mine_blocks(1);
    server.bitcoin_rpc_server.broadcast_tx(TransactionTemplate {
      inputs: &[(1, 0, 0)],
      outputs: 2,
      fee: 2,
      ..Default::default()
    });
    server.mine_blocks(1);

    assert_eq!(
      server.index.statistic(crate::index::Statistic::SatRanges),
      5,
    );
  }

  #[test]
  fn content_response_no_content() {
    assert_eq!(
      Server::content_response(Inscription::new(
        Some("text/plain".as_bytes().to_vec()),
        None
      )),
      None
    );
  }

  #[test]
  fn content_response_with_content() {
    let (headers, body) = Server::content_response(Inscription::new(
      Some("text/plain".as_bytes().to_vec()),
      Some(vec![1, 2, 3]),
    ))
    .unwrap();

    assert_eq!(headers["content-type"], "text/plain");
    assert_eq!(body, vec![1, 2, 3]);
  }

  #[test]
  fn content_response_no_content_type() {
    let (headers, body) =
      Server::content_response(Inscription::new(None, Some(Vec::new()))).unwrap();

    assert_eq!(headers["content-type"], "application/octet-stream");
    assert!(body.is_empty());
  }

  #[test]
  fn text_preview() {
    let server = TestServer::new_with_regtest();
    server.mine_blocks(1);

    let txid = server.bitcoin_rpc_server.broadcast_tx(TransactionTemplate {
      inputs: &[(1, 0, 0)],
      witness: inscription("text/plain;charset=utf-8", "hello").to_witness(),
      ..Default::default()
    });

    server.mine_blocks(1);

    server.assert_response_csp(
      format!("/preview/{}", InscriptionId::from(txid)),
      StatusCode::OK,
      "default-src 'self'",
      ".*<pre>hello</pre>.*",
    );
  }

  #[test]
  fn text_preview_returns_error_when_content_is_not_utf8() {
    let server = TestServer::new_with_regtest();
    server.mine_blocks(1);

    let txid = server.bitcoin_rpc_server.broadcast_tx(TransactionTemplate {
      inputs: &[(1, 0, 0)],
      witness: inscription("text/plain;charset=utf-8", b"\xc3\x28").to_witness(),
      ..Default::default()
    });

    server.mine_blocks(1);

    server.assert_response(
      format!("/preview/{}", InscriptionId::from(txid)),
      StatusCode::INTERNAL_SERVER_ERROR,
      "Internal Server Error",
    );
  }

  #[test]
  fn text_preview_text_is_escaped() {
    let server = TestServer::new_with_regtest();
    server.mine_blocks(1);

    let txid = server.bitcoin_rpc_server.broadcast_tx(TransactionTemplate {
      inputs: &[(1, 0, 0)],
      witness: inscription(
        "text/plain;charset=utf-8",
        "<script>alert('hello');</script>",
      )
      .to_witness(),
      ..Default::default()
    });

    server.mine_blocks(1);

    server.assert_response_csp(
      format!("/preview/{}", InscriptionId::from(txid)),
      StatusCode::OK,
      "default-src 'self'",
      r".*<pre>&lt;script&gt;alert\(&apos;hello&apos;\);&lt;/script&gt;</pre>.*",
    );
  }

  #[test]
  fn audio_preview() {
    let server = TestServer::new_with_regtest();
    server.mine_blocks(1);

    let txid = server.bitcoin_rpc_server.broadcast_tx(TransactionTemplate {
      inputs: &[(1, 0, 0)],
      witness: inscription("audio/flac", "hello").to_witness(),
      ..Default::default()
    });
    let inscription_id = InscriptionId::from(txid);

    server.mine_blocks(1);

    server.assert_response_regex(
      format!("/preview/{inscription_id}"),
      StatusCode::OK,
      format!(r".*<audio .*>\s*<source src=/content/{inscription_id}>.*"),
    );
  }

  #[test]
  fn pdf_preview() {
    let server = TestServer::new_with_regtest();
    server.mine_blocks(1);

    let txid = server.bitcoin_rpc_server.broadcast_tx(TransactionTemplate {
      inputs: &[(1, 0, 0)],
      witness: inscription("application/pdf", "hello").to_witness(),
      ..Default::default()
    });
    let inscription_id = InscriptionId::from(txid);

    server.mine_blocks(1);

    server.assert_response_regex(
      format!("/preview/{inscription_id}"),
      StatusCode::OK,
      format!(r".*<canvas data-inscription={inscription_id}></canvas>.*"),
    );
  }

  #[test]
  fn image_preview() {
    let server = TestServer::new_with_regtest();
    server.mine_blocks(1);

    let txid = server.bitcoin_rpc_server.broadcast_tx(TransactionTemplate {
      inputs: &[(1, 0, 0)],
      witness: inscription("image/png", "hello").to_witness(),
      ..Default::default()
    });
    let inscription_id = InscriptionId::from(txid);

    server.mine_blocks(1);

    server.assert_response_csp(
      format!("/preview/{inscription_id}"),
      StatusCode::OK,
      "default-src 'self' 'unsafe-inline'",
      format!(r".*background-image: url\(/content/{inscription_id}\);.*"),
    );
  }

  #[test]
  fn iframe_preview() {
    let server = TestServer::new_with_regtest();
    server.mine_blocks(1);

    let txid = server.bitcoin_rpc_server.broadcast_tx(TransactionTemplate {
      inputs: &[(1, 0, 0)],
      witness: inscription("text/html;charset=utf-8", "hello").to_witness(),
      ..Default::default()
    });

    server.mine_blocks(1);

    server.assert_response_csp(
      format!("/preview/{}", InscriptionId::from(txid)),
      StatusCode::OK,
      "default-src 'self' 'unsafe-eval' 'unsafe-inline' data:",
      "hello",
    );
  }

  #[test]
  fn unknown_preview() {
    let server = TestServer::new_with_regtest();
    server.mine_blocks(1);

    let txid = server.bitcoin_rpc_server.broadcast_tx(TransactionTemplate {
      inputs: &[(1, 0, 0)],
      witness: inscription("text/foo", "hello").to_witness(),
      ..Default::default()
    });

    server.mine_blocks(1);

    server.assert_response_csp(
      format!("/preview/{}", InscriptionId::from(txid)),
      StatusCode::OK,
      "default-src 'self'",
      fs::read_to_string("templates/preview-unknown.html").unwrap(),
    );
  }

  #[test]
  fn video_preview() {
    let server = TestServer::new_with_regtest();
    server.mine_blocks(1);

    let txid = server.bitcoin_rpc_server.broadcast_tx(TransactionTemplate {
      inputs: &[(1, 0, 0)],
      witness: inscription("video/webm", "hello").to_witness(),
      ..Default::default()
    });
    let inscription_id = InscriptionId::from(txid);

    server.mine_blocks(1);

    server.assert_response_regex(
      format!("/preview/{inscription_id}"),
      StatusCode::OK,
      format!(r".*<video .*>\s*<source src=/content/{inscription_id}>.*"),
    );
  }

  #[test]
  fn inscription_page_title() {
    let server = TestServer::new_with_regtest_with_index_sats();
    server.mine_blocks(1);

    let txid = server.bitcoin_rpc_server.broadcast_tx(TransactionTemplate {
      inputs: &[(1, 0, 0)],
      witness: inscription("text/foo", "hello").to_witness(),
      ..Default::default()
    });

    server.mine_blocks(1);

    server.assert_response_regex(
      format!("/inscription/{}", InscriptionId::from(txid)),
      StatusCode::OK,
      ".*<title>Inscription 0</title>.*",
    );
  }

  #[test]
  fn inscription_page_has_sat_when_sats_are_tracked() {
    let server = TestServer::new_with_regtest_with_index_sats();
    server.mine_blocks(1);

    let txid = server.bitcoin_rpc_server.broadcast_tx(TransactionTemplate {
      inputs: &[(1, 0, 0)],
      witness: inscription("text/foo", "hello").to_witness(),
      ..Default::default()
    });

    server.mine_blocks(1);

    server.assert_response_regex(
      format!("/inscription/{}", InscriptionId::from(txid)),
      StatusCode::OK,
      r".*<dt>sat</dt>\s*<dd><a href=/sat/5000000000>5000000000</a></dd>\s*<dt>preview</dt>.*",
    );
  }

  #[test]
  fn inscription_page_does_not_have_sat_when_sats_are_not_tracked() {
    let server = TestServer::new_with_regtest();
    server.mine_blocks(1);

    let txid = server.bitcoin_rpc_server.broadcast_tx(TransactionTemplate {
      inputs: &[(1, 0, 0)],
      witness: inscription("text/foo", "hello").to_witness(),
      ..Default::default()
    });

    server.mine_blocks(1);

    server.assert_response_regex(
      format!("/inscription/{}", InscriptionId::from(txid)),
      StatusCode::OK,
      r".*<dt>output value</dt>\s*<dd>5000000000</dd>\s*<dt>preview</dt>.*",
    );
  }

  #[test]
  fn strict_transport_security_header_is_set() {
    assert_eq!(
      TestServer::new()
        .get("/status")
        .headers()
        .get(header::STRICT_TRANSPORT_SECURITY)
        .unwrap(),
      "max-age=31536000; includeSubDomains; preload",
    );
  }

  #[test]
  fn feed() {
    let server = TestServer::new_with_regtest_with_index_sats();
    server.mine_blocks(1);

    server.bitcoin_rpc_server.broadcast_tx(TransactionTemplate {
      inputs: &[(1, 0, 0)],
      witness: inscription("text/foo", "hello").to_witness(),
      ..Default::default()
    });

    server.mine_blocks(1);

    server.assert_response_regex(
      "/feed.xml",
      StatusCode::OK,
      ".*<title>Inscription 0</title>.*",
    );
  }

  #[test]
  fn inscription_with_unknown_type_and_no_body_has_unknown_preview() {
    let server = TestServer::new_with_regtest_with_index_sats();
    server.mine_blocks(1);

    let txid = server.bitcoin_rpc_server.broadcast_tx(TransactionTemplate {
      inputs: &[(1, 0, 0)],
      witness: Inscription::new(Some("foo/bar".as_bytes().to_vec()), None).to_witness(),
      ..Default::default()
    });

    let inscription_id = InscriptionId::from(txid);

    server.mine_blocks(1);

    server.assert_response(
      format!("/preview/{inscription_id}"),
      StatusCode::OK,
      &fs::read_to_string("templates/preview-unknown.html").unwrap(),
    );
  }

  #[test]
  fn inscription_with_known_type_and_no_body_has_unknown_preview() {
    let server = TestServer::new_with_regtest_with_index_sats();
    server.mine_blocks(1);

    let txid = server.bitcoin_rpc_server.broadcast_tx(TransactionTemplate {
      inputs: &[(1, 0, 0)],
      witness: Inscription::new(Some("image/png".as_bytes().to_vec()), None).to_witness(),
      ..Default::default()
    });

    let inscription_id = InscriptionId::from(txid);

    server.mine_blocks(1);

    server.assert_response(
      format!("/preview/{inscription_id}"),
      StatusCode::OK,
      &fs::read_to_string("templates/preview-unknown.html").unwrap(),
    );
  }

  #[test]
  fn content_responses_have_cache_control_headers() {
    let server = TestServer::new_with_regtest();
    server.mine_blocks(1);

    let txid = server.bitcoin_rpc_server.broadcast_tx(TransactionTemplate {
      inputs: &[(1, 0, 0)],
      witness: inscription("text/foo", "hello").to_witness(),
      ..Default::default()
    });

    server.mine_blocks(1);

    let response = server.get(format!("/content/{}", InscriptionId::from(txid)));

    assert_eq!(response.status(), StatusCode::OK);
    assert_eq!(
      response.headers().get(header::CACHE_CONTROL).unwrap(),
      "max-age=31536000, immutable"
    );
  }

  #[test]
  fn inscriptions_page_with_no_prev_or_next() {
    TestServer::new_with_regtest_with_index_sats().assert_response_regex(
      "/inscriptions",
      StatusCode::OK,
      ".*prev\nnext.*",
    );
  }

  #[test]
  fn inscriptions_page_with_no_next() {
    let server = TestServer::new_with_regtest_with_index_sats();

    for i in 0..101 {
      server.mine_blocks(1);
      server.bitcoin_rpc_server.broadcast_tx(TransactionTemplate {
        inputs: &[(i + 1, 0, 0)],
        witness: inscription("text/foo", "hello").to_witness(),
        ..Default::default()
      });
    }

    server.mine_blocks(1);

    server.assert_response_regex(
      "/inscriptions",
      StatusCode::OK,
      ".*<a class=prev href=/inscriptions/0>prev</a>\nnext.*",
    );
  }

  #[test]
  fn inscriptions_page_with_no_prev() {
    let server = TestServer::new_with_regtest_with_index_sats();

    for i in 0..101 {
      server.mine_blocks(1);
      server.bitcoin_rpc_server.broadcast_tx(TransactionTemplate {
        inputs: &[(i + 1, 0, 0)],
        witness: inscription("text/foo", "hello").to_witness(),
        ..Default::default()
      });
    }

    server.mine_blocks(1);

    server.assert_response_regex(
      "/inscriptions/0",
      StatusCode::OK,
      ".*prev\n<a class=next href=/inscriptions/100>next</a>.*",
    );
  }

  #[test]
  fn responses_are_gzipped() {
    let server = TestServer::new();

    let mut headers = HeaderMap::new();

    headers.insert(header::ACCEPT_ENCODING, "gzip".parse().unwrap());

    let response = reqwest::blocking::Client::builder()
      .default_headers(headers)
      .build()
      .unwrap()
      .get(server.join_url("/"))
      .send()
      .unwrap();

    assert_eq!(
      response.headers().get(header::CONTENT_ENCODING).unwrap(),
      "gzip"
    );
  }

  #[test]
  fn responses_are_brotlied() {
    let server = TestServer::new();

    let mut headers = HeaderMap::new();

    headers.insert(header::ACCEPT_ENCODING, "br".parse().unwrap());

    let response = reqwest::blocking::Client::builder()
      .default_headers(headers)
      .build()
      .unwrap()
      .get(server.join_url("/"))
      .send()
      .unwrap();

    assert_eq!(
      response.headers().get(header::CONTENT_ENCODING).unwrap(),
      "br"
    );
  }

  #[test]
  fn inscriptions_can_be_hidden_with_config() {
    let bitcoin_rpc_server = test_bitcoincore_rpc::spawn();
    bitcoin_rpc_server.mine_blocks(1);
    let txid = bitcoin_rpc_server.broadcast_tx(TransactionTemplate {
      inputs: &[(1, 0, 0)],
      witness: inscription("text/plain;charset=utf-8", "hello").to_witness(),
      ..Default::default()
    });
    let inscription = InscriptionId::from(txid);
    bitcoin_rpc_server.mine_blocks(1);

    let server = TestServer::new_with_bitcoin_rpc_server_and_config(
      bitcoin_rpc_server,
      format!("\"hidden\":\n - {inscription}"),
    );

    server.assert_response(
      format!("/preview/{inscription}"),
      StatusCode::OK,
      &fs::read_to_string("templates/preview-unknown.html").unwrap(),
    );

    server.assert_response(
      format!("/content/{inscription}"),
      StatusCode::OK,
      &fs::read_to_string("templates/preview-unknown.html").unwrap(),
    );
  }
}<|MERGE_RESOLUTION|>--- conflicted
+++ resolved
@@ -843,73 +843,6 @@
     Ok(index.block_count()?.to_string())
   }
 
-<<<<<<< HEAD
-  async fn input_json(
-    Extension(page_config): Extension<Arc<PageConfig>>,
-    Extension(index): Extension<Arc<Index>>,
-    Path(path): Path<(u64, usize, usize)>,
-  ) -> ServerResult<Json<InputJson>> {
-    let not_found = || format!("input /{}/{}/{}", path.0, path.1, path.2);
-  
-    let block = index
-      .get_block_by_height(path.0)?
-      .ok_or_not_found(not_found)?;
-  
-    let transaction = block
-      .txdata
-      .into_iter()
-      .nth(path.1)
-      .ok_or_not_found(not_found)?;
-  
-    let input = transaction
-      .input
-      .into_iter()
-      .nth(path.2)
-      .ok_or_not_found(not_found)?;
-  
-    Ok(Json(InputJson::new(path, input)))
-  }  
-=======
-  async fn block_height(Extension(index): Extension<Arc<Index>>) -> ServerResult<String> {
-    Ok(
-      index
-        .block_height()?
-        .ok_or_not_found(|| "blockheight")?
-        .to_string(),
-    )
-  }
-
-  async fn block_hash(Extension(index): Extension<Arc<Index>>) -> ServerResult<String> {
-    Ok(
-      index
-        .block_hash(None)?
-        .ok_or_not_found(|| "blockhash")?
-        .to_string(),
-    )
-  }
-
-  async fn block_hash_from_height(
-    Extension(index): Extension<Arc<Index>>,
-    Path(height): Path<u64>,
-  ) -> ServerResult<String> {
-    Ok(
-      index
-        .block_hash(Some(height))?
-        .ok_or_not_found(|| "blockhash")?
-        .to_string(),
-    )
-  }
-
-  async fn block_time(Extension(index): Extension<Arc<Index>>) -> ServerResult<String> {
-    Ok(
-      index
-        .block_time(index.block_height()?.ok_or_not_found(|| "blocktime")?)?
-        .unix_timestamp()
-        .to_string(),
-    )
-  }
->>>>>>> 47689f10
-
   async fn input(
     Extension(page_config): Extension<Arc<PageConfig>>,
     Extension(index): Extension<Arc<Index>>,
