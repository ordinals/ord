--- conflicted
+++ resolved
@@ -10,21 +10,12 @@
     page_config::PageConfig,
     runes::Rune,
     templates::{
-<<<<<<< HEAD
-      BlockHtml, BlockJson, BlocksHtml, ChildrenHtml, ClockSvg, HomeHtml, InputHtml,
-      InscriptionHtml, InscriptionJson, InscriptionsBlockHtml, InscriptionsHtml, InscriptionsJson,
-      OutputHtml, OutputJson, PageContent, PageHtml, PreviewAudioHtml, PreviewCodeHtml,
-      PreviewImageHtml, PreviewMarkdownHtml, PreviewModelHtml, PreviewPdfHtml, PreviewTextHtml,
-      PreviewUnknownHtml, PreviewVideoHtml, RangeHtml, RareTxt, RuneHtml, RunesHtml, SatHtml,
-      SatId, SatJson, TransactionHtml,
-=======
       BlockHtml, BlockJson, BlocksHtml, ChildrenHtml, ClockSvg, CollectionsHtml, HomeHtml,
       InputHtml, InscriptionHtml, InscriptionJson, InscriptionsBlockHtml, InscriptionsHtml,
       InscriptionsJson, OutputHtml, OutputJson, PageContent, PageHtml, PreviewAudioHtml,
       PreviewCodeHtml, PreviewFontHtml, PreviewImageHtml, PreviewMarkdownHtml, PreviewModelHtml,
       PreviewPdfHtml, PreviewTextHtml, PreviewUnknownHtml, PreviewVideoHtml, RangeHtml, RareTxt,
-      RuneHtml, RunesHtml, SatHtml, SatJson, TransactionHtml,
->>>>>>> 1a5c35fe
+      RuneHtml, RunesHtml, SatHtml, SatId, SatJson, TransactionHtml,
     },
   },
   axum::{
