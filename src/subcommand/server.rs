--- conflicted
+++ resolved
@@ -11,21 +11,12 @@
     templates::{
       BlockHtml, BlockJson, BlocksHtml, BlocksJson, ChildrenHtml, ChildrenJson, ClockSvg,
       CollectionsHtml, HomeHtml, InputHtml, InscriptionHtml, InscriptionJson,
-<<<<<<< HEAD
       InscriptionRecursiveJson, InscriptionsBlockHtml, InscriptionsHtml, InscriptionsJson,
       OutputHtml, OutputJson, PageContent, PageHtml, PreviewAudioHtml, PreviewCodeHtml,
       PreviewFontHtml, PreviewImageHtml, PreviewMarkdownHtml, PreviewModelHtml, PreviewPdfHtml,
-      PreviewTextHtml, PreviewUnknownHtml, PreviewVideoHtml, RangeHtml, RareTxt, RuneHtml,
-      RuneJson, RunesHtml, RunesJson, SatHtml, SatInscriptionJson, SatInscriptionsJson, SatJson,
-      TransactionHtml, TransactionJson,
-=======
-      InscriptionsBlockHtml, InscriptionsHtml, InscriptionsJson, OutputHtml, OutputJson,
-      PageContent, PageHtml, PreviewAudioHtml, PreviewCodeHtml, PreviewFontHtml, PreviewImageHtml,
-      PreviewMarkdownHtml, PreviewModelHtml, PreviewPdfHtml, PreviewTextHtml, PreviewUnknownHtml,
-      PreviewVideoHtml, RangeHtml, RareTxt, RuneBalancesHtml, RuneHtml, RuneJson, RunesHtml,
-      RunesJson, SatHtml, SatInscriptionJson, SatInscriptionsJson, SatJson, TransactionHtml,
-      TransactionJson,
->>>>>>> cf486558
+      PreviewTextHtml, PreviewUnknownHtml, PreviewVideoHtml, RangeHtml, RareTxt, RuneBalancesHtml,
+      RuneHtml, RuneJson, RunesHtml, RunesJson, SatHtml, SatInscriptionJson, SatInscriptionsJson,
+      SatJson, TransactionHtml, TransactionJson,
     },
   },
   axum::{
