--- conflicted
+++ resolved
@@ -830,23 +830,13 @@
       .get_inscription_satpoint_by_id(inscription_id)?
       .ok_or_not_found(|| format!("inscription {inscription_id}"))?;
 
-<<<<<<< HEAD
-    let output = index
-      .get_transaction(satpoint.outpoint.txid)?
-      .ok_or_not_found(|| format!("inscription {inscription_id} current transaction"))?
-      .output
-      .into_iter()
-      .nth(satpoint.outpoint.vout.try_into().unwrap())
-      .ok_or_not_found(|| format!("inscription {inscription_id} current transaction output"))?;
-
     let teleburn_address = EthereumTeleburnAddress::from(inscription_id).address;
 
     let previous = if let Some(previous) = entry.number.checked_sub(1) {
-=======
+
     let output = if satpoint.outpoint == unbound_outpoint() {
       None
     } else {
->>>>>>> 8c6cf42e
       Some(
         index
           .get_transaction(satpoint.outpoint.txid)?
