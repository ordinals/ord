use {
  self::{
    accept_json::AcceptJson,
    deserialize_from_str::DeserializeFromStr,
    error::{OptionExt, ServerError, ServerResult},
  },
  super::*,
  crate::page_config::PageConfig,
  crate::templates::{
    BlockHtml, ClockSvg, HomeHtml, InputHtml, InscriptionHtml, InscriptionsHtml, OutputHtml,
    PageContent, PageHtml, PreviewAudioHtml, PreviewImageHtml, PreviewPdfHtml, PreviewTextHtml,
    PreviewUnknownHtml, PreviewVideoHtml, RangeHtml, RareTxt, SatHtml, SatJson, TransactionHtml,
  },
  axum::{
    body,
    extract::{Extension, Json, Path, Query},
    headers::UserAgent,
    http::{header, HeaderMap, HeaderValue, StatusCode, Uri},
    response::{IntoResponse, Redirect, Response},
    routing::get,
    Router, TypedHeader,
  },
  axum_server::Handle,
  rust_embed::RustEmbed,
  rustls_acme::{
    acme::{LETS_ENCRYPT_PRODUCTION_DIRECTORY, LETS_ENCRYPT_STAGING_DIRECTORY},
    axum::AxumAcceptor,
    caches::DirCache,
    AcmeConfig,
  },
  std::{cmp::Ordering, str},
  tokio_stream::StreamExt,
  tower_http::{
    compression::CompressionLayer,
    cors::{Any, CorsLayer},
    set_header::SetResponseHeaderLayer,
  },
};

mod accept_json;
mod error;

enum BlockQuery {
  Height(u64),
  Hash(BlockHash),
}

impl FromStr for BlockQuery {
  type Err = Error;

  fn from_str(s: &str) -> Result<Self, Self::Err> {
    Ok(if s.len() == 64 {
      BlockQuery::Hash(s.parse()?)
    } else {
      BlockQuery::Height(s.parse()?)
    })
  }
}

enum SpawnConfig {
  Https(AxumAcceptor),
  Http,
  Redirect(String),
}

#[derive(Deserialize)]
struct Search {
  query: String,
}

#[derive(RustEmbed)]
#[folder = "static"]
struct StaticAssets;

struct StaticHtml {
  title: &'static str,
  html: &'static str,
}

impl PageContent for StaticHtml {
  fn title(&self) -> String {
    self.title.into()
  }
}

impl Display for StaticHtml {
  fn fmt(&self, f: &mut Formatter) -> fmt::Result {
    f.write_str(self.html)
  }
}

#[derive(Debug, Parser)]
pub(crate) struct Server {
  #[clap(
    long,
    default_value = "0.0.0.0",
    help = "Listen on <ADDRESS> for incoming requests."
  )]
  address: String,
  #[clap(
    long,
    help = "Request ACME TLS certificate for <ACME_DOMAIN>. This ord instance must be reachable at <ACME_DOMAIN>:443 to respond to Let's Encrypt ACME challenges."
  )]
  acme_domain: Vec<String>,
  #[clap(
    long,
    help = "Listen on <HTTP_PORT> for incoming HTTP requests. [default: 80]."
  )]
  http_port: Option<u16>,
  #[clap(
    long,
    group = "port",
    help = "Listen on <HTTPS_PORT> for incoming HTTPS requests. [default: 443]."
  )]
  https_port: Option<u16>,
  #[clap(long, help = "Store ACME TLS certificates in <ACME_CACHE>.")]
  acme_cache: Option<PathBuf>,
  #[clap(long, help = "Provide ACME contact <ACME_CONTACT>.")]
  acme_contact: Vec<String>,
  #[clap(long, help = "Serve HTTP traffic on <HTTP_PORT>.")]
  http: bool,
  #[clap(long, help = "Serve HTTPS traffic on <HTTPS_PORT>.")]
  https: bool,
  #[clap(long, help = "Redirect HTTP traffic to HTTPS.")]
  redirect_http_to_https: bool,
}

impl Server {
  pub(crate) fn run(self, options: Options, index: Arc<Index>, handle: Handle) -> Result {
    Runtime::new()?.block_on(async {
      let index_clone = index.clone();
      let index_thread = thread::spawn(move || loop {
        if SHUTTING_DOWN.load(atomic::Ordering::Relaxed) {
          break;
        }
        if let Err(error) = index_clone.update() {
          log::warn!("{error}");
        }
        thread::sleep(Duration::from_millis(5000));
      });
      INDEXER.lock().unwrap().replace(index_thread);

      let config = options.load_config()?;
      let acme_domains = self.acme_domains()?;

      let page_config = Arc::new(PageConfig {
        chain: options.chain(),
        domain: acme_domains.first().cloned(),
      });

      let router = Router::new()
        .route("/", get(Self::home))
        .route("/block/:query", get(Self::block))
        .route("/blockcount", get(Self::block_count))
        .route("/blockheight", get(Self::block_height))
        .route("/blockhash", get(Self::block_hash))
        .route("/blockhash/:height", get(Self::block_hash_from_height))
        .route("/blocktime", get(Self::block_time))
        .route("/bounties", get(Self::bounties))
        .route("/clock", get(Self::clock))
        .route("/content/:inscription_id", get(Self::content))
        .route("/faq", get(Self::faq))
        .route("/favicon.ico", get(Self::favicon))
        .route("/feed.xml", get(Self::feed))
        .route("/input/:block/:transaction/:input", get(Self::input))
        .route("/inscription/:inscription_id", get(Self::inscription))
        .route("/inscriptions", get(Self::inscriptions))
        .route("/inscriptions/:from", get(Self::inscriptions_from))
        .route("/install.sh", get(Self::install_script))
        .route("/ordinal/:sat", get(Self::ordinal))
        .route("/output/:output", get(Self::output))
        .route("/preview/:inscription_id", get(Self::preview))
        .route("/range/:start/:end", get(Self::range))
        .route("/rare.txt", get(Self::rare_txt))
        .route("/sat/:sat", get(Self::sat))
        .route("/search", get(Self::search_by_query))
        .route("/search/:query", get(Self::search_by_path))
        .route("/static/*path", get(Self::static_asset))
        .route("/status", get(Self::status))
        .route("/tx/:txid", get(Self::transaction))
        .layer(Extension(index))
        .layer(Extension(page_config))
        .layer(Extension(Arc::new(config)))
        .layer(SetResponseHeaderLayer::if_not_present(
          header::CONTENT_SECURITY_POLICY,
          HeaderValue::from_static("default-src 'self'"),
        ))
        .layer(SetResponseHeaderLayer::overriding(
          header::STRICT_TRANSPORT_SECURITY,
          HeaderValue::from_static("max-age=31536000; includeSubDomains; preload"),
        ))
        .layer(
          CorsLayer::new()
            .allow_methods([http::Method::GET])
            .allow_origin(Any),
        )
        .layer(CompressionLayer::new());

      match (self.http_port(), self.https_port()) {
        (Some(http_port), None) => {
          self
            .spawn(router, handle, http_port, SpawnConfig::Http)?
            .await??
        }
        (None, Some(https_port)) => {
          self
            .spawn(
              router,
              handle,
              https_port,
              SpawnConfig::Https(self.acceptor(&options)?),
            )?
            .await??
        }
        (Some(http_port), Some(https_port)) => {
          let http_spawn_config = if self.redirect_http_to_https {
            SpawnConfig::Redirect(if https_port == 443 {
              format!("https://{}", acme_domains[0])
            } else {
              format!("https://{}:{https_port}", acme_domains[0])
            })
          } else {
            SpawnConfig::Http
          };

          let (http_result, https_result) = tokio::join!(
            self.spawn(router.clone(), handle.clone(), http_port, http_spawn_config)?,
            self.spawn(
              router,
              handle,
              https_port,
              SpawnConfig::Https(self.acceptor(&options)?),
            )?
          );
          http_result.and(https_result)??;
        }
        (None, None) => unreachable!(),
      }

      Ok(())
    })
  }

  fn spawn(
    &self,
    router: Router,
    handle: Handle,
    port: u16,
    config: SpawnConfig,
  ) -> Result<task::JoinHandle<io::Result<()>>> {
    let addr = (self.address.as_str(), port)
      .to_socket_addrs()?
      .next()
      .ok_or_else(|| anyhow!("failed to get socket addrs"))?;

    if !integration_test() {
      eprintln!(
        "Listening on {}://{addr}",
        match config {
          SpawnConfig::Https(_) => "https",
          _ => "http",
        }
      );
    }

    Ok(tokio::spawn(async move {
      match config {
        SpawnConfig::Https(acceptor) => {
          axum_server::Server::bind(addr)
            .handle(handle)
            .acceptor(acceptor)
            .serve(router.into_make_service())
            .await
        }
        SpawnConfig::Redirect(destination) => {
          axum_server::Server::bind(addr)
            .handle(handle)
            .serve(
              Router::new()
                .fallback(Self::redirect_http_to_https)
                .layer(Extension(destination))
                .into_make_service(),
            )
            .await
        }
        SpawnConfig::Http => {
          axum_server::Server::bind(addr)
            .handle(handle)
            .serve(router.into_make_service())
            .await
        }
      }
    }))
  }

  fn acme_cache(acme_cache: Option<&PathBuf>, options: &Options) -> Result<PathBuf> {
    let acme_cache = if let Some(acme_cache) = acme_cache {
      acme_cache.clone()
    } else {
      options.data_dir()?.join("acme-cache")
    };

    Ok(acme_cache)
  }

  fn acme_domains(&self) -> Result<Vec<String>> {
    if !self.acme_domain.is_empty() {
      Ok(self.acme_domain.clone())
    } else {
      Ok(vec![System::new()
        .host_name()
        .ok_or(anyhow!("no hostname found"))?])
    }
  }

  fn http_port(&self) -> Option<u16> {
    if self.http || self.http_port.is_some() || (self.https_port.is_none() && !self.https) {
      Some(self.http_port.unwrap_or(80))
    } else {
      None
    }
  }

  fn https_port(&self) -> Option<u16> {
    if self.https || self.https_port.is_some() {
      Some(self.https_port.unwrap_or(443))
    } else {
      None
    }
  }

  fn acceptor(&self, options: &Options) -> Result<AxumAcceptor> {
    let config = AcmeConfig::new(self.acme_domains()?)
      .contact(&self.acme_contact)
      .cache_option(Some(DirCache::new(Self::acme_cache(
        self.acme_cache.as_ref(),
        options,
      )?)))
      .directory(if cfg!(test) {
        LETS_ENCRYPT_STAGING_DIRECTORY
      } else {
        LETS_ENCRYPT_PRODUCTION_DIRECTORY
      });

    let mut state = config.state();

    let acceptor = state.axum_acceptor(Arc::new(
      rustls::ServerConfig::builder()
        .with_safe_defaults()
        .with_no_client_auth()
        .with_cert_resolver(state.resolver()),
    ));

    tokio::spawn(async move {
      while let Some(result) = state.next().await {
        match result {
          Ok(ok) => log::info!("ACME event: {:?}", ok),
          Err(err) => log::error!("ACME error: {:?}", err),
        }
      }
    });

    Ok(acceptor)
  }

  fn index_height(index: &Index) -> ServerResult<Height> {
    index.block_height()?.ok_or_not_found(|| "genesis block")
  }

  async fn clock(Extension(index): Extension<Arc<Index>>) -> ServerResult<Response> {
    Ok(
      (
        [(
          header::CONTENT_SECURITY_POLICY,
          HeaderValue::from_static("default-src 'unsafe-inline'"),
        )],
        ClockSvg::new(Self::index_height(&index)?),
      )
        .into_response(),
    )
  }

  async fn sat(
    Extension(page_config): Extension<Arc<PageConfig>>,
    Extension(index): Extension<Arc<Index>>,
    Path(DeserializeFromStr(sat)): Path<DeserializeFromStr<Sat>>,
    accept_json: AcceptJson,
  ) -> ServerResult<Response> {
    let satpoint = index.rare_sat_satpoint(sat)?;
    let blocktime = index.block_time(sat.height())?;
    let inscriptions = index.get_inscription_ids_by_sat(sat)?;

<<<<<<< HEAD
    Ok(if accept_json.0 {
=======
    Ok(if index.is_json_api_enabled() && accept_json.0 {
>>>>>>> 105ded63
      Json(SatJson {
        number: sat.0,
        decimal: sat.decimal().to_string(),
        degree: sat.degree().to_string(),
        name: sat.name(),
        block: sat.height().0,
        cycle: sat.cycle(),
        epoch: sat.epoch().0,
        period: sat.period(),
        offset: sat.third(),
        rarity: sat.rarity(),
        percentile: sat.percentile(),
        satpoint,
        timestamp: blocktime.timestamp().to_string(),
        inscriptions,
      })
      .into_response()
    } else {
      SatHtml {
        sat,
        satpoint,
        blocktime,
        inscriptions,
      }
      .page(page_config, index.has_sat_index()?)
      .into_response()
    })
  }

  async fn ordinal(Path(sat): Path<String>) -> Redirect {
    Redirect::to(&format!("/sat/{sat}"))
  }

  async fn output(
    Extension(page_config): Extension<Arc<PageConfig>>,
    Extension(index): Extension<Arc<Index>>,
    Path(outpoint): Path<OutPoint>,
  ) -> ServerResult<PageHtml<OutputHtml>> {
    let list = if index.has_sat_index()? {
      index.list(outpoint)?
    } else {
      None
    };

    let output = if outpoint == OutPoint::null() || outpoint == unbound_outpoint() {
      let mut value = 0;

      if let Some(List::Unspent(ranges)) = &list {
        for (start, end) in ranges {
          value += end - start;
        }
      }

      TxOut {
        value,
        script_pubkey: ScriptBuf::new(),
      }
    } else {
      index
        .get_transaction(outpoint.txid)?
        .ok_or_not_found(|| format!("output {outpoint}"))?
        .output
        .into_iter()
        .nth(outpoint.vout as usize)
        .ok_or_not_found(|| format!("output {outpoint}"))?
    };

    let inscriptions = index.get_inscriptions_on_output(outpoint)?;

    Ok(
      OutputHtml {
        outpoint,
        inscriptions,
        list,
        chain: page_config.chain,
        output,
      }
      .page(page_config, index.has_sat_index()?),
    )
  }

  async fn range(
    Extension(page_config): Extension<Arc<PageConfig>>,
    Extension(index): Extension<Arc<Index>>,
    Path((DeserializeFromStr(start), DeserializeFromStr(end))): Path<(
      DeserializeFromStr<Sat>,
      DeserializeFromStr<Sat>,
    )>,
  ) -> ServerResult<PageHtml<RangeHtml>> {
    match start.cmp(&end) {
      Ordering::Equal => Err(ServerError::BadRequest("empty range".to_string())),
      Ordering::Greater => Err(ServerError::BadRequest(
        "range start greater than range end".to_string(),
      )),
      Ordering::Less => Ok(RangeHtml { start, end }.page(page_config, index.has_sat_index()?)),
    }
  }

  async fn rare_txt(Extension(index): Extension<Arc<Index>>) -> ServerResult<RareTxt> {
    Ok(RareTxt(index.rare_sat_satpoints()?.ok_or_else(|| {
      ServerError::NotFound(
        "tracking rare sats requires index created with `--index-sats` flag".into(),
      )
    })?))
  }

  async fn home(
    Extension(page_config): Extension<Arc<PageConfig>>,
    Extension(index): Extension<Arc<Index>>,
  ) -> ServerResult<PageHtml<HomeHtml>> {
    Ok(
      HomeHtml::new(index.blocks(100)?, index.get_homepage_inscriptions()?)
        .page(page_config, index.has_sat_index()?),
    )
  }

  async fn install_script() -> Redirect {
    Redirect::to("https://raw.githubusercontent.com/casey/ord/master/install.sh")
  }

  async fn block(
    Extension(page_config): Extension<Arc<PageConfig>>,
    Extension(index): Extension<Arc<Index>>,
    Path(DeserializeFromStr(query)): Path<DeserializeFromStr<BlockQuery>>,
  ) -> ServerResult<PageHtml<BlockHtml>> {
    let (block, height) = match query {
      BlockQuery::Height(height) => {
        let block = index
          .get_block_by_height(height)?
          .ok_or_not_found(|| format!("block {height}"))?;

        (block, height)
      }
      BlockQuery::Hash(hash) => {
        let info = index
          .block_header_info(hash)?
          .ok_or_not_found(|| format!("block {hash}"))?;

        let block = index
          .get_block_by_hash(hash)?
          .ok_or_not_found(|| format!("block {hash}"))?;

        (block, info.height as u64)
      }
    };

    Ok(
      BlockHtml::new(block, Height(height), Self::index_height(&index)?)
        .page(page_config, index.has_sat_index()?),
    )
  }

  async fn transaction(
    Extension(page_config): Extension<Arc<PageConfig>>,
    Extension(index): Extension<Arc<Index>>,
    Path(txid): Path<Txid>,
  ) -> ServerResult<PageHtml<TransactionHtml>> {
    let inscription = index.get_inscription_by_id(txid.into())?;

    let blockhash = index.get_transaction_blockhash(txid)?;

    Ok(
      TransactionHtml::new(
        index
          .get_transaction(txid)?
          .ok_or_not_found(|| format!("transaction {txid}"))?,
        blockhash,
        inscription.map(|_| txid.into()),
        page_config.chain,
      )
      .page(page_config, index.has_sat_index()?),
    )
  }

  async fn status(Extension(index): Extension<Arc<Index>>) -> (StatusCode, &'static str) {
    if index.is_reorged() {
      (
        StatusCode::OK,
        "reorg detected, please rebuild the database.",
      )
    } else {
      (
        StatusCode::OK,
        StatusCode::OK.canonical_reason().unwrap_or_default(),
      )
    }
  }

  async fn search_by_query(
    Extension(index): Extension<Arc<Index>>,
    Query(search): Query<Search>,
  ) -> ServerResult<Redirect> {
    Self::search(&index, &search.query).await
  }

  async fn search_by_path(
    Extension(index): Extension<Arc<Index>>,
    Path(search): Path<Search>,
  ) -> ServerResult<Redirect> {
    Self::search(&index, &search.query).await
  }

  async fn search(index: &Index, query: &str) -> ServerResult<Redirect> {
    Self::search_inner(index, query)
  }

  fn search_inner(index: &Index, query: &str) -> ServerResult<Redirect> {
    lazy_static! {
      static ref HASH: Regex = Regex::new(r"^[[:xdigit:]]{64}$").unwrap();
      static ref OUTPOINT: Regex = Regex::new(r"^[[:xdigit:]]{64}:\d+$").unwrap();
      static ref INSCRIPTION_ID: Regex = Regex::new(r"^[[:xdigit:]]{64}i\d+$").unwrap();
    }

    let query = query.trim();

    if HASH.is_match(query) {
      if index.block_header(query.parse().unwrap())?.is_some() {
        Ok(Redirect::to(&format!("/block/{query}")))
      } else {
        Ok(Redirect::to(&format!("/tx/{query}")))
      }
    } else if OUTPOINT.is_match(query) {
      Ok(Redirect::to(&format!("/output/{query}")))
    } else if INSCRIPTION_ID.is_match(query) {
      Ok(Redirect::to(&format!("/inscription/{query}")))
    } else {
      Ok(Redirect::to(&format!("/sat/{query}")))
    }
  }

  async fn favicon(user_agent: Option<TypedHeader<UserAgent>>) -> ServerResult<Response> {
    if user_agent
      .map(|user_agent| {
        user_agent.as_str().contains("Safari/")
          && !user_agent.as_str().contains("Chrome/")
          && !user_agent.as_str().contains("Chromium/")
      })
      .unwrap_or_default()
    {
      Ok(
        Self::static_asset(Path("/favicon.png".to_string()))
          .await
          .into_response(),
      )
    } else {
      Ok(
        (
          [(
            header::CONTENT_SECURITY_POLICY,
            HeaderValue::from_static("default-src 'unsafe-inline'"),
          )],
          Self::static_asset(Path("/favicon.svg".to_string())).await?,
        )
          .into_response(),
      )
    }
  }

  async fn feed(
    Extension(page_config): Extension<Arc<PageConfig>>,
    Extension(index): Extension<Arc<Index>>,
  ) -> ServerResult<Response> {
    let mut builder = rss::ChannelBuilder::default();

    let chain = page_config.chain;
    match chain {
      Chain::Mainnet => builder.title("Inscriptions"),
      _ => builder.title(format!("Inscriptions – {chain:?}")),
    };

    builder.generator(Some("ord".to_string()));

    for (number, id) in index.get_feed_inscriptions(300)? {
      builder.item(
        rss::ItemBuilder::default()
          .title(format!("Inscription {number}"))
          .link(format!("/inscription/{id}"))
          .guid(Some(rss::Guid {
            value: format!("/inscription/{id}"),
            permalink: true,
          }))
          .build(),
      );
    }

    Ok(
      (
        [
          (header::CONTENT_TYPE, "application/rss+xml"),
          (
            header::CONTENT_SECURITY_POLICY,
            "default-src 'unsafe-inline'",
          ),
        ],
        builder.build().to_string(),
      )
        .into_response(),
    )
  }

  async fn static_asset(Path(path): Path<String>) -> ServerResult<Response> {
    let content = StaticAssets::get(if let Some(stripped) = path.strip_prefix('/') {
      stripped
    } else {
      &path
    })
    .ok_or_not_found(|| format!("asset {path}"))?;
    let body = body::boxed(body::Full::from(content.data));
    let mime = mime_guess::from_path(path).first_or_octet_stream();
    Ok(
      Response::builder()
        .header(header::CONTENT_TYPE, mime.as_ref())
        .body(body)
        .unwrap(),
    )
  }

  async fn block_count(Extension(index): Extension<Arc<Index>>) -> ServerResult<String> {
    Ok(index.block_count()?.to_string())
  }

  async fn block_height(Extension(index): Extension<Arc<Index>>) -> ServerResult<String> {
    Ok(
      index
        .block_height()?
        .ok_or_not_found(|| "blockheight")?
        .to_string(),
    )
  }

  async fn block_hash(Extension(index): Extension<Arc<Index>>) -> ServerResult<String> {
    Ok(
      index
        .block_hash(None)?
        .ok_or_not_found(|| "blockhash")?
        .to_string(),
    )
  }

  async fn block_hash_from_height(
    Extension(index): Extension<Arc<Index>>,
    Path(height): Path<u64>,
  ) -> ServerResult<String> {
    Ok(
      index
        .block_hash(Some(height))?
        .ok_or_not_found(|| "blockhash")?
        .to_string(),
    )
  }

  async fn block_time(Extension(index): Extension<Arc<Index>>) -> ServerResult<String> {
    Ok(
      index
        .block_time(index.block_height()?.ok_or_not_found(|| "blocktime")?)?
        .unix_timestamp()
        .to_string(),
    )
  }

  async fn input(
    Extension(page_config): Extension<Arc<PageConfig>>,
    Extension(index): Extension<Arc<Index>>,
    Path(path): Path<(u64, usize, usize)>,
  ) -> Result<PageHtml<InputHtml>, ServerError> {
    let not_found = || format!("input /{}/{}/{}", path.0, path.1, path.2);

    let block = index
      .get_block_by_height(path.0)?
      .ok_or_not_found(not_found)?;

    let transaction = block
      .txdata
      .into_iter()
      .nth(path.1)
      .ok_or_not_found(not_found)?;

    let input = transaction
      .input
      .into_iter()
      .nth(path.2)
      .ok_or_not_found(not_found)?;

    Ok(InputHtml { path, input }.page(page_config, index.has_sat_index()?))
  }

  async fn faq() -> Redirect {
    Redirect::to("https://docs.ordinals.com/faq/")
  }

  async fn bounties() -> Redirect {
    Redirect::to("https://docs.ordinals.com/bounty/")
  }

  async fn content(
    Extension(index): Extension<Arc<Index>>,
    Extension(config): Extension<Arc<Config>>,
    Path(inscription_id): Path<InscriptionId>,
  ) -> ServerResult<Response> {
    if config.is_hidden(inscription_id) {
      return Ok(PreviewUnknownHtml.into_response());
    }

    let inscription = index
      .get_inscription_by_id(inscription_id)?
      .ok_or_not_found(|| format!("inscription {inscription_id}"))?;

    Ok(
      Self::content_response(inscription)
        .ok_or_not_found(|| format!("inscription {inscription_id} content"))?
        .into_response(),
    )
  }

  fn content_response(inscription: Inscription) -> Option<(HeaderMap, Vec<u8>)> {
    let mut headers = HeaderMap::new();

    headers.insert(
      header::CONTENT_TYPE,
      inscription
        .content_type()
        .unwrap_or("application/octet-stream")
        .parse()
        .unwrap(),
    );
    headers.insert(
      header::CONTENT_SECURITY_POLICY,
      HeaderValue::from_static("default-src 'self' 'unsafe-eval' 'unsafe-inline' data: blob:"),
    );
    headers.append(
      header::CONTENT_SECURITY_POLICY,
      HeaderValue::from_static("default-src *:*/content/ *:*/blockheight *:*/blockhash *:*/blockhash/ *:*/blocktime 'unsafe-eval' 'unsafe-inline' data: blob:"),
    );

    let body = inscription.into_body();
    let cache_control = match body {
      Some(_) => "max-age=31536000, immutable",
      None => "max-age=600",
    };
    headers.insert(
      header::CACHE_CONTROL,
      HeaderValue::from_str(cache_control).unwrap(),
    );

    Some((headers, body?))
  }

  async fn preview(
    Extension(index): Extension<Arc<Index>>,
    Extension(config): Extension<Arc<Config>>,
    Path(inscription_id): Path<InscriptionId>,
  ) -> ServerResult<Response> {
    if config.is_hidden(inscription_id) {
      return Ok(PreviewUnknownHtml.into_response());
    }

    let inscription = index
      .get_inscription_by_id(inscription_id)?
      .ok_or_not_found(|| format!("inscription {inscription_id}"))?;

    match inscription.media() {
      Media::Audio => Ok(PreviewAudioHtml { inscription_id }.into_response()),
      Media::Iframe => Ok(
        Self::content_response(inscription)
          .ok_or_not_found(|| format!("inscription {inscription_id} content"))?
          .into_response(),
      ),
      Media::Image => Ok(
        (
          [(
            header::CONTENT_SECURITY_POLICY,
            "default-src 'self' 'unsafe-inline'",
          )],
          PreviewImageHtml { inscription_id },
        )
          .into_response(),
      ),
      Media::Pdf => Ok(
        (
          [(
            header::CONTENT_SECURITY_POLICY,
            "script-src-elem 'self' https://cdn.jsdelivr.net",
          )],
          PreviewPdfHtml { inscription_id },
        )
          .into_response(),
      ),
      Media::Text => {
        let content = inscription
          .body()
          .ok_or_not_found(|| format!("inscription {inscription_id} content"))?;
        Ok(
          PreviewTextHtml {
            text: str::from_utf8(content)
              .map_err(|err| anyhow!("Failed to decode {inscription_id} text: {err}"))?,
          }
          .into_response(),
        )
      }
      Media::Unknown => Ok(PreviewUnknownHtml.into_response()),
      Media::Video => Ok(PreviewVideoHtml { inscription_id }.into_response()),
    }
  }

  async fn inscription(
    Extension(page_config): Extension<Arc<PageConfig>>,
    Extension(index): Extension<Arc<Index>>,
    Path(inscription_id): Path<InscriptionId>,
  ) -> ServerResult<PageHtml<InscriptionHtml>> {
    let entry = index
      .get_inscription_entry(inscription_id)?
      .ok_or_not_found(|| format!("inscription {inscription_id}"))?;

    let inscription = index
      .get_inscription_by_id(inscription_id)?
      .ok_or_not_found(|| format!("inscription {inscription_id}"))?;

    let satpoint = index
      .get_inscription_satpoint_by_id(inscription_id)?
      .ok_or_not_found(|| format!("inscription {inscription_id}"))?;

    let output = if satpoint.outpoint == unbound_outpoint() {
      None
    } else {
      Some(
        index
          .get_transaction(satpoint.outpoint.txid)?
          .ok_or_not_found(|| format!("inscription {inscription_id} current transaction"))?
          .output
          .into_iter()
          .nth(satpoint.outpoint.vout.try_into().unwrap())
          .ok_or_not_found(|| format!("inscription {inscription_id} current transaction output"))?,
      )
    };

    let previous = index.get_inscription_id_by_inscription_number(entry.number - 1)?;

    let next = index.get_inscription_id_by_inscription_number(entry.number + 1)?;

    Ok(
      InscriptionHtml {
        chain: page_config.chain,
        genesis_fee: entry.fee,
        genesis_height: entry.height,
        inscription,
        inscription_id,
        next,
        number: entry.number,
        output,
        previous,
        sat: entry.sat,
        satpoint,
        timestamp: timestamp(entry.timestamp),
      }
      .page(page_config, index.has_sat_index()?),
    )
  }

  async fn inscriptions(
    Extension(page_config): Extension<Arc<PageConfig>>,
    Extension(index): Extension<Arc<Index>>,
  ) -> ServerResult<PageHtml<InscriptionsHtml>> {
    Self::inscriptions_inner(page_config, index, None).await
  }

  async fn inscriptions_from(
    Extension(page_config): Extension<Arc<PageConfig>>,
    Extension(index): Extension<Arc<Index>>,
    Path(from): Path<i64>,
  ) -> ServerResult<PageHtml<InscriptionsHtml>> {
    Self::inscriptions_inner(page_config, index, Some(from)).await
  }

  async fn inscriptions_inner(
    page_config: Arc<PageConfig>,
    index: Arc<Index>,
    from: Option<i64>,
  ) -> ServerResult<PageHtml<InscriptionsHtml>> {
    let (inscriptions, prev, next) = index.get_latest_inscriptions_with_prev_and_next(100, from)?;
    Ok(
      InscriptionsHtml {
        inscriptions,
        next,
        prev,
      }
      .page(page_config, index.has_sat_index()?),
    )
  }

  async fn redirect_http_to_https(
    Extension(mut destination): Extension<String>,
    uri: Uri,
  ) -> Redirect {
    if let Some(path_and_query) = uri.path_and_query() {
      destination.push_str(path_and_query.as_str());
    }

    Redirect::to(&destination)
  }
}

#[cfg(test)]
mod tests {
  use {super::*, reqwest::Url, std::net::TcpListener};

  struct TestServer {
    bitcoin_rpc_server: test_bitcoincore_rpc::Handle,
    index: Arc<Index>,
    ord_server_handle: Handle,
    url: Url,
    #[allow(unused)]
    tempdir: TempDir,
  }

  impl TestServer {
    fn new() -> Self {
      Self::new_with_args(&[], &[])
    }

    fn new_with_sat_index() -> Self {
      Self::new_with_args(&["--index-sats"], &[])
    }

    fn new_with_args(ord_args: &[&str], server_args: &[&str]) -> Self {
      Self::new_server(test_bitcoincore_rpc::spawn(), None, ord_args, server_args)
    }

    fn new_with_regtest() -> Self {
      Self::new_server(
        test_bitcoincore_rpc::builder()
          .network(bitcoin::network::constants::Network::Regtest)
          .build(),
        None,
        &["--chain", "regtest"],
        &[],
      )
    }

    fn new_with_regtest_with_index_sats() -> Self {
      Self::new_server(
        test_bitcoincore_rpc::builder()
          .network(bitcoin::Network::Regtest)
          .build(),
        None,
        &["--chain", "regtest", "--index-sats"],
        &[],
      )
    }

    fn new_with_bitcoin_rpc_server_and_config(
      bitcoin_rpc_server: test_bitcoincore_rpc::Handle,
      config: String,
    ) -> Self {
      Self::new_server(bitcoin_rpc_server, Some(config), &[], &[])
    }

    fn new_server(
      bitcoin_rpc_server: test_bitcoincore_rpc::Handle,
      config: Option<String>,
      ord_args: &[&str],
      server_args: &[&str],
    ) -> Self {
      let tempdir = TempDir::new().unwrap();

      let cookiefile = tempdir.path().join("cookie");

      fs::write(&cookiefile, "username:password").unwrap();

      let port = TcpListener::bind("127.0.0.1:0")
        .unwrap()
        .local_addr()
        .unwrap()
        .port();

      let url = Url::parse(&format!("http://127.0.0.1:{port}")).unwrap();

      let config_args = match config {
        Some(config) => {
          let config_path = tempdir.path().join("ord.yaml");
          fs::write(&config_path, config).unwrap();
          format!("--config {}", config_path.display())
        }
        None => "".to_string(),
      };

      let (options, server) = parse_server_args(&format!(
        "ord --rpc-url {} --cookie-file {} --data-dir {} {config_args} {} server --http-port {} --address 127.0.0.1 {}",
        bitcoin_rpc_server.url(),
        cookiefile.to_str().unwrap(),
        tempdir.path().to_str().unwrap(),
        ord_args.join(" "),
        port,
        server_args.join(" "),
      ));

      let index = Arc::new(Index::open(&options).unwrap());
      let ord_server_handle = Handle::new();

      {
        let index = index.clone();
        let ord_server_handle = ord_server_handle.clone();
        thread::spawn(|| server.run(options, index, ord_server_handle).unwrap());
      }

      while index.statistic(crate::index::Statistic::Commits) == 0 {
        thread::sleep(Duration::from_millis(25));
      }

      let client = reqwest::blocking::Client::builder()
        .redirect(reqwest::redirect::Policy::none())
        .build()
        .unwrap();

      for i in 0.. {
        match client.get(format!("http://127.0.0.1:{port}/status")).send() {
          Ok(_) => break,
          Err(err) => {
            if i == 400 {
              panic!("server failed to start: {err}");
            }
          }
        }

        thread::sleep(Duration::from_millis(25));
      }

      Self {
        bitcoin_rpc_server,
        index,
        ord_server_handle,
        tempdir,
        url,
      }
    }

    fn get(&self, path: impl AsRef<str>) -> reqwest::blocking::Response {
      if let Err(error) = self.index.update() {
        log::error!("{error}");
      }
      reqwest::blocking::get(self.join_url(path.as_ref())).unwrap()
    }

    fn join_url(&self, url: &str) -> Url {
      self.url.join(url).unwrap()
    }

    fn assert_response(&self, path: impl AsRef<str>, status: StatusCode, expected_response: &str) {
      let response = self.get(path);
      assert_eq!(response.status(), status, "{}", response.text().unwrap());
      pretty_assert_eq!(response.text().unwrap(), expected_response);
    }

    fn assert_response_regex(
      &self,
      path: impl AsRef<str>,
      status: StatusCode,
      regex: impl AsRef<str>,
    ) {
      let response = self.get(path);
      assert_eq!(response.status(), status);
      assert_regex_match!(response.text().unwrap(), regex.as_ref());
    }

    fn assert_response_csp(
      &self,
      path: impl AsRef<str>,
      status: StatusCode,
      content_security_policy: &str,
      regex: impl AsRef<str>,
    ) {
      let response = self.get(path);
      assert_eq!(response.status(), status);
      assert_eq!(
        response
          .headers()
          .get(header::CONTENT_SECURITY_POLICY,)
          .unwrap(),
        content_security_policy
      );
      assert_regex_match!(response.text().unwrap(), regex.as_ref());
    }

    fn assert_redirect(&self, path: &str, location: &str) {
      let response = reqwest::blocking::Client::builder()
        .redirect(reqwest::redirect::Policy::none())
        .build()
        .unwrap()
        .get(self.join_url(path))
        .send()
        .unwrap();

      assert_eq!(response.status(), StatusCode::SEE_OTHER);
      assert_eq!(response.headers().get(header::LOCATION).unwrap(), location);
    }

    fn mine_blocks(&self, n: u64) -> Vec<bitcoin::Block> {
      let blocks = self.bitcoin_rpc_server.mine_blocks(n);
      self.index.update().unwrap();
      blocks
    }

    fn mine_blocks_with_subsidy(&self, n: u64, subsidy: u64) -> Vec<Block> {
      let blocks = self.bitcoin_rpc_server.mine_blocks_with_subsidy(n, subsidy);
      self.index.update().unwrap();
      blocks
    }
  }

  impl Drop for TestServer {
    fn drop(&mut self) {
      self.ord_server_handle.shutdown();
    }
  }

  fn parse_server_args(args: &str) -> (Options, Server) {
    match Arguments::try_parse_from(args.split_whitespace()) {
      Ok(arguments) => match arguments.subcommand {
        Subcommand::Server(server) => (arguments.options, server),
        subcommand => panic!("unexpected subcommand: {subcommand:?}"),
      },
      Err(err) => panic!("error parsing arguments: {err}"),
    }
  }

  #[test]
  fn http_and_https_port_dont_conflict() {
    parse_server_args(
      "ord server --http-port 0 --https-port 0 --acme-cache foo --acme-contact bar --acme-domain baz",
    );
  }

  #[test]
  fn http_port_defaults_to_80() {
    assert_eq!(parse_server_args("ord server").1.http_port(), Some(80));
  }

  #[test]
  fn https_port_defaults_to_none() {
    assert_eq!(parse_server_args("ord server").1.https_port(), None);
  }

  #[test]
  fn https_sets_https_port_to_443() {
    assert_eq!(
      parse_server_args("ord server --https --acme-cache foo --acme-contact bar --acme-domain baz")
        .1
        .https_port(),
      Some(443)
    );
  }

  #[test]
  fn https_disables_http() {
    assert_eq!(
      parse_server_args("ord server --https --acme-cache foo --acme-contact bar --acme-domain baz")
        .1
        .http_port(),
      None
    );
  }

  #[test]
  fn https_port_disables_http() {
    assert_eq!(
      parse_server_args(
        "ord server --https-port 433 --acme-cache foo --acme-contact bar --acme-domain baz"
      )
      .1
      .http_port(),
      None
    );
  }

  #[test]
  fn https_port_sets_https_port() {
    assert_eq!(
      parse_server_args(
        "ord server --https-port 1000 --acme-cache foo --acme-contact bar --acme-domain baz"
      )
      .1
      .https_port(),
      Some(1000)
    );
  }

  #[test]
  fn http_with_https_leaves_http_enabled() {
    assert_eq!(
      parse_server_args(
        "ord server --https --http --acme-cache foo --acme-contact bar --acme-domain baz"
      )
      .1
      .http_port(),
      Some(80)
    );
  }

  #[test]
  fn http_with_https_leaves_https_enabled() {
    assert_eq!(
      parse_server_args(
        "ord server --https --http --acme-cache foo --acme-contact bar --acme-domain baz"
      )
      .1
      .https_port(),
      Some(443)
    );
  }

  #[test]
  fn acme_contact_accepts_multiple_values() {
    assert!(Arguments::try_parse_from([
      "ord",
      "server",
      "--address",
      "127.0.0.1",
      "--http-port",
      "0",
      "--acme-contact",
      "foo",
      "--acme-contact",
      "bar"
    ])
    .is_ok());
  }

  #[test]
  fn acme_domain_accepts_multiple_values() {
    assert!(Arguments::try_parse_from([
      "ord",
      "server",
      "--address",
      "127.0.0.1",
      "--http-port",
      "0",
      "--acme-domain",
      "foo",
      "--acme-domain",
      "bar"
    ])
    .is_ok());
  }

  #[test]
  fn acme_cache_defaults_to_data_dir() {
    let arguments = Arguments::try_parse_from(["ord", "--data-dir", "foo", "server"]).unwrap();
    let acme_cache = Server::acme_cache(None, &arguments.options)
      .unwrap()
      .display()
      .to_string();
    assert!(
      acme_cache.contains(if cfg!(windows) {
        r"foo\acme-cache"
      } else {
        "foo/acme-cache"
      }),
      "{acme_cache}"
    )
  }

  #[test]
  fn acme_cache_flag_is_respected() {
    let arguments =
      Arguments::try_parse_from(["ord", "--data-dir", "foo", "server", "--acme-cache", "bar"])
        .unwrap();
    let acme_cache = Server::acme_cache(Some(&"bar".into()), &arguments.options)
      .unwrap()
      .display()
      .to_string();
    assert_eq!(acme_cache, "bar")
  }

  #[test]
  fn acme_domain_defaults_to_hostname() {
    let (_, server) = parse_server_args("ord server");
    assert_eq!(
      server.acme_domains().unwrap(),
      &[System::new().host_name().unwrap()]
    );
  }

  #[test]
  fn acme_domain_flag_is_respected() {
    let (_, server) = parse_server_args("ord server --acme-domain example.com");
    assert_eq!(server.acme_domains().unwrap(), &["example.com"]);
  }

  #[test]
  fn install_sh_redirects_to_github() {
    TestServer::new().assert_redirect(
      "/install.sh",
      "https://raw.githubusercontent.com/casey/ord/master/install.sh",
    );
  }

  #[test]
  fn ordinal_redirects_to_sat() {
    TestServer::new().assert_redirect("/ordinal/0", "/sat/0");
  }

  #[test]
  fn bounties_redirects_to_docs_site() {
    TestServer::new().assert_redirect("/bounties", "https://docs.ordinals.com/bounty/");
  }

  #[test]
  fn faq_redirects_to_docs_site() {
    TestServer::new().assert_redirect("/faq", "https://docs.ordinals.com/faq/");
  }

  #[test]
  fn search_by_query_returns_sat() {
    TestServer::new().assert_redirect("/search?query=0", "/sat/0");
  }

  #[test]
  fn search_by_query_returns_inscription() {
    TestServer::new().assert_redirect(
      "/search?query=0000000000000000000000000000000000000000000000000000000000000000i0",
      "/inscription/0000000000000000000000000000000000000000000000000000000000000000i0",
    );
  }

  #[test]
  fn search_is_whitespace_insensitive() {
    TestServer::new().assert_redirect("/search/ 0 ", "/sat/0");
  }

  #[test]
  fn search_by_path_returns_sat() {
    TestServer::new().assert_redirect("/search/0", "/sat/0");
  }

  #[test]
  fn search_for_blockhash_returns_block() {
    TestServer::new().assert_redirect(
      "/search/000000000019d6689c085ae165831e934ff763ae46a2a6c172b3f1b60a8ce26f",
      "/block/000000000019d6689c085ae165831e934ff763ae46a2a6c172b3f1b60a8ce26f",
    );
  }

  #[test]
  fn search_for_txid_returns_transaction() {
    TestServer::new().assert_redirect(
      "/search/0000000000000000000000000000000000000000000000000000000000000000",
      "/tx/0000000000000000000000000000000000000000000000000000000000000000",
    );
  }

  #[test]
  fn search_for_outpoint_returns_output() {
    TestServer::new().assert_redirect(
      "/search/0000000000000000000000000000000000000000000000000000000000000000:0",
      "/output/0000000000000000000000000000000000000000000000000000000000000000:0",
    );
  }

  #[test]
  fn search_for_inscription_id_returns_inscription() {
    TestServer::new().assert_redirect(
      "/search/0000000000000000000000000000000000000000000000000000000000000000i0",
      "/inscription/0000000000000000000000000000000000000000000000000000000000000000i0",
    );
  }

  #[test]
  fn http_to_https_redirect_with_path() {
    TestServer::new_with_args(&[], &["--redirect-http-to-https", "--https"]).assert_redirect(
      "/sat/0",
      &format!("https://{}/sat/0", System::new().host_name().unwrap()),
    );
  }

  #[test]
  fn http_to_https_redirect_with_empty() {
    TestServer::new_with_args(&[], &["--redirect-http-to-https", "--https"]).assert_redirect(
      "/",
      &format!("https://{}/", System::new().host_name().unwrap()),
    );
  }

  #[test]
  fn status() {
    TestServer::new().assert_response("/status", StatusCode::OK, "OK");
  }

  #[test]
  fn block_count_endpoint() {
    let test_server = TestServer::new();

    let response = test_server.get("/blockcount");

    assert_eq!(response.status(), StatusCode::OK);
    assert_eq!(response.text().unwrap(), "1");

    test_server.mine_blocks(1);

    let response = test_server.get("/blockcount");

    assert_eq!(response.status(), StatusCode::OK);
    assert_eq!(response.text().unwrap(), "2");
  }

  #[test]
  fn block_height_endpoint() {
    let test_server = TestServer::new();

    let response = test_server.get("/blockheight");

    assert_eq!(response.status(), StatusCode::OK);
    assert_eq!(response.text().unwrap(), "0");

    test_server.mine_blocks(2);

    let response = test_server.get("/blockheight");

    assert_eq!(response.status(), StatusCode::OK);
    assert_eq!(response.text().unwrap(), "2");
  }

  #[test]
  fn block_hash_endpoint() {
    let test_server = TestServer::new();

    let response = test_server.get("/blockhash");

    assert_eq!(response.status(), StatusCode::OK);
    assert_eq!(
      response.text().unwrap(),
      "000000000019d6689c085ae165831e934ff763ae46a2a6c172b3f1b60a8ce26f"
    );
  }

  #[test]
  fn block_hash_from_height_endpoint() {
    let test_server = TestServer::new();

    let response = test_server.get("/blockhash/0");

    assert_eq!(response.status(), StatusCode::OK);
    assert_eq!(
      response.text().unwrap(),
      "000000000019d6689c085ae165831e934ff763ae46a2a6c172b3f1b60a8ce26f"
    );
  }

  #[test]
  fn block_time_endpoint() {
    let test_server = TestServer::new();

    let response = test_server.get("/blocktime");

    assert_eq!(response.status(), StatusCode::OK);
    assert_eq!(response.text().unwrap(), "1231006505");
  }

  #[test]
  fn range_end_before_range_start_returns_400() {
    TestServer::new().assert_response(
      "/range/1/0",
      StatusCode::BAD_REQUEST,
      "range start greater than range end",
    );
  }

  #[test]
  fn invalid_range_start_returns_400() {
    TestServer::new().assert_response(
      "/range/=/0",
      StatusCode::BAD_REQUEST,
      "Invalid URL: invalid digit found in string",
    );
  }

  #[test]
  fn invalid_range_end_returns_400() {
    TestServer::new().assert_response(
      "/range/0/=",
      StatusCode::BAD_REQUEST,
      "Invalid URL: invalid digit found in string",
    );
  }

  #[test]
  fn empty_range_returns_400() {
    TestServer::new().assert_response("/range/0/0", StatusCode::BAD_REQUEST, "empty range");
  }

  #[test]
  fn range() {
    TestServer::new().assert_response_regex(
      "/range/0/1",
      StatusCode::OK,
      r".*<title>Sat range 0–1</title>.*<h1>Sat range 0–1</h1>
<dl>
  <dt>value</dt><dd>1</dd>
  <dt>first</dt><dd><a href=/sat/0 class=mythic>0</a></dd>
</dl>.*",
    );
  }
  #[test]
  fn sat_number() {
    TestServer::new().assert_response_regex("/sat/0", StatusCode::OK, ".*<h1>Sat 0</h1>.*");
  }

  #[test]
  fn sat_decimal() {
    TestServer::new().assert_response_regex("/sat/0.0", StatusCode::OK, ".*<h1>Sat 0</h1>.*");
  }

  #[test]
  fn sat_degree() {
    TestServer::new().assert_response_regex("/sat/0°0′0″0‴", StatusCode::OK, ".*<h1>Sat 0</h1>.*");
  }

  #[test]
  fn sat_name() {
    TestServer::new().assert_response_regex(
      "/sat/nvtdijuwxlp",
      StatusCode::OK,
      ".*<h1>Sat 0</h1>.*",
    );
  }

  #[test]
  fn sat() {
    TestServer::new().assert_response_regex(
      "/sat/0",
      StatusCode::OK,
      ".*<title>Sat 0</title>.*<h1>Sat 0</h1>.*",
    );
  }

  #[test]
  fn block() {
    TestServer::new().assert_response_regex(
      "/block/0",
      StatusCode::OK,
      ".*<title>Block 0</title>.*<h1>Block 0</h1>.*",
    );
  }

  #[test]
  fn sat_out_of_range() {
    TestServer::new().assert_response(
      "/sat/2099999997690000",
      StatusCode::BAD_REQUEST,
      "Invalid URL: invalid sat",
    );
  }

  #[test]
  fn invalid_outpoint_hash_returns_400() {
    TestServer::new().assert_response(
      "/output/foo:0",
      StatusCode::BAD_REQUEST,
      "Invalid URL: error parsing TXID",
    );
  }

  #[test]
  fn output_with_sat_index() {
    let txid = "4a5e1e4baab89f3a32518a88c31bc87f618f76673e2cc77ab2127b7afdeda33b";
    TestServer::new_with_sat_index().assert_response_regex(
      format!("/output/{txid}:0"),
      StatusCode::OK,
      format!(
        ".*<title>Output {txid}:0</title>.*<h1>Output <span class=monospace>{txid}:0</span></h1>
<dl>
  <dt>value</dt><dd>5000000000</dd>
  <dt>script pubkey</dt><dd class=monospace>OP_PUSHBYTES_65 [[:xdigit:]]{{130}} OP_CHECKSIG</dd>
  <dt>transaction</dt><dd><a class=monospace href=/tx/{txid}>{txid}</a></dd>
</dl>
<h2>1 Sat Range</h2>
<ul class=monospace>
  <li><a href=/range/0/5000000000 class=mythic>0–5000000000</a></li>
</ul>.*"
      ),
    );
  }

  #[test]
  fn output_without_sat_index() {
    let txid = "4a5e1e4baab89f3a32518a88c31bc87f618f76673e2cc77ab2127b7afdeda33b";
    TestServer::new().assert_response_regex(
      format!("/output/{txid}:0"),
      StatusCode::OK,
      format!(
        ".*<title>Output {txid}:0</title>.*<h1>Output <span class=monospace>{txid}:0</span></h1>
<dl>
  <dt>value</dt><dd>5000000000</dd>
  <dt>script pubkey</dt><dd class=monospace>OP_PUSHBYTES_65 [[:xdigit:]]{{130}} OP_CHECKSIG</dd>
  <dt>transaction</dt><dd><a class=monospace href=/tx/{txid}>{txid}</a></dd>
</dl>.*"
      ),
    );
  }

  #[test]
  fn null_output_is_initially_empty() {
    let txid = "0000000000000000000000000000000000000000000000000000000000000000";
    TestServer::new_with_sat_index().assert_response_regex(
      format!("/output/{txid}:4294967295"),
      StatusCode::OK,
      format!(
        ".*<title>Output {txid}:4294967295</title>.*<h1>Output <span class=monospace>{txid}:4294967295</span></h1>
<dl>
  <dt>value</dt><dd>0</dd>
  <dt>script pubkey</dt><dd class=monospace></dd>
  <dt>transaction</dt><dd><a class=monospace href=/tx/{txid}>{txid}</a></dd>
</dl>
<h2>0 Sat Ranges</h2>
<ul class=monospace>
</ul>.*"
      ),
    );
  }

  #[test]
  fn null_output_receives_lost_sats() {
    let server = TestServer::new_with_sat_index();

    server.mine_blocks_with_subsidy(1, 0);

    let txid = "0000000000000000000000000000000000000000000000000000000000000000";

    server.assert_response_regex(
      format!("/output/{txid}:4294967295"),
      StatusCode::OK,
      format!(
        ".*<title>Output {txid}:4294967295</title>.*<h1>Output <span class=monospace>{txid}:4294967295</span></h1>
<dl>
  <dt>value</dt><dd>5000000000</dd>
  <dt>script pubkey</dt><dd class=monospace></dd>
  <dt>transaction</dt><dd><a class=monospace href=/tx/{txid}>{txid}</a></dd>
</dl>
<h2>1 Sat Range</h2>
<ul class=monospace>
  <li><a href=/range/5000000000/10000000000 class=uncommon>5000000000–10000000000</a></li>
</ul>.*"
      ),
    );
  }

  #[test]
  fn unbound_output_recieves_unbound_inscriptions() {
    let server = TestServer::new_with_regtest();

    server.mine_blocks(1);

    server.bitcoin_rpc_server.broadcast_tx(TransactionTemplate {
      inputs: &[(1, 0, 0)],
      fee: 50 * 100_000_000,
      ..Default::default()
    });

    server.mine_blocks(1);

    let txid = server.bitcoin_rpc_server.broadcast_tx(TransactionTemplate {
      inputs: &[(2, 1, 0)],
      witness: inscription("text/plain;charset=utf-8", "hello").to_witness(),
      ..Default::default()
    });

    server.mine_blocks(1);

    let inscription_id = InscriptionId::from(txid);

    server.assert_response_regex(
      format!("/inscription/{}", inscription_id),
      StatusCode::OK,
      format!(
        ".*<dl>
  <dt>id</dt>
  <dd class=monospace>{inscription_id}</dd>
  <dt>preview</dt>.*<dt>output</dt>
  <dd><a class=monospace href=/output/0000000000000000000000000000000000000000000000000000000000000000:0>0000000000000000000000000000000000000000000000000000000000000000:0 \\(unbound\\)</a></dd>.*"
      ),
    );
  }

  #[test]
  fn unbound_output_returns_200() {
    TestServer::new().assert_response_regex(
      "/output/0000000000000000000000000000000000000000000000000000000000000000:0",
      StatusCode::OK,
      ".*",
    );
  }

  #[test]
  fn invalid_output_returns_400() {
    TestServer::new().assert_response(
      "/output/foo:0",
      StatusCode::BAD_REQUEST,
      "Invalid URL: error parsing TXID",
    );
  }

  #[test]
  fn home() {
    let test_server = TestServer::new();

    test_server.mine_blocks(1);

    test_server.assert_response_regex(
    "/",
    StatusCode::OK,
    ".*<title>Ordinals</title>.*
<h2>Latest Blocks</h2>
<ol start=1 reversed class=blocks>
  <li><a href=/block/[[:xdigit:]]{64}>[[:xdigit:]]{64}</a></li>
  <li><a href=/block/000000000019d6689c085ae165831e934ff763ae46a2a6c172b3f1b60a8ce26f>000000000019d6689c085ae165831e934ff763ae46a2a6c172b3f1b60a8ce26f</a></li>
</ol>.*",
  );
  }

  #[test]
  fn nav_displays_chain() {
    TestServer::new_with_regtest().assert_response_regex(
      "/",
      StatusCode::OK,
      ".*<a href=/>Ordinals<sup>regtest</sup></a>.*",
    );
  }

  #[test]
  fn home_block_limit() {
    let test_server = TestServer::new();

    test_server.mine_blocks(101);

    test_server.assert_response_regex(
    "/",
    StatusCode::OK,
    ".*<ol start=101 reversed class=blocks>\n(  <li><a href=/block/[[:xdigit:]]{64}>[[:xdigit:]]{64}</a></li>\n){100}</ol>.*"
  );
  }

  #[test]
  fn block_not_found() {
    TestServer::new().assert_response(
      "/block/467a86f0642b1d284376d13a98ef58310caa49502b0f9a560ee222e0a122fe16",
      StatusCode::NOT_FOUND,
      "block 467a86f0642b1d284376d13a98ef58310caa49502b0f9a560ee222e0a122fe16 not found",
    );
  }

  #[test]
  fn unmined_sat() {
    TestServer::new().assert_response_regex(
      "/sat/0",
      StatusCode::OK,
      ".*<dt>timestamp</dt><dd><time>2009-01-03 18:15:05 UTC</time></dd>.*",
    );
  }

  #[test]
  fn mined_sat() {
    TestServer::new().assert_response_regex(
      "/sat/5000000000",
      StatusCode::OK,
      ".*<dt>timestamp</dt><dd><time>.*</time> \\(expected\\)</dd>.*",
    );
  }

  #[test]
  fn static_asset() {
    TestServer::new().assert_response_regex(
      "/static/index.css",
      StatusCode::OK,
      r".*\.rare \{
  background-color: var\(--rare\);
}.*",
    );
  }

  #[test]
  fn favicon() {
    TestServer::new().assert_response_regex("/favicon.ico", StatusCode::OK, r".*");
  }

  #[test]
  fn clock_updates() {
    let test_server = TestServer::new();
    test_server.assert_response_regex("/clock", StatusCode::OK, ".*<text.*>0</text>.*");
    test_server.mine_blocks(1);
    test_server.assert_response_regex("/clock", StatusCode::OK, ".*<text.*>1</text>.*");
  }

  #[test]
  fn block_by_hash() {
    let test_server = TestServer::new();

    test_server.mine_blocks(1);
    let transaction = TransactionTemplate {
      inputs: &[(1, 0, 0)],
      fee: 0,
      ..Default::default()
    };
    test_server.bitcoin_rpc_server.broadcast_tx(transaction);
    let block_hash = test_server.mine_blocks(1)[0].block_hash();

    test_server.assert_response_regex(
      format!("/block/{block_hash}"),
      StatusCode::OK,
      ".*<h1>Block 2</h1>.*",
    );
  }

  #[test]
  fn block_by_height() {
    let test_server = TestServer::new();

    test_server.assert_response_regex("/block/0", StatusCode::OK, ".*<h1>Block 0</h1>.*");
  }

  #[test]
  fn transaction() {
    let test_server = TestServer::new();

    let coinbase_tx = test_server.mine_blocks(1)[0].txdata[0].clone();
    let txid = coinbase_tx.txid();

    test_server.assert_response_regex(
      format!("/tx/{txid}"),
      StatusCode::OK,
      format!(
        ".*<title>Transaction {txid}</title>.*<h1>Transaction <span class=monospace>{txid}</span></h1>
<h2>1 Input</h2>
<ul>
  <li><a class=monospace href=/output/0000000000000000000000000000000000000000000000000000000000000000:4294967295>0000000000000000000000000000000000000000000000000000000000000000:4294967295</a></li>
</ul>
<h2>1 Output</h2>
<ul class=monospace>
  <li>
    <a href=/output/30f2f037629c6a21c1f40ed39b9bd6278df39762d68d07f49582b23bcb23386a:0 class=monospace>
      30f2f037629c6a21c1f40ed39b9bd6278df39762d68d07f49582b23bcb23386a:0
    </a>
    <dl>
      <dt>value</dt><dd>5000000000</dd>
      <dt>script pubkey</dt><dd class=monospace></dd>
    </dl>
  </li>
</ul>.*"
      ),
    );
  }

  #[test]
  fn detect_reorg() {
    let test_server = TestServer::new();

    test_server.mine_blocks(1);

    test_server.assert_response("/status", StatusCode::OK, "OK");

    test_server.bitcoin_rpc_server.invalidate_tip();
    test_server.bitcoin_rpc_server.mine_blocks(2);

    test_server.assert_response_regex("/status", StatusCode::OK, "reorg detected.*");
  }

  #[test]
  fn rare_with_index() {
    TestServer::new_with_sat_index().assert_response(
      "/rare.txt",
      StatusCode::OK,
      "sat\tsatpoint
0\t4a5e1e4baab89f3a32518a88c31bc87f618f76673e2cc77ab2127b7afdeda33b:0:0
",
    );
  }

  #[test]
  fn rare_without_sat_index() {
    TestServer::new().assert_response(
      "/rare.txt",
      StatusCode::NOT_FOUND,
      "tracking rare sats requires index created with `--index-sats` flag",
    );
  }

  #[test]
  fn show_rare_txt_in_header_with_sat_index() {
    TestServer::new_with_sat_index().assert_response_regex(
      "/",
      StatusCode::OK,
      ".*
      <a href=/clock>Clock</a>
      <a href=/rare.txt>rare.txt</a>
      <form action=/search method=get>.*",
    );
  }

  #[test]
  fn rare_sat_location() {
    TestServer::new_with_sat_index().assert_response_regex(
      "/sat/0",
      StatusCode::OK,
      ".*>4a5e1e4baab89f3a32518a88c31bc87f618f76673e2cc77ab2127b7afdeda33b:0:0<.*",
    );
  }

  #[test]
  fn dont_show_rare_txt_in_header_without_sat_index() {
    TestServer::new().assert_response_regex(
      "/",
      StatusCode::OK,
      ".*
      <a href=/clock>Clock</a>
      <form action=/search method=get>.*",
    );
  }

  #[test]
  fn input() {
    TestServer::new().assert_response_regex(
      "/input/0/0/0",
      StatusCode::OK,
      ".*<title>Input /0/0/0</title>.*<h1>Input /0/0/0</h1>.*<dt>text</dt><dd>.*The Times 03/Jan/2009 Chancellor on brink of second bailout for banks</dd>.*",
    );
  }

  #[test]
  fn input_missing() {
    TestServer::new().assert_response(
      "/input/1/1/1",
      StatusCode::NOT_FOUND,
      "input /1/1/1 not found",
    );
  }

  #[test]
  fn commits_are_tracked() {
    let server = TestServer::new();

    assert_eq!(server.index.statistic(crate::index::Statistic::Commits), 1);

    let info = server.index.info().unwrap();
    assert_eq!(info.transactions.len(), 1);
    assert_eq!(info.transactions[0].starting_block_count, 0);

    server.index.update().unwrap();

    assert_eq!(server.index.statistic(crate::index::Statistic::Commits), 1);

    let info = server.index.info().unwrap();
    assert_eq!(info.transactions.len(), 1);
    assert_eq!(info.transactions[0].starting_block_count, 0);

    server.mine_blocks(1);

    thread::sleep(Duration::from_millis(10));
    server.index.update().unwrap();

    assert_eq!(server.index.statistic(crate::index::Statistic::Commits), 2);

    let info = server.index.info().unwrap();
    assert_eq!(info.transactions.len(), 2);
    assert_eq!(info.transactions[0].starting_block_count, 0);
    assert_eq!(info.transactions[1].starting_block_count, 1);
    assert!(
      info.transactions[1].starting_timestamp - info.transactions[0].starting_timestamp >= 10
    );
  }

  #[test]
  fn outputs_traversed_are_tracked() {
    let server = TestServer::new_with_sat_index();

    assert_eq!(
      server
        .index
        .statistic(crate::index::Statistic::OutputsTraversed),
      1
    );

    server.index.update().unwrap();

    assert_eq!(
      server
        .index
        .statistic(crate::index::Statistic::OutputsTraversed),
      1
    );

    server.mine_blocks(2);

    server.index.update().unwrap();

    assert_eq!(
      server
        .index
        .statistic(crate::index::Statistic::OutputsTraversed),
      3
    );
  }

  #[test]
  fn coinbase_sat_ranges_are_tracked() {
    let server = TestServer::new_with_sat_index();

    assert_eq!(
      server.index.statistic(crate::index::Statistic::SatRanges),
      1
    );

    server.mine_blocks(1);

    assert_eq!(
      server.index.statistic(crate::index::Statistic::SatRanges),
      2
    );

    server.mine_blocks(1);

    assert_eq!(
      server.index.statistic(crate::index::Statistic::SatRanges),
      3
    );
  }

  #[test]
  fn split_sat_ranges_are_tracked() {
    let server = TestServer::new_with_sat_index();

    assert_eq!(
      server.index.statistic(crate::index::Statistic::SatRanges),
      1
    );

    server.mine_blocks(1);
    server.bitcoin_rpc_server.broadcast_tx(TransactionTemplate {
      inputs: &[(1, 0, 0)],
      outputs: 2,
      fee: 0,
      ..Default::default()
    });
    server.mine_blocks(1);

    assert_eq!(
      server.index.statistic(crate::index::Statistic::SatRanges),
      4,
    );
  }

  #[test]
  fn fee_sat_ranges_are_tracked() {
    let server = TestServer::new_with_sat_index();

    assert_eq!(
      server.index.statistic(crate::index::Statistic::SatRanges),
      1
    );

    server.mine_blocks(1);
    server.bitcoin_rpc_server.broadcast_tx(TransactionTemplate {
      inputs: &[(1, 0, 0)],
      outputs: 2,
      fee: 2,
      ..Default::default()
    });
    server.mine_blocks(1);

    assert_eq!(
      server.index.statistic(crate::index::Statistic::SatRanges),
      5,
    );
  }

  #[test]
  fn content_response_no_content() {
    assert_eq!(
      Server::content_response(Inscription::new(
        Some("text/plain".as_bytes().to_vec()),
        None
      )),
      None
    );
  }

  #[test]
  fn content_response_with_content() {
    let (headers, body) = Server::content_response(Inscription::new(
      Some("text/plain".as_bytes().to_vec()),
      Some(vec![1, 2, 3]),
    ))
    .unwrap();

    assert_eq!(headers["content-type"], "text/plain");
    assert_eq!(body, vec![1, 2, 3]);
  }

  #[test]
  fn content_response_no_content_type() {
    let (headers, body) =
      Server::content_response(Inscription::new(None, Some(Vec::new()))).unwrap();

    assert_eq!(headers["content-type"], "application/octet-stream");
    assert!(body.is_empty());
  }

  #[test]
  fn text_preview() {
    let server = TestServer::new_with_regtest();
    server.mine_blocks(1);

    let txid = server.bitcoin_rpc_server.broadcast_tx(TransactionTemplate {
      inputs: &[(1, 0, 0)],
      witness: inscription("text/plain;charset=utf-8", "hello").to_witness(),
      ..Default::default()
    });

    server.mine_blocks(1);

    server.assert_response_csp(
      format!("/preview/{}", InscriptionId::from(txid)),
      StatusCode::OK,
      "default-src 'self'",
      ".*<pre>hello</pre>.*",
    );
  }

  #[test]
  fn text_preview_returns_error_when_content_is_not_utf8() {
    let server = TestServer::new_with_regtest();
    server.mine_blocks(1);

    let txid = server.bitcoin_rpc_server.broadcast_tx(TransactionTemplate {
      inputs: &[(1, 0, 0)],
      witness: inscription("text/plain;charset=utf-8", b"\xc3\x28").to_witness(),
      ..Default::default()
    });

    server.mine_blocks(1);

    server.assert_response(
      format!("/preview/{}", InscriptionId::from(txid)),
      StatusCode::INTERNAL_SERVER_ERROR,
      "Internal Server Error",
    );
  }

  #[test]
  fn text_preview_text_is_escaped() {
    let server = TestServer::new_with_regtest();
    server.mine_blocks(1);

    let txid = server.bitcoin_rpc_server.broadcast_tx(TransactionTemplate {
      inputs: &[(1, 0, 0)],
      witness: inscription(
        "text/plain;charset=utf-8",
        "<script>alert('hello');</script>",
      )
      .to_witness(),
      ..Default::default()
    });

    server.mine_blocks(1);

    server.assert_response_csp(
      format!("/preview/{}", InscriptionId::from(txid)),
      StatusCode::OK,
      "default-src 'self'",
      r".*<pre>&lt;script&gt;alert\(&apos;hello&apos;\);&lt;/script&gt;</pre>.*",
    );
  }

  #[test]
  fn audio_preview() {
    let server = TestServer::new_with_regtest();
    server.mine_blocks(1);

    let txid = server.bitcoin_rpc_server.broadcast_tx(TransactionTemplate {
      inputs: &[(1, 0, 0)],
      witness: inscription("audio/flac", "hello").to_witness(),
      ..Default::default()
    });
    let inscription_id = InscriptionId::from(txid);

    server.mine_blocks(1);

    server.assert_response_regex(
      format!("/preview/{inscription_id}"),
      StatusCode::OK,
      format!(r".*<audio .*>\s*<source src=/content/{inscription_id}>.*"),
    );
  }

  #[test]
  fn pdf_preview() {
    let server = TestServer::new_with_regtest();
    server.mine_blocks(1);

    let txid = server.bitcoin_rpc_server.broadcast_tx(TransactionTemplate {
      inputs: &[(1, 0, 0)],
      witness: inscription("application/pdf", "hello").to_witness(),
      ..Default::default()
    });
    let inscription_id = InscriptionId::from(txid);

    server.mine_blocks(1);

    server.assert_response_regex(
      format!("/preview/{inscription_id}"),
      StatusCode::OK,
      format!(r".*<canvas data-inscription={inscription_id}></canvas>.*"),
    );
  }

  #[test]
  fn image_preview() {
    let server = TestServer::new_with_regtest();
    server.mine_blocks(1);

    let txid = server.bitcoin_rpc_server.broadcast_tx(TransactionTemplate {
      inputs: &[(1, 0, 0)],
      witness: inscription("image/png", "hello").to_witness(),
      ..Default::default()
    });
    let inscription_id = InscriptionId::from(txid);

    server.mine_blocks(1);

    server.assert_response_csp(
      format!("/preview/{inscription_id}"),
      StatusCode::OK,
      "default-src 'self' 'unsafe-inline'",
      format!(r".*background-image: url\(/content/{inscription_id}\);.*"),
    );
  }

  #[test]
  fn iframe_preview() {
    let server = TestServer::new_with_regtest();
    server.mine_blocks(1);

    let txid = server.bitcoin_rpc_server.broadcast_tx(TransactionTemplate {
      inputs: &[(1, 0, 0)],
      witness: inscription("text/html;charset=utf-8", "hello").to_witness(),
      ..Default::default()
    });

    server.mine_blocks(1);

    server.assert_response_csp(
      format!("/preview/{}", InscriptionId::from(txid)),
      StatusCode::OK,
      "default-src 'self' 'unsafe-eval' 'unsafe-inline' data: blob:",
      "hello",
    );
  }

  #[test]
  fn unknown_preview() {
    let server = TestServer::new_with_regtest();
    server.mine_blocks(1);

    let txid = server.bitcoin_rpc_server.broadcast_tx(TransactionTemplate {
      inputs: &[(1, 0, 0)],
      witness: inscription("text/foo", "hello").to_witness(),
      ..Default::default()
    });

    server.mine_blocks(1);

    server.assert_response_csp(
      format!("/preview/{}", InscriptionId::from(txid)),
      StatusCode::OK,
      "default-src 'self'",
      fs::read_to_string("templates/preview-unknown.html").unwrap(),
    );
  }

  #[test]
  fn video_preview() {
    let server = TestServer::new_with_regtest();
    server.mine_blocks(1);

    let txid = server.bitcoin_rpc_server.broadcast_tx(TransactionTemplate {
      inputs: &[(1, 0, 0)],
      witness: inscription("video/webm", "hello").to_witness(),
      ..Default::default()
    });
    let inscription_id = InscriptionId::from(txid);

    server.mine_blocks(1);

    server.assert_response_regex(
      format!("/preview/{inscription_id}"),
      StatusCode::OK,
      format!(r".*<video .*>\s*<source src=/content/{inscription_id}>.*"),
    );
  }

  #[test]
  fn inscription_page_title() {
    let server = TestServer::new_with_regtest_with_index_sats();
    server.mine_blocks(1);

    let txid = server.bitcoin_rpc_server.broadcast_tx(TransactionTemplate {
      inputs: &[(1, 0, 0)],
      witness: inscription("text/foo", "hello").to_witness(),
      ..Default::default()
    });

    server.mine_blocks(1);

    server.assert_response_regex(
      format!("/inscription/{}", InscriptionId::from(txid)),
      StatusCode::OK,
      ".*<title>Inscription 0</title>.*",
    );
  }

  #[test]
  fn inscription_page_has_sat_when_sats_are_tracked() {
    let server = TestServer::new_with_regtest_with_index_sats();
    server.mine_blocks(1);

    let txid = server.bitcoin_rpc_server.broadcast_tx(TransactionTemplate {
      inputs: &[(1, 0, 0)],
      witness: inscription("text/foo", "hello").to_witness(),
      ..Default::default()
    });

    server.mine_blocks(1);

    server.assert_response_regex(
      format!("/inscription/{}", InscriptionId::from(txid)),
      StatusCode::OK,
      r".*<dt>sat</dt>\s*<dd><a href=/sat/5000000000>5000000000</a></dd>\s*<dt>preview</dt>.*",
    );
  }

  #[test]
  fn inscription_page_does_not_have_sat_when_sats_are_not_tracked() {
    let server = TestServer::new_with_regtest();
    server.mine_blocks(1);

    let txid = server.bitcoin_rpc_server.broadcast_tx(TransactionTemplate {
      inputs: &[(1, 0, 0)],
      witness: inscription("text/foo", "hello").to_witness(),
      ..Default::default()
    });

    server.mine_blocks(1);

    server.assert_response_regex(
      format!("/inscription/{}", InscriptionId::from(txid)),
      StatusCode::OK,
      r".*<dt>output value</dt>\s*<dd>5000000000</dd>\s*<dt>preview</dt>.*",
    );
  }

  #[test]
  fn strict_transport_security_header_is_set() {
    assert_eq!(
      TestServer::new()
        .get("/status")
        .headers()
        .get(header::STRICT_TRANSPORT_SECURITY)
        .unwrap(),
      "max-age=31536000; includeSubDomains; preload",
    );
  }

  #[test]
  fn feed() {
    let server = TestServer::new_with_regtest_with_index_sats();
    server.mine_blocks(1);

    server.bitcoin_rpc_server.broadcast_tx(TransactionTemplate {
      inputs: &[(1, 0, 0)],
      witness: inscription("text/foo", "hello").to_witness(),
      ..Default::default()
    });

    server.mine_blocks(1);

    server.assert_response_regex(
      "/feed.xml",
      StatusCode::OK,
      ".*<title>Inscription 0</title>.*",
    );
  }

  #[test]
  fn inscription_with_unknown_type_and_no_body_has_unknown_preview() {
    let server = TestServer::new_with_regtest_with_index_sats();
    server.mine_blocks(1);

    let txid = server.bitcoin_rpc_server.broadcast_tx(TransactionTemplate {
      inputs: &[(1, 0, 0)],
      witness: Inscription::new(Some("foo/bar".as_bytes().to_vec()), None).to_witness(),
      ..Default::default()
    });

    let inscription_id = InscriptionId::from(txid);

    server.mine_blocks(1);

    server.assert_response(
      format!("/preview/{inscription_id}"),
      StatusCode::OK,
      &fs::read_to_string("templates/preview-unknown.html").unwrap(),
    );
  }

  #[test]
  fn inscription_with_known_type_and_no_body_has_unknown_preview() {
    let server = TestServer::new_with_regtest_with_index_sats();
    server.mine_blocks(1);

    let txid = server.bitcoin_rpc_server.broadcast_tx(TransactionTemplate {
      inputs: &[(1, 0, 0)],
      witness: Inscription::new(Some("image/png".as_bytes().to_vec()), None).to_witness(),
      ..Default::default()
    });

    let inscription_id = InscriptionId::from(txid);

    server.mine_blocks(1);

    server.assert_response(
      format!("/preview/{inscription_id}"),
      StatusCode::OK,
      &fs::read_to_string("templates/preview-unknown.html").unwrap(),
    );
  }

  #[test]
  fn content_responses_have_cache_control_headers() {
    let server = TestServer::new_with_regtest();
    server.mine_blocks(1);

    let txid = server.bitcoin_rpc_server.broadcast_tx(TransactionTemplate {
      inputs: &[(1, 0, 0)],
      witness: inscription("text/foo", "hello").to_witness(),
      ..Default::default()
    });

    server.mine_blocks(1);

    let response = server.get(format!("/content/{}", InscriptionId::from(txid)));

    assert_eq!(response.status(), StatusCode::OK);
    assert_eq!(
      response.headers().get(header::CACHE_CONTROL).unwrap(),
      "max-age=31536000, immutable"
    );
  }

  #[test]
  fn inscriptions_page_with_no_prev_or_next() {
    TestServer::new_with_regtest_with_index_sats().assert_response_regex(
      "/inscriptions",
      StatusCode::OK,
      ".*prev\nnext.*",
    );
  }

  #[test]
  fn inscriptions_page_with_no_next() {
    let server = TestServer::new_with_regtest_with_index_sats();

    for i in 0..101 {
      server.mine_blocks(1);
      server.bitcoin_rpc_server.broadcast_tx(TransactionTemplate {
        inputs: &[(i + 1, 0, 0)],
        witness: inscription("text/foo", "hello").to_witness(),
        ..Default::default()
      });
    }

    server.mine_blocks(1);

    server.assert_response_regex(
      "/inscriptions",
      StatusCode::OK,
      ".*<a class=prev href=/inscriptions/0>prev</a>\nnext.*",
    );
  }

  #[test]
  fn inscriptions_page_with_no_prev() {
    let server = TestServer::new_with_regtest_with_index_sats();

    for i in 0..101 {
      server.mine_blocks(1);
      server.bitcoin_rpc_server.broadcast_tx(TransactionTemplate {
        inputs: &[(i + 1, 0, 0)],
        witness: inscription("text/foo", "hello").to_witness(),
        ..Default::default()
      });
    }

    server.mine_blocks(1);

    server.assert_response_regex(
      "/inscriptions/0",
      StatusCode::OK,
      ".*prev\n<a class=next href=/inscriptions/100>next</a>.*",
    );
  }

  #[test]
  fn responses_are_gzipped() {
    let server = TestServer::new();

    let mut headers = HeaderMap::new();

    headers.insert(header::ACCEPT_ENCODING, "gzip".parse().unwrap());

    let response = reqwest::blocking::Client::builder()
      .default_headers(headers)
      .build()
      .unwrap()
      .get(server.join_url("/"))
      .send()
      .unwrap();

    assert_eq!(
      response.headers().get(header::CONTENT_ENCODING).unwrap(),
      "gzip"
    );
  }

  #[test]
  fn responses_are_brotlied() {
    let server = TestServer::new();

    let mut headers = HeaderMap::new();

    headers.insert(header::ACCEPT_ENCODING, "br".parse().unwrap());

    let response = reqwest::blocking::Client::builder()
      .default_headers(headers)
      .build()
      .unwrap()
      .get(server.join_url("/"))
      .send()
      .unwrap();

    assert_eq!(
      response.headers().get(header::CONTENT_ENCODING).unwrap(),
      "br"
    );
  }

  #[test]
  fn inscriptions_can_be_hidden_with_config() {
    let bitcoin_rpc_server = test_bitcoincore_rpc::spawn();
    bitcoin_rpc_server.mine_blocks(1);
    let txid = bitcoin_rpc_server.broadcast_tx(TransactionTemplate {
      inputs: &[(1, 0, 0)],
      witness: inscription("text/plain;charset=utf-8", "hello").to_witness(),
      ..Default::default()
    });
    let inscription = InscriptionId::from(txid);
    bitcoin_rpc_server.mine_blocks(1);

    let server = TestServer::new_with_bitcoin_rpc_server_and_config(
      bitcoin_rpc_server,
      format!("\"hidden\":\n - {inscription}"),
    );

    server.assert_response(
      format!("/preview/{inscription}"),
      StatusCode::OK,
      &fs::read_to_string("templates/preview-unknown.html").unwrap(),
    );

    server.assert_response(
      format!("/content/{inscription}"),
      StatusCode::OK,
      &fs::read_to_string("templates/preview-unknown.html").unwrap(),
    );
  }
}<|MERGE_RESOLUTION|>--- conflicted
+++ resolved
@@ -390,11 +390,7 @@
     let blocktime = index.block_time(sat.height())?;
     let inscriptions = index.get_inscription_ids_by_sat(sat)?;
 
-<<<<<<< HEAD
-    Ok(if accept_json.0 {
-=======
     Ok(if index.is_json_api_enabled() && accept_json.0 {
->>>>>>> 105ded63
       Json(SatJson {
         number: sat.0,
         decimal: sat.decimal().to_string(),
