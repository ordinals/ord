use {
  self::{
    accept_encoding::AcceptEncoding,
    accept_json::AcceptJson,
    deserialize_from_str::DeserializeFromStr,
    error::{OptionExt, ServerError, ServerResult},
  },
  super::*,
  crate::{
    server_config::ServerConfig,
    templates::{
      BlockHtml, BlockJson, BlocksHtml, ChildrenHtml, ChildrenJson, ClockSvg, CollectionsHtml,
      HomeHtml, InputHtml, InscriptionHtml, InscriptionJson, InscriptionsBlockHtml,
      InscriptionsHtml, InscriptionsJson, OutputHtml, OutputJson, PageContent, PageHtml,
      PreviewAudioHtml, PreviewCodeHtml, PreviewFontHtml, PreviewImageHtml, PreviewMarkdownHtml,
      PreviewModelHtml, PreviewPdfHtml, PreviewTextHtml, PreviewUnknownHtml, PreviewVideoHtml,
      RangeHtml, RareTxt, RuneHtml, RuneJson, RunesHtml, RunesJson, SatHtml, SatInscriptionJson,
      SatInscriptionsJson, SatJson, TransactionHtml,
    },
  },
  axum::{
    body,
    extract::{Extension, Json, Path, Query},
    headers::UserAgent,
    http::{header, HeaderMap, HeaderValue, StatusCode, Uri},
    response::{IntoResponse, Redirect, Response},
    routing::get,
    Router, TypedHeader,
  },
  axum_server::Handle,
  brotli::Decompressor,
  rust_embed::RustEmbed,
  rustls_acme::{
    acme::{LETS_ENCRYPT_PRODUCTION_DIRECTORY, LETS_ENCRYPT_STAGING_DIRECTORY},
    axum::AxumAcceptor,
    caches::DirCache,
    AcmeConfig,
  },
  std::{cmp::Ordering, io::Read, str, sync::Arc},
  tokio_stream::StreamExt,
  tower_http::{
    compression::CompressionLayer,
    cors::{Any, CorsLayer},
    set_header::SetResponseHeaderLayer,
  },
};

mod accept_encoding;
mod accept_json;
mod error;

#[derive(Copy, Clone)]
pub(crate) enum InscriptionQuery {
  Id(InscriptionId),
  Number(i32),
}

impl FromStr for InscriptionQuery {
  type Err = Error;

  fn from_str(s: &str) -> Result<Self, Self::Err> {
    Ok(if s.contains('i') {
      Self::Id(s.parse()?)
    } else {
      Self::Number(s.parse()?)
    })
  }
}

impl Display for InscriptionQuery {
  fn fmt(&self, f: &mut Formatter) -> fmt::Result {
    match self {
      Self::Id(id) => write!(f, "{id}"),
      Self::Number(number) => write!(f, "{number}"),
    }
  }
}

enum BlockQuery {
  Height(u32),
  Hash(BlockHash),
}

impl FromStr for BlockQuery {
  type Err = Error;

  fn from_str(s: &str) -> Result<Self, Self::Err> {
    Ok(if s.len() == 64 {
      BlockQuery::Hash(s.parse()?)
    } else {
      BlockQuery::Height(s.parse()?)
    })
  }
}

enum SpawnConfig {
  Https(AxumAcceptor),
  Http,
  Redirect(String),
}

#[derive(Deserialize)]
struct Search {
  query: String,
}

#[derive(RustEmbed)]
#[folder = "static"]
struct StaticAssets;

struct StaticHtml {
  title: &'static str,
  html: &'static str,
}

impl PageContent for StaticHtml {
  fn title(&self) -> String {
    self.title.into()
  }
}

impl Display for StaticHtml {
  fn fmt(&self, f: &mut Formatter) -> fmt::Result {
    f.write_str(self.html)
  }
}

#[derive(Debug, Parser)]
pub(crate) struct Server {
  #[arg(
    long,
    help = "Listen on <ADDRESS> for incoming requests. [default: 0.0.0.0]"
  )]
  pub(crate) address: Option<String>,
  #[arg(
    long,
    help = "Request ACME TLS certificate for <ACME_DOMAIN>. This ord instance must be reachable at <ACME_DOMAIN>:443 to respond to Let's Encrypt ACME challenges."
  )]
  pub(crate) acme_domain: Vec<String>,
  #[arg(
    long,
    help = "Use <CSP_ORIGIN> in Content-Security-Policy header. Set this to the public-facing URL of your ord instance."
  )]
  pub(crate) csp_origin: Option<String>,
  #[arg(
    long,
    help = "Listen on <HTTP_PORT> for incoming HTTP requests. [default: 80]"
  )]
  pub(crate) http_port: Option<u16>,
  #[arg(
    long,
    group = "port",
    help = "Listen on <HTTPS_PORT> for incoming HTTPS requests. [default: 443]"
  )]
  pub(crate) https_port: Option<u16>,
  #[arg(long, help = "Store ACME TLS certificates in <ACME_CACHE>.")]
  pub(crate) acme_cache: Option<PathBuf>,
  #[arg(long, help = "Provide ACME contact <ACME_CONTACT>.")]
  pub(crate) acme_contact: Vec<String>,
  #[arg(long, help = "Serve HTTP traffic on <HTTP_PORT>.")]
  pub(crate) http: bool,
  #[arg(long, help = "Serve HTTPS traffic on <HTTPS_PORT>.")]
  pub(crate) https: bool,
  #[arg(long, help = "Redirect HTTP traffic to HTTPS.")]
  pub(crate) redirect_http_to_https: bool,
  #[arg(long, short = 'j', help = "Enable JSON API.")]
  pub(crate) enable_json_api: bool,
  #[arg(
    long,
    help = "Decompress encoded content. Currently only supports brotli. Be careful using this on production instances. A decompressed inscription may be arbitrarily large, making decompression a DoS vector."
  )]
  pub(crate) decompress: bool,
  #[arg(long, alias = "nosync", help = "Do not update the index.")]
  pub(crate) no_sync: bool,
}

impl Server {
  pub(crate) fn run(self, options: Options, index: Arc<Index>, handle: Handle) -> SubcommandResult {
    Runtime::new()?.block_on(async {
      let index_clone = index.clone();

      let index_thread = thread::spawn(move || loop {
        if SHUTTING_DOWN.load(atomic::Ordering::Relaxed) {
          break;
        }
        if !self.no_sync {
          if let Err(error) = index_clone.update() {
            log::warn!("Updating index: {error}");
          }
        }
        thread::sleep(Duration::from_millis(5000));
      });
      INDEXER.lock().unwrap().replace(index_thread);

      let config = Arc::new(options.load_config()?);
      let acme_domains = self.acme_domains()?;

      let server_config = Arc::new(ServerConfig {
        chain: options.chain(),
        csp_origin: self.csp_origin.clone(),
        domain: acme_domains.first().cloned(),
        index_sats: index.has_sat_index(),
        is_json_api_enabled: self.enable_json_api,
        decompress: self.decompress,
      });

      let router = Router::new()
        .route("/", get(Self::home))
        .route("/block/:query", get(Self::block))
        .route("/blockcount", get(Self::block_count))
        .route("/blockhash", get(Self::block_hash))
        .route("/blockhash/:height", get(Self::block_hash_from_height))
        .route("/blockheight", get(Self::block_height))
        .route("/blocks", get(Self::blocks))
        .route("/blocktime", get(Self::block_time))
        .route("/bounties", get(Self::bounties))
        .route("/children/:inscription_id", get(Self::children))
        .route(
          "/children/:inscription_id/:page",
          get(Self::children_paginated),
        )
        .route("/clock", get(Self::clock))
        .route("/collections", get(Self::collections))
        .route("/collections/:page", get(Self::collections_paginated))
        .route("/content/:inscription_id", get(Self::content))
        .route("/faq", get(Self::faq))
        .route("/favicon.ico", get(Self::favicon))
        .route("/feed.xml", get(Self::feed))
        .route("/input/:block/:transaction/:input", get(Self::input))
        .route("/inscription/:inscription_query", get(Self::inscription))
        .route("/inscriptions", get(Self::inscriptions))
        .route("/inscriptions/:page", get(Self::inscriptions_paginated))
        .route(
          "/inscriptions/block/:height",
          get(Self::inscriptions_in_block),
        )
        .route(
          "/inscriptions/block/:height/:page",
          get(Self::inscriptions_in_block_paginated),
        )
        .route("/install.sh", get(Self::install_script))
        .route("/ordinal/:sat", get(Self::ordinal))
        .route("/output/:output", get(Self::output))
        .route("/preview/:inscription_id", get(Self::preview))
        .route("/r/blockhash", get(Self::block_hash_json))
        .route(
          "/r/blockhash/:height",
          get(Self::block_hash_from_height_json),
        )
        .route("/r/blockheight", get(Self::block_height))
        .route("/r/blocktime", get(Self::block_time))
        .route("/r/children/:inscription_id", get(Self::children_recursive))
        .route(
          "/r/children/:inscription_id/:page",
          get(Self::children_recursive_paginated),
        )
        .route("/r/metadata/:inscription_id", get(Self::metadata))
        .route("/r/sat/:sat_number", get(Self::sat_inscriptions))
        .route(
          "/r/sat/:sat_number/:page",
          get(Self::sat_inscriptions_paginated),
        )
        .route(
          "/r/sat/:sat_number/at/:index",
          get(Self::sat_inscription_at_index),
        )
        .route("/range/:start/:end", get(Self::range))
        .route("/rare.txt", get(Self::rare_txt))
        .route("/rune/:rune", get(Self::rune))
        .route("/runes", get(Self::runes))
        .route("/sat/:sat", get(Self::sat))
        .route("/search", get(Self::search_by_query))
        .route("/search/*query", get(Self::search_by_path))
        .route("/static/*path", get(Self::static_asset))
        .route("/status", get(Self::status))
        .route("/tx/:txid", get(Self::transaction))
        .layer(Extension(index))
        .layer(Extension(server_config.clone()))
        .layer(Extension(config))
        .layer(SetResponseHeaderLayer::if_not_present(
          header::CONTENT_SECURITY_POLICY,
          HeaderValue::from_static("default-src 'self'"),
        ))
        .layer(SetResponseHeaderLayer::overriding(
          header::STRICT_TRANSPORT_SECURITY,
          HeaderValue::from_static("max-age=31536000; includeSubDomains; preload"),
        ))
        .layer(
          CorsLayer::new()
            .allow_methods([http::Method::GET])
            .allow_origin(Any),
        )
        .layer(CompressionLayer::new())
        .with_state(server_config);

      match (self.http_port(), self.https_port()) {
        (Some(http_port), None) => {
          self
            .spawn(router, handle, http_port, SpawnConfig::Http)?
            .await??
        }
        (None, Some(https_port)) => {
          self
            .spawn(
              router,
              handle,
              https_port,
              SpawnConfig::Https(self.acceptor(&options)?),
            )?
            .await??
        }
        (Some(http_port), Some(https_port)) => {
          let http_spawn_config = if self.redirect_http_to_https {
            SpawnConfig::Redirect(if https_port == 443 {
              format!("https://{}", acme_domains[0])
            } else {
              format!("https://{}:{https_port}", acme_domains[0])
            })
          } else {
            SpawnConfig::Http
          };

          let (http_result, https_result) = tokio::join!(
            self.spawn(router.clone(), handle.clone(), http_port, http_spawn_config)?,
            self.spawn(
              router,
              handle,
              https_port,
              SpawnConfig::Https(self.acceptor(&options)?),
            )?
          );
          http_result.and(https_result)??;
        }
        (None, None) => unreachable!(),
      }

      Ok(None)
    })
  }

  fn spawn(
    &self,
    router: Router,
    handle: Handle,
    port: u16,
    config: SpawnConfig,
  ) -> Result<task::JoinHandle<io::Result<()>>> {
    let address = match &self.address {
      Some(address) => address.as_str(),
      None => {
        if cfg!(test) || integration_test() {
          "127.0.0.1"
        } else {
          "0.0.0.0"
        }
      }
    };

    let addr = (address, port)
      .to_socket_addrs()?
      .next()
      .ok_or_else(|| anyhow!("failed to get socket addrs"))?;

    if !integration_test() {
      eprintln!(
        "Listening on {}://{addr}",
        match config {
          SpawnConfig::Https(_) => "https",
          _ => "http",
        }
      );
    }

    Ok(tokio::spawn(async move {
      match config {
        SpawnConfig::Https(acceptor) => {
          axum_server::Server::bind(addr)
            .handle(handle)
            .acceptor(acceptor)
            .serve(router.into_make_service())
            .await
        }
        SpawnConfig::Redirect(destination) => {
          axum_server::Server::bind(addr)
            .handle(handle)
            .serve(
              Router::new()
                .fallback(Self::redirect_http_to_https)
                .layer(Extension(destination))
                .into_make_service(),
            )
            .await
        }
        SpawnConfig::Http => {
          axum_server::Server::bind(addr)
            .handle(handle)
            .serve(router.into_make_service())
            .await
        }
      }
    }))
  }

  fn acme_cache(acme_cache: Option<&PathBuf>, options: &Options) -> PathBuf {
    acme_cache
      .unwrap_or(&options.data_dir().join("acme-cache"))
      .to_path_buf()
  }

  fn acme_domains(&self) -> Result<Vec<String>> {
    if !self.acme_domain.is_empty() {
      Ok(self.acme_domain.clone())
    } else {
      Ok(vec![
        System::host_name().ok_or(anyhow!("no hostname found"))?
      ])
    }
  }

  fn http_port(&self) -> Option<u16> {
    if self.http || self.http_port.is_some() || (self.https_port.is_none() && !self.https) {
      Some(self.http_port.unwrap_or(80))
    } else {
      None
    }
  }

  fn https_port(&self) -> Option<u16> {
    if self.https || self.https_port.is_some() {
      Some(self.https_port.unwrap_or(443))
    } else {
      None
    }
  }

  fn acceptor(&self, options: &Options) -> Result<AxumAcceptor> {
    let config = AcmeConfig::new(self.acme_domains()?)
      .contact(&self.acme_contact)
      .cache_option(Some(DirCache::new(Self::acme_cache(
        self.acme_cache.as_ref(),
        options,
      ))))
      .directory(if cfg!(test) {
        LETS_ENCRYPT_STAGING_DIRECTORY
      } else {
        LETS_ENCRYPT_PRODUCTION_DIRECTORY
      });

    let mut state = config.state();

    let mut server_config = rustls::ServerConfig::builder()
      .with_no_client_auth()
      .with_cert_resolver(state.resolver());

    server_config.alpn_protocols = vec!["h2".into(), "http/1.1".into()];

    let acceptor = state.axum_acceptor(Arc::new(server_config));

    tokio::spawn(async move {
      while let Some(result) = state.next().await {
        match result {
          Ok(ok) => log::info!("ACME event: {:?}", ok),
          Err(err) => log::error!("ACME error: {:?}", err),
        }
      }
    });

    Ok(acceptor)
  }

  fn index_height(index: &Index) -> ServerResult<Height> {
    index.block_height()?.ok_or_not_found(|| "genesis block")
  }

  async fn clock(Extension(index): Extension<Arc<Index>>) -> ServerResult<Response> {
    task::block_in_place(|| {
      Ok(
        (
          [(
            header::CONTENT_SECURITY_POLICY,
            HeaderValue::from_static("default-src 'unsafe-inline'"),
          )],
          ClockSvg::new(Self::index_height(&index)?),
        )
          .into_response(),
      )
    })
  }

  async fn sat(
    Extension(server_config): Extension<Arc<ServerConfig>>,
    Extension(index): Extension<Arc<Index>>,
    Path(DeserializeFromStr(sat)): Path<DeserializeFromStr<Sat>>,
    AcceptJson(accept_json): AcceptJson,
  ) -> ServerResult<Response> {
    task::block_in_place(|| {
      let inscriptions = index.get_inscription_ids_by_sat(sat)?;
      let satpoint = index.rare_sat_satpoint(sat)?.or_else(|| {
        inscriptions.first().and_then(|&first_inscription_id| {
          index
            .get_inscription_satpoint_by_id(first_inscription_id)
            .ok()
            .flatten()
        })
      });
      let blocktime = index.block_time(sat.height())?;
      Ok(if accept_json {
        Json(SatJson {
          number: sat.0,
          decimal: sat.decimal().to_string(),
          degree: sat.degree().to_string(),
          name: sat.name(),
          block: sat.height().0,
          cycle: sat.cycle(),
          epoch: sat.epoch().0,
          period: sat.period(),
          offset: sat.third(),
          rarity: sat.rarity(),
          percentile: sat.percentile(),
          satpoint,
          timestamp: blocktime.timestamp().timestamp(),
          inscriptions,
        })
        .into_response()
      } else {
        SatHtml {
          sat,
          satpoint,
          blocktime,
          inscriptions,
        }
        .page(server_config)
        .into_response()
      })
    })
  }

  async fn ordinal(Path(sat): Path<String>) -> Redirect {
    Redirect::to(&format!("/sat/{sat}"))
  }

  async fn output(
    Extension(server_config): Extension<Arc<ServerConfig>>,
    Extension(index): Extension<Arc<Index>>,
    Path(outpoint): Path<OutPoint>,
    AcceptJson(accept_json): AcceptJson,
  ) -> ServerResult<Response> {
    task::block_in_place(|| {
      let list = index.list(outpoint)?;

<<<<<<< HEAD
      let in_index;
=======
      let indexed;
>>>>>>> 331dbb12

      let output = if outpoint == OutPoint::null() || outpoint == unbound_outpoint() {
        let mut value = 0;

        if let Some(List::Unspent(ranges)) = &list {
          for (start, end) in ranges {
            value += end - start;
          }
        }

<<<<<<< HEAD
        in_index = true;
=======
        indexed = true;
>>>>>>> 331dbb12

        TxOut {
          value,
          script_pubkey: ScriptBuf::new(),
        }
      } else {
<<<<<<< HEAD
        in_index = index.contains(&outpoint)?;
=======
        indexed = index.contains_output(&outpoint)?;
>>>>>>> 331dbb12

        index
          .get_transaction(outpoint.txid)?
          .ok_or_not_found(|| format!("output {outpoint}"))?
          .output
          .into_iter()
          .nth(outpoint.vout as usize)
          .ok_or_not_found(|| format!("output {outpoint}"))?
      };

      let inscriptions = index.get_inscriptions_on_output(outpoint)?;

      let runes = index.get_rune_balances_for_outpoint(outpoint)?;

      Ok(if accept_json {
        Json(OutputJson::new(
          outpoint,
          list,
          server_config.chain,
          output,
          inscriptions,
<<<<<<< HEAD
          in_index,
          runes,
=======
          indexed,
          runes
            .into_iter()
            .map(|(spaced_rune, pile)| (spaced_rune.rune, pile.amount))
            .collect(),
>>>>>>> 331dbb12
        ))
        .into_response()
      } else {
        OutputHtml {
          outpoint,
          inscriptions,
          list,
          chain: server_config.chain,
          output,
          runes,
        }
        .page(server_config)
        .into_response()
      })
    })
  }

  async fn range(
    Extension(server_config): Extension<Arc<ServerConfig>>,
    Path((DeserializeFromStr(start), DeserializeFromStr(end))): Path<(
      DeserializeFromStr<Sat>,
      DeserializeFromStr<Sat>,
    )>,
  ) -> ServerResult<PageHtml<RangeHtml>> {
    match start.cmp(&end) {
      Ordering::Equal => Err(ServerError::BadRequest("empty range".to_string())),
      Ordering::Greater => Err(ServerError::BadRequest(
        "range start greater than range end".to_string(),
      )),
      Ordering::Less => Ok(RangeHtml { start, end }.page(server_config)),
    }
  }

  async fn rare_txt(Extension(index): Extension<Arc<Index>>) -> ServerResult<RareTxt> {
    task::block_in_place(|| Ok(RareTxt(index.rare_sat_satpoints()?)))
  }

  async fn rune(
    Extension(server_config): Extension<Arc<ServerConfig>>,
    Extension(index): Extension<Arc<Index>>,
    Path(DeserializeFromStr(spaced_rune)): Path<DeserializeFromStr<SpacedRune>>,
    AcceptJson(accept_json): AcceptJson,
  ) -> ServerResult<Response> {
    task::block_in_place(|| {
      if !index.has_rune_index() {
        return Err(ServerError::NotFound(
          "this server has no rune index".to_string(),
        ));
      }

      let (id, entry, parent) = index
        .rune(spaced_rune.rune)?
        .ok_or_not_found(|| format!("rune {spaced_rune}"))?;

      Ok(if accept_json {
        Json(RuneJson { entry, id, parent }).into_response()
      } else {
        RuneHtml { entry, id, parent }
          .page(server_config)
          .into_response()
      })
    })
  }

  async fn runes(
    Extension(server_config): Extension<Arc<ServerConfig>>,
    Extension(index): Extension<Arc<Index>>,
    AcceptJson(accept_json): AcceptJson,
  ) -> ServerResult<Response> {
    task::block_in_place(|| {
      Ok(if accept_json {
        Json(RunesJson {
          entries: index.runes()?,
        })
        .into_response()
      } else {
        RunesHtml {
          entries: index.runes()?,
        }
        .page(server_config)
        .into_response()
      })
    })
  }

  async fn home(
    Extension(server_config): Extension<Arc<ServerConfig>>,
    Extension(index): Extension<Arc<Index>>,
  ) -> ServerResult<PageHtml<HomeHtml>> {
    task::block_in_place(|| {
      Ok(
        HomeHtml {
          inscriptions: index.get_home_inscriptions()?,
        }
        .page(server_config),
      )
    })
  }

  async fn blocks(
    Extension(server_config): Extension<Arc<ServerConfig>>,
    Extension(index): Extension<Arc<Index>>,
  ) -> ServerResult<PageHtml<BlocksHtml>> {
    task::block_in_place(|| {
      let blocks = index.blocks(100)?;
      let mut featured_blocks = BTreeMap::new();
      for (height, hash) in blocks.iter().take(5) {
        let (inscriptions, _total_num) =
          index.get_highest_paying_inscriptions_in_block(*height, 8)?;

        featured_blocks.insert(*hash, inscriptions);
      }

      Ok(BlocksHtml::new(blocks, featured_blocks).page(server_config))
    })
  }

  async fn install_script() -> Redirect {
    Redirect::to("https://raw.githubusercontent.com/ordinals/ord/master/install.sh")
  }

  async fn block(
    Extension(server_config): Extension<Arc<ServerConfig>>,
    Extension(index): Extension<Arc<Index>>,
    Path(DeserializeFromStr(query)): Path<DeserializeFromStr<BlockQuery>>,
    AcceptJson(accept_json): AcceptJson,
  ) -> ServerResult<Response> {
    task::block_in_place(|| {
      let (block, height) = match query {
        BlockQuery::Height(height) => {
          let block = index
            .get_block_by_height(height)?
            .ok_or_not_found(|| format!("block {height}"))?;

          (block, height)
        }
        BlockQuery::Hash(hash) => {
          let info = index
            .block_header_info(hash)?
            .ok_or_not_found(|| format!("block {hash}"))?;

          let block = index
            .get_block_by_hash(hash)?
            .ok_or_not_found(|| format!("block {hash}"))?;

          (block, u32::try_from(info.height).unwrap())
        }
      };

      Ok(if accept_json {
        let inscriptions = index.get_inscriptions_in_block(height)?;
        Json(BlockJson::new(
          block,
          Height(height),
          Self::index_height(&index)?,
          inscriptions,
        ))
        .into_response()
      } else {
        let (featured_inscriptions, total_num) =
          index.get_highest_paying_inscriptions_in_block(height, 8)?;
        BlockHtml::new(
          block,
          Height(height),
          Self::index_height(&index)?,
          total_num,
          featured_inscriptions,
        )
        .page(server_config)
        .into_response()
      })
    })
  }

  async fn transaction(
    Extension(server_config): Extension<Arc<ServerConfig>>,
    Extension(index): Extension<Arc<Index>>,
    Path(txid): Path<Txid>,
  ) -> ServerResult<PageHtml<TransactionHtml>> {
    task::block_in_place(|| {
      let transaction = index
        .get_transaction(txid)?
        .ok_or_not_found(|| format!("transaction {txid}"))?;

      let inscription_count = index.inscription_count(txid)?;

      let blockhash = index.get_transaction_blockhash(txid)?;

      Ok(
        TransactionHtml {
          blockhash,
          transaction,
          txid,
          inscription_count,
          chain: server_config.chain,
          etching: index.get_etching(txid)?,
        }
        .page(server_config),
      )
    })
  }

  async fn metadata(
    Extension(index): Extension<Arc<Index>>,
    Path(inscription_id): Path<InscriptionId>,
  ) -> ServerResult<Json<String>> {
    task::block_in_place(|| {
      let metadata = index
        .get_inscription_by_id(inscription_id)?
        .ok_or_not_found(|| format!("inscription {inscription_id}"))?
        .metadata
        .ok_or_not_found(|| format!("inscription {inscription_id} metadata"))?;

      Ok(Json(hex::encode(metadata)))
    })
  }

  async fn status(
    Extension(server_config): Extension<Arc<ServerConfig>>,
    Extension(index): Extension<Arc<Index>>,
    AcceptJson(accept_json): AcceptJson,
  ) -> ServerResult<Response> {
    task::block_in_place(|| {
      Ok(if accept_json {
        Json(index.status()?).into_response()
      } else {
        index.status()?.page(server_config).into_response()
      })
    })
  }

  async fn search_by_query(
    Extension(index): Extension<Arc<Index>>,
    Query(search): Query<Search>,
  ) -> ServerResult<Redirect> {
    Self::search(index, search.query).await
  }

  async fn search_by_path(
    Extension(index): Extension<Arc<Index>>,
    Path(search): Path<Search>,
  ) -> ServerResult<Redirect> {
    Self::search(index, search.query).await
  }

  async fn search(index: Arc<Index>, query: String) -> ServerResult<Redirect> {
    Self::search_inner(index, query).await
  }

  async fn search_inner(index: Arc<Index>, query: String) -> ServerResult<Redirect> {
    task::block_in_place(|| {
      lazy_static! {
        static ref HASH: Regex = Regex::new(r"^[[:xdigit:]]{64}$").unwrap();
        static ref INSCRIPTION_ID: Regex = Regex::new(r"^[[:xdigit:]]{64}i\d+$").unwrap();
        static ref OUTPOINT: Regex = Regex::new(r"^[[:xdigit:]]{64}:\d+$").unwrap();
        static ref RUNE: Regex = Regex::new(r"^[A-Z•.]+$").unwrap();
        static ref RUNE_ID: Regex = Regex::new(r"^[0-9]+/[0-9]+$").unwrap();
      }

      let query = query.trim();

      if HASH.is_match(query) {
        if index.block_header(query.parse().unwrap())?.is_some() {
          Ok(Redirect::to(&format!("/block/{query}")))
        } else {
          Ok(Redirect::to(&format!("/tx/{query}")))
        }
      } else if OUTPOINT.is_match(query) {
        Ok(Redirect::to(&format!("/output/{query}")))
      } else if INSCRIPTION_ID.is_match(query) {
        Ok(Redirect::to(&format!("/inscription/{query}")))
      } else if RUNE.is_match(query) {
        Ok(Redirect::to(&format!("/rune/{query}")))
      } else if RUNE_ID.is_match(query) {
        let id = query
          .parse::<RuneId>()
          .map_err(|err| ServerError::BadRequest(err.to_string()))?;

        let rune = index.get_rune_by_id(id)?.ok_or_not_found(|| "rune ID")?;

        Ok(Redirect::to(&format!("/rune/{rune}")))
      } else {
        Ok(Redirect::to(&format!("/sat/{query}")))
      }
    })
  }

  async fn favicon(user_agent: Option<TypedHeader<UserAgent>>) -> ServerResult<Response> {
    if user_agent
      .map(|user_agent| {
        user_agent.as_str().contains("Safari/")
          && !user_agent.as_str().contains("Chrome/")
          && !user_agent.as_str().contains("Chromium/")
      })
      .unwrap_or_default()
    {
      Ok(
        Self::static_asset(Path("/favicon.png".to_string()))
          .await
          .into_response(),
      )
    } else {
      Ok(
        (
          [(
            header::CONTENT_SECURITY_POLICY,
            HeaderValue::from_static("default-src 'unsafe-inline'"),
          )],
          Self::static_asset(Path("/favicon.svg".to_string())).await?,
        )
          .into_response(),
      )
    }
  }

  async fn feed(
    Extension(server_config): Extension<Arc<ServerConfig>>,
    Extension(index): Extension<Arc<Index>>,
  ) -> ServerResult<Response> {
    task::block_in_place(|| {
      let mut builder = rss::ChannelBuilder::default();

      let chain = server_config.chain;
      match chain {
        Chain::Mainnet => builder.title("Inscriptions".to_string()),
        _ => builder.title(format!("Inscriptions – {chain:?}")),
      };

      builder.generator(Some("ord".to_string()));

      for (number, id) in index.get_feed_inscriptions(300)? {
        builder.item(
          rss::ItemBuilder::default()
            .title(Some(format!("Inscription {number}")))
            .link(Some(format!("/inscription/{id}")))
            .guid(Some(rss::Guid {
              value: format!("/inscription/{id}"),
              permalink: true,
            }))
            .build(),
        );
      }

      Ok(
        (
          [
            (header::CONTENT_TYPE, "application/rss+xml"),
            (
              header::CONTENT_SECURITY_POLICY,
              "default-src 'unsafe-inline'",
            ),
          ],
          builder.build().to_string(),
        )
          .into_response(),
      )
    })
  }

  async fn static_asset(Path(path): Path<String>) -> ServerResult<Response> {
    let content = StaticAssets::get(if let Some(stripped) = path.strip_prefix('/') {
      stripped
    } else {
      &path
    })
    .ok_or_not_found(|| format!("asset {path}"))?;
    let body = body::boxed(body::Full::from(content.data));
    let mime = mime_guess::from_path(path).first_or_octet_stream();
    Ok(
      Response::builder()
        .header(header::CONTENT_TYPE, mime.as_ref())
        .body(body)
        .unwrap(),
    )
  }

  async fn block_count(Extension(index): Extension<Arc<Index>>) -> ServerResult<String> {
    task::block_in_place(|| Ok(index.block_count()?.to_string()))
  }

  async fn block_height(Extension(index): Extension<Arc<Index>>) -> ServerResult<String> {
    task::block_in_place(|| {
      Ok(
        index
          .block_height()?
          .ok_or_not_found(|| "blockheight")?
          .to_string(),
      )
    })
  }

  async fn block_hash(Extension(index): Extension<Arc<Index>>) -> ServerResult<String> {
    task::block_in_place(|| {
      Ok(
        index
          .block_hash(None)?
          .ok_or_not_found(|| "blockhash")?
          .to_string(),
      )
    })
  }

  async fn block_hash_json(Extension(index): Extension<Arc<Index>>) -> ServerResult<Json<String>> {
    task::block_in_place(|| {
      Ok(Json(
        index
          .block_hash(None)?
          .ok_or_not_found(|| "blockhash")?
          .to_string(),
      ))
    })
  }

  async fn block_hash_from_height(
    Extension(index): Extension<Arc<Index>>,
    Path(height): Path<u32>,
  ) -> ServerResult<String> {
    task::block_in_place(|| {
      Ok(
        index
          .block_hash(Some(height))?
          .ok_or_not_found(|| "blockhash")?
          .to_string(),
      )
    })
  }

  async fn block_hash_from_height_json(
    Extension(index): Extension<Arc<Index>>,
    Path(height): Path<u32>,
  ) -> ServerResult<Json<String>> {
    task::block_in_place(|| {
      Ok(Json(
        index
          .block_hash(Some(height))?
          .ok_or_not_found(|| "blockhash")?
          .to_string(),
      ))
    })
  }

  async fn block_time(Extension(index): Extension<Arc<Index>>) -> ServerResult<String> {
    task::block_in_place(|| {
      Ok(
        index
          .block_time(index.block_height()?.ok_or_not_found(|| "blocktime")?)?
          .unix_timestamp()
          .to_string(),
      )
    })
  }

  async fn input(
    Extension(server_config): Extension<Arc<ServerConfig>>,
    Extension(index): Extension<Arc<Index>>,
    Path(path): Path<(u32, usize, usize)>,
  ) -> ServerResult<PageHtml<InputHtml>> {
    task::block_in_place(|| {
      let not_found = || format!("input /{}/{}/{}", path.0, path.1, path.2);

      let block = index
        .get_block_by_height(path.0)?
        .ok_or_not_found(not_found)?;

      let transaction = block
        .txdata
        .into_iter()
        .nth(path.1)
        .ok_or_not_found(not_found)?;

      let input = transaction
        .input
        .into_iter()
        .nth(path.2)
        .ok_or_not_found(not_found)?;

      Ok(InputHtml { path, input }.page(server_config))
    })
  }

  async fn faq() -> Redirect {
    Redirect::to("https://docs.ordinals.com/faq/")
  }

  async fn bounties() -> Redirect {
    Redirect::to("https://docs.ordinals.com/bounty/")
  }

  async fn content(
    Extension(index): Extension<Arc<Index>>,
    Extension(config): Extension<Arc<Config>>,
    Extension(server_config): Extension<Arc<ServerConfig>>,
    Path(inscription_id): Path<InscriptionId>,
    accept_encoding: AcceptEncoding,
  ) -> ServerResult<Response> {
    task::block_in_place(|| {
      if config.is_hidden(inscription_id) {
        return Ok(PreviewUnknownHtml.into_response());
      }

      let mut inscription = index
        .get_inscription_by_id(inscription_id)?
        .ok_or_not_found(|| format!("inscription {inscription_id}"))?;

      if let Some(delegate) = inscription.delegate() {
        inscription = index
          .get_inscription_by_id(delegate)?
          .ok_or_not_found(|| format!("delegate {inscription_id}"))?
      }

      Ok(
        Self::content_response(inscription, accept_encoding, &server_config)?
          .ok_or_not_found(|| format!("inscription {inscription_id} content"))?
          .into_response(),
      )
    })
  }

  fn content_response(
    inscription: Inscription,
    accept_encoding: AcceptEncoding,
    server_config: &ServerConfig,
  ) -> ServerResult<Option<(HeaderMap, Vec<u8>)>> {
    let mut headers = HeaderMap::new();

    match &server_config.csp_origin {
      None => {
        headers.insert(
          header::CONTENT_SECURITY_POLICY,
          HeaderValue::from_static("default-src 'self' 'unsafe-eval' 'unsafe-inline' data: blob:"),
        );
        headers.append(
          header::CONTENT_SECURITY_POLICY,
          HeaderValue::from_static("default-src *:*/content/ *:*/blockheight *:*/blockhash *:*/blockhash/ *:*/blocktime *:*/r/ 'unsafe-eval' 'unsafe-inline' data: blob:"),
        );
      }
      Some(origin) => {
        let csp = format!("default-src {origin}/content/ {origin}/blockheight {origin}/blockhash {origin}/blockhash/ {origin}/blocktime {origin}/r/ 'unsafe-eval' 'unsafe-inline' data: blob:");
        headers.insert(
          header::CONTENT_SECURITY_POLICY,
          HeaderValue::from_str(&csp).map_err(|err| ServerError::Internal(Error::from(err)))?,
        );
      }
    }

    headers.insert(
      header::CACHE_CONTROL,
      HeaderValue::from_static("public, max-age=31536000, immutable"),
    );

    headers.insert(
      header::CONTENT_TYPE,
      inscription
        .content_type()
        .and_then(|content_type| content_type.parse().ok())
        .unwrap_or(HeaderValue::from_static("application/octet-stream")),
    );

    if let Some(content_encoding) = inscription.content_encoding() {
      if accept_encoding.is_acceptable(&content_encoding) {
        headers.insert(header::CONTENT_ENCODING, content_encoding);
      } else if server_config.decompress && content_encoding == "br" {
        let Some(body) = inscription.into_body() else {
          return Ok(None);
        };

        let mut decompressed = Vec::new();

        Decompressor::new(body.as_slice(), 4096)
          .read_to_end(&mut decompressed)
          .map_err(|err| ServerError::Internal(err.into()))?;

        return Ok(Some((headers, decompressed)));
      } else {
        return Err(ServerError::NotAcceptable {
          accept_encoding,
          content_encoding,
        });
      }
    }

    let Some(body) = inscription.into_body() else {
      return Ok(None);
    };

    Ok(Some((headers, body)))
  }

  async fn preview(
    Extension(index): Extension<Arc<Index>>,
    Extension(config): Extension<Arc<Config>>,
    Extension(server_config): Extension<Arc<ServerConfig>>,
    Path(inscription_id): Path<InscriptionId>,
    accept_encoding: AcceptEncoding,
  ) -> ServerResult<Response> {
    task::block_in_place(|| {
      if config.is_hidden(inscription_id) {
        return Ok(PreviewUnknownHtml.into_response());
      }

      let mut inscription = index
        .get_inscription_by_id(inscription_id)?
        .ok_or_not_found(|| format!("inscription {inscription_id}"))?;

      if let Some(delegate) = inscription.delegate() {
        inscription = index
          .get_inscription_by_id(delegate)?
          .ok_or_not_found(|| format!("delegate {inscription_id}"))?
      }

      match inscription.media() {
        Media::Audio => Ok(PreviewAudioHtml { inscription_id }.into_response()),
        Media::Code(language) => Ok(
          (
            [(
              header::CONTENT_SECURITY_POLICY,
              "script-src-elem 'self' https://cdn.jsdelivr.net",
            )],
            PreviewCodeHtml {
              inscription_id,
              language,
            },
          )
            .into_response(),
        ),
        Media::Font => Ok(
          (
            [(
              header::CONTENT_SECURITY_POLICY,
              "script-src-elem 'self'; style-src 'self' 'unsafe-inline';",
            )],
            PreviewFontHtml { inscription_id },
          )
            .into_response(),
        ),
        Media::Iframe => Ok(
          Self::content_response(inscription, accept_encoding, &server_config)?
            .ok_or_not_found(|| format!("inscription {inscription_id} content"))?
            .into_response(),
        ),
        Media::Image => Ok(
          (
            [(
              header::CONTENT_SECURITY_POLICY,
              "default-src 'self' 'unsafe-inline'",
            )],
            PreviewImageHtml { inscription_id },
          )
            .into_response(),
        ),
        Media::Markdown => Ok(
          (
            [(
              header::CONTENT_SECURITY_POLICY,
              "script-src-elem 'self' https://cdn.jsdelivr.net",
            )],
            PreviewMarkdownHtml { inscription_id },
          )
            .into_response(),
        ),
        Media::Model => Ok(
          (
            [(
              header::CONTENT_SECURITY_POLICY,
              "script-src-elem 'self' https://ajax.googleapis.com",
            )],
            PreviewModelHtml { inscription_id },
          )
            .into_response(),
        ),
        Media::Pdf => Ok(
          (
            [(
              header::CONTENT_SECURITY_POLICY,
              "script-src-elem 'self' https://cdn.jsdelivr.net",
            )],
            PreviewPdfHtml { inscription_id },
          )
            .into_response(),
        ),
        Media::Text => Ok(PreviewTextHtml { inscription_id }.into_response()),
        Media::Unknown => Ok(PreviewUnknownHtml.into_response()),
        Media::Video => Ok(PreviewVideoHtml { inscription_id }.into_response()),
      }
    })
  }

  async fn inscription(
    Extension(server_config): Extension<Arc<ServerConfig>>,
    Extension(index): Extension<Arc<Index>>,
    Path(DeserializeFromStr(query)): Path<DeserializeFromStr<InscriptionQuery>>,
    AcceptJson(accept_json): AcceptJson,
  ) -> ServerResult<Response> {
    task::block_in_place(|| {
      let info = Index::inscription_info(&index, query)?
        .ok_or_not_found(|| format!("inscription {query}"))?;

      Ok(if accept_json {
        Json(InscriptionJson {
          inscription_id: info.entry.id,
          charms: Charm::ALL
            .iter()
            .filter(|charm| charm.is_set(info.charms))
            .map(|charm| charm.title().into())
            .collect(),
          children: info.children,
          inscription_number: info.entry.inscription_number,
          genesis_height: info.entry.height,
          parent: info.parent,
          genesis_fee: info.entry.fee,
          output_value: info.output.as_ref().map(|o| o.value),
          address: info
            .output
            .as_ref()
            .and_then(|o| {
              server_config
                .chain
                .address_from_script(&o.script_pubkey)
                .ok()
            })
            .map(|address| address.to_string()),
          sat: info.entry.sat,
          satpoint: info.satpoint,
          content_type: info.inscription.content_type().map(|s| s.to_string()),
          content_length: info.inscription.content_length(),
          timestamp: timestamp(info.entry.timestamp).timestamp(),
          previous: info.previous,
          next: info.next,
          rune: info.rune,
        })
        .into_response()
      } else {
        InscriptionHtml {
          chain: server_config.chain,
          charms: info.charms,
          children: info.children,
          genesis_fee: info.entry.fee,
          genesis_height: info.entry.height,
          inscription: info.inscription,
          inscription_id: info.entry.id,
          inscription_number: info.entry.inscription_number,
          next: info.next,
          output: info.output,
          parent: info.parent,
          previous: info.previous,
          rune: info.rune,
          sat: info.entry.sat,
          satpoint: info.satpoint,
          timestamp: timestamp(info.entry.timestamp),
        }
        .page(server_config)
        .into_response()
      })
    })
  }

  async fn collections(
    Extension(server_config): Extension<Arc<ServerConfig>>,
    Extension(index): Extension<Arc<Index>>,
  ) -> ServerResult<Response> {
    Self::collections_paginated(Extension(server_config), Extension(index), Path(0)).await
  }

  async fn collections_paginated(
    Extension(server_config): Extension<Arc<ServerConfig>>,
    Extension(index): Extension<Arc<Index>>,
    Path(page_index): Path<usize>,
  ) -> ServerResult<Response> {
    task::block_in_place(|| {
      let (collections, more_collections) = index.get_collections_paginated(100, page_index)?;

      let prev = page_index.checked_sub(1);

      let next = more_collections.then_some(page_index + 1);

      Ok(
        CollectionsHtml {
          inscriptions: collections,
          prev,
          next,
        }
        .page(server_config)
        .into_response(),
      )
    })
  }

  async fn children(
    Extension(server_config): Extension<Arc<ServerConfig>>,
    Extension(index): Extension<Arc<Index>>,
    Path(inscription_id): Path<InscriptionId>,
  ) -> ServerResult<Response> {
    Self::children_paginated(
      Extension(server_config),
      Extension(index),
      Path((inscription_id, 0)),
    )
    .await
  }

  async fn children_paginated(
    Extension(server_config): Extension<Arc<ServerConfig>>,
    Extension(index): Extension<Arc<Index>>,
    Path((parent, page)): Path<(InscriptionId, usize)>,
  ) -> ServerResult<Response> {
    task::block_in_place(|| {
      let entry = index
        .get_inscription_entry(parent)?
        .ok_or_not_found(|| format!("inscription {parent}"))?;

      let parent_number = entry.inscription_number;

      let (children, more_children) =
        index.get_children_by_sequence_number_paginated(entry.sequence_number, 100, page)?;

      let prev_page = page.checked_sub(1);

      let next_page = more_children.then_some(page + 1);

      Ok(
        ChildrenHtml {
          parent,
          parent_number,
          children,
          prev_page,
          next_page,
        }
        .page(server_config)
        .into_response(),
      )
    })
  }

  async fn children_recursive(
    Extension(index): Extension<Arc<Index>>,
    Path(inscription_id): Path<InscriptionId>,
  ) -> ServerResult<Response> {
    Self::children_recursive_paginated(Extension(index), Path((inscription_id, 0))).await
  }

  async fn children_recursive_paginated(
    Extension(index): Extension<Arc<Index>>,
    Path((parent, page)): Path<(InscriptionId, usize)>,
  ) -> ServerResult<Response> {
    task::block_in_place(|| {
      let parent_sequence_number = index
        .get_inscription_entry(parent)?
        .ok_or_not_found(|| format!("inscription {parent}"))?
        .sequence_number;

      let (ids, more) =
        index.get_children_by_sequence_number_paginated(parent_sequence_number, 100, page)?;

      Ok(Json(ChildrenJson { ids, more, page }).into_response())
    })
  }

  async fn inscriptions(
    Extension(server_config): Extension<Arc<ServerConfig>>,
    Extension(index): Extension<Arc<Index>>,
    accept_json: AcceptJson,
  ) -> ServerResult<Response> {
    Self::inscriptions_paginated(
      Extension(server_config),
      Extension(index),
      Path(0),
      accept_json,
    )
    .await
  }

  async fn inscriptions_paginated(
    Extension(server_config): Extension<Arc<ServerConfig>>,
    Extension(index): Extension<Arc<Index>>,
    Path(page_index): Path<u32>,
    AcceptJson(accept_json): AcceptJson,
  ) -> ServerResult<Response> {
    task::block_in_place(|| {
      let (inscriptions, more) = index.get_inscriptions_paginated(100, page_index)?;

      let prev = page_index.checked_sub(1);

      let next = more.then_some(page_index + 1);

      Ok(if accept_json {
        Json(InscriptionsJson {
          inscriptions,
          page_index,
          more,
        })
        .into_response()
      } else {
        InscriptionsHtml {
          inscriptions,
          next,
          prev,
        }
        .page(server_config)
        .into_response()
      })
    })
  }

  async fn inscriptions_in_block(
    Extension(server_config): Extension<Arc<ServerConfig>>,
    Extension(index): Extension<Arc<Index>>,
    Path(block_height): Path<u32>,
    AcceptJson(accept_json): AcceptJson,
  ) -> ServerResult<Response> {
    Self::inscriptions_in_block_paginated(
      Extension(server_config),
      Extension(index),
      Path((block_height, 0)),
      AcceptJson(accept_json),
    )
    .await
  }

  async fn inscriptions_in_block_paginated(
    Extension(server_config): Extension<Arc<ServerConfig>>,
    Extension(index): Extension<Arc<Index>>,
    Path((block_height, page_index)): Path<(u32, u32)>,
    AcceptJson(accept_json): AcceptJson,
  ) -> ServerResult<Response> {
    task::block_in_place(|| {
      let page_size = 100;

      let page_index_usize = usize::try_from(page_index).unwrap_or(usize::MAX);
      let page_size_usize = usize::try_from(page_size).unwrap_or(usize::MAX);

      let mut inscriptions = index
        .get_inscriptions_in_block(block_height)?
        .into_iter()
        .skip(page_index_usize.saturating_mul(page_size_usize))
        .take(page_size_usize.saturating_add(1))
        .collect::<Vec<InscriptionId>>();

      let more = inscriptions.len() > page_size_usize;

      if more {
        inscriptions.pop();
      }

      Ok(if accept_json {
        Json(InscriptionsJson {
          inscriptions,
          page_index,
          more,
        })
        .into_response()
      } else {
        InscriptionsBlockHtml::new(
          block_height,
          index.block_height()?.unwrap_or(Height(0)).n(),
          inscriptions,
          more,
          page_index,
        )?
        .page(server_config)
        .into_response()
      })
    })
  }

  async fn sat_inscriptions(
    Extension(index): Extension<Arc<Index>>,
    Path(sat): Path<u64>,
  ) -> ServerResult<Json<SatInscriptionsJson>> {
    Self::sat_inscriptions_paginated(Extension(index), Path((sat, 0))).await
  }

  async fn sat_inscriptions_paginated(
    Extension(index): Extension<Arc<Index>>,
    Path((sat, page)): Path<(u64, u64)>,
  ) -> ServerResult<Json<SatInscriptionsJson>> {
    task::block_in_place(|| {
      if !index.has_sat_index() {
        return Err(ServerError::NotFound(
          "this server has no sat index".to_string(),
        ));
      }

      let (ids, more) = index.get_inscription_ids_by_sat_paginated(Sat(sat), 100, page)?;

      Ok(Json(SatInscriptionsJson { ids, more, page }))
    })
  }

  async fn sat_inscription_at_index(
    Extension(index): Extension<Arc<Index>>,
    Path((DeserializeFromStr(sat), inscription_index)): Path<(DeserializeFromStr<Sat>, isize)>,
  ) -> ServerResult<Json<SatInscriptionJson>> {
    task::block_in_place(|| {
      if !index.has_sat_index() {
        return Err(ServerError::NotFound(
          "this server has no sat index".to_string(),
        ));
      }

      let id = index.get_inscription_id_by_sat_indexed(sat, inscription_index)?;

      Ok(Json(SatInscriptionJson { id }))
    })
  }

  async fn redirect_http_to_https(
    Extension(mut destination): Extension<String>,
    uri: Uri,
  ) -> Redirect {
    if let Some(path_and_query) = uri.path_and_query() {
      destination.push_str(path_and_query.as_str());
    }

    Redirect::to(&destination)
  }
}

#[cfg(test)]
mod tests {
  use {
    super::*,
    crate::runes::{Edict, Etching, Rune, Runestone},
    reqwest::Url,
    serde::de::DeserializeOwned,
    std::net::TcpListener,
  };

  const RUNE: u128 = 99246114928149462;

  struct TestServer {
    bitcoin_rpc_server: test_bitcoincore_rpc::Handle,
    index: Arc<Index>,
    ord_server_handle: Handle,
    url: Url,
    #[allow(unused)]
    tempdir: TempDir,
  }

  impl TestServer {
    fn new() -> Self {
      Self::new_with_args(&[], &[])
    }

    fn new_with_sat_index() -> Self {
      Self::new_with_args(&["--index-sats"], &[])
    }

    fn new_with_args(ord_args: &[&str], server_args: &[&str]) -> Self {
      Self::new_server(test_bitcoincore_rpc::spawn(), None, ord_args, server_args)
    }

    fn new_with_regtest() -> Self {
      Self::new_server(
        test_bitcoincore_rpc::builder()
          .network(bitcoin::network::constants::Network::Regtest)
          .build(),
        None,
        &["--chain", "regtest"],
        &[],
      )
    }

    fn new_with_regtest_with_json_api() -> Self {
      Self::new_server(
        test_bitcoincore_rpc::builder()
          .network(bitcoin::network::constants::Network::Regtest)
          .build(),
        None,
        &["--chain", "regtest"],
        &["--enable-json-api"],
      )
    }

    fn new_with_regtest_with_index_sats() -> Self {
      Self::new_server(
        test_bitcoincore_rpc::builder()
          .network(bitcoin::Network::Regtest)
          .build(),
        None,
        &["--chain", "regtest", "--index-sats"],
        &[],
      )
    }

    fn new_with_regtest_with_index_runes() -> Self {
      Self::new_server(
        test_bitcoincore_rpc::builder()
          .network(bitcoin::Network::Regtest)
          .build(),
        None,
        &["--chain", "regtest", "--index-runes"],
        &["--enable-json-api"],
      )
    }

    fn new_with_bitcoin_rpc_server_and_config(
      bitcoin_rpc_server: test_bitcoincore_rpc::Handle,
      config: String,
    ) -> Self {
      Self::new_server(bitcoin_rpc_server, Some(config), &[], &[])
    }

    fn new_server(
      bitcoin_rpc_server: test_bitcoincore_rpc::Handle,
      config: Option<String>,
      ord_args: &[&str],
      server_args: &[&str],
    ) -> Self {
      let tempdir = TempDir::new().unwrap();

      let cookiefile = tempdir.path().join("cookie");

      fs::write(&cookiefile, "username:password").unwrap();

      let port = TcpListener::bind("127.0.0.1:0")
        .unwrap()
        .local_addr()
        .unwrap()
        .port();

      let url = Url::parse(&format!("http://127.0.0.1:{port}")).unwrap();

      let config_args = match config {
        Some(config) => {
          let config_path = tempdir.path().join("ord.yaml");
          fs::write(&config_path, config).unwrap();
          format!("--config {}", config_path.display())
        }
        None => "".to_string(),
      };

      let (options, server) = parse_server_args(&format!(
        "ord --rpc-url {} --cookie-file {} --data-dir {} {config_args} {} server --http-port {} --address 127.0.0.1 {}",
        bitcoin_rpc_server.url(),
        cookiefile.to_str().unwrap(),
        tempdir.path().to_str().unwrap(),
        ord_args.join(" "),
        port,
        server_args.join(" "),
      ));

      let index = Arc::new(Index::open(&options).unwrap());
      let ord_server_handle = Handle::new();

      {
        let index = index.clone();
        let ord_server_handle = ord_server_handle.clone();
        thread::spawn(|| server.run(options, index, ord_server_handle).unwrap());
      }

      while index.statistic(crate::index::Statistic::Commits) == 0 {
        thread::sleep(Duration::from_millis(25));
      }

      let client = reqwest::blocking::Client::builder()
        .redirect(reqwest::redirect::Policy::none())
        .build()
        .unwrap();

      for i in 0.. {
        match client.get(format!("http://127.0.0.1:{port}/status")).send() {
          Ok(_) => break,
          Err(err) => {
            if i == 400 {
              panic!("server failed to start: {err}");
            }
          }
        }

        thread::sleep(Duration::from_millis(25));
      }

      Self {
        bitcoin_rpc_server,
        index,
        ord_server_handle,
        tempdir,
        url,
      }
    }

    fn get(&self, path: impl AsRef<str>) -> reqwest::blocking::Response {
      if let Err(error) = self.index.update() {
        log::error!("{error}");
      }
      reqwest::blocking::get(self.join_url(path.as_ref())).unwrap()
    }

    pub(crate) fn get_json<T: DeserializeOwned>(&self, path: impl AsRef<str>) -> T {
      if let Err(error) = self.index.update() {
        log::error!("{error}");
      }

      let client = reqwest::blocking::Client::new();

      let response = client
        .get(self.join_url(path.as_ref()))
        .header(reqwest::header::ACCEPT, "application/json")
        .send()
        .unwrap();

      assert_eq!(response.status(), StatusCode::OK);

      response.json().unwrap()
    }

    fn join_url(&self, url: &str) -> Url {
      self.url.join(url).unwrap()
    }

    fn assert_response(&self, path: impl AsRef<str>, status: StatusCode, expected_response: &str) {
      let response = self.get(path);
      assert_eq!(response.status(), status, "{}", response.text().unwrap());
      pretty_assert_eq!(response.text().unwrap(), expected_response);
    }

    #[track_caller]
    fn assert_response_regex(
      &self,
      path: impl AsRef<str>,
      status: StatusCode,
      regex: impl AsRef<str>,
    ) {
      let response = self.get(path);
      assert_eq!(response.status(), status);
      assert_regex_match!(response.text().unwrap(), regex.as_ref());
    }

    fn assert_response_csp(
      &self,
      path: impl AsRef<str>,
      status: StatusCode,
      content_security_policy: &str,
      regex: impl AsRef<str>,
    ) {
      let response = self.get(path);
      assert_eq!(response.status(), status);
      assert_eq!(
        response
          .headers()
          .get(header::CONTENT_SECURITY_POLICY,)
          .unwrap(),
        content_security_policy
      );
      assert_regex_match!(response.text().unwrap(), regex.as_ref());
    }

    #[track_caller]
    fn assert_redirect(&self, path: &str, location: &str) {
      let response = reqwest::blocking::Client::builder()
        .redirect(reqwest::redirect::Policy::none())
        .build()
        .unwrap()
        .get(self.join_url(path))
        .send()
        .unwrap();

      assert_eq!(response.status(), StatusCode::SEE_OTHER);
      assert_eq!(response.headers().get(header::LOCATION).unwrap(), location);
    }

    fn mine_blocks(&self, n: u64) -> Vec<bitcoin::Block> {
      let blocks = self.bitcoin_rpc_server.mine_blocks(n);
      self.index.update().unwrap();
      blocks
    }

    fn mine_blocks_with_subsidy(&self, n: u64, subsidy: u64) -> Vec<Block> {
      let blocks = self.bitcoin_rpc_server.mine_blocks_with_subsidy(n, subsidy);
      self.index.update().unwrap();
      blocks
    }
  }

  impl Drop for TestServer {
    fn drop(&mut self) {
      self.ord_server_handle.shutdown();
    }
  }

  fn parse_server_args(args: &str) -> (Options, Server) {
    match Arguments::try_parse_from(args.split_whitespace()) {
      Ok(arguments) => match arguments.subcommand {
        Subcommand::Server(server) => (arguments.options, server),
        subcommand => panic!("unexpected subcommand: {subcommand:?}"),
      },
      Err(err) => panic!("error parsing arguments: {err}"),
    }
  }

  #[test]
  fn http_and_https_port_dont_conflict() {
    parse_server_args(
      "ord server --http-port 0 --https-port 0 --acme-cache foo --acme-contact bar --acme-domain baz",
    );
  }

  #[test]
  fn http_port_defaults_to_80() {
    assert_eq!(parse_server_args("ord server").1.http_port(), Some(80));
  }

  #[test]
  fn https_port_defaults_to_none() {
    assert_eq!(parse_server_args("ord server").1.https_port(), None);
  }

  #[test]
  fn https_sets_https_port_to_443() {
    assert_eq!(
      parse_server_args("ord server --https --acme-cache foo --acme-contact bar --acme-domain baz")
        .1
        .https_port(),
      Some(443)
    );
  }

  #[test]
  fn https_disables_http() {
    assert_eq!(
      parse_server_args("ord server --https --acme-cache foo --acme-contact bar --acme-domain baz")
        .1
        .http_port(),
      None
    );
  }

  #[test]
  fn https_port_disables_http() {
    assert_eq!(
      parse_server_args(
        "ord server --https-port 433 --acme-cache foo --acme-contact bar --acme-domain baz"
      )
      .1
      .http_port(),
      None
    );
  }

  #[test]
  fn https_port_sets_https_port() {
    assert_eq!(
      parse_server_args(
        "ord server --https-port 1000 --acme-cache foo --acme-contact bar --acme-domain baz"
      )
      .1
      .https_port(),
      Some(1000)
    );
  }

  #[test]
  fn http_with_https_leaves_http_enabled() {
    assert_eq!(
      parse_server_args(
        "ord server --https --http --acme-cache foo --acme-contact bar --acme-domain baz"
      )
      .1
      .http_port(),
      Some(80)
    );
  }

  #[test]
  fn http_with_https_leaves_https_enabled() {
    assert_eq!(
      parse_server_args(
        "ord server --https --http --acme-cache foo --acme-contact bar --acme-domain baz"
      )
      .1
      .https_port(),
      Some(443)
    );
  }

  #[test]
  fn acme_contact_accepts_multiple_values() {
    assert!(Arguments::try_parse_from([
      "ord",
      "server",
      "--address",
      "127.0.0.1",
      "--http-port",
      "0",
      "--acme-contact",
      "foo",
      "--acme-contact",
      "bar"
    ])
    .is_ok());
  }

  #[test]
  fn acme_domain_accepts_multiple_values() {
    assert!(Arguments::try_parse_from([
      "ord",
      "server",
      "--address",
      "127.0.0.1",
      "--http-port",
      "0",
      "--acme-domain",
      "foo",
      "--acme-domain",
      "bar"
    ])
    .is_ok());
  }

  #[test]
  fn acme_cache_defaults_to_data_dir() {
    let arguments = Arguments::try_parse_from(["ord", "--data-dir", "foo", "server"]).unwrap();
    let acme_cache = Server::acme_cache(None, &arguments.options)
      .display()
      .to_string();
    assert!(
      acme_cache.contains(if cfg!(windows) {
        r"foo\acme-cache"
      } else {
        "foo/acme-cache"
      }),
      "{acme_cache}"
    )
  }

  #[test]
  fn acme_cache_flag_is_respected() {
    let arguments =
      Arguments::try_parse_from(["ord", "--data-dir", "foo", "server", "--acme-cache", "bar"])
        .unwrap();
    let acme_cache = Server::acme_cache(Some(&"bar".into()), &arguments.options)
      .display()
      .to_string();
    assert_eq!(acme_cache, "bar")
  }

  #[test]
  fn acme_domain_defaults_to_hostname() {
    let (_, server) = parse_server_args("ord server");
    assert_eq!(
      server.acme_domains().unwrap(),
      &[System::host_name().unwrap()]
    );
  }

  #[test]
  fn acme_domain_flag_is_respected() {
    let (_, server) = parse_server_args("ord server --acme-domain example.com");
    assert_eq!(server.acme_domains().unwrap(), &["example.com"]);
  }

  #[test]
  fn install_sh_redirects_to_github() {
    TestServer::new().assert_redirect(
      "/install.sh",
      "https://raw.githubusercontent.com/ordinals/ord/master/install.sh",
    );
  }

  #[test]
  fn ordinal_redirects_to_sat() {
    TestServer::new().assert_redirect("/ordinal/0", "/sat/0");
  }

  #[test]
  fn bounties_redirects_to_docs_site() {
    TestServer::new().assert_redirect("/bounties", "https://docs.ordinals.com/bounty/");
  }

  #[test]
  fn faq_redirects_to_docs_site() {
    TestServer::new().assert_redirect("/faq", "https://docs.ordinals.com/faq/");
  }

  #[test]
  fn search_by_query_returns_sat() {
    TestServer::new().assert_redirect("/search?query=0", "/sat/0");
  }

  #[test]
  fn search_by_query_returns_rune() {
    TestServer::new().assert_redirect("/search?query=ABCD", "/rune/ABCD");
  }

  #[test]
  fn search_by_query_returns_spaced_rune() {
    TestServer::new().assert_redirect("/search?query=AB•CD", "/rune/AB•CD");
  }

  #[test]
  fn search_by_query_returns_inscription() {
    TestServer::new().assert_redirect(
      "/search?query=0000000000000000000000000000000000000000000000000000000000000000i0",
      "/inscription/0000000000000000000000000000000000000000000000000000000000000000i0",
    );
  }

  #[test]
  fn search_is_whitespace_insensitive() {
    TestServer::new().assert_redirect("/search/ 0 ", "/sat/0");
  }

  #[test]
  fn search_by_path_returns_sat() {
    TestServer::new().assert_redirect("/search/0", "/sat/0");
  }

  #[test]
  fn search_for_blockhash_returns_block() {
    TestServer::new().assert_redirect(
      "/search/000000000019d6689c085ae165831e934ff763ae46a2a6c172b3f1b60a8ce26f",
      "/block/000000000019d6689c085ae165831e934ff763ae46a2a6c172b3f1b60a8ce26f",
    );
  }

  #[test]
  fn search_for_txid_returns_transaction() {
    TestServer::new().assert_redirect(
      "/search/0000000000000000000000000000000000000000000000000000000000000000",
      "/tx/0000000000000000000000000000000000000000000000000000000000000000",
    );
  }

  #[test]
  fn search_for_outpoint_returns_output() {
    TestServer::new().assert_redirect(
      "/search/0000000000000000000000000000000000000000000000000000000000000000:0",
      "/output/0000000000000000000000000000000000000000000000000000000000000000:0",
    );
  }

  #[test]
  fn search_for_inscription_id_returns_inscription() {
    TestServer::new().assert_redirect(
      "/search/0000000000000000000000000000000000000000000000000000000000000000i0",
      "/inscription/0000000000000000000000000000000000000000000000000000000000000000i0",
    );
  }

  #[test]
  fn search_by_path_returns_rune() {
    TestServer::new().assert_redirect("/search/ABCD", "/rune/ABCD");
  }

  #[test]
  fn search_by_path_returns_spaced_rune() {
    TestServer::new().assert_redirect("/search/AB•CD", "/rune/AB•CD");
  }

  #[test]
  fn search_by_rune_id_returns_rune() {
    let server = TestServer::new_with_regtest_with_index_runes();

    server.mine_blocks(1);

    let rune = Rune(RUNE);

    server.assert_response_regex(format!("/rune/{rune}"), StatusCode::NOT_FOUND, ".*");

    server.bitcoin_rpc_server.broadcast_tx(TransactionTemplate {
      inputs: &[(1, 0, 0, inscription("text/plain", "hello").to_witness())],
      op_return: Some(
        Runestone {
          edicts: vec![Edict {
            id: 0,
            amount: u128::max_value(),
            output: 0,
          }],
          etching: Some(Etching {
            rune: Some(rune),
            ..Default::default()
          }),
          ..Default::default()
        }
        .encipher(),
      ),
      ..Default::default()
    });

    server.mine_blocks(1);

    server.assert_redirect("/search/2/1", "/rune/AAAAAAAAAAAAA");
    server.assert_redirect("/search?query=2/1", "/rune/AAAAAAAAAAAAA");

    server.assert_response_regex("/rune/100/200", StatusCode::NOT_FOUND, ".*");

    server.assert_response_regex(
      "/search/100000000000000000000/200000000000000000",
      StatusCode::BAD_REQUEST,
      ".*",
    );
  }

  #[test]
  fn runes_are_displayed_on_runes_page() {
    let server = TestServer::new_with_regtest_with_index_runes();

    server.mine_blocks(1);

    server.assert_response_regex(
      "/runes",
      StatusCode::OK,
      ".*<title>Runes</title>.*<h1>Runes</h1>\n<ul>\n</ul>.*",
    );

    let txid = server.bitcoin_rpc_server.broadcast_tx(TransactionTemplate {
      inputs: &[(1, 0, 0, Witness::new())],
      op_return: Some(
        Runestone {
          edicts: vec![Edict {
            id: 0,
            amount: u128::max_value(),
            output: 0,
          }],
          etching: Some(Etching {
            rune: Some(Rune(RUNE)),
            ..Default::default()
          }),
          ..Default::default()
        }
        .encipher(),
      ),
      ..Default::default()
    });

    server.mine_blocks(1);

    let id = RuneId {
      height: 2,
      index: 1,
    };

    assert_eq!(
      server.index.runes().unwrap(),
      [(
        id,
        RuneEntry {
          etching: txid,
          rune: Rune(RUNE),
          supply: u128::max_value(),
          timestamp: 2,
          ..Default::default()
        }
      )]
    );

    assert_eq!(
      server.index.get_rune_balances().unwrap(),
      [(OutPoint { txid, vout: 0 }, vec![(id, u128::max_value())])]
    );

    server.assert_response_regex(
      "/runes",
      StatusCode::OK,
      ".*<title>Runes</title>.*
<h1>Runes</h1>
<ul>
  <li><a href=/rune/AAAAAAAAAAAAA>AAAAAAAAAAAAA</a></li>
</ul>.*",
    );
  }

  #[test]
  fn runes_are_displayed_on_rune_page() {
    let server = TestServer::new_with_regtest_with_index_runes();

    server.mine_blocks(1);

    let rune = Rune(RUNE);

    server.assert_response_regex(format!("/rune/{rune}"), StatusCode::NOT_FOUND, ".*");

    let txid = server.bitcoin_rpc_server.broadcast_tx(TransactionTemplate {
      inputs: &[(1, 0, 0, inscription("text/plain", "hello").to_witness())],
      op_return: Some(
        Runestone {
          edicts: vec![Edict {
            id: 0,
            amount: u128::max_value(),
            output: 0,
          }],
          etching: Some(Etching {
            rune: Some(rune),
            symbol: Some('%'),
            ..Default::default()
          }),
          ..Default::default()
        }
        .encipher(),
      ),
      ..Default::default()
    });

    server.mine_blocks(1);

    let id = RuneId {
      height: 2,
      index: 1,
    };

    assert_eq!(
      server.index.runes().unwrap(),
      [(
        id,
        RuneEntry {
          etching: txid,
          rune,
          supply: u128::max_value(),
          symbol: Some('%'),
          timestamp: 2,
          ..Default::default()
        }
      )]
    );

    assert_eq!(
      server.index.get_rune_balances().unwrap(),
      [(OutPoint { txid, vout: 0 }, vec![(id, u128::max_value())])]
    );

    server.assert_response_regex(
      format!("/rune/{rune}"),
      StatusCode::OK,
      format!(
        ".*<title>Rune AAAAAAAAAAAAA</title>.*
<h1>AAAAAAAAAAAAA</h1>
<iframe .* src=/preview/{txid}i0></iframe>
<dl>
  <dt>number</dt>
  <dd>0</dd>
  <dt>timestamp</dt>
  <dd><time>1970-01-01 00:00:02 UTC</time></dd>
  <dt>id</dt>
  <dd>2/1</dd>
  <dt>etching block height</dt>
  <dd><a href=/block/2>2</a></dd>
  <dt>etching transaction index</dt>
  <dd>1</dd>
  <dt>mints</dt>
  <dd>0</dd>
  <dt>supply</dt>
  <dd>340282366920938463463374607431768211455\u{00A0}%</dd>
  <dt>burned</dt>
  <dd>0\u{00A0}%</dd>
  <dt>divisibility</dt>
  <dd>0</dd>
  <dt>symbol</dt>
  <dd>%</dd>
  <dt>etching</dt>
  <dd><a class=monospace href=/tx/{txid}>{txid}</a></dd>
  <dt>parent</dt>
  <dd><a class=monospace href=/inscription/{txid}i0>{txid}i0</a></dd>
</dl>
.*"
      ),
    );

    server.assert_response_regex(
      format!("/inscription/{txid}i0"),
      StatusCode::OK,
      ".*
<dl>
  .*
  <dt>rune</dt>
  <dd><a href=/rune/AAAAAAAAAAAAA>AAAAAAAAAAAAA</a></dd>
</dl>
.*",
    );
  }

  #[test]
  fn runes_are_spaced() {
    let server = TestServer::new_with_regtest_with_index_runes();

    server.mine_blocks(1);

    let rune = Rune(RUNE);

    server.assert_response_regex(format!("/rune/{rune}"), StatusCode::NOT_FOUND, ".*");

    let txid = server.bitcoin_rpc_server.broadcast_tx(TransactionTemplate {
      inputs: &[(1, 0, 0, inscription("text/plain", "hello").to_witness())],
      op_return: Some(
        Runestone {
          edicts: vec![Edict {
            id: 0,
            amount: u128::max_value(),
            output: 0,
          }],
          etching: Some(Etching {
            rune: Some(rune),
            symbol: Some('%'),
            spacers: 1,
            ..Default::default()
          }),
          ..Default::default()
        }
        .encipher(),
      ),
      ..Default::default()
    });

    server.mine_blocks(1);

    let id = RuneId {
      height: 2,
      index: 1,
    };

    assert_eq!(
      server.index.runes().unwrap(),
      [(
        id,
        RuneEntry {
          etching: txid,
          rune,
          supply: u128::max_value(),
          symbol: Some('%'),
          timestamp: 2,
          spacers: 1,
          ..Default::default()
        }
      )]
    );

    assert_eq!(
      server.index.get_rune_balances().unwrap(),
      [(OutPoint { txid, vout: 0 }, vec![(id, u128::max_value())])]
    );

    server.assert_response_regex(
      format!("/rune/{rune}"),
      StatusCode::OK,
      r".*<title>Rune A•AAAAAAAAAAAA</title>.*<h1>A•AAAAAAAAAAAA</h1>.*",
    );

    server.assert_response_regex(
      format!("/inscription/{txid}i0"),
      StatusCode::OK,
      ".*<dt>rune</dt>.*<dd><a href=/rune/A•AAAAAAAAAAAA>A•AAAAAAAAAAAA</a></dd>.*",
    );

    server.assert_response_regex(
      "/runes",
      StatusCode::OK,
      ".*<li><a href=/rune/A•AAAAAAAAAAAA>A•AAAAAAAAAAAA</a></li>.*",
    );

    server.assert_response_regex(
      format!("/tx/{txid}"),
      StatusCode::OK,
      ".*
  <dt>etching</dt>
  <dd><a href=/rune/A•AAAAAAAAAAAA>A•AAAAAAAAAAAA</a></dd>
.*",
    );

    server.assert_response_regex(
      format!("/output/{txid}:0"),
      StatusCode::OK,
      ".*<tr>
        <td><a href=/rune/A•AAAAAAAAAAAA>A•AAAAAAAAAAAA</a></td>
        <td>340282366920938463463374607431768211455\u{00A0}%</td>
      </tr>.*",
    );
  }

  #[test]
  fn transactions_link_to_etching() {
    let server = TestServer::new_with_regtest_with_index_runes();

    server.mine_blocks(1);

    server.assert_response_regex(
      "/runes",
      StatusCode::OK,
      ".*<title>Runes</title>.*<h1>Runes</h1>\n<ul>\n</ul>.*",
    );

    let txid = server.bitcoin_rpc_server.broadcast_tx(TransactionTemplate {
      inputs: &[(1, 0, 0, Witness::new())],
      op_return: Some(
        Runestone {
          edicts: vec![Edict {
            id: 0,
            amount: u128::max_value(),
            output: 0,
          }],
          etching: Some(Etching {
            rune: Some(Rune(RUNE)),
            ..Default::default()
          }),
          ..Default::default()
        }
        .encipher(),
      ),
      ..Default::default()
    });

    server.mine_blocks(1);

    let id = RuneId {
      height: 2,
      index: 1,
    };

    assert_eq!(
      server.index.runes().unwrap(),
      [(
        id,
        RuneEntry {
          etching: txid,
          rune: Rune(RUNE),
          supply: u128::max_value(),
          timestamp: 2,
          ..Default::default()
        }
      )]
    );

    assert_eq!(
      server.index.get_rune_balances().unwrap(),
      [(OutPoint { txid, vout: 0 }, vec![(id, u128::max_value())])]
    );

    server.assert_response_regex(
      format!("/tx/{txid}"),
      StatusCode::OK,
      ".*
  <dt>etching</dt>
  <dd><a href=/rune/AAAAAAAAAAAAA>AAAAAAAAAAAAA</a></dd>
.*",
    );
  }

  #[test]
  fn runes_are_displayed_on_output_page() {
    let server = TestServer::new_with_regtest_with_index_runes();

    server.mine_blocks(1);

    let rune = Rune(RUNE);

    server.assert_response_regex(format!("/rune/{rune}"), StatusCode::NOT_FOUND, ".*");

    let txid = server.bitcoin_rpc_server.broadcast_tx(TransactionTemplate {
      inputs: &[(1, 0, 0, Default::default())],
      op_return: Some(
        Runestone {
          edicts: vec![Edict {
            id: 0,
            amount: u128::max_value(),
            output: 0,
          }],
          etching: Some(Etching {
            divisibility: 1,
            rune: Some(rune),
            ..Default::default()
          }),
          ..Default::default()
        }
        .encipher(),
      ),
      ..Default::default()
    });

    server.mine_blocks(1);

    let id = RuneId {
      height: 2,
      index: 1,
    };

    assert_eq!(
      server.index.runes().unwrap(),
      [(
        id,
        RuneEntry {
          divisibility: 1,
          etching: txid,
          rune,
          supply: u128::max_value(),
          timestamp: 2,
          ..Default::default()
        }
      )]
    );

    let output = OutPoint { txid, vout: 0 };

    assert_eq!(
      server.index.get_rune_balances().unwrap(),
      [(output, vec![(id, u128::max_value())])]
    );

    server.assert_response_regex(
      format!("/output/{output}"),
      StatusCode::OK,
      format!(
        ".*<title>Output {output}</title>.*<h1>Output <span class=monospace>{output}</span></h1>.*
  <dt>runes</dt>
  <dd>
    <table>
      <tr>
        <th>rune</th>
        <th>balance</th>
      </tr>
      <tr>
        <td><a href=/rune/AAAAAAAAAAAAA>AAAAAAAAAAAAA</a></td>
        <td>34028236692093846346337460743176821145.5</td>
      </tr>
    </table>
  </dd>
.*"
      ),
    );

    assert_eq!(
      server.get_json::<OutputJson>(format!("/output/{output}")),
      OutputJson {
        value: 5000000000,
        script_pubkey: String::new(),
        address: None,
        transaction: txid.to_string(),
        sat_ranges: None,
<<<<<<< HEAD
        in_index: true,
=======
        indexed: true,
>>>>>>> 331dbb12
        inscriptions: Vec::new(),
        runes: vec![(
          SpacedRune {
            rune: Rune(RUNE),
            spacers: 0
          },
          Pile {
            amount: 340282366920938463463374607431768211455,
            divisibility: 1,
            symbol: None,
          }
        )],
      }
    );
  }

  #[test]
  fn http_to_https_redirect_with_path() {
    TestServer::new_with_args(&[], &["--redirect-http-to-https", "--https"]).assert_redirect(
      "/sat/0",
      &format!("https://{}/sat/0", System::host_name().unwrap()),
    );
  }

  #[test]
  fn http_to_https_redirect_with_empty() {
    TestServer::new_with_args(&[], &["--redirect-http-to-https", "--https"])
      .assert_redirect("/", &format!("https://{}/", System::host_name().unwrap()));
  }

  #[test]
  fn status() {
    let test_server = TestServer::new();

    test_server.assert_response_regex(
      "/status",
      StatusCode::OK,
      ".*<h1>Status</h1>
<dl>
  <dt>chain</dt>
  <dd>mainnet</dd>
  <dt>height</dt>
  <dd>0</dd>
  <dt>inscriptions</dt>
  <dd>0</dd>
  <dt>blessed inscriptions</dt>
  <dd>0</dd>
  <dt>cursed inscriptions</dt>
  <dd>0</dd>
  <dt>runes</dt>
  <dd>0</dd>
  <dt>lost sats</dt>
  <dd>.*</dd>
  <dt>started</dt>
  <dd>.*</dd>
  <dt>uptime</dt>
  <dd>.*</dd>
  <dt>minimum rune for next block</dt>
  <dd>AAAAAAAAAAAAA</dd>
  <dt>version</dt>
  <dd>.*</dd>
  <dt>unrecoverably reorged</dt>
  <dd>false</dd>
  <dt>rune index</dt>
  <dd>false</dd>
  <dt>sat index</dt>
  <dd>false</dd>
  <dt>transaction index</dt>
  <dd>false</dd>
  <dt>git branch</dt>
  <dd>.*</dd>
  <dt>git commit</dt>
  <dd>
    <a href=https://github.com/ordinals/ord/commit/[[:xdigit:]]{40}>
      [[:xdigit:]]{40}
    </a>
  </dd>
</dl>
.*",
    );
  }

  #[test]
  fn block_count_endpoint() {
    let test_server = TestServer::new();

    let response = test_server.get("/blockcount");

    assert_eq!(response.status(), StatusCode::OK);
    assert_eq!(response.text().unwrap(), "1");

    test_server.mine_blocks(1);

    let response = test_server.get("/blockcount");

    assert_eq!(response.status(), StatusCode::OK);
    assert_eq!(response.text().unwrap(), "2");
  }

  #[test]
  fn block_height_endpoint() {
    let test_server = TestServer::new();

    let response = test_server.get("/blockheight");

    assert_eq!(response.status(), StatusCode::OK);
    assert_eq!(response.text().unwrap(), "0");

    test_server.mine_blocks(2);

    let response = test_server.get("/blockheight");

    assert_eq!(response.status(), StatusCode::OK);
    assert_eq!(response.text().unwrap(), "2");
  }

  #[test]
  fn block_hash_endpoint() {
    let test_server = TestServer::new();

    let response = test_server.get("/blockhash");

    assert_eq!(response.status(), StatusCode::OK);
    assert_eq!(
      response.text().unwrap(),
      "000000000019d6689c085ae165831e934ff763ae46a2a6c172b3f1b60a8ce26f"
    );
  }

  #[test]
  fn block_hash_from_height_endpoint() {
    let test_server = TestServer::new();

    let response = test_server.get("/blockhash/0");

    assert_eq!(response.status(), StatusCode::OK);
    assert_eq!(
      response.text().unwrap(),
      "000000000019d6689c085ae165831e934ff763ae46a2a6c172b3f1b60a8ce26f"
    );
  }

  #[test]
  fn block_time_endpoint() {
    let test_server = TestServer::new();

    let response = test_server.get("/blocktime");

    assert_eq!(response.status(), StatusCode::OK);
    assert_eq!(response.text().unwrap(), "1231006505");
  }

  #[test]
  fn range_end_before_range_start_returns_400() {
    TestServer::new().assert_response(
      "/range/1/0",
      StatusCode::BAD_REQUEST,
      "range start greater than range end",
    );
  }

  #[test]
  fn invalid_range_start_returns_400() {
    TestServer::new().assert_response(
      "/range/=/0",
      StatusCode::BAD_REQUEST,
      "Invalid URL: invalid digit found in string",
    );
  }

  #[test]
  fn invalid_range_end_returns_400() {
    TestServer::new().assert_response(
      "/range/0/=",
      StatusCode::BAD_REQUEST,
      "Invalid URL: invalid digit found in string",
    );
  }

  #[test]
  fn empty_range_returns_400() {
    TestServer::new().assert_response("/range/0/0", StatusCode::BAD_REQUEST, "empty range");
  }

  #[test]
  fn range() {
    TestServer::new().assert_response_regex(
      "/range/0/1",
      StatusCode::OK,
      r".*<title>Sat range 0–1</title>.*<h1>Sat range 0–1</h1>
<dl>
  <dt>value</dt><dd>1</dd>
  <dt>first</dt><dd><a href=/sat/0 class=mythic>0</a></dd>
</dl>.*",
    );
  }
  #[test]
  fn sat_number() {
    TestServer::new().assert_response_regex("/sat/0", StatusCode::OK, ".*<h1>Sat 0</h1>.*");
  }

  #[test]
  fn sat_decimal() {
    TestServer::new().assert_response_regex("/sat/0.0", StatusCode::OK, ".*<h1>Sat 0</h1>.*");
  }

  #[test]
  fn sat_degree() {
    TestServer::new().assert_response_regex("/sat/0°0′0″0‴", StatusCode::OK, ".*<h1>Sat 0</h1>.*");
  }

  #[test]
  fn sat_name() {
    TestServer::new().assert_response_regex(
      "/sat/nvtdijuwxlp",
      StatusCode::OK,
      ".*<h1>Sat 0</h1>.*",
    );
  }

  #[test]
  fn sat() {
    TestServer::new().assert_response_regex(
      "/sat/0",
      StatusCode::OK,
      ".*<title>Sat 0</title>.*<h1>Sat 0</h1>.*",
    );
  }

  #[test]
  fn block() {
    TestServer::new().assert_response_regex(
      "/block/0",
      StatusCode::OK,
      ".*<title>Block 0</title>.*<h1>Block 0</h1>.*",
    );
  }

  #[test]
  fn sat_out_of_range() {
    TestServer::new().assert_response(
      "/sat/2099999997690000",
      StatusCode::BAD_REQUEST,
      "Invalid URL: invalid sat",
    );
  }

  #[test]
  fn invalid_outpoint_hash_returns_400() {
    TestServer::new().assert_response(
      "/output/foo:0",
      StatusCode::BAD_REQUEST,
      "Invalid URL: error parsing TXID",
    );
  }

  #[test]
  fn output_with_sat_index() {
    let txid = "4a5e1e4baab89f3a32518a88c31bc87f618f76673e2cc77ab2127b7afdeda33b";
    TestServer::new_with_sat_index().assert_response_regex(
      format!("/output/{txid}:0"),
      StatusCode::OK,
      format!(
        ".*<title>Output {txid}:0</title>.*<h1>Output <span class=monospace>{txid}:0</span></h1>
<dl>
  <dt>value</dt><dd>5000000000</dd>
  <dt>script pubkey</dt><dd class=monospace>OP_PUSHBYTES_65 [[:xdigit:]]{{130}} OP_CHECKSIG</dd>
  <dt>transaction</dt><dd><a class=monospace href=/tx/{txid}>{txid}</a></dd>
</dl>
<h2>1 Sat Range</h2>
<ul class=monospace>
  <li><a href=/range/0/5000000000 class=mythic>0–5000000000</a></li>
</ul>.*"
      ),
    );
  }

  #[test]
  fn output_without_sat_index() {
    let txid = "4a5e1e4baab89f3a32518a88c31bc87f618f76673e2cc77ab2127b7afdeda33b";
    TestServer::new().assert_response_regex(
      format!("/output/{txid}:0"),
      StatusCode::OK,
      format!(
        ".*<title>Output {txid}:0</title>.*<h1>Output <span class=monospace>{txid}:0</span></h1>
<dl>
  <dt>value</dt><dd>5000000000</dd>
  <dt>script pubkey</dt><dd class=monospace>OP_PUSHBYTES_65 [[:xdigit:]]{{130}} OP_CHECKSIG</dd>
  <dt>transaction</dt><dd><a class=monospace href=/tx/{txid}>{txid}</a></dd>
</dl>.*"
      ),
    );
  }

  #[test]
  fn null_output_is_initially_empty() {
    let txid = "0000000000000000000000000000000000000000000000000000000000000000";
    TestServer::new_with_sat_index().assert_response_regex(
      format!("/output/{txid}:4294967295"),
      StatusCode::OK,
      format!(
        ".*<title>Output {txid}:4294967295</title>.*<h1>Output <span class=monospace>{txid}:4294967295</span></h1>
<dl>
  <dt>value</dt><dd>0</dd>
  <dt>script pubkey</dt><dd class=monospace></dd>
  <dt>transaction</dt><dd><a class=monospace href=/tx/{txid}>{txid}</a></dd>
</dl>
<h2>0 Sat Ranges</h2>
<ul class=monospace>
</ul>.*"
      ),
    );
  }

  #[test]
  fn null_output_receives_lost_sats() {
    let server = TestServer::new_with_sat_index();

    server.mine_blocks_with_subsidy(1, 0);

    let txid = "0000000000000000000000000000000000000000000000000000000000000000";

    server.assert_response_regex(
      format!("/output/{txid}:4294967295"),
      StatusCode::OK,
      format!(
        ".*<title>Output {txid}:4294967295</title>.*<h1>Output <span class=monospace>{txid}:4294967295</span></h1>
<dl>
  <dt>value</dt><dd>5000000000</dd>
  <dt>script pubkey</dt><dd class=monospace></dd>
  <dt>transaction</dt><dd><a class=monospace href=/tx/{txid}>{txid}</a></dd>
</dl>
<h2>1 Sat Range</h2>
<ul class=monospace>
  <li><a href=/range/5000000000/10000000000 class=uncommon>5000000000–10000000000</a></li>
</ul>.*"
      ),
    );
  }

  #[test]
  fn unbound_output_receives_unbound_inscriptions() {
    let server = TestServer::new_with_regtest_with_index_sats();

    server.mine_blocks(1);

    server.bitcoin_rpc_server.broadcast_tx(TransactionTemplate {
      inputs: &[(1, 0, 0, Default::default())],
      fee: 50 * 100_000_000,
      ..Default::default()
    });

    server.mine_blocks(1);

    let txid = server.bitcoin_rpc_server.broadcast_tx(TransactionTemplate {
      inputs: &[(
        2,
        1,
        0,
        inscription("text/plain;charset=utf-8", "hello").to_witness(),
      )],
      ..Default::default()
    });

    server.mine_blocks(1);

    let inscription_id = InscriptionId { txid, index: 0 };

    server.assert_response_regex(
      format!("/inscription/{}", inscription_id),
      StatusCode::OK,
      format!(
        ".*<dl>
  <dt>id</dt>
  <dd class=monospace>{inscription_id}</dd>.*<dt>output</dt>
  <dd><a class=monospace href=/output/0000000000000000000000000000000000000000000000000000000000000000:0>0000000000000000000000000000000000000000000000000000000000000000:0</a></dd>.*"
      ),
    );

    server.assert_response_regex(
      "/output/0000000000000000000000000000000000000000000000000000000000000000:0",
      StatusCode::OK,
      ".*<h1>Output <span class=monospace>0000000000000000000000000000000000000000000000000000000000000000:0</span></h1>
<dl>
  <dt>inscriptions</dt>
  <dd class=thumbnails>
    <a href=/inscription/.*><iframe sandbox=allow-scripts scrolling=no loading=lazy src=/preview/.*></iframe></a>
  </dd>.*",
    );
  }

  #[test]
  fn unbound_output_returns_200() {
    TestServer::new().assert_response_regex(
      "/output/0000000000000000000000000000000000000000000000000000000000000000:0",
      StatusCode::OK,
      ".*",
    );
  }

  #[test]
  fn invalid_output_returns_400() {
    TestServer::new().assert_response(
      "/output/foo:0",
      StatusCode::BAD_REQUEST,
      "Invalid URL: error parsing TXID",
    );
  }

  #[test]
  fn home() {
    let server = TestServer::new_with_regtest();

    server.mine_blocks(1);

    let mut ids = Vec::new();

    for i in 0..101 {
      let txid = server.bitcoin_rpc_server.broadcast_tx(TransactionTemplate {
        inputs: &[(i + 1, 0, 0, inscription("image/png", "hello").to_witness())],
        ..Default::default()
      });
      ids.push(InscriptionId { txid, index: 0 });
      server.mine_blocks(1);
    }

    server.bitcoin_rpc_server.broadcast_tx(TransactionTemplate {
      inputs: &[(1, 0, 0, inscription("text/plain", "{}").to_witness())],
      ..Default::default()
    });

    server.mine_blocks(1);

    server.assert_response_regex(
      "/",
      StatusCode::OK,
      format!(
        r".*<title>Ordinals</title>.*
<h1>Latest Inscriptions</h1>
<div class=thumbnails>
  <a href=/inscription/{}>.*</a>
  (<a href=/inscription/[[:xdigit:]]{{64}}i0>.*</a>\s*){{99}}
</div>
.*
",
        ids[100]
      ),
    );
  }

  #[test]
  fn blocks() {
    let test_server = TestServer::new();

    test_server.mine_blocks(1);

    test_server.assert_response_regex(
      "/blocks",
      StatusCode::OK,
      ".*<title>Blocks</title>.*
<h1>Blocks</h1>
<div class=block>
  <h2><a href=/block/1>Block 1</a></h2>
  <div class=thumbnails>
  </div>
</div>
<div class=block>
  <h2><a href=/block/0>Block 0</a></h2>
  <div class=thumbnails>
  </div>
</div>
</ol>.*",
    );
  }

  #[test]
  fn nav_displays_chain() {
    TestServer::new_with_regtest().assert_response_regex(
      "/",
      StatusCode::OK,
      ".*<a href=/ title=home>Ordinals<sup>regtest</sup></a>.*",
    );
  }

  #[test]
  fn blocks_block_limit() {
    let test_server = TestServer::new();

    test_server.mine_blocks(101);

    test_server.assert_response_regex(
      "/blocks",
      StatusCode::OK,
      ".*<ol start=96 reversed class=block-list>\n(  <li><a href=/block/[[:xdigit:]]{64}>[[:xdigit:]]{64}</a></li>\n){95}</ol>.*"
    );
  }

  #[test]
  fn block_not_found() {
    TestServer::new().assert_response(
      "/block/467a86f0642b1d284376d13a98ef58310caa49502b0f9a560ee222e0a122fe16",
      StatusCode::NOT_FOUND,
      "block 467a86f0642b1d284376d13a98ef58310caa49502b0f9a560ee222e0a122fe16 not found",
    );
  }

  #[test]
  fn unmined_sat() {
    TestServer::new().assert_response_regex(
      "/sat/0",
      StatusCode::OK,
      ".*<dt>timestamp</dt><dd><time>2009-01-03 18:15:05 UTC</time></dd>.*",
    );
  }

  #[test]
  fn mined_sat() {
    TestServer::new().assert_response_regex(
      "/sat/5000000000",
      StatusCode::OK,
      ".*<dt>timestamp</dt><dd><time>.*</time> \\(expected\\)</dd>.*",
    );
  }

  #[test]
  fn static_asset() {
    TestServer::new().assert_response_regex(
      "/static/index.css",
      StatusCode::OK,
      r".*\.rare \{
  background-color: var\(--rare\);
}.*",
    );
  }

  #[test]
  fn favicon() {
    TestServer::new().assert_response_regex("/favicon.ico", StatusCode::OK, r".*");
  }

  #[test]
  fn clock_updates() {
    let test_server = TestServer::new();
    test_server.assert_response_regex("/clock", StatusCode::OK, ".*<text.*>0</text>.*");
    test_server.mine_blocks(1);
    test_server.assert_response_regex("/clock", StatusCode::OK, ".*<text.*>1</text>.*");
  }

  #[test]
  fn block_by_hash() {
    let test_server = TestServer::new();

    test_server.mine_blocks(1);
    let transaction = TransactionTemplate {
      inputs: &[(1, 0, 0, Default::default())],
      fee: 0,
      ..Default::default()
    };
    test_server.bitcoin_rpc_server.broadcast_tx(transaction);
    let block_hash = test_server.mine_blocks(1)[0].block_hash();

    test_server.assert_response_regex(
      format!("/block/{block_hash}"),
      StatusCode::OK,
      ".*<h1>Block 2</h1>.*",
    );
  }

  #[test]
  fn block_by_height() {
    let test_server = TestServer::new();

    test_server.assert_response_regex("/block/0", StatusCode::OK, ".*<h1>Block 0</h1>.*");
  }

  #[test]
  fn transaction() {
    let test_server = TestServer::new();

    let coinbase_tx = test_server.mine_blocks(1)[0].txdata[0].clone();
    let txid = coinbase_tx.txid();

    test_server.assert_response_regex(
      format!("/tx/{txid}"),
      StatusCode::OK,
      format!(
        ".*<title>Transaction {txid}</title>.*<h1>Transaction <span class=monospace>{txid}</span></h1>
<dl>
</dl>
<h2>1 Input</h2>
<ul>
  <li><a class=monospace href=/output/0000000000000000000000000000000000000000000000000000000000000000:4294967295>0000000000000000000000000000000000000000000000000000000000000000:4294967295</a></li>
</ul>
<h2>1 Output</h2>
<ul class=monospace>
  <li>
    <a href=/output/84aca0d43f45ac753d4744f40b2f54edec3a496b298951735d450e601386089d:0 class=monospace>
      84aca0d43f45ac753d4744f40b2f54edec3a496b298951735d450e601386089d:0
    </a>
    <dl>
      <dt>value</dt><dd>5000000000</dd>
      <dt>script pubkey</dt><dd class=monospace></dd>
    </dl>
  </li>
</ul>.*"
      ),
    );
  }

  #[test]
  fn detect_unrecoverable_reorg() {
    let test_server = TestServer::new();

    test_server.mine_blocks(21);

    test_server.assert_response_regex(
      "/status",
      StatusCode::OK,
      ".*<dt>unrecoverably reorged</dt>\n  <dd>false</dd>.*",
    );

    for _ in 0..15 {
      test_server.bitcoin_rpc_server.invalidate_tip();
    }

    test_server.bitcoin_rpc_server.mine_blocks(21);

    test_server.assert_response_regex(
      "/status",
      StatusCode::OK,
      ".*<dt>unrecoverably reorged</dt>\n  <dd>true</dd>.*",
    );
  }

  #[test]
  fn rare_with_sat_index() {
    TestServer::new_with_sat_index().assert_response(
      "/rare.txt",
      StatusCode::OK,
      "sat\tsatpoint
0\t4a5e1e4baab89f3a32518a88c31bc87f618f76673e2cc77ab2127b7afdeda33b:0:0
",
    );
  }

  #[test]
  fn rare_without_sat_index() {
    TestServer::new().assert_response(
      "/rare.txt",
      StatusCode::OK,
      "sat\tsatpoint
",
    );
  }

  #[test]
  fn show_rare_txt_in_header_with_sat_index() {
    TestServer::new_with_sat_index().assert_response_regex(
      "/",
      StatusCode::OK,
      ".*
      <a href=/clock title=clock>.*</a>
      <a href=/rare.txt title=rare>.*</a>.*",
    );
  }

  #[test]
  fn rare_sat_location() {
    TestServer::new_with_sat_index().assert_response_regex(
      "/sat/0",
      StatusCode::OK,
      ".*>4a5e1e4baab89f3a32518a88c31bc87f618f76673e2cc77ab2127b7afdeda33b:0:0<.*",
    );
  }

  #[test]
  fn dont_show_rare_txt_in_header_without_sat_index() {
    TestServer::new().assert_response_regex(
      "/",
      StatusCode::OK,
      ".*
      <a href=/clock title=clock>.*</a>
      <a href=https://docs.ordinals.com/.*",
    );
  }

  #[test]
  fn input() {
    TestServer::new().assert_response_regex(
      "/input/0/0/0",
      StatusCode::OK,
      ".*<title>Input /0/0/0</title>.*<h1>Input /0/0/0</h1>.*<dt>text</dt><dd>.*The Times 03/Jan/2009 Chancellor on brink of second bailout for banks</dd>.*",
    );
  }

  #[test]
  fn input_missing() {
    TestServer::new().assert_response(
      "/input/1/1/1",
      StatusCode::NOT_FOUND,
      "input /1/1/1 not found",
    );
  }

  #[test]
  fn commits_are_tracked() {
    let server = TestServer::new();

    thread::sleep(Duration::from_millis(100));
    assert_eq!(server.index.statistic(crate::index::Statistic::Commits), 1);

    let info = server.index.info().unwrap();
    assert_eq!(info.transactions.len(), 1);
    assert_eq!(info.transactions[0].starting_block_count, 0);

    server.index.update().unwrap();

    assert_eq!(server.index.statistic(crate::index::Statistic::Commits), 1);

    let info = server.index.info().unwrap();
    assert_eq!(info.transactions.len(), 1);
    assert_eq!(info.transactions[0].starting_block_count, 0);

    server.mine_blocks(1);

    thread::sleep(Duration::from_millis(10));
    server.index.update().unwrap();

    assert_eq!(server.index.statistic(crate::index::Statistic::Commits), 2);

    let info = server.index.info().unwrap();
    assert_eq!(info.transactions.len(), 2);
    assert_eq!(info.transactions[0].starting_block_count, 0);
    assert_eq!(info.transactions[1].starting_block_count, 1);
    assert!(
      info.transactions[1].starting_timestamp - info.transactions[0].starting_timestamp >= 10
    );
  }

  #[test]
  fn outputs_traversed_are_tracked() {
    let server = TestServer::new_with_sat_index();

    assert_eq!(
      server
        .index
        .statistic(crate::index::Statistic::OutputsTraversed),
      1
    );

    server.index.update().unwrap();

    assert_eq!(
      server
        .index
        .statistic(crate::index::Statistic::OutputsTraversed),
      1
    );

    server.mine_blocks(2);

    server.index.update().unwrap();

    assert_eq!(
      server
        .index
        .statistic(crate::index::Statistic::OutputsTraversed),
      3
    );
  }

  #[test]
  fn coinbase_sat_ranges_are_tracked() {
    let server = TestServer::new_with_sat_index();

    assert_eq!(
      server.index.statistic(crate::index::Statistic::SatRanges),
      1
    );

    server.mine_blocks(1);

    assert_eq!(
      server.index.statistic(crate::index::Statistic::SatRanges),
      2
    );

    server.mine_blocks(1);

    assert_eq!(
      server.index.statistic(crate::index::Statistic::SatRanges),
      3
    );
  }

  #[test]
  fn split_sat_ranges_are_tracked() {
    let server = TestServer::new_with_sat_index();

    assert_eq!(
      server.index.statistic(crate::index::Statistic::SatRanges),
      1
    );

    server.mine_blocks(1);
    server.bitcoin_rpc_server.broadcast_tx(TransactionTemplate {
      inputs: &[(1, 0, 0, Default::default())],
      outputs: 2,
      fee: 0,
      ..Default::default()
    });
    server.mine_blocks(1);

    assert_eq!(
      server.index.statistic(crate::index::Statistic::SatRanges),
      4,
    );
  }

  #[test]
  fn fee_sat_ranges_are_tracked() {
    let server = TestServer::new_with_sat_index();

    assert_eq!(
      server.index.statistic(crate::index::Statistic::SatRanges),
      1
    );

    server.mine_blocks(1);
    server.bitcoin_rpc_server.broadcast_tx(TransactionTemplate {
      inputs: &[(1, 0, 0, Default::default())],
      outputs: 2,
      fee: 2,
      ..Default::default()
    });
    server.mine_blocks(1);

    assert_eq!(
      server.index.statistic(crate::index::Statistic::SatRanges),
      5,
    );
  }

  #[test]
  fn content_response_no_content() {
    assert_eq!(
      Server::content_response(
        Inscription::new(Some("text/plain".as_bytes().to_vec()), None),
        AcceptEncoding::default(),
        &ServerConfig::default(),
      )
      .unwrap(),
      None
    );
  }

  #[test]
  fn content_response_with_content() {
    let (headers, body) = Server::content_response(
      Inscription::new(Some("text/plain".as_bytes().to_vec()), Some(vec![1, 2, 3])),
      AcceptEncoding::default(),
      &ServerConfig::default(),
    )
    .unwrap()
    .unwrap();

    assert_eq!(headers["content-type"], "text/plain");
    assert_eq!(body, vec![1, 2, 3]);
  }

  #[test]
  fn content_security_policy_no_origin() {
    let (headers, _) = Server::content_response(
      Inscription::new(Some("text/plain".as_bytes().to_vec()), Some(vec![1, 2, 3])),
      AcceptEncoding::default(),
      &ServerConfig::default(),
    )
    .unwrap()
    .unwrap();

    assert_eq!(
      headers["content-security-policy"],
      HeaderValue::from_static("default-src 'self' 'unsafe-eval' 'unsafe-inline' data: blob:")
    );
  }

  #[test]
  fn content_security_policy_with_origin() {
    let (headers, _) = Server::content_response(
      Inscription::new(Some("text/plain".as_bytes().to_vec()), Some(vec![1, 2, 3])),
      AcceptEncoding::default(),
      &ServerConfig {
        csp_origin: Some("https://ordinals.com".into()),
        ..Default::default()
      },
    )
    .unwrap()
    .unwrap();

    assert_eq!(headers["content-security-policy"], HeaderValue::from_static("default-src https://ordinals.com/content/ https://ordinals.com/blockheight https://ordinals.com/blockhash https://ordinals.com/blockhash/ https://ordinals.com/blocktime https://ordinals.com/r/ 'unsafe-eval' 'unsafe-inline' data: blob:"));
  }

  #[test]
  fn code_preview() {
    let server = TestServer::new_with_regtest();
    server.mine_blocks(1);

    let txid = server.bitcoin_rpc_server.broadcast_tx(TransactionTemplate {
      inputs: &[(
        1,
        0,
        0,
        inscription("text/javascript", "hello").to_witness(),
      )],
      ..Default::default()
    });
    let inscription_id = InscriptionId { txid, index: 0 };

    server.mine_blocks(1);

    server.assert_response_regex(
      format!("/preview/{inscription_id}"),
      StatusCode::OK,
      format!(r".*<html lang=en data-inscription={inscription_id} data-language=javascript>.*"),
    );
  }

  #[test]
  fn content_response_no_content_type() {
    let (headers, body) = Server::content_response(
      Inscription::new(None, Some(Vec::new())),
      AcceptEncoding::default(),
      &ServerConfig::default(),
    )
    .unwrap()
    .unwrap();

    assert_eq!(headers["content-type"], "application/octet-stream");
    assert!(body.is_empty());
  }

  #[test]
  fn content_response_bad_content_type() {
    let (headers, body) = Server::content_response(
      Inscription::new(Some("\n".as_bytes().to_vec()), Some(Vec::new())),
      AcceptEncoding::default(),
      &ServerConfig::default(),
    )
    .unwrap()
    .unwrap();

    assert_eq!(headers["content-type"], "application/octet-stream");
    assert!(body.is_empty());
  }

  #[test]
  fn text_preview() {
    let server = TestServer::new_with_regtest();
    server.mine_blocks(1);

    let txid = server.bitcoin_rpc_server.broadcast_tx(TransactionTemplate {
      inputs: &[(
        1,
        0,
        0,
        inscription("text/plain;charset=utf-8", "hello").to_witness(),
      )],
      ..Default::default()
    });

    let inscription_id = InscriptionId { txid, index: 0 };

    server.mine_blocks(1);

    server.assert_response_csp(
      format!("/preview/{}", inscription_id),
      StatusCode::OK,
      "default-src 'self'",
      format!(".*<html lang=en data-inscription={}>.*", inscription_id),
    );
  }

  #[test]
  fn audio_preview() {
    let server = TestServer::new_with_regtest();
    server.mine_blocks(1);

    let txid = server.bitcoin_rpc_server.broadcast_tx(TransactionTemplate {
      inputs: &[(1, 0, 0, inscription("audio/flac", "hello").to_witness())],
      ..Default::default()
    });
    let inscription_id = InscriptionId { txid, index: 0 };

    server.mine_blocks(1);

    server.assert_response_regex(
      format!("/preview/{inscription_id}"),
      StatusCode::OK,
      format!(r".*<audio .*>\s*<source src=/content/{inscription_id}>.*"),
    );
  }

  #[test]
  fn font_preview() {
    let server = TestServer::new_with_regtest();
    server.mine_blocks(1);

    let txid = server.bitcoin_rpc_server.broadcast_tx(TransactionTemplate {
      inputs: &[(1, 0, 0, inscription("font/ttf", "hello").to_witness())],
      ..Default::default()
    });
    let inscription_id = InscriptionId { txid, index: 0 };

    server.mine_blocks(1);

    server.assert_response_regex(
      format!("/preview/{inscription_id}"),
      StatusCode::OK,
      format!(r".*src: url\(/content/{inscription_id}\).*"),
    );
  }

  #[test]
  fn pdf_preview() {
    let server = TestServer::new_with_regtest();
    server.mine_blocks(1);

    let txid = server.bitcoin_rpc_server.broadcast_tx(TransactionTemplate {
      inputs: &[(
        1,
        0,
        0,
        inscription("application/pdf", "hello").to_witness(),
      )],
      ..Default::default()
    });
    let inscription_id = InscriptionId { txid, index: 0 };

    server.mine_blocks(1);

    server.assert_response_regex(
      format!("/preview/{inscription_id}"),
      StatusCode::OK,
      format!(r".*<canvas data-inscription={inscription_id}></canvas>.*"),
    );
  }

  #[test]
  fn markdown_preview() {
    let server = TestServer::new_with_regtest();
    server.mine_blocks(1);

    let txid = server.bitcoin_rpc_server.broadcast_tx(TransactionTemplate {
      inputs: &[(1, 0, 0, inscription("text/markdown", "hello").to_witness())],
      ..Default::default()
    });
    let inscription_id = InscriptionId { txid, index: 0 };

    server.mine_blocks(1);

    server.assert_response_regex(
      format!("/preview/{inscription_id}"),
      StatusCode::OK,
      format!(r".*<html lang=en data-inscription={inscription_id}>.*"),
    );
  }

  #[test]
  fn image_preview() {
    let server = TestServer::new_with_regtest();
    server.mine_blocks(1);

    let txid = server.bitcoin_rpc_server.broadcast_tx(TransactionTemplate {
      inputs: &[(1, 0, 0, inscription("image/png", "hello").to_witness())],
      ..Default::default()
    });
    let inscription_id = InscriptionId { txid, index: 0 };

    server.mine_blocks(1);

    server.assert_response_csp(
      format!("/preview/{inscription_id}"),
      StatusCode::OK,
      "default-src 'self' 'unsafe-inline'",
      format!(r".*background-image: url\(/content/{inscription_id}\);.*"),
    );
  }

  #[test]
  fn iframe_preview() {
    let server = TestServer::new_with_regtest();
    server.mine_blocks(1);

    let txid = server.bitcoin_rpc_server.broadcast_tx(TransactionTemplate {
      inputs: &[(
        1,
        0,
        0,
        inscription("text/html;charset=utf-8", "hello").to_witness(),
      )],
      ..Default::default()
    });

    server.mine_blocks(1);

    server.assert_response_csp(
      format!("/preview/{}", InscriptionId { txid, index: 0 }),
      StatusCode::OK,
      "default-src 'self' 'unsafe-eval' 'unsafe-inline' data: blob:",
      "hello",
    );
  }

  #[test]
  fn unknown_preview() {
    let server = TestServer::new_with_regtest();
    server.mine_blocks(1);

    let txid = server.bitcoin_rpc_server.broadcast_tx(TransactionTemplate {
      inputs: &[(1, 0, 0, inscription("text/foo", "hello").to_witness())],
      ..Default::default()
    });

    server.mine_blocks(1);

    server.assert_response_csp(
      format!("/preview/{}", InscriptionId { txid, index: 0 }),
      StatusCode::OK,
      "default-src 'self'",
      fs::read_to_string("templates/preview-unknown.html").unwrap(),
    );
  }

  #[test]
  fn video_preview() {
    let server = TestServer::new_with_regtest();
    server.mine_blocks(1);

    let txid = server.bitcoin_rpc_server.broadcast_tx(TransactionTemplate {
      inputs: &[(1, 0, 0, inscription("video/webm", "hello").to_witness())],
      ..Default::default()
    });
    let inscription_id = InscriptionId { txid, index: 0 };

    server.mine_blocks(1);

    server.assert_response_regex(
      format!("/preview/{inscription_id}"),
      StatusCode::OK,
      format!(r".*<video .*>\s*<source src=/content/{inscription_id}>.*"),
    );
  }

  #[test]
  fn inscription_page_title() {
    let server = TestServer::new_with_regtest_with_index_sats();
    server.mine_blocks(1);

    let txid = server.bitcoin_rpc_server.broadcast_tx(TransactionTemplate {
      inputs: &[(1, 0, 0, inscription("text/foo", "hello").to_witness())],
      ..Default::default()
    });

    server.mine_blocks(1);

    server.assert_response_regex(
      format!("/inscription/{}", InscriptionId { txid, index: 0 }),
      StatusCode::OK,
      ".*<title>Inscription 0</title>.*",
    );
  }

  #[test]
  fn inscription_page_has_sat_when_sats_are_tracked() {
    let server = TestServer::new_with_regtest_with_index_sats();
    server.mine_blocks(1);

    let txid = server.bitcoin_rpc_server.broadcast_tx(TransactionTemplate {
      inputs: &[(1, 0, 0, inscription("text/foo", "hello").to_witness())],
      ..Default::default()
    });

    server.mine_blocks(1);

    server.assert_response_regex(
      format!("/inscription/{}", InscriptionId { txid, index: 0 }),
      StatusCode::OK,
      r".*<dt>sat</dt>\s*<dd><a href=/sat/5000000000>5000000000</a></dd>\s*<dt>preview</dt>.*",
    );
  }

  #[test]
  fn inscription_page_does_not_have_sat_when_sats_are_not_tracked() {
    let server = TestServer::new_with_regtest();
    server.mine_blocks(1);

    let txid = server.bitcoin_rpc_server.broadcast_tx(TransactionTemplate {
      inputs: &[(1, 0, 0, inscription("text/foo", "hello").to_witness())],
      ..Default::default()
    });

    server.mine_blocks(1);

    server.assert_response_regex(
      format!("/inscription/{}", InscriptionId { txid, index: 0 }),
      StatusCode::OK,
      r".*<dt>output value</dt>\s*<dd>5000000000</dd>\s*<dt>preview</dt>.*",
    );
  }

  #[test]
  fn strict_transport_security_header_is_set() {
    assert_eq!(
      TestServer::new()
        .get("/status")
        .headers()
        .get(header::STRICT_TRANSPORT_SECURITY)
        .unwrap(),
      "max-age=31536000; includeSubDomains; preload",
    );
  }

  #[test]
  fn feed() {
    let server = TestServer::new_with_regtest_with_index_sats();
    server.mine_blocks(1);

    server.bitcoin_rpc_server.broadcast_tx(TransactionTemplate {
      inputs: &[(1, 0, 0, inscription("text/foo", "hello").to_witness())],
      ..Default::default()
    });

    server.mine_blocks(1);

    server.assert_response_regex(
      "/feed.xml",
      StatusCode::OK,
      ".*<title>Inscription 0</title>.*",
    );
  }

  #[test]
  fn inscription_with_unknown_type_and_no_body_has_unknown_preview() {
    let server = TestServer::new_with_regtest_with_index_sats();
    server.mine_blocks(1);

    let txid = server.bitcoin_rpc_server.broadcast_tx(TransactionTemplate {
      inputs: &[(
        1,
        0,
        0,
        Inscription::new(Some("foo/bar".as_bytes().to_vec()), None).to_witness(),
      )],
      ..Default::default()
    });

    let inscription_id = InscriptionId { txid, index: 0 };

    server.mine_blocks(1);

    server.assert_response(
      format!("/preview/{inscription_id}"),
      StatusCode::OK,
      &fs::read_to_string("templates/preview-unknown.html").unwrap(),
    );
  }

  #[test]
  fn inscription_with_known_type_and_no_body_has_unknown_preview() {
    let server = TestServer::new_with_regtest_with_index_sats();
    server.mine_blocks(1);

    let txid = server.bitcoin_rpc_server.broadcast_tx(TransactionTemplate {
      inputs: &[(
        1,
        0,
        0,
        Inscription::new(Some("image/png".as_bytes().to_vec()), None).to_witness(),
      )],
      ..Default::default()
    });

    let inscription_id = InscriptionId { txid, index: 0 };

    server.mine_blocks(1);

    server.assert_response(
      format!("/preview/{inscription_id}"),
      StatusCode::OK,
      &fs::read_to_string("templates/preview-unknown.html").unwrap(),
    );
  }

  #[test]
  fn content_responses_have_cache_control_headers() {
    let server = TestServer::new_with_regtest();
    server.mine_blocks(1);

    let txid = server.bitcoin_rpc_server.broadcast_tx(TransactionTemplate {
      inputs: &[(1, 0, 0, inscription("text/foo", "hello").to_witness())],
      ..Default::default()
    });

    server.mine_blocks(1);

    let response = server.get(format!("/content/{}", InscriptionId { txid, index: 0 }));

    assert_eq!(response.status(), StatusCode::OK);
    assert_eq!(
      response.headers().get(header::CACHE_CONTROL).unwrap(),
      "public, max-age=31536000, immutable"
    );
  }

  #[test]
  fn error_content_responses_have_max_age_zero_cache_control_headers() {
    let server = TestServer::new_with_regtest();
    let response =
      server.get("/content/6ac5cacb768794f4fd7a78bf00f2074891fce68bd65c4ff36e77177237aacacai0");

    assert_eq!(response.status(), 404);
    assert_eq!(
      response.headers().get(header::CACHE_CONTROL).unwrap(),
      "no-store"
    );
  }

  #[test]
  fn inscriptions_page_with_no_prev_or_next() {
    TestServer::new_with_regtest_with_index_sats().assert_response_regex(
      "/inscriptions",
      StatusCode::OK,
      ".*prev\nnext.*",
    );
  }

  #[test]
  fn inscriptions_page_with_no_next() {
    let server = TestServer::new_with_regtest_with_index_sats();

    for i in 0..101 {
      server.mine_blocks(1);
      server.bitcoin_rpc_server.broadcast_tx(TransactionTemplate {
        inputs: &[(i + 1, 0, 0, inscription("text/foo", "hello").to_witness())],
        ..Default::default()
      });
    }

    server.mine_blocks(1);

    server.assert_response_regex(
      "/inscriptions/1",
      StatusCode::OK,
      ".*<a class=prev href=/inscriptions/0>prev</a>\nnext.*",
    );
  }

  #[test]
  fn inscriptions_page_with_no_prev() {
    let server = TestServer::new_with_regtest_with_index_sats();

    for i in 0..101 {
      server.mine_blocks(1);
      server.bitcoin_rpc_server.broadcast_tx(TransactionTemplate {
        inputs: &[(i + 1, 0, 0, inscription("text/foo", "hello").to_witness())],
        ..Default::default()
      });
    }

    server.mine_blocks(1);

    server.assert_response_regex(
      "/inscriptions/0",
      StatusCode::OK,
      ".*prev\n<a class=next href=/inscriptions/1>next</a>.*",
    );
  }

  #[test]
  fn collections_page_prev_and_next() {
    let server = TestServer::new_with_regtest_with_index_sats();

    let mut parent_ids = Vec::new();

    for i in 0..101 {
      server.mine_blocks(1);

      parent_ids.push(InscriptionId {
        txid: server.bitcoin_rpc_server.broadcast_tx(TransactionTemplate {
          inputs: &[(i + 1, 0, 0, inscription("text/plain", "hello").to_witness())],
          ..Default::default()
        }),
        index: 0,
      });
    }

    for (i, parent_id) in parent_ids.iter().enumerate().take(101) {
      server.mine_blocks(1);

      server.bitcoin_rpc_server.broadcast_tx(TransactionTemplate {
        inputs: &[
          (i + 2, 1, 0, Default::default()),
          (
            i + 102,
            0,
            0,
            Inscription {
              content_type: Some("text/plain".into()),
              body: Some("hello".into()),
              parent: Some(parent_id.value()),
              ..Default::default()
            }
            .to_witness(),
          ),
        ],
        outputs: 2,
        output_values: &[50 * COIN_VALUE, 50 * COIN_VALUE],
        ..Default::default()
      });
    }

    server.mine_blocks(1);

    server.assert_response_regex(
      "/collections",
      StatusCode::OK,
      r".*
<h1>Collections</h1>
<div class=thumbnails>
  <a href=/inscription/.*><iframe .* src=/preview/.*></iframe></a>
  (<a href=/inscription/[[:xdigit:]]{64}i0>.*</a>\s*){99}
</div>
<div class=center>
prev
<a class=next href=/collections/1>next</a>
</div>.*"
        .to_string()
        .unindent(),
    );

    server.assert_response_regex(
      "/collections/1",
      StatusCode::OK,
      ".*
<h1>Collections</h1>
<div class=thumbnails>
  <a href=/inscription/.*><iframe .* src=/preview/.*></iframe></a>
</div>
<div class=center>
<a class=prev href=/collections/0>prev</a>
next
</div>.*"
        .unindent(),
    );
  }

  #[test]
  fn responses_are_gzipped() {
    let server = TestServer::new();

    let mut headers = HeaderMap::new();

    headers.insert(header::ACCEPT_ENCODING, "gzip".parse().unwrap());

    let response = reqwest::blocking::Client::builder()
      .default_headers(headers)
      .build()
      .unwrap()
      .get(server.join_url("/"))
      .send()
      .unwrap();

    assert_eq!(
      response.headers().get(header::CONTENT_ENCODING).unwrap(),
      "gzip"
    );
  }

  #[test]
  fn responses_are_brotlied() {
    let server = TestServer::new();

    let mut headers = HeaderMap::new();

    headers.insert(header::ACCEPT_ENCODING, "br".parse().unwrap());

    let response = reqwest::blocking::Client::builder()
      .default_headers(headers)
      .brotli(false)
      .build()
      .unwrap()
      .get(server.join_url("/"))
      .send()
      .unwrap();

    assert_eq!(
      response.headers().get(header::CONTENT_ENCODING).unwrap(),
      "br"
    );
  }

  #[test]
  fn inscriptions_can_be_hidden_with_config() {
    let bitcoin_rpc_server = test_bitcoincore_rpc::spawn();
    bitcoin_rpc_server.mine_blocks(1);
    let txid = bitcoin_rpc_server.broadcast_tx(TransactionTemplate {
      inputs: &[(
        1,
        0,
        0,
        inscription("text/plain;charset=utf-8", "hello").to_witness(),
      )],
      ..Default::default()
    });
    let inscription = InscriptionId { txid, index: 0 };
    bitcoin_rpc_server.mine_blocks(1);

    let server = TestServer::new_with_bitcoin_rpc_server_and_config(
      bitcoin_rpc_server,
      format!("\"hidden\":\n - {inscription}"),
    );

    server.assert_response(
      format!("/preview/{inscription}"),
      StatusCode::OK,
      &fs::read_to_string("templates/preview-unknown.html").unwrap(),
    );

    server.assert_response(
      format!("/content/{inscription}"),
      StatusCode::OK,
      &fs::read_to_string("templates/preview-unknown.html").unwrap(),
    );
  }

  #[test]
  fn inscription_links_to_parent() {
    let server = TestServer::new_with_regtest_with_json_api();
    server.mine_blocks(1);

    let parent_txid = server.bitcoin_rpc_server.broadcast_tx(TransactionTemplate {
      inputs: &[(1, 0, 0, inscription("text/plain", "hello").to_witness())],
      ..Default::default()
    });

    server.mine_blocks(1);

    let parent_inscription_id = InscriptionId {
      txid: parent_txid,
      index: 0,
    };

    let txid = server.bitcoin_rpc_server.broadcast_tx(TransactionTemplate {
      inputs: &[
        (
          2,
          0,
          0,
          Inscription {
            content_type: Some("text/plain".into()),
            body: Some("hello".into()),
            parent: Some(parent_inscription_id.value()),
            ..Default::default()
          }
          .to_witness(),
        ),
        (2, 1, 0, Default::default()),
      ],
      ..Default::default()
    });

    server.mine_blocks(1);

    let inscription_id = InscriptionId { txid, index: 0 };

    server.assert_response_regex(
      format!("/inscription/{inscription_id}"),
      StatusCode::OK,
      format!(".*<title>Inscription 1</title>.*<dt>parent</dt>.*<dd><a class=monospace href=/inscription/{parent_inscription_id}>{parent_inscription_id}</a></dd>.*"),
    );

    server.assert_response_regex(
      format!("/inscription/{parent_inscription_id}"),
      StatusCode::OK,
      format!(".*<title>Inscription 0</title>.*<dt>children</dt>.*<a href=/inscription/{inscription_id}>.*</a>.*"),
    );

    assert_eq!(
      server
        .get_json::<InscriptionJson>(format!("/inscription/{inscription_id}"))
        .parent,
      Some(parent_inscription_id),
    );

    assert_eq!(
      server
        .get_json::<InscriptionJson>(format!("/inscription/{parent_inscription_id}"))
        .children,
      [inscription_id],
    );
  }

  #[test]
  fn inscription_with_and_without_children_page() {
    let server = TestServer::new_with_regtest();
    server.mine_blocks(1);

    let parent_txid = server.bitcoin_rpc_server.broadcast_tx(TransactionTemplate {
      inputs: &[(1, 0, 0, inscription("text/plain", "hello").to_witness())],
      ..Default::default()
    });

    server.mine_blocks(1);

    let parent_inscription_id = InscriptionId {
      txid: parent_txid,
      index: 0,
    };

    server.assert_response_regex(
      format!("/children/{parent_inscription_id}"),
      StatusCode::OK,
      ".*<h3>No children</h3>.*",
    );

    let txid = server.bitcoin_rpc_server.broadcast_tx(TransactionTemplate {
      inputs: &[
        (
          2,
          0,
          0,
          Inscription {
            content_type: Some("text/plain".into()),
            body: Some("hello".into()),
            parent: Some(parent_inscription_id.value()),
            ..Default::default()
          }
          .to_witness(),
        ),
        (2, 1, 0, Default::default()),
      ],
      ..Default::default()
    });

    server.mine_blocks(1);

    let inscription_id = InscriptionId { txid, index: 0 };

    server.assert_response_regex(
      format!("/children/{parent_inscription_id}"),
      StatusCode::OK,
      format!(".*<title>Inscription 0 Children</title>.*<h1><a href=/inscription/{parent_inscription_id}>Inscription 0</a> Children</h1>.*<div class=thumbnails>.*<a href=/inscription/{inscription_id}><iframe .* src=/preview/{inscription_id}></iframe></a>.*"),
    );
  }

  #[test]
  fn inscriptions_page_shows_max_four_children() {
    let server = TestServer::new_with_regtest();
    server.mine_blocks(1);

    let parent_txid = server.bitcoin_rpc_server.broadcast_tx(TransactionTemplate {
      inputs: &[(1, 0, 0, inscription("text/plain", "hello").to_witness())],
      ..Default::default()
    });

    server.mine_blocks(6);

    let parent_inscription_id = InscriptionId {
      txid: parent_txid,
      index: 0,
    };

    let _txid = server.bitcoin_rpc_server.broadcast_tx(TransactionTemplate {
      inputs: &[
        (
          2,
          0,
          0,
          Inscription {
            content_type: Some("text/plain".into()),
            body: Some("hello".into()),
            parent: Some(parent_inscription_id.value()),
            ..Default::default()
          }
          .to_witness(),
        ),
        (
          3,
          0,
          0,
          Inscription {
            content_type: Some("text/plain".into()),
            body: Some("hello".into()),
            parent: Some(parent_inscription_id.value()),
            ..Default::default()
          }
          .to_witness(),
        ),
        (
          4,
          0,
          0,
          Inscription {
            content_type: Some("text/plain".into()),
            body: Some("hello".into()),
            parent: Some(parent_inscription_id.value()),
            ..Default::default()
          }
          .to_witness(),
        ),
        (
          5,
          0,
          0,
          Inscription {
            content_type: Some("text/plain".into()),
            body: Some("hello".into()),
            parent: Some(parent_inscription_id.value()),
            ..Default::default()
          }
          .to_witness(),
        ),
        (
          6,
          0,
          0,
          Inscription {
            content_type: Some("text/plain".into()),
            body: Some("hello".into()),
            parent: Some(parent_inscription_id.value()),
            ..Default::default()
          }
          .to_witness(),
        ),
        (2, 1, 0, Default::default()),
      ],
      ..Default::default()
    });

    server.mine_blocks(1);

    server.assert_response_regex(
      format!("/inscription/{parent_inscription_id}"),
      StatusCode::OK,
      format!(
        ".*<title>Inscription 0</title>.*
.*<a href=/inscription/.*><iframe .* src=/preview/.*></iframe></a>.*
.*<a href=/inscription/.*><iframe .* src=/preview/.*></iframe></a>.*
.*<a href=/inscription/.*><iframe .* src=/preview/.*></iframe></a>.*
.*<a href=/inscription/.*><iframe .* src=/preview/.*></iframe></a>.*
    <div class=center>
      <a href=/children/{parent_inscription_id}>all</a>
    </div>.*"
      ),
    );
  }

  #[test]
  fn inscription_number_endpoint() {
    let server = TestServer::new_with_regtest();
    server.mine_blocks(2);

    let txid = server.bitcoin_rpc_server.broadcast_tx(TransactionTemplate {
      inputs: &[
        (1, 0, 0, inscription("text/plain", "hello").to_witness()),
        (2, 0, 0, inscription("text/plain", "cursed").to_witness()),
      ],
      outputs: 2,
      ..Default::default()
    });

    let inscription_id = InscriptionId { txid, index: 0 };
    let cursed_inscription_id = InscriptionId { txid, index: 1 };

    server.mine_blocks(1);

    server.assert_response_regex(
      format!("/inscription/{inscription_id}"),
      StatusCode::OK,
      format!(
        ".*<h1>Inscription 0</h1>.*
<dl>
  <dt>id</dt>
  <dd class=monospace>{inscription_id}</dd>.*"
      ),
    );
    server.assert_response_regex(
      "/inscription/0",
      StatusCode::OK,
      format!(
        ".*<h1>Inscription 0</h1>.*
<dl>
  <dt>id</dt>
  <dd class=monospace>{inscription_id}</dd>.*"
      ),
    );

    server.assert_response_regex(
      "/inscription/-1",
      StatusCode::OK,
      format!(
        ".*<h1>Inscription -1</h1>.*
<dl>
  <dt>id</dt>
  <dd class=monospace>{cursed_inscription_id}</dd>.*"
      ),
    )
  }

  #[test]
  fn charm_cursed() {
    let server = TestServer::new_with_regtest();

    server.mine_blocks(2);

    let txid = server.bitcoin_rpc_server.broadcast_tx(TransactionTemplate {
      inputs: &[
        (1, 0, 0, Witness::default()),
        (2, 0, 0, inscription("text/plain", "cursed").to_witness()),
      ],
      outputs: 2,
      ..Default::default()
    });

    let id = InscriptionId { txid, index: 0 };

    server.mine_blocks(1);

    server.assert_response_regex(
      format!("/inscription/{id}"),
      StatusCode::OK,
      format!(
        ".*<h1>Inscription -1</h1>.*
<dl>
  <dt>id</dt>
  <dd class=monospace>{id}</dd>
  <dt>charms</dt>
  <dd>
    <span title=cursed>👹</span>
  </dd>
  .*
</dl>
.*
"
      ),
    );
  }

  #[test]
  fn charm_vindicated() {
    let server = TestServer::new_with_regtest();

    server.mine_blocks(110);

    let txid = server.bitcoin_rpc_server.broadcast_tx(TransactionTemplate {
      inputs: &[
        (1, 0, 0, Witness::default()),
        (2, 0, 0, inscription("text/plain", "cursed").to_witness()),
      ],
      outputs: 2,
      ..Default::default()
    });

    let id = InscriptionId { txid, index: 0 };

    server.mine_blocks(1);

    server.assert_response_regex(
      format!("/inscription/{id}"),
      StatusCode::OK,
      format!(
        ".*<h1>Inscription 0</h1>.*
<dl>
  <dt>id</dt>
  <dd class=monospace>{id}</dd>
  <dt>charms</dt>
  <dd>
    <span title=vindicated>❤️‍🔥</span>
  </dd>
  .*
</dl>
.*
"
      ),
    );
  }

  #[test]
  fn charm_coin() {
    let server = TestServer::new_with_regtest_with_index_sats();

    server.mine_blocks(2);

    let txid = server.bitcoin_rpc_server.broadcast_tx(TransactionTemplate {
      inputs: &[(1, 0, 0, inscription("text/plain", "foo").to_witness())],
      ..Default::default()
    });

    let id = InscriptionId { txid, index: 0 };

    server.mine_blocks(1);

    server.assert_response_regex(
      format!("/inscription/{id}"),
      StatusCode::OK,
      format!(
        ".*<h1>Inscription 0</h1>.*
<dl>
  <dt>id</dt>
  <dd class=monospace>{id}</dd>
  <dt>charms</dt>
  <dd>.*<span title=coin>🪙</span>.*</dd>
  .*
</dl>
.*
"
      ),
    );
  }

  #[test]
  fn charm_uncommon() {
    let server = TestServer::new_with_regtest_with_index_sats();

    server.mine_blocks(2);

    let txid = server.bitcoin_rpc_server.broadcast_tx(TransactionTemplate {
      inputs: &[(1, 0, 0, inscription("text/plain", "foo").to_witness())],
      ..Default::default()
    });

    let id = InscriptionId { txid, index: 0 };

    server.mine_blocks(1);

    server.assert_response_regex(
      format!("/inscription/{id}"),
      StatusCode::OK,
      format!(
        ".*<h1>Inscription 0</h1>.*
<dl>
  <dt>id</dt>
  <dd class=monospace>{id}</dd>
  <dt>charms</dt>
  <dd>.*<span title=uncommon>🌱</span>.*</dd>
  .*
</dl>
.*
"
      ),
    );
  }

  #[test]
  fn charm_nineball() {
    let server = TestServer::new_with_regtest_with_index_sats();

    server.mine_blocks(9);

    let txid = server.bitcoin_rpc_server.broadcast_tx(TransactionTemplate {
      inputs: &[(9, 0, 0, inscription("text/plain", "foo").to_witness())],
      ..Default::default()
    });

    let id = InscriptionId { txid, index: 0 };

    server.mine_blocks(1);

    server.assert_response_regex(
      format!("/inscription/{id}"),
      StatusCode::OK,
      format!(
        ".*<h1>Inscription 0</h1>.*
<dl>
  <dt>id</dt>
  <dd class=monospace>{id}</dd>
  <dt>charms</dt>
  <dd>.*<span title=nineball>9️⃣</span>.*</dd>
  .*
</dl>
.*
"
      ),
    );
  }

  #[test]
  fn charm_reinscription() {
    let server = TestServer::new_with_regtest();

    server.mine_blocks(1);

    server.bitcoin_rpc_server.broadcast_tx(TransactionTemplate {
      inputs: &[(1, 0, 0, inscription("text/plain", "foo").to_witness())],
      ..Default::default()
    });

    server.mine_blocks(1);

    let txid = server.bitcoin_rpc_server.broadcast_tx(TransactionTemplate {
      inputs: &[(2, 1, 0, inscription("text/plain", "bar").to_witness())],
      ..Default::default()
    });

    server.mine_blocks(1);

    let id = InscriptionId { txid, index: 0 };

    server.assert_response_regex(
      format!("/inscription/{id}"),
      StatusCode::OK,
      format!(
        ".*<h1>Inscription -1</h1>.*
<dl>
  <dt>id</dt>
  <dd class=monospace>{id}</dd>
  <dt>charms</dt>
  <dd>
    <span title=reinscription>♻️</span>
    <span title=cursed>👹</span>
  </dd>
  .*
</dl>
.*
"
      ),
    );
  }

  #[test]
  fn charm_reinscription_in_same_tx_input() {
    let server = TestServer::new_with_regtest();

    server.mine_blocks(1);

    let script = script::Builder::new()
      .push_opcode(opcodes::OP_FALSE)
      .push_opcode(opcodes::all::OP_IF)
      .push_slice(b"ord")
      .push_slice([1])
      .push_slice(b"text/plain;charset=utf-8")
      .push_slice([])
      .push_slice(b"foo")
      .push_opcode(opcodes::all::OP_ENDIF)
      .push_opcode(opcodes::OP_FALSE)
      .push_opcode(opcodes::all::OP_IF)
      .push_slice(b"ord")
      .push_slice([1])
      .push_slice(b"text/plain;charset=utf-8")
      .push_slice([])
      .push_slice(b"bar")
      .push_opcode(opcodes::all::OP_ENDIF)
      .push_opcode(opcodes::OP_FALSE)
      .push_opcode(opcodes::all::OP_IF)
      .push_slice(b"ord")
      .push_slice([1])
      .push_slice(b"text/plain;charset=utf-8")
      .push_slice([])
      .push_slice(b"qix")
      .push_opcode(opcodes::all::OP_ENDIF)
      .into_script();

    let witness = Witness::from_slice(&[script.into_bytes(), Vec::new()]);

    let txid = server.bitcoin_rpc_server.broadcast_tx(TransactionTemplate {
      inputs: &[(1, 0, 0, witness)],
      ..Default::default()
    });

    server.mine_blocks(1);

    let id = InscriptionId { txid, index: 0 };
    server.assert_response_regex(
      format!("/inscription/{id}"),
      StatusCode::OK,
      format!(
        ".*<h1>Inscription 0</h1>.*
<dl>
  <dt>id</dt>
  <dd class=monospace>{id}</dd>
  <dt>output value</dt>
  .*
</dl>
.*
"
      ),
    );

    let id = InscriptionId { txid, index: 1 };
    server.assert_response_regex(
      format!("/inscription/{id}"),
      StatusCode::OK,
      ".*
    <span title=reinscription>♻️</span>
    <span title=cursed>👹</span>.*",
    );

    let id = InscriptionId { txid, index: 2 };
    server.assert_response_regex(
      format!("/inscription/{id}"),
      StatusCode::OK,
      ".*
    <span title=reinscription>♻️</span>
    <span title=cursed>👹</span>.*",
    );
  }

  #[test]
  fn charm_reinscription_in_same_tx_with_pointer() {
    let server = TestServer::new_with_regtest();

    server.mine_blocks(3);

    let cursed_inscription = inscription("text/plain", "bar");
    let reinscription: Inscription = InscriptionTemplate {
      pointer: Some(0),
      ..Default::default()
    }
    .into();

    let txid = server.bitcoin_rpc_server.broadcast_tx(TransactionTemplate {
      inputs: &[
        (1, 0, 0, inscription("text/plain", "foo").to_witness()),
        (2, 0, 0, cursed_inscription.to_witness()),
        (3, 0, 0, reinscription.to_witness()),
      ],
      ..Default::default()
    });

    server.mine_blocks(1);

    let id = InscriptionId { txid, index: 0 };
    server.assert_response_regex(
      format!("/inscription/{id}"),
      StatusCode::OK,
      format!(
        ".*<h1>Inscription 0</h1>.*
<dl>
  <dt>id</dt>
  <dd class=monospace>{id}</dd>
  <dt>output value</dt>
  .*
</dl>
.*
"
      ),
    );

    let id = InscriptionId { txid, index: 1 };
    server.assert_response_regex(
      format!("/inscription/{id}"),
      StatusCode::OK,
      ".*
    <span title=cursed>👹</span>.*",
    );

    let id = InscriptionId { txid, index: 2 };
    server.assert_response_regex(
      format!("/inscription/{id}"),
      StatusCode::OK,
      ".*
    <span title=reinscription>♻️</span>
    <span title=cursed>👹</span>.*",
    );
  }

  #[test]
  fn charm_unbound() {
    let server = TestServer::new_with_regtest();

    server.mine_blocks(1);

    let txid = server.bitcoin_rpc_server.broadcast_tx(TransactionTemplate {
      inputs: &[(1, 0, 0, envelope(&[b"ord", &[128], &[0]]))],
      ..Default::default()
    });

    server.mine_blocks(1);

    let id = InscriptionId { txid, index: 0 };

    server.assert_response_regex(
      format!("/inscription/{id}"),
      StatusCode::OK,
      format!(
        ".*<h1>Inscription -1</h1>.*
<dl>
  <dt>id</dt>
  <dd class=monospace>{id}</dd>
  <dt>charms</dt>
  <dd>
    <span title=cursed>👹</span>
    <span title=unbound>🔓</span>
  </dd>
  .*
</dl>
.*
"
      ),
    );
  }

  #[test]
  fn charm_lost() {
    let server = TestServer::new_with_regtest();

    server.mine_blocks(1);

    let txid = server.bitcoin_rpc_server.broadcast_tx(TransactionTemplate {
      inputs: &[(1, 0, 0, inscription("text/plain", "foo").to_witness())],
      ..Default::default()
    });

    let id = InscriptionId { txid, index: 0 };

    server.mine_blocks(1);

    server.assert_response_regex(
      format!("/inscription/{id}"),
      StatusCode::OK,
      format!(
        ".*<h1>Inscription 0</h1>.*
<dl>
  <dt>id</dt>
  <dd class=monospace>{id}</dd>
  <dt>output value</dt>
  <dd>5000000000</dd>
  .*
</dl>
.*
"
      ),
    );

    server.bitcoin_rpc_server.broadcast_tx(TransactionTemplate {
      inputs: &[(2, 1, 0, Default::default())],
      fee: 50 * COIN_VALUE,
      ..Default::default()
    });

    server.mine_blocks_with_subsidy(1, 0);

    server.assert_response_regex(
      format!("/inscription/{id}"),
      StatusCode::OK,
      format!(
        ".*<h1>Inscription 0</h1>.*
<dl>
  <dt>id</dt>
  <dd class=monospace>{id}</dd>
  <dt>charms</dt>
  <dd>
    <span title=lost>🤔</span>
  </dd>
  .*
</dl>
.*
"
      ),
    );
  }

  #[test]
  fn sat_recursive_endpoints() {
    let server = TestServer::new_with_regtest_with_index_sats();

    assert_eq!(
      server.get_json::<SatInscriptionsJson>("/r/sat/5000000000"),
      SatInscriptionsJson {
        ids: vec![],
        page: 0,
        more: false
      }
    );

    assert_eq!(
      server.get_json::<SatInscriptionJson>("/r/sat/5000000000/at/0"),
      SatInscriptionJson { id: None }
    );

    server.mine_blocks(1);

    let txid = server.bitcoin_rpc_server.broadcast_tx(TransactionTemplate {
      inputs: &[(1, 0, 0, inscription("text/plain", "foo").to_witness())],
      ..Default::default()
    });

    server.mine_blocks(1);

    let mut ids = Vec::new();
    ids.push(InscriptionId { txid, index: 0 });

    for i in 1..111 {
      let txid = server.bitcoin_rpc_server.broadcast_tx(TransactionTemplate {
        inputs: &[(i + 1, 1, 0, inscription("text/plain", "foo").to_witness())],
        ..Default::default()
      });

      server.mine_blocks(1);

      ids.push(InscriptionId { txid, index: 0 });
    }

    let paginated_response = server.get_json::<SatInscriptionsJson>("/r/sat/5000000000");

    let equivalent_paginated_response =
      server.get_json::<SatInscriptionsJson>("/r/sat/5000000000/0");

    assert_eq!(paginated_response.ids.len(), 100);
    assert!(paginated_response.more);
    assert_eq!(paginated_response.page, 0);

    assert_eq!(
      paginated_response.ids.len(),
      equivalent_paginated_response.ids.len()
    );
    assert_eq!(paginated_response.more, equivalent_paginated_response.more);
    assert_eq!(paginated_response.page, equivalent_paginated_response.page);

    let paginated_response = server.get_json::<SatInscriptionsJson>("/r/sat/5000000000/1");

    assert_eq!(paginated_response.ids.len(), 11);
    assert!(!paginated_response.more);
    assert_eq!(paginated_response.page, 1);

    assert_eq!(
      server
        .get_json::<SatInscriptionJson>("/r/sat/5000000000/at/0")
        .id,
      Some(ids[0])
    );

    assert_eq!(
      server
        .get_json::<SatInscriptionJson>("/r/sat/5000000000/at/-111")
        .id,
      Some(ids[0])
    );

    assert_eq!(
      server
        .get_json::<SatInscriptionJson>("/r/sat/5000000000/at/110")
        .id,
      Some(ids[110])
    );

    assert_eq!(
      server
        .get_json::<SatInscriptionJson>("/r/sat/5000000000/at/-1")
        .id,
      Some(ids[110])
    );

    assert!(server
      .get_json::<SatInscriptionJson>("/r/sat/5000000000/at/111")
      .id
      .is_none());
  }

  #[test]
  fn children_recursive_endpoint() {
    let server = TestServer::new_with_regtest_with_json_api();
    server.mine_blocks(1);

    let parent_txid = server.bitcoin_rpc_server.broadcast_tx(TransactionTemplate {
      inputs: &[(1, 0, 0, inscription("text/plain", "hello").to_witness())],
      ..Default::default()
    });

    let parent_inscription_id = InscriptionId {
      txid: parent_txid,
      index: 0,
    };

    server.assert_response(
      format!("/r/children/{parent_inscription_id}"),
      StatusCode::NOT_FOUND,
      &format!("inscription {parent_inscription_id} not found"),
    );

    server.mine_blocks(1);

    let children_json =
      server.get_json::<ChildrenJson>(format!("/r/children/{parent_inscription_id}"));
    assert_eq!(children_json.ids.len(), 0);

    let mut builder = script::Builder::new();
    for _ in 0..111 {
      builder = Inscription {
        content_type: Some("text/plain".into()),
        body: Some("hello".into()),
        parent: Some(parent_inscription_id.value()),
        unrecognized_even_field: false,
        ..Default::default()
      }
      .append_reveal_script_to_builder(builder);
    }

    let witness = Witness::from_slice(&[builder.into_bytes(), Vec::new()]);

    let txid = server.bitcoin_rpc_server.broadcast_tx(TransactionTemplate {
      inputs: &[(2, 0, 0, witness), (2, 1, 0, Default::default())],
      ..Default::default()
    });

    server.mine_blocks(1);

    let first_child_inscription_id = InscriptionId { txid, index: 0 };
    let hundredth_child_inscription_id = InscriptionId { txid, index: 99 };
    let hundred_first_child_inscription_id = InscriptionId { txid, index: 100 };
    let hundred_eleventh_child_inscription_id = InscriptionId { txid, index: 110 };

    let children_json =
      server.get_json::<ChildrenJson>(format!("/r/children/{parent_inscription_id}"));

    assert_eq!(children_json.ids.len(), 100);
    assert_eq!(children_json.ids[0], first_child_inscription_id);
    assert_eq!(children_json.ids[99], hundredth_child_inscription_id);
    assert!(children_json.more);
    assert_eq!(children_json.page, 0);

    let children_json =
      server.get_json::<ChildrenJson>(format!("/r/children/{parent_inscription_id}/1"));

    assert_eq!(children_json.ids.len(), 11);
    assert_eq!(children_json.ids[0], hundred_first_child_inscription_id);
    assert_eq!(children_json.ids[10], hundred_eleventh_child_inscription_id);
    assert!(!children_json.more);
    assert_eq!(children_json.page, 1);
  }

  #[test]
  fn inscriptions_in_block_page() {
    let server = TestServer::new_with_regtest_with_index_sats();

    for _ in 0..101 {
      server.mine_blocks(1);
    }

    for i in 0..101 {
      server.bitcoin_rpc_server.broadcast_tx(TransactionTemplate {
        inputs: &[(i + 1, 0, 0, inscription("text/foo", "hello").to_witness())],
        ..Default::default()
      });
    }

    server.mine_blocks(1);

    server.assert_response_regex(
      "/inscriptions/block/102",
      StatusCode::OK,
      r".*(<a href=/inscription/[[:xdigit:]]{64}i0>.*</a>.*){100}.*",
    );

    server.assert_response_regex(
      "/inscriptions/block/102/1",
      StatusCode::OK,
      r".*<a href=/inscription/[[:xdigit:]]{64}i0>.*</a>.*",
    );
  }

  #[test]
  fn inscription_query_display() {
    assert_eq!(
      InscriptionQuery::Id(inscription_id(1)).to_string(),
      "1111111111111111111111111111111111111111111111111111111111111111i1"
    );
    assert_eq!(InscriptionQuery::Number(1).to_string(), "1")
  }

  #[test]
  fn inscription_not_found() {
    TestServer::new_with_regtest_with_json_api().assert_response(
      "/inscription/0",
      StatusCode::NOT_FOUND,
      "inscription 0 not found",
    );
  }

  #[test]
  fn delegate() {
    let server = TestServer::new_with_regtest();

    server.mine_blocks(1);

    let delegate = Inscription {
      content_type: Some("text/html".into()),
      body: Some("foo".into()),
      ..Default::default()
    };

    let txid = server.bitcoin_rpc_server.broadcast_tx(TransactionTemplate {
      inputs: &[(1, 0, 0, delegate.to_witness())],
      ..Default::default()
    });

    let delegate = InscriptionId { txid, index: 0 };

    server.mine_blocks(1);

    let inscription = Inscription {
      delegate: Some(delegate.value()),
      ..Default::default()
    };

    let txid = server.bitcoin_rpc_server.broadcast_tx(TransactionTemplate {
      inputs: &[(2, 0, 0, inscription.to_witness())],
      ..Default::default()
    });

    server.mine_blocks(1);

    let id = InscriptionId { txid, index: 0 };

    server.assert_response_regex(
      format!("/inscription/{id}"),
      StatusCode::OK,
      format!(
        ".*<h1>Inscription 1</h1>.*
        <dl>
          <dt>id</dt>
          <dd class=monospace>{id}</dd>
          .*
          <dt>delegate</dt>
          <dd><a href=/inscription/{delegate}>{delegate}</a></dd>
          .*
        </dl>.*"
      )
      .unindent(),
    );

    server.assert_response(format!("/content/{id}"), StatusCode::OK, "foo");

    server.assert_response(format!("/preview/{id}"), StatusCode::OK, "foo");
  }
}<|MERGE_RESOLUTION|>--- conflicted
+++ resolved
@@ -548,11 +548,7 @@
     task::block_in_place(|| {
       let list = index.list(outpoint)?;
 
-<<<<<<< HEAD
-      let in_index;
-=======
       let indexed;
->>>>>>> 331dbb12
 
       let output = if outpoint == OutPoint::null() || outpoint == unbound_outpoint() {
         let mut value = 0;
@@ -563,22 +559,14 @@
           }
         }
 
-<<<<<<< HEAD
-        in_index = true;
-=======
         indexed = true;
->>>>>>> 331dbb12
 
         TxOut {
           value,
           script_pubkey: ScriptBuf::new(),
         }
       } else {
-<<<<<<< HEAD
-        in_index = index.contains(&outpoint)?;
-=======
         indexed = index.contains_output(&outpoint)?;
->>>>>>> 331dbb12
 
         index
           .get_transaction(outpoint.txid)?
@@ -600,16 +588,8 @@
           server_config.chain,
           output,
           inscriptions,
-<<<<<<< HEAD
-          in_index,
+          indexed,
           runes,
-=======
-          indexed,
-          runes
-            .into_iter()
-            .map(|(spaced_rune, pile)| (spaced_rune.rune, pile.amount))
-            .collect(),
->>>>>>> 331dbb12
         ))
         .into_response()
       } else {
@@ -2635,11 +2615,7 @@
         address: None,
         transaction: txid.to_string(),
         sat_ranges: None,
-<<<<<<< HEAD
-        in_index: true,
-=======
         indexed: true,
->>>>>>> 331dbb12
         inscriptions: Vec::new(),
         runes: vec![(
           SpacedRune {
