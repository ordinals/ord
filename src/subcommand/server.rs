use {
  self::{
    accept_json::AcceptJson,
    deserialize_from_str::DeserializeFromStr,
    error::{OptionExt, ServerError, ServerResult},
  },
  super::*,
  crate::{
    page_config::PageConfig,
    runes::Rune,
    templates::{
      BlockHtml, ClockSvg, HomeHtml, InputHtml, InscriptionHtml, InscriptionJson,
      InscriptionsBlockHtml, InscriptionsHtml, InscriptionsJson, OutputHtml, OutputJson,
      PageContent, PageHtml, PreviewAudioHtml, PreviewCodeHtml, PreviewImageHtml,
      PreviewMarkdownHtml, PreviewModelHtml, PreviewPdfHtml, PreviewTextHtml, PreviewUnknownHtml,
      PreviewVideoHtml, RangeHtml, RareTxt, RuneHtml, RunesHtml, SatHtml, SatJson, TransactionHtml,
    },
  },
  axum::{
    body,
    extract::{Extension, Json, Path, Query},
    headers::UserAgent,
    http::{header, HeaderMap, HeaderValue, StatusCode, Uri},
    response::{IntoResponse, Redirect, Response},
    routing::get,
    Router, TypedHeader,
  },
  axum_server::Handle,
  rust_embed::RustEmbed,
  rustls_acme::{
    acme::{LETS_ENCRYPT_PRODUCTION_DIRECTORY, LETS_ENCRYPT_STAGING_DIRECTORY},
    axum::AxumAcceptor,
    caches::DirCache,
    AcmeConfig,
  },
  std::{cmp::Ordering, str, sync::Arc},
  tokio_stream::StreamExt,
  tower_http::{
    compression::CompressionLayer,
    cors::{Any, CorsLayer},
    set_header::SetResponseHeaderLayer,
  },
};

mod accept_json;
mod error;

#[derive(Clone)]
pub struct ServerConfig {
  pub is_json_api_enabled: bool,
}

enum InscriptionQuery {
  Id(InscriptionId),
  Number(i64),
}

impl FromStr for InscriptionQuery {
  type Err = Error;

  fn from_str(s: &str) -> Result<Self, Self::Err> {
    Ok(if s.contains('i') {
      InscriptionQuery::Id(s.parse()?)
    } else {
      InscriptionQuery::Number(s.parse()?)
    })
  }
}

enum BlockQuery {
  Height(u64),
  Hash(BlockHash),
}

impl FromStr for BlockQuery {
  type Err = Error;

  fn from_str(s: &str) -> Result<Self, Self::Err> {
    Ok(if s.len() == 64 {
      BlockQuery::Hash(s.parse()?)
    } else {
      BlockQuery::Height(s.parse()?)
    })
  }
}

enum SpawnConfig {
  Https(AxumAcceptor),
  Http,
  Redirect(String),
}

#[derive(Deserialize)]
struct Search {
  query: String,
}

#[derive(RustEmbed)]
#[folder = "static"]
struct StaticAssets;

struct StaticHtml {
  title: &'static str,
  html: &'static str,
}

impl PageContent for StaticHtml {
  fn title(&self) -> String {
    self.title.into()
  }
}

impl Display for StaticHtml {
  fn fmt(&self, f: &mut Formatter) -> fmt::Result {
    f.write_str(self.html)
  }
}

#[derive(Debug, Parser)]
pub(crate) struct Server {
  #[arg(
    long,
    default_value = "0.0.0.0",
    help = "Listen on <ADDRESS> for incoming requests."
  )]
  address: String,
  #[arg(
    long,
    help = "Request ACME TLS certificate for <ACME_DOMAIN>. This ord instance must be reachable at <ACME_DOMAIN>:443 to respond to Let's Encrypt ACME challenges."
  )]
  acme_domain: Vec<String>,
  #[arg(
    long,
    help = "Listen on <HTTP_PORT> for incoming HTTP requests. [default: 80]."
  )]
  http_port: Option<u16>,
  #[arg(
    long,
    group = "port",
    help = "Listen on <HTTPS_PORT> for incoming HTTPS requests. [default: 443]."
  )]
  https_port: Option<u16>,
  #[arg(long, help = "Store ACME TLS certificates in <ACME_CACHE>.")]
  acme_cache: Option<PathBuf>,
  #[arg(long, help = "Provide ACME contact <ACME_CONTACT>.")]
  acme_contact: Vec<String>,
  #[arg(long, help = "Serve HTTP traffic on <HTTP_PORT>.")]
  http: bool,
  #[arg(long, help = "Serve HTTPS traffic on <HTTPS_PORT>.")]
  https: bool,
  #[arg(long, help = "Redirect HTTP traffic to HTTPS.")]
  redirect_http_to_https: bool,
}

impl Server {
  pub(crate) fn run(self, options: Options, index: Arc<Index>, handle: Handle) -> SubcommandResult {
    Runtime::new()?.block_on(async {
      let index_clone = index.clone();

      let index_thread = thread::spawn(move || loop {
        if SHUTTING_DOWN.load(atomic::Ordering::Relaxed) {
          break;
        }
        if let Err(error) = index_clone.update() {
          log::warn!("Updating index: {error}");
        }
        thread::sleep(Duration::from_millis(5000));
      });
      INDEXER.lock().unwrap().replace(index_thread);

      let server_config = Arc::new(ServerConfig {
        is_json_api_enabled: index.is_json_api_enabled(),
      });

      let config = options.load_config()?;
      let acme_domains = self.acme_domains()?;

      let page_config = Arc::new(PageConfig {
        chain: options.chain(),
        domain: acme_domains.first().cloned(),
        index_sats: index.has_sat_index(),
      });

      let router = Router::new()
        .route("/", get(Self::home))
        .route("/block/:query", get(Self::block))
        .route("/blockcount", get(Self::block_count))
        .route("/blockheight", get(Self::block_height))
        .route("/blockhash", get(Self::block_hash))
        .route("/blockhash/:height", get(Self::block_hash_from_height))
        .route("/blocktime", get(Self::block_time))
        .route("/bounties", get(Self::bounties))
        .route("/clock", get(Self::clock))
        .route("/content/:inscription_id", get(Self::content))
        .route("/faq", get(Self::faq))
        .route("/favicon.ico", get(Self::favicon))
        .route("/feed.xml", get(Self::feed))
        .route("/input/:block/:transaction/:input", get(Self::input))
        .route("/inscription/:inscription_query", get(Self::inscription))
        .route("/inscriptions", get(Self::inscriptions))
        .route(
          "/inscriptions/block/:height",
          get(Self::inscriptions_in_block),
        )
        .route(
          "/inscriptions/block/:height/:page_index",
          get(Self::inscriptions_in_block_from_page),
        )
        .route("/inscriptions/:from", get(Self::inscriptions_from))
        .route("/inscriptions/:from/:n", get(Self::inscriptions_from_n))
        .route("/install.sh", get(Self::install_script))
        .route("/ordinal/:sat", get(Self::ordinal))
        .route("/output/:output", get(Self::output))
        .route("/preview/:inscription_id", get(Self::preview))
        .route("/range/:start/:end", get(Self::range))
        .route("/rare.txt", get(Self::rare_txt))
        .route("/rune/:rune", get(Self::rune))
        .route("/runes", get(Self::runes))
        .route("/sat/:sat", get(Self::sat))
        .route("/search", get(Self::search_by_query))
        .route("/search/*query", get(Self::search_by_path))
        .route("/static/*path", get(Self::static_asset))
        .route("/status", get(Self::status))
        .route("/tx/:txid", get(Self::transaction))
        .layer(Extension(index))
        .layer(Extension(page_config))
        .layer(Extension(Arc::new(config)))
        .layer(SetResponseHeaderLayer::if_not_present(
          header::CONTENT_SECURITY_POLICY,
          HeaderValue::from_static("default-src 'self'"),
        ))
        .layer(SetResponseHeaderLayer::overriding(
          header::STRICT_TRANSPORT_SECURITY,
          HeaderValue::from_static("max-age=31536000; includeSubDomains; preload"),
        ))
        .layer(
          CorsLayer::new()
            .allow_methods([http::Method::GET])
            .allow_origin(Any),
        )
        .layer(CompressionLayer::new())
        .with_state(server_config);

      match (self.http_port(), self.https_port()) {
        (Some(http_port), None) => {
          self
            .spawn(router, handle, http_port, SpawnConfig::Http)?
            .await??
        }
        (None, Some(https_port)) => {
          self
            .spawn(
              router,
              handle,
              https_port,
              SpawnConfig::Https(self.acceptor(&options)?),
            )?
            .await??
        }
        (Some(http_port), Some(https_port)) => {
          let http_spawn_config = if self.redirect_http_to_https {
            SpawnConfig::Redirect(if https_port == 443 {
              format!("https://{}", acme_domains[0])
            } else {
              format!("https://{}:{https_port}", acme_domains[0])
            })
          } else {
            SpawnConfig::Http
          };

          let (http_result, https_result) = tokio::join!(
            self.spawn(router.clone(), handle.clone(), http_port, http_spawn_config)?,
            self.spawn(
              router,
              handle,
              https_port,
              SpawnConfig::Https(self.acceptor(&options)?),
            )?
          );
          http_result.and(https_result)??;
        }
        (None, None) => unreachable!(),
      }

      Ok(Box::new(Empty {}) as Box<dyn Output>)
    })
  }

  fn spawn(
    &self,
    router: Router,
    handle: Handle,
    port: u16,
    config: SpawnConfig,
  ) -> Result<task::JoinHandle<io::Result<()>>> {
    let addr = (self.address.as_str(), port)
      .to_socket_addrs()?
      .next()
      .ok_or_else(|| anyhow!("failed to get socket addrs"))?;

    if !integration_test() {
      eprintln!(
        "Listening on {}://{addr}",
        match config {
          SpawnConfig::Https(_) => "https",
          _ => "http",
        }
      );
    }

    Ok(tokio::spawn(async move {
      match config {
        SpawnConfig::Https(acceptor) => {
          axum_server::Server::bind(addr)
            .handle(handle)
            .acceptor(acceptor)
            .serve(router.into_make_service())
            .await
        }
        SpawnConfig::Redirect(destination) => {
          axum_server::Server::bind(addr)
            .handle(handle)
            .serve(
              Router::new()
                .fallback(Self::redirect_http_to_https)
                .layer(Extension(destination))
                .into_make_service(),
            )
            .await
        }
        SpawnConfig::Http => {
          axum_server::Server::bind(addr)
            .handle(handle)
            .serve(router.into_make_service())
            .await
        }
      }
    }))
  }

  fn acme_cache(acme_cache: Option<&PathBuf>, options: &Options) -> Result<PathBuf> {
    let acme_cache = if let Some(acme_cache) = acme_cache {
      acme_cache.clone()
    } else {
      options.data_dir()?.join("acme-cache")
    };

    Ok(acme_cache)
  }

  fn acme_domains(&self) -> Result<Vec<String>> {
    if !self.acme_domain.is_empty() {
      Ok(self.acme_domain.clone())
    } else {
      Ok(vec![System::new()
        .host_name()
        .ok_or(anyhow!("no hostname found"))?])
    }
  }

  fn http_port(&self) -> Option<u16> {
    if self.http || self.http_port.is_some() || (self.https_port.is_none() && !self.https) {
      Some(self.http_port.unwrap_or(80))
    } else {
      None
    }
  }

  fn https_port(&self) -> Option<u16> {
    if self.https || self.https_port.is_some() {
      Some(self.https_port.unwrap_or(443))
    } else {
      None
    }
  }

  fn acceptor(&self, options: &Options) -> Result<AxumAcceptor> {
    let config = AcmeConfig::new(self.acme_domains()?)
      .contact(&self.acme_contact)
      .cache_option(Some(DirCache::new(Self::acme_cache(
        self.acme_cache.as_ref(),
        options,
      )?)))
      .directory(if cfg!(test) {
        LETS_ENCRYPT_STAGING_DIRECTORY
      } else {
        LETS_ENCRYPT_PRODUCTION_DIRECTORY
      });

    let mut state = config.state();

    let acceptor = state.axum_acceptor(Arc::new(
      rustls::ServerConfig::builder()
        .with_safe_defaults()
        .with_no_client_auth()
        .with_cert_resolver(state.resolver()),
    ));

    tokio::spawn(async move {
      while let Some(result) = state.next().await {
        match result {
          Ok(ok) => log::info!("ACME event: {:?}", ok),
          Err(err) => log::error!("ACME error: {:?}", err),
        }
      }
    });

    Ok(acceptor)
  }

  fn index_height(index: &Index) -> ServerResult<Height> {
    index.block_height()?.ok_or_not_found(|| "genesis block")
  }

  async fn clock(Extension(index): Extension<Arc<Index>>) -> ServerResult<Response> {
    Ok(
      (
        [(
          header::CONTENT_SECURITY_POLICY,
          HeaderValue::from_static("default-src 'unsafe-inline'"),
        )],
        ClockSvg::new(Self::index_height(&index)?),
      )
        .into_response(),
    )
  }

  async fn sat(
    Extension(page_config): Extension<Arc<PageConfig>>,
    Extension(index): Extension<Arc<Index>>,
    Path(DeserializeFromStr(sat)): Path<DeserializeFromStr<Sat>>,
    accept_json: AcceptJson,
  ) -> ServerResult<Response> {
    let inscriptions = index.get_inscription_ids_by_sat(sat)?;
    let satpoint = index.rare_sat_satpoint(sat)?.or_else(|| {
      inscriptions.first().and_then(|&first_inscription_id| {
        index
          .get_inscription_satpoint_by_id(first_inscription_id)
          .ok()
          .flatten()
      })
    });
    let blocktime = index.block_time(sat.height())?;
    Ok(if accept_json.0 {
      Json(SatJson {
        number: sat.0,
        decimal: sat.decimal().to_string(),
        degree: sat.degree().to_string(),
        name: sat.name(),
        block: sat.height().0,
        cycle: sat.cycle(),
        epoch: sat.epoch().0,
        period: sat.period(),
        offset: sat.third(),
        rarity: sat.rarity(),
        percentile: sat.percentile(),
        satpoint,
        timestamp: blocktime.timestamp().timestamp(),
        inscriptions,
      })
      .into_response()
    } else {
      SatHtml {
        sat,
        satpoint,
        blocktime,
        inscriptions,
      }
      .page(page_config)
      .into_response()
    })
  }

  async fn ordinal(Path(sat): Path<String>) -> Redirect {
    Redirect::to(&format!("/sat/{sat}"))
  }

  async fn output(
    Extension(page_config): Extension<Arc<PageConfig>>,
    Extension(index): Extension<Arc<Index>>,
    Path(outpoint): Path<OutPoint>,
    accept_json: AcceptJson,
  ) -> ServerResult<Response> {
    let list = index.list(outpoint)?;

    let output = if outpoint == OutPoint::null() || outpoint == unbound_outpoint() {
      let mut value = 0;

      if let Some(List::Unspent(ranges)) = &list {
        for (start, end) in ranges {
          value += end - start;
        }
      }

      TxOut {
        value,
        script_pubkey: ScriptBuf::new(),
      }
    } else {
      index
        .get_transaction(outpoint.txid)?
        .ok_or_not_found(|| format!("output {outpoint}"))?
        .output
        .into_iter()
        .nth(outpoint.vout as usize)
        .ok_or_not_found(|| format!("output {outpoint}"))?
    };

    let inscriptions = index.get_inscriptions_on_output(outpoint)?;

    let runes = index.get_rune_balances_for_outpoint(outpoint)?;

    Ok(if accept_json.0 {
      Json(OutputJson::new(
        outpoint,
        list,
        page_config.chain,
        output,
        inscriptions,
        runes
          .into_iter()
          .map(|(rune, pile)| (rune, pile.amount))
          .collect(),
      ))
      .into_response()
    } else {
      OutputHtml {
        outpoint,
        inscriptions,
        list,
        chain: page_config.chain,
        output,
        runes,
      }
      .page(page_config)
      .into_response()
    })
  }

  async fn range(
    Extension(page_config): Extension<Arc<PageConfig>>,
    Path((DeserializeFromStr(start), DeserializeFromStr(end))): Path<(
      DeserializeFromStr<Sat>,
      DeserializeFromStr<Sat>,
    )>,
  ) -> ServerResult<PageHtml<RangeHtml>> {
    match start.cmp(&end) {
      Ordering::Equal => Err(ServerError::BadRequest("empty range".to_string())),
      Ordering::Greater => Err(ServerError::BadRequest(
        "range start greater than range end".to_string(),
      )),
      Ordering::Less => Ok(RangeHtml { start, end }.page(page_config)),
    }
  }

  async fn rare_txt(Extension(index): Extension<Arc<Index>>) -> ServerResult<RareTxt> {
    Ok(RareTxt(index.rare_sat_satpoints()?))
  }

  async fn rune(
    Extension(page_config): Extension<Arc<PageConfig>>,
    Extension(index): Extension<Arc<Index>>,
    Path(DeserializeFromStr(rune)): Path<DeserializeFromStr<Rune>>,
  ) -> ServerResult<PageHtml<RuneHtml>> {
    let (id, entry) = index.rune(rune)?.ok_or_else(|| {
      ServerError::NotFound(
        "tracking runes requires index created with `--index-runes-pre-alpha-i-agree-to-get-rekt` flag".into(),
      )
    })?;

    let parent = InscriptionId {
      txid: entry.etching,
      index: 0,
    };

    let parent = index.inscription_exists(parent)?.then_some(parent);

<<<<<<< HEAD
    Ok(
      RuneHtml {
        entry,
        id,
        inscription,
        timestamp: timestamp(entry.timestamp),
      }
      .page(page_config, index.has_sat_index()?),
    )
=======
    Ok(RuneHtml { id, entry, parent }.page(page_config))
>>>>>>> 7e1ed85b
  }

  async fn runes(
    Extension(page_config): Extension<Arc<PageConfig>>,
    Extension(index): Extension<Arc<Index>>,
  ) -> ServerResult<PageHtml<RunesHtml>> {
    Ok(
      RunesHtml {
        entries: index.runes()?,
      }
      .page(page_config),
    )
  }

  async fn home(
    Extension(page_config): Extension<Arc<PageConfig>>,
    Extension(index): Extension<Arc<Index>>,
  ) -> ServerResult<PageHtml<HomeHtml>> {
    let blocks = index.blocks(100)?;
    let mut featured_blocks = BTreeMap::new();
    for (height, hash) in blocks.iter().take(5) {
      let (inscriptions, _total_num) =
        index.get_highest_paying_inscriptions_in_block(*height, 8)?;

      featured_blocks.insert(*hash, inscriptions);
    }

    Ok(HomeHtml::new(blocks, featured_blocks).page(page_config))
  }

  async fn install_script() -> Redirect {
    Redirect::to("https://raw.githubusercontent.com/ordinals/ord/master/install.sh")
  }

  async fn block(
    Extension(page_config): Extension<Arc<PageConfig>>,
    Extension(index): Extension<Arc<Index>>,
    Path(DeserializeFromStr(query)): Path<DeserializeFromStr<BlockQuery>>,
  ) -> ServerResult<PageHtml<BlockHtml>> {
    let (block, height) = match query {
      BlockQuery::Height(height) => {
        let block = index
          .get_block_by_height(height)?
          .ok_or_not_found(|| format!("block {height}"))?;

        (block, height)
      }
      BlockQuery::Hash(hash) => {
        let info = index
          .block_header_info(hash)?
          .ok_or_not_found(|| format!("block {hash}"))?;

        let block = index
          .get_block_by_hash(hash)?
          .ok_or_not_found(|| format!("block {hash}"))?;

        (block, info.height as u64)
      }
    };

    let (featured_inscriptions, total_num) =
      index.get_highest_paying_inscriptions_in_block(height, 8)?;

    Ok(
      BlockHtml::new(
        block,
        Height(height),
        Self::index_height(&index)?,
        total_num,
        featured_inscriptions,
      )
      .page(page_config),
    )
  }

  async fn transaction(
    Extension(page_config): Extension<Arc<PageConfig>>,
    Extension(index): Extension<Arc<Index>>,
    Path(txid): Path<Txid>,
  ) -> ServerResult<PageHtml<TransactionHtml>> {
    let inscription = index.get_inscription_by_id(InscriptionId { txid, index: 0 })?;

    let blockhash = index.get_transaction_blockhash(txid)?;

    Ok(
      TransactionHtml::new(
        index
          .get_transaction(txid)?
          .ok_or_not_found(|| format!("transaction {txid}"))?,
        blockhash,
        inscription.map(|_| InscriptionId { txid, index: 0 }),
        page_config.chain,
        index.get_etching(txid)?,
      )
      .page(page_config),
    )
  }

  async fn status(Extension(index): Extension<Arc<Index>>) -> (StatusCode, &'static str) {
    if index.is_unrecoverably_reorged() {
      (
        StatusCode::OK,
        "unrecoverable reorg detected, please rebuild the database.",
      )
    } else {
      (
        StatusCode::OK,
        StatusCode::OK.canonical_reason().unwrap_or_default(),
      )
    }
  }

  async fn search_by_query(
    Extension(index): Extension<Arc<Index>>,
    Query(search): Query<Search>,
  ) -> ServerResult<Redirect> {
    Self::search(&index, &search.query).await
  }

  async fn search_by_path(
    Extension(index): Extension<Arc<Index>>,
    Path(search): Path<Search>,
  ) -> ServerResult<Redirect> {
    Self::search(&index, &search.query).await
  }

  async fn search(index: &Index, query: &str) -> ServerResult<Redirect> {
    Self::search_inner(index, query)
  }

  fn search_inner(index: &Index, query: &str) -> ServerResult<Redirect> {
    lazy_static! {
      static ref HASH: Regex = Regex::new(r"^[[:xdigit:]]{64}$").unwrap();
      static ref INSCRIPTION_ID: Regex = Regex::new(r"^[[:xdigit:]]{64}i\d+$").unwrap();
      static ref OUTPOINT: Regex = Regex::new(r"^[[:xdigit:]]{64}:\d+$").unwrap();
      static ref RUNE: Regex = Regex::new(r"^[A-Z]+$").unwrap();
      static ref RUNE_ID: Regex = Regex::new(r"^[0-9]+/[0-9]+$").unwrap();
    }

    let query = query.trim();

    if HASH.is_match(query) {
      if index.block_header(query.parse().unwrap())?.is_some() {
        Ok(Redirect::to(&format!("/block/{query}")))
      } else {
        Ok(Redirect::to(&format!("/tx/{query}")))
      }
    } else if OUTPOINT.is_match(query) {
      Ok(Redirect::to(&format!("/output/{query}")))
    } else if INSCRIPTION_ID.is_match(query) {
      Ok(Redirect::to(&format!("/inscription/{query}")))
    } else if RUNE.is_match(query) {
      Ok(Redirect::to(&format!("/rune/{query}")))
    } else if RUNE_ID.is_match(query) {
      let id = query
        .parse::<RuneId>()
        .map_err(|err| ServerError::BadRequest(err.to_string()))?;

      let rune = index.get_rune_by_id(id)?.ok_or_not_found(|| "rune ID")?;

      Ok(Redirect::to(&format!("/rune/{rune}")))
    } else {
      Ok(Redirect::to(&format!("/sat/{query}")))
    }
  }

  async fn favicon(user_agent: Option<TypedHeader<UserAgent>>) -> ServerResult<Response> {
    if user_agent
      .map(|user_agent| {
        user_agent.as_str().contains("Safari/")
          && !user_agent.as_str().contains("Chrome/")
          && !user_agent.as_str().contains("Chromium/")
      })
      .unwrap_or_default()
    {
      Ok(
        Self::static_asset(Path("/favicon.png".to_string()))
          .await
          .into_response(),
      )
    } else {
      Ok(
        (
          [(
            header::CONTENT_SECURITY_POLICY,
            HeaderValue::from_static("default-src 'unsafe-inline'"),
          )],
          Self::static_asset(Path("/favicon.svg".to_string())).await?,
        )
          .into_response(),
      )
    }
  }

  async fn feed(
    Extension(page_config): Extension<Arc<PageConfig>>,
    Extension(index): Extension<Arc<Index>>,
  ) -> ServerResult<Response> {
    let mut builder = rss::ChannelBuilder::default();

    let chain = page_config.chain;
    match chain {
      Chain::Mainnet => builder.title("Inscriptions".to_string()),
      _ => builder.title(format!("Inscriptions – {chain:?}")),
    };

    builder.generator(Some("ord".to_string()));

    for (number, id) in index.get_feed_inscriptions(300)? {
      builder.item(
        rss::ItemBuilder::default()
          .title(Some(format!("Inscription {number}")))
          .link(Some(format!("/inscription/{id}")))
          .guid(Some(rss::Guid {
            value: format!("/inscription/{id}"),
            permalink: true,
          }))
          .build(),
      );
    }

    Ok(
      (
        [
          (header::CONTENT_TYPE, "application/rss+xml"),
          (
            header::CONTENT_SECURITY_POLICY,
            "default-src 'unsafe-inline'",
          ),
        ],
        builder.build().to_string(),
      )
        .into_response(),
    )
  }

  async fn static_asset(Path(path): Path<String>) -> ServerResult<Response> {
    let content = StaticAssets::get(if let Some(stripped) = path.strip_prefix('/') {
      stripped
    } else {
      &path
    })
    .ok_or_not_found(|| format!("asset {path}"))?;
    let body = body::boxed(body::Full::from(content.data));
    let mime = mime_guess::from_path(path).first_or_octet_stream();
    Ok(
      Response::builder()
        .header(header::CONTENT_TYPE, mime.as_ref())
        .body(body)
        .unwrap(),
    )
  }

  async fn block_count(Extension(index): Extension<Arc<Index>>) -> ServerResult<String> {
    Ok(index.block_count()?.to_string())
  }

  async fn block_height(Extension(index): Extension<Arc<Index>>) -> ServerResult<String> {
    Ok(
      index
        .block_height()?
        .ok_or_not_found(|| "blockheight")?
        .to_string(),
    )
  }

  async fn block_hash(Extension(index): Extension<Arc<Index>>) -> ServerResult<String> {
    Ok(
      index
        .block_hash(None)?
        .ok_or_not_found(|| "blockhash")?
        .to_string(),
    )
  }

  async fn block_hash_from_height(
    Extension(index): Extension<Arc<Index>>,
    Path(height): Path<u64>,
  ) -> ServerResult<String> {
    Ok(
      index
        .block_hash(Some(height))?
        .ok_or_not_found(|| "blockhash")?
        .to_string(),
    )
  }

  async fn block_time(Extension(index): Extension<Arc<Index>>) -> ServerResult<String> {
    Ok(
      index
        .block_time(index.block_height()?.ok_or_not_found(|| "blocktime")?)?
        .unix_timestamp()
        .to_string(),
    )
  }

  async fn input(
    Extension(page_config): Extension<Arc<PageConfig>>,
    Extension(index): Extension<Arc<Index>>,
    Path(path): Path<(u64, usize, usize)>,
  ) -> Result<PageHtml<InputHtml>, ServerError> {
    let not_found = || format!("input /{}/{}/{}", path.0, path.1, path.2);

    let block = index
      .get_block_by_height(path.0)?
      .ok_or_not_found(not_found)?;

    let transaction = block
      .txdata
      .into_iter()
      .nth(path.1)
      .ok_or_not_found(not_found)?;

    let input = transaction
      .input
      .into_iter()
      .nth(path.2)
      .ok_or_not_found(not_found)?;

    Ok(InputHtml { path, input }.page(page_config))
  }

  async fn faq() -> Redirect {
    Redirect::to("https://docs.ordinals.com/faq/")
  }

  async fn bounties() -> Redirect {
    Redirect::to("https://docs.ordinals.com/bounty/")
  }

  async fn content(
    Extension(index): Extension<Arc<Index>>,
    Extension(config): Extension<Arc<Config>>,
    Path(inscription_id): Path<InscriptionId>,
  ) -> ServerResult<Response> {
    if config.is_hidden(inscription_id) {
      return Ok(PreviewUnknownHtml.into_response());
    }

    let inscription = index
      .get_inscription_by_id(inscription_id)?
      .ok_or_not_found(|| format!("inscription {inscription_id}"))?;

    Ok(
      Self::content_response(inscription)
        .ok_or_not_found(|| format!("inscription {inscription_id} content"))?
        .into_response(),
    )
  }

  fn content_response(inscription: Inscription) -> Option<(HeaderMap, Vec<u8>)> {
    let mut headers = HeaderMap::new();

    headers.insert(
      header::CONTENT_TYPE,
      inscription
        .content_type()
        .and_then(|content_type| content_type.parse().ok())
        .unwrap_or(HeaderValue::from_static("application/octet-stream")),
    );
    headers.insert(
      header::CONTENT_SECURITY_POLICY,
      HeaderValue::from_static("default-src 'self' 'unsafe-eval' 'unsafe-inline' data: blob:"),
    );
    headers.append(
      header::CONTENT_SECURITY_POLICY,
      HeaderValue::from_static("default-src *:*/content/ *:*/blockheight *:*/blockhash *:*/blockhash/ *:*/blocktime 'unsafe-eval' 'unsafe-inline' data: blob:"),
    );
    headers.insert(
      header::CACHE_CONTROL,
      HeaderValue::from_static("max-age=31536000, immutable"),
    );

    Some((headers, inscription.into_body()?))
  }

  async fn preview(
    Extension(index): Extension<Arc<Index>>,
    Extension(config): Extension<Arc<Config>>,
    Path(inscription_id): Path<InscriptionId>,
  ) -> ServerResult<Response> {
    if config.is_hidden(inscription_id) {
      return Ok(PreviewUnknownHtml.into_response());
    }

    let inscription = index
      .get_inscription_by_id(inscription_id)?
      .ok_or_not_found(|| format!("inscription {inscription_id}"))?;

    match inscription.media() {
      Media::Audio => Ok(PreviewAudioHtml { inscription_id }.into_response()),
      Media::Code => Ok(
        (
          [(
            header::CONTENT_SECURITY_POLICY,
            "script-src-elem 'self' https://cdn.jsdelivr.net; href-src 'self' https://cdn.jsdelivr.net",
          )],
          PreviewCodeHtml { inscription_id },
        )
          .into_response(),
      ),
      Media::Iframe => Ok(
        Self::content_response(inscription)
          .ok_or_not_found(|| format!("inscription {inscription_id} content"))?
          .into_response(),
      ),
      Media::Image => Ok(
        (
          [(
            header::CONTENT_SECURITY_POLICY,
            "default-src 'self' 'unsafe-inline'",
          )],
          PreviewImageHtml { inscription_id },
        )
          .into_response(),
      ),
      Media::Markdown => Ok(
        (
          [(
            header::CONTENT_SECURITY_POLICY,
            "script-src-elem 'self' https://cdn.jsdelivr.net",
          )],
          PreviewMarkdownHtml { inscription_id },
        )
          .into_response(),
      ),
      Media::Model => Ok(
        (
          [(
            header::CONTENT_SECURITY_POLICY,
            "script-src-elem 'self' https://ajax.googleapis.com",
          )],
          PreviewModelHtml { inscription_id },
        )
          .into_response(),
      ),
      Media::Pdf => Ok(
        (
          [(
            header::CONTENT_SECURITY_POLICY,
            "script-src-elem 'self' https://cdn.jsdelivr.net",
          )],
          PreviewPdfHtml { inscription_id },
        )
          .into_response(),
      ),
      Media::Text => {
        let content = inscription
          .body()
          .ok_or_not_found(|| format!("inscription {inscription_id} content"))?;
        Ok(
          PreviewTextHtml {
            text: str::from_utf8(content)
              .map_err(|err| anyhow!("Failed to decode {inscription_id} text: {err}"))?,
          }
          .into_response(),
        )
      }
      Media::Unknown => Ok(PreviewUnknownHtml.into_response()),
      Media::Video => Ok(PreviewVideoHtml { inscription_id }.into_response()),
    }
  }

  async fn inscription(
    Extension(page_config): Extension<Arc<PageConfig>>,
    Extension(index): Extension<Arc<Index>>,
    Path(DeserializeFromStr(query)): Path<DeserializeFromStr<InscriptionQuery>>,
    accept_json: AcceptJson,
  ) -> ServerResult<Response> {
    let inscription_id = match query {
      InscriptionQuery::Id(id) => id,
      InscriptionQuery::Number(inscription_number) => index
        .get_inscription_id_by_inscription_number(inscription_number)?
        .ok_or_not_found(|| format!("{inscription_number}"))?,
    };

    let entry = index
      .get_inscription_entry(inscription_id)?
      .ok_or_not_found(|| format!("inscription {inscription_id}"))?;

    let inscription = index
      .get_inscription_by_id(inscription_id)?
      .ok_or_not_found(|| format!("inscription {inscription_id}"))?;

    let satpoint = index
      .get_inscription_satpoint_by_id(inscription_id)?
      .ok_or_not_found(|| format!("inscription {inscription_id}"))?;

    let output = if satpoint.outpoint == unbound_outpoint() {
      None
    } else {
      Some(
        index
          .get_transaction(satpoint.outpoint.txid)?
          .ok_or_not_found(|| format!("inscription {inscription_id} current transaction"))?
          .output
          .into_iter()
          .nth(satpoint.outpoint.vout.try_into().unwrap())
          .ok_or_not_found(|| format!("inscription {inscription_id} current transaction output"))?,
      )
    };

    let previous = if let Some(n) = entry.sequence_number.checked_sub(1) {
      index.get_inscription_id_by_sequence_number(n)?
    } else {
      None
    };

    let next = index.get_inscription_id_by_sequence_number(entry.sequence_number + 1)?;

    let children = index.get_children_by_inscription_id(inscription_id)?;

    let rune = index.get_rune_by_inscription_id(inscription_id)?;

    Ok(if accept_json.0 {
      Json(InscriptionJson::new(
        page_config.chain,
        children,
        entry.fee,
        entry.height,
        inscription,
        inscription_id,
        entry.parent,
        next,
        entry.inscription_number,
        output,
        previous,
        entry.sat,
        satpoint,
        timestamp(entry.timestamp),
        rune,
      ))
      .into_response()
    } else {
      InscriptionHtml {
        chain: page_config.chain,
        genesis_fee: entry.fee,
        genesis_height: entry.height,
        children,
        inscription,
        inscription_id,
        next,
        inscription_number: entry.inscription_number,
        output,
        parent: entry.parent,
        previous,
        sat: entry.sat,
        satpoint,
        timestamp: timestamp(entry.timestamp),
        rune,
      }
      .page(page_config)
      .into_response()
    })
  }

  async fn inscriptions(
    Extension(page_config): Extension<Arc<PageConfig>>,
    Extension(index): Extension<Arc<Index>>,
    accept_json: AcceptJson,
  ) -> ServerResult<Response> {
    Self::inscriptions_inner(page_config, index, None, 100, accept_json).await
  }

  async fn inscriptions_in_block(
    Extension(page_config): Extension<Arc<PageConfig>>,
    Extension(index): Extension<Arc<Index>>,
    Path(block_height): Path<u64>,
    accept_json: AcceptJson,
  ) -> ServerResult<Response> {
    Self::inscriptions_in_block_from_page(
      Extension(page_config),
      Extension(index),
      Path((block_height, 0)),
      accept_json,
    )
    .await
  }

  async fn inscriptions_in_block_from_page(
    Extension(page_config): Extension<Arc<PageConfig>>,
    Extension(index): Extension<Arc<Index>>,
    Path((block_height, page_index)): Path<(u64, usize)>,
    accept_json: AcceptJson,
  ) -> ServerResult<Response> {
    let inscriptions = index.get_inscriptions_in_block(block_height)?;

    Ok(if accept_json.0 {
      Json(InscriptionsJson::new(inscriptions, None, None, None, None)).into_response()
    } else {
      InscriptionsBlockHtml::new(
        block_height,
        index.block_height()?.unwrap_or(Height(0)).n(),
        inscriptions,
        page_index,
      )?
      .page(page_config)
      .into_response()
    })
  }

  async fn inscriptions_from(
    Extension(page_config): Extension<Arc<PageConfig>>,
    Extension(index): Extension<Arc<Index>>,
    Path(from): Path<u64>,
    accept_json: AcceptJson,
  ) -> ServerResult<Response> {
    Self::inscriptions_inner(page_config, index, Some(from), 100, accept_json).await
  }

  async fn inscriptions_from_n(
    Extension(page_config): Extension<Arc<PageConfig>>,
    Extension(index): Extension<Arc<Index>>,
    Path((from, n)): Path<(u64, usize)>,
    accept_json: AcceptJson,
  ) -> ServerResult<Response> {
    Self::inscriptions_inner(page_config, index, Some(from), n, accept_json).await
  }

  async fn inscriptions_inner(
    page_config: Arc<PageConfig>,
    index: Arc<Index>,
    from: Option<u64>,
    n: usize,
    accept_json: AcceptJson,
  ) -> ServerResult<Response> {
    let (inscriptions, prev, next, lowest, highest) =
      index.get_latest_inscriptions_with_prev_and_next(n, from)?;
    Ok(if accept_json.0 {
      Json(InscriptionsJson::new(
        inscriptions,
        prev,
        next,
        Some(lowest),
        Some(highest),
      ))
      .into_response()
    } else {
      InscriptionsHtml {
        inscriptions,
        next,
        prev,
      }
      .page(page_config)
      .into_response()
    })
  }

  async fn redirect_http_to_https(
    Extension(mut destination): Extension<String>,
    uri: Uri,
  ) -> Redirect {
    if let Some(path_and_query) = uri.path_and_query() {
      destination.push_str(path_and_query.as_str());
    }

    Redirect::to(&destination)
  }
}

#[cfg(test)]
mod tests {
  use {
    super::*,
    crate::runes::{Edict, Etching, Rune, Runestone},
    reqwest::Url,
    serde::de::DeserializeOwned,
    std::net::TcpListener,
  };

  const RUNE: u128 = 99246114928149462;

  struct TestServer {
    bitcoin_rpc_server: test_bitcoincore_rpc::Handle,
    index: Arc<Index>,
    ord_server_handle: Handle,
    url: Url,
    #[allow(unused)]
    tempdir: TempDir,
  }

  impl TestServer {
    fn new() -> Self {
      Self::new_with_args(&[], &[])
    }

    fn new_with_sat_index() -> Self {
      Self::new_with_args(&["--index-sats"], &[])
    }

    fn new_with_args(ord_args: &[&str], server_args: &[&str]) -> Self {
      Self::new_server(test_bitcoincore_rpc::spawn(), None, ord_args, server_args)
    }

    fn new_with_regtest() -> Self {
      Self::new_server(
        test_bitcoincore_rpc::builder()
          .network(bitcoin::network::constants::Network::Regtest)
          .build(),
        None,
        &["--chain", "regtest"],
        &[],
      )
    }

    fn new_with_regtest_with_json_api() -> Self {
      Self::new_server(
        test_bitcoincore_rpc::builder()
          .network(bitcoin::network::constants::Network::Regtest)
          .build(),
        None,
        &["--chain", "regtest", "--enable-json-api"],
        &[],
      )
    }

    fn new_with_regtest_with_index_sats() -> Self {
      Self::new_server(
        test_bitcoincore_rpc::builder()
          .network(bitcoin::Network::Regtest)
          .build(),
        None,
        &["--chain", "regtest", "--index-sats"],
        &[],
      )
    }

    fn new_with_regtest_with_index_runes() -> Self {
      Self::new_server(
        test_bitcoincore_rpc::builder()
          .network(bitcoin::Network::Regtest)
          .build(),
        None,
        &[
          "--chain",
          "regtest",
          "--index-runes-pre-alpha-i-agree-to-get-rekt",
          "--enable-json-api",
        ],
        &[],
      )
    }

    fn new_with_bitcoin_rpc_server_and_config(
      bitcoin_rpc_server: test_bitcoincore_rpc::Handle,
      config: String,
    ) -> Self {
      Self::new_server(bitcoin_rpc_server, Some(config), &[], &[])
    }

    fn new_server(
      bitcoin_rpc_server: test_bitcoincore_rpc::Handle,
      config: Option<String>,
      ord_args: &[&str],
      server_args: &[&str],
    ) -> Self {
      let tempdir = TempDir::new().unwrap();

      let cookiefile = tempdir.path().join("cookie");

      fs::write(&cookiefile, "username:password").unwrap();

      let port = TcpListener::bind("127.0.0.1:0")
        .unwrap()
        .local_addr()
        .unwrap()
        .port();

      let url = Url::parse(&format!("http://127.0.0.1:{port}")).unwrap();

      let config_args = match config {
        Some(config) => {
          let config_path = tempdir.path().join("ord.yaml");
          fs::write(&config_path, config).unwrap();
          format!("--config {}", config_path.display())
        }
        None => "".to_string(),
      };

      let (options, server) = parse_server_args(&format!(
        "ord --rpc-url {} --cookie-file {} --data-dir {} {config_args} {} server --http-port {} --address 127.0.0.1 {}",
        bitcoin_rpc_server.url(),
        cookiefile.to_str().unwrap(),
        tempdir.path().to_str().unwrap(),
        ord_args.join(" "),
        port,
        server_args.join(" "),
      ));

      let index = Arc::new(Index::open(&options).unwrap());
      let ord_server_handle = Handle::new();

      {
        let index = index.clone();
        let ord_server_handle = ord_server_handle.clone();
        thread::spawn(|| server.run(options, index, ord_server_handle).unwrap());
      }

      while index.statistic(crate::index::Statistic::Commits) == 0 {
        thread::sleep(Duration::from_millis(25));
      }

      let client = reqwest::blocking::Client::builder()
        .redirect(reqwest::redirect::Policy::none())
        .build()
        .unwrap();

      for i in 0.. {
        match client.get(format!("http://127.0.0.1:{port}/status")).send() {
          Ok(_) => break,
          Err(err) => {
            if i == 400 {
              panic!("server failed to start: {err}");
            }
          }
        }

        thread::sleep(Duration::from_millis(25));
      }

      Self {
        bitcoin_rpc_server,
        index,
        ord_server_handle,
        tempdir,
        url,
      }
    }

    fn get(&self, path: impl AsRef<str>) -> reqwest::blocking::Response {
      if let Err(error) = self.index.update() {
        log::error!("{error}");
      }
      reqwest::blocking::get(self.join_url(path.as_ref())).unwrap()
    }

    pub(crate) fn get_json<T: DeserializeOwned>(&self, path: impl AsRef<str>) -> T {
      if let Err(error) = self.index.update() {
        log::error!("{error}");
      }

      let client = reqwest::blocking::Client::new();

      let response = client
        .get(self.join_url(path.as_ref()))
        .header(reqwest::header::ACCEPT, "application/json")
        .send()
        .unwrap();

      assert_eq!(response.status(), StatusCode::OK);

      response.json().unwrap()
    }

    fn join_url(&self, url: &str) -> Url {
      self.url.join(url).unwrap()
    }

    fn assert_response(&self, path: impl AsRef<str>, status: StatusCode, expected_response: &str) {
      let response = self.get(path);
      assert_eq!(response.status(), status, "{}", response.text().unwrap());
      pretty_assert_eq!(response.text().unwrap(), expected_response);
    }

    fn assert_response_regex(
      &self,
      path: impl AsRef<str>,
      status: StatusCode,
      regex: impl AsRef<str>,
    ) {
      let response = self.get(path);
      assert_eq!(response.status(), status);
      assert_regex_match!(response.text().unwrap(), regex.as_ref());
    }

    fn assert_response_csp(
      &self,
      path: impl AsRef<str>,
      status: StatusCode,
      content_security_policy: &str,
      regex: impl AsRef<str>,
    ) {
      let response = self.get(path);
      assert_eq!(response.status(), status);
      assert_eq!(
        response
          .headers()
          .get(header::CONTENT_SECURITY_POLICY,)
          .unwrap(),
        content_security_policy
      );
      assert_regex_match!(response.text().unwrap(), regex.as_ref());
    }

    fn assert_redirect(&self, path: &str, location: &str) {
      let response = reqwest::blocking::Client::builder()
        .redirect(reqwest::redirect::Policy::none())
        .build()
        .unwrap()
        .get(self.join_url(path))
        .send()
        .unwrap();

      assert_eq!(response.status(), StatusCode::SEE_OTHER);
      assert_eq!(response.headers().get(header::LOCATION).unwrap(), location);
    }

    fn mine_blocks(&self, n: u64) -> Vec<bitcoin::Block> {
      let blocks = self.bitcoin_rpc_server.mine_blocks(n);
      self.index.update().unwrap();
      blocks
    }

    fn mine_blocks_with_subsidy(&self, n: u64, subsidy: u64) -> Vec<Block> {
      let blocks = self.bitcoin_rpc_server.mine_blocks_with_subsidy(n, subsidy);
      self.index.update().unwrap();
      blocks
    }
  }

  impl Drop for TestServer {
    fn drop(&mut self) {
      self.ord_server_handle.shutdown();
    }
  }

  fn parse_server_args(args: &str) -> (Options, Server) {
    match Arguments::try_parse_from(args.split_whitespace()) {
      Ok(arguments) => match arguments.subcommand {
        Subcommand::Server(server) => (arguments.options, server),
        subcommand => panic!("unexpected subcommand: {subcommand:?}"),
      },
      Err(err) => panic!("error parsing arguments: {err}"),
    }
  }

  #[test]
  fn http_and_https_port_dont_conflict() {
    parse_server_args(
      "ord server --http-port 0 --https-port 0 --acme-cache foo --acme-contact bar --acme-domain baz",
    );
  }

  #[test]
  fn http_port_defaults_to_80() {
    assert_eq!(parse_server_args("ord server").1.http_port(), Some(80));
  }

  #[test]
  fn https_port_defaults_to_none() {
    assert_eq!(parse_server_args("ord server").1.https_port(), None);
  }

  #[test]
  fn https_sets_https_port_to_443() {
    assert_eq!(
      parse_server_args("ord server --https --acme-cache foo --acme-contact bar --acme-domain baz")
        .1
        .https_port(),
      Some(443)
    );
  }

  #[test]
  fn https_disables_http() {
    assert_eq!(
      parse_server_args("ord server --https --acme-cache foo --acme-contact bar --acme-domain baz")
        .1
        .http_port(),
      None
    );
  }

  #[test]
  fn https_port_disables_http() {
    assert_eq!(
      parse_server_args(
        "ord server --https-port 433 --acme-cache foo --acme-contact bar --acme-domain baz"
      )
      .1
      .http_port(),
      None
    );
  }

  #[test]
  fn https_port_sets_https_port() {
    assert_eq!(
      parse_server_args(
        "ord server --https-port 1000 --acme-cache foo --acme-contact bar --acme-domain baz"
      )
      .1
      .https_port(),
      Some(1000)
    );
  }

  #[test]
  fn http_with_https_leaves_http_enabled() {
    assert_eq!(
      parse_server_args(
        "ord server --https --http --acme-cache foo --acme-contact bar --acme-domain baz"
      )
      .1
      .http_port(),
      Some(80)
    );
  }

  #[test]
  fn http_with_https_leaves_https_enabled() {
    assert_eq!(
      parse_server_args(
        "ord server --https --http --acme-cache foo --acme-contact bar --acme-domain baz"
      )
      .1
      .https_port(),
      Some(443)
    );
  }

  #[test]
  fn acme_contact_accepts_multiple_values() {
    assert!(Arguments::try_parse_from([
      "ord",
      "server",
      "--address",
      "127.0.0.1",
      "--http-port",
      "0",
      "--acme-contact",
      "foo",
      "--acme-contact",
      "bar"
    ])
    .is_ok());
  }

  #[test]
  fn acme_domain_accepts_multiple_values() {
    assert!(Arguments::try_parse_from([
      "ord",
      "server",
      "--address",
      "127.0.0.1",
      "--http-port",
      "0",
      "--acme-domain",
      "foo",
      "--acme-domain",
      "bar"
    ])
    .is_ok());
  }

  #[test]
  fn acme_cache_defaults_to_data_dir() {
    let arguments = Arguments::try_parse_from(["ord", "--data-dir", "foo", "server"]).unwrap();
    let acme_cache = Server::acme_cache(None, &arguments.options)
      .unwrap()
      .display()
      .to_string();
    assert!(
      acme_cache.contains(if cfg!(windows) {
        r"foo\acme-cache"
      } else {
        "foo/acme-cache"
      }),
      "{acme_cache}"
    )
  }

  #[test]
  fn acme_cache_flag_is_respected() {
    let arguments =
      Arguments::try_parse_from(["ord", "--data-dir", "foo", "server", "--acme-cache", "bar"])
        .unwrap();
    let acme_cache = Server::acme_cache(Some(&"bar".into()), &arguments.options)
      .unwrap()
      .display()
      .to_string();
    assert_eq!(acme_cache, "bar")
  }

  #[test]
  fn acme_domain_defaults_to_hostname() {
    let (_, server) = parse_server_args("ord server");
    assert_eq!(
      server.acme_domains().unwrap(),
      &[System::new().host_name().unwrap()]
    );
  }

  #[test]
  fn acme_domain_flag_is_respected() {
    let (_, server) = parse_server_args("ord server --acme-domain example.com");
    assert_eq!(server.acme_domains().unwrap(), &["example.com"]);
  }

  #[test]
  fn install_sh_redirects_to_github() {
    TestServer::new().assert_redirect(
      "/install.sh",
      "https://raw.githubusercontent.com/ordinals/ord/master/install.sh",
    );
  }

  #[test]
  fn ordinal_redirects_to_sat() {
    TestServer::new().assert_redirect("/ordinal/0", "/sat/0");
  }

  #[test]
  fn bounties_redirects_to_docs_site() {
    TestServer::new().assert_redirect("/bounties", "https://docs.ordinals.com/bounty/");
  }

  #[test]
  fn faq_redirects_to_docs_site() {
    TestServer::new().assert_redirect("/faq", "https://docs.ordinals.com/faq/");
  }

  #[test]
  fn search_by_query_returns_sat() {
    TestServer::new().assert_redirect("/search?query=0", "/sat/0");
  }

  #[test]
  fn search_by_query_returns_rune() {
    TestServer::new().assert_redirect("/search?query=ABCD", "/rune/ABCD");
  }

  #[test]
  fn search_by_query_returns_inscription() {
    TestServer::new().assert_redirect(
      "/search?query=0000000000000000000000000000000000000000000000000000000000000000i0",
      "/inscription/0000000000000000000000000000000000000000000000000000000000000000i0",
    );
  }

  #[test]
  fn search_is_whitespace_insensitive() {
    TestServer::new().assert_redirect("/search/ 0 ", "/sat/0");
  }

  #[test]
  fn search_by_path_returns_sat() {
    TestServer::new().assert_redirect("/search/0", "/sat/0");
  }

  #[test]
  fn search_for_blockhash_returns_block() {
    TestServer::new().assert_redirect(
      "/search/000000000019d6689c085ae165831e934ff763ae46a2a6c172b3f1b60a8ce26f",
      "/block/000000000019d6689c085ae165831e934ff763ae46a2a6c172b3f1b60a8ce26f",
    );
  }

  #[test]
  fn search_for_txid_returns_transaction() {
    TestServer::new().assert_redirect(
      "/search/0000000000000000000000000000000000000000000000000000000000000000",
      "/tx/0000000000000000000000000000000000000000000000000000000000000000",
    );
  }

  #[test]
  fn search_for_outpoint_returns_output() {
    TestServer::new().assert_redirect(
      "/search/0000000000000000000000000000000000000000000000000000000000000000:0",
      "/output/0000000000000000000000000000000000000000000000000000000000000000:0",
    );
  }

  #[test]
  fn search_for_inscription_id_returns_inscription() {
    TestServer::new().assert_redirect(
      "/search/0000000000000000000000000000000000000000000000000000000000000000i0",
      "/inscription/0000000000000000000000000000000000000000000000000000000000000000i0",
    );
  }

  #[test]
  fn search_by_path_returns_rune() {
    TestServer::new().assert_redirect("/search/ABCD", "/rune/ABCD");
  }

  #[test]
  fn search_by_rune_id_returns_rune() {
    let server = TestServer::new_with_regtest_with_index_runes();

    server.mine_blocks(1);

    let rune = Rune(RUNE);

    server.assert_response_regex(format!("/rune/{rune}"), StatusCode::NOT_FOUND, ".*");

    server.bitcoin_rpc_server.broadcast_tx(TransactionTemplate {
      inputs: &[(1, 0, 0, inscription("text/plain", "hello").to_witness())],
      op_return: Some(
        Runestone {
          edicts: vec![Edict {
            id: 0,
            amount: u128::max_value(),
            output: 0,
          }],
          etching: Some(Etching {
            rune,
            ..Default::default()
          }),
          ..Default::default()
        }
        .encipher(),
      ),
      ..Default::default()
    });

    server.mine_blocks(1);

    server.assert_redirect("/search/2/1", "/rune/AAAAAAAAAAAAA");
    server.assert_redirect("/search?query=2/1", "/rune/AAAAAAAAAAAAA");

    server.assert_response_regex("/rune/100/200", StatusCode::NOT_FOUND, ".*");

    server.assert_response_regex(
      "/search/100000000000000000000/200000000000000000",
      StatusCode::BAD_REQUEST,
      ".*",
    );
  }

  #[test]
  fn http_to_https_redirect_with_path() {
    TestServer::new_with_args(&[], &["--redirect-http-to-https", "--https"]).assert_redirect(
      "/sat/0",
      &format!("https://{}/sat/0", System::new().host_name().unwrap()),
    );
  }

  #[test]
  fn http_to_https_redirect_with_empty() {
    TestServer::new_with_args(&[], &["--redirect-http-to-https", "--https"]).assert_redirect(
      "/",
      &format!("https://{}/", System::new().host_name().unwrap()),
    );
  }

  #[test]
  fn status() {
    TestServer::new().assert_response("/status", StatusCode::OK, "OK");
  }

  #[test]
  fn block_count_endpoint() {
    let test_server = TestServer::new();

    let response = test_server.get("/blockcount");

    assert_eq!(response.status(), StatusCode::OK);
    assert_eq!(response.text().unwrap(), "1");

    test_server.mine_blocks(1);

    let response = test_server.get("/blockcount");

    assert_eq!(response.status(), StatusCode::OK);
    assert_eq!(response.text().unwrap(), "2");
  }

  #[test]
  fn block_height_endpoint() {
    let test_server = TestServer::new();

    let response = test_server.get("/blockheight");

    assert_eq!(response.status(), StatusCode::OK);
    assert_eq!(response.text().unwrap(), "0");

    test_server.mine_blocks(2);

    let response = test_server.get("/blockheight");

    assert_eq!(response.status(), StatusCode::OK);
    assert_eq!(response.text().unwrap(), "2");
  }

  #[test]
  fn block_hash_endpoint() {
    let test_server = TestServer::new();

    let response = test_server.get("/blockhash");

    assert_eq!(response.status(), StatusCode::OK);
    assert_eq!(
      response.text().unwrap(),
      "000000000019d6689c085ae165831e934ff763ae46a2a6c172b3f1b60a8ce26f"
    );
  }

  #[test]
  fn block_hash_from_height_endpoint() {
    let test_server = TestServer::new();

    let response = test_server.get("/blockhash/0");

    assert_eq!(response.status(), StatusCode::OK);
    assert_eq!(
      response.text().unwrap(),
      "000000000019d6689c085ae165831e934ff763ae46a2a6c172b3f1b60a8ce26f"
    );
  }

  #[test]
  fn block_time_endpoint() {
    let test_server = TestServer::new();

    let response = test_server.get("/blocktime");

    assert_eq!(response.status(), StatusCode::OK);
    assert_eq!(response.text().unwrap(), "1231006505");
  }

  #[test]
  fn range_end_before_range_start_returns_400() {
    TestServer::new().assert_response(
      "/range/1/0",
      StatusCode::BAD_REQUEST,
      "range start greater than range end",
    );
  }

  #[test]
  fn invalid_range_start_returns_400() {
    TestServer::new().assert_response(
      "/range/=/0",
      StatusCode::BAD_REQUEST,
      "Invalid URL: invalid digit found in string",
    );
  }

  #[test]
  fn invalid_range_end_returns_400() {
    TestServer::new().assert_response(
      "/range/0/=",
      StatusCode::BAD_REQUEST,
      "Invalid URL: invalid digit found in string",
    );
  }

  #[test]
  fn empty_range_returns_400() {
    TestServer::new().assert_response("/range/0/0", StatusCode::BAD_REQUEST, "empty range");
  }

  #[test]
  fn range() {
    TestServer::new().assert_response_regex(
      "/range/0/1",
      StatusCode::OK,
      r".*<title>Sat range 0–1</title>.*<h1>Sat range 0–1</h1>
<dl>
  <dt>value</dt><dd>1</dd>
  <dt>first</dt><dd><a href=/sat/0 class=mythic>0</a></dd>
</dl>.*",
    );
  }
  #[test]
  fn sat_number() {
    TestServer::new().assert_response_regex("/sat/0", StatusCode::OK, ".*<h1>Sat 0</h1>.*");
  }

  #[test]
  fn sat_decimal() {
    TestServer::new().assert_response_regex("/sat/0.0", StatusCode::OK, ".*<h1>Sat 0</h1>.*");
  }

  #[test]
  fn sat_degree() {
    TestServer::new().assert_response_regex("/sat/0°0′0″0‴", StatusCode::OK, ".*<h1>Sat 0</h1>.*");
  }

  #[test]
  fn sat_name() {
    TestServer::new().assert_response_regex(
      "/sat/nvtdijuwxlp",
      StatusCode::OK,
      ".*<h1>Sat 0</h1>.*",
    );
  }

  #[test]
  fn sat() {
    TestServer::new().assert_response_regex(
      "/sat/0",
      StatusCode::OK,
      ".*<title>Sat 0</title>.*<h1>Sat 0</h1>.*",
    );
  }

  #[test]
  fn block() {
    TestServer::new().assert_response_regex(
      "/block/0",
      StatusCode::OK,
      ".*<title>Block 0</title>.*<h1>Block 0</h1>.*",
    );
  }

  #[test]
  fn sat_out_of_range() {
    TestServer::new().assert_response(
      "/sat/2099999997690000",
      StatusCode::BAD_REQUEST,
      "Invalid URL: invalid sat",
    );
  }

  #[test]
  fn invalid_outpoint_hash_returns_400() {
    TestServer::new().assert_response(
      "/output/foo:0",
      StatusCode::BAD_REQUEST,
      "Invalid URL: error parsing TXID",
    );
  }

  #[test]
  fn output_with_sat_index() {
    let txid = "4a5e1e4baab89f3a32518a88c31bc87f618f76673e2cc77ab2127b7afdeda33b";
    TestServer::new_with_sat_index().assert_response_regex(
      format!("/output/{txid}:0"),
      StatusCode::OK,
      format!(
        ".*<title>Output {txid}:0</title>.*<h1>Output <span class=monospace>{txid}:0</span></h1>
<dl>
  <dt>value</dt><dd>5000000000</dd>
  <dt>script pubkey</dt><dd class=monospace>OP_PUSHBYTES_65 [[:xdigit:]]{{130}} OP_CHECKSIG</dd>
  <dt>transaction</dt><dd><a class=monospace href=/tx/{txid}>{txid}</a></dd>
</dl>
<h2>1 Sat Range</h2>
<ul class=monospace>
  <li><a href=/range/0/5000000000 class=mythic>0–5000000000</a></li>
</ul>.*"
      ),
    );
  }

  #[test]
  fn output_without_sat_index() {
    let txid = "4a5e1e4baab89f3a32518a88c31bc87f618f76673e2cc77ab2127b7afdeda33b";
    TestServer::new().assert_response_regex(
      format!("/output/{txid}:0"),
      StatusCode::OK,
      format!(
        ".*<title>Output {txid}:0</title>.*<h1>Output <span class=monospace>{txid}:0</span></h1>
<dl>
  <dt>value</dt><dd>5000000000</dd>
  <dt>script pubkey</dt><dd class=monospace>OP_PUSHBYTES_65 [[:xdigit:]]{{130}} OP_CHECKSIG</dd>
  <dt>transaction</dt><dd><a class=monospace href=/tx/{txid}>{txid}</a></dd>
</dl>.*"
      ),
    );
  }

  #[test]
  fn null_output_is_initially_empty() {
    let txid = "0000000000000000000000000000000000000000000000000000000000000000";
    TestServer::new_with_sat_index().assert_response_regex(
      format!("/output/{txid}:4294967295"),
      StatusCode::OK,
      format!(
        ".*<title>Output {txid}:4294967295</title>.*<h1>Output <span class=monospace>{txid}:4294967295</span></h1>
<dl>
  <dt>value</dt><dd>0</dd>
  <dt>script pubkey</dt><dd class=monospace></dd>
  <dt>transaction</dt><dd><a class=monospace href=/tx/{txid}>{txid}</a></dd>
</dl>
<h2>0 Sat Ranges</h2>
<ul class=monospace>
</ul>.*"
      ),
    );
  }

  #[test]
  fn null_output_receives_lost_sats() {
    let server = TestServer::new_with_sat_index();

    server.mine_blocks_with_subsidy(1, 0);

    let txid = "0000000000000000000000000000000000000000000000000000000000000000";

    server.assert_response_regex(
      format!("/output/{txid}:4294967295"),
      StatusCode::OK,
      format!(
        ".*<title>Output {txid}:4294967295</title>.*<h1>Output <span class=monospace>{txid}:4294967295</span></h1>
<dl>
  <dt>value</dt><dd>5000000000</dd>
  <dt>script pubkey</dt><dd class=monospace></dd>
  <dt>transaction</dt><dd><a class=monospace href=/tx/{txid}>{txid}</a></dd>
</dl>
<h2>1 Sat Range</h2>
<ul class=monospace>
  <li><a href=/range/5000000000/10000000000 class=uncommon>5000000000–10000000000</a></li>
</ul>.*"
      ),
    );
  }

  #[test]
  fn unbound_output_receives_unbound_inscriptions() {
    let server = TestServer::new_with_regtest();

    server.mine_blocks(1);

    server.bitcoin_rpc_server.broadcast_tx(TransactionTemplate {
      inputs: &[(1, 0, 0, Default::default())],
      fee: 50 * 100_000_000,
      ..Default::default()
    });

    server.mine_blocks(1);

    let txid = server.bitcoin_rpc_server.broadcast_tx(TransactionTemplate {
      inputs: &[(
        2,
        1,
        0,
        inscription("text/plain;charset=utf-8", "hello").to_witness(),
      )],
      ..Default::default()
    });

    server.mine_blocks(1);

    let inscription_id = InscriptionId { txid, index: 0 };

    server.assert_response_regex(
      format!("/inscription/{}", inscription_id),
      StatusCode::OK,
      format!(
        ".*<dl>
  <dt>id</dt>
  <dd class=monospace>{inscription_id}</dd>
  <dt>preview</dt>.*<dt>output</dt>
  <dd><a class=monospace href=/output/0000000000000000000000000000000000000000000000000000000000000000:0>0000000000000000000000000000000000000000000000000000000000000000:0</a></dd>.*"
      ),
    );
  }

  #[test]
  fn unbound_output_returns_200() {
    TestServer::new().assert_response_regex(
      "/output/0000000000000000000000000000000000000000000000000000000000000000:0",
      StatusCode::OK,
      ".*",
    );
  }

  #[test]
  fn invalid_output_returns_400() {
    TestServer::new().assert_response(
      "/output/foo:0",
      StatusCode::BAD_REQUEST,
      "Invalid URL: error parsing TXID",
    );
  }

  #[test]
  fn home() {
    let test_server = TestServer::new();

    test_server.mine_blocks(1);

    test_server.assert_response_regex(
      "/",
      StatusCode::OK,
      ".*<title>Ordinals</title>.*
<div class=block>
  <h2><a href=/block/1>Block 1</a></h2>
  <div class=thumbnails>
  </div>
</div>
<div class=block>
  <h2><a href=/block/0>Block 0</a></h2>
  <div class=thumbnails>
  </div>
</div>
</ol>.*",
    );
  }

  #[test]
  fn nav_displays_chain() {
    TestServer::new_with_regtest().assert_response_regex(
      "/",
      StatusCode::OK,
      ".*<a href=/>Ordinals<sup>regtest</sup></a>.*",
    );
  }

  #[test]
  fn home_block_limit() {
    let test_server = TestServer::new();

    test_server.mine_blocks(101);

    test_server.assert_response_regex(
    "/",
    StatusCode::OK,
    ".*<ol start=96 reversed class=block-list>\n(  <li><a href=/block/[[:xdigit:]]{64}>[[:xdigit:]]{64}</a></li>\n){95}</ol>.*"
  );
  }

  #[test]
  fn block_not_found() {
    TestServer::new().assert_response(
      "/block/467a86f0642b1d284376d13a98ef58310caa49502b0f9a560ee222e0a122fe16",
      StatusCode::NOT_FOUND,
      "block 467a86f0642b1d284376d13a98ef58310caa49502b0f9a560ee222e0a122fe16 not found",
    );
  }

  #[test]
  fn unmined_sat() {
    TestServer::new().assert_response_regex(
      "/sat/0",
      StatusCode::OK,
      ".*<dt>timestamp</dt><dd><time>2009-01-03 18:15:05 UTC</time></dd>.*",
    );
  }

  #[test]
  fn mined_sat() {
    TestServer::new().assert_response_regex(
      "/sat/5000000000",
      StatusCode::OK,
      ".*<dt>timestamp</dt><dd><time>.*</time> \\(expected\\)</dd>.*",
    );
  }

  #[test]
  fn static_asset() {
    TestServer::new().assert_response_regex(
      "/static/index.css",
      StatusCode::OK,
      r".*\.rare \{
  background-color: var\(--rare\);
}.*",
    );
  }

  #[test]
  fn favicon() {
    TestServer::new().assert_response_regex("/favicon.ico", StatusCode::OK, r".*");
  }

  #[test]
  fn clock_updates() {
    let test_server = TestServer::new();
    test_server.assert_response_regex("/clock", StatusCode::OK, ".*<text.*>0</text>.*");
    test_server.mine_blocks(1);
    test_server.assert_response_regex("/clock", StatusCode::OK, ".*<text.*>1</text>.*");
  }

  #[test]
  fn block_by_hash() {
    let test_server = TestServer::new();

    test_server.mine_blocks(1);
    let transaction = TransactionTemplate {
      inputs: &[(1, 0, 0, Default::default())],
      fee: 0,
      ..Default::default()
    };
    test_server.bitcoin_rpc_server.broadcast_tx(transaction);
    let block_hash = test_server.mine_blocks(1)[0].block_hash();

    test_server.assert_response_regex(
      format!("/block/{block_hash}"),
      StatusCode::OK,
      ".*<h1>Block 2</h1>.*",
    );
  }

  #[test]
  fn block_by_height() {
    let test_server = TestServer::new();

    test_server.assert_response_regex("/block/0", StatusCode::OK, ".*<h1>Block 0</h1>.*");
  }

  #[test]
  fn transaction() {
    let test_server = TestServer::new();

    let coinbase_tx = test_server.mine_blocks(1)[0].txdata[0].clone();
    let txid = coinbase_tx.txid();

    test_server.assert_response_regex(
      format!("/tx/{txid}"),
      StatusCode::OK,
      format!(
        ".*<title>Transaction {txid}</title>.*<h1>Transaction <span class=monospace>{txid}</span></h1>
<dl>
</dl>
<h2>1 Input</h2>
<ul>
  <li><a class=monospace href=/output/0000000000000000000000000000000000000000000000000000000000000000:4294967295>0000000000000000000000000000000000000000000000000000000000000000:4294967295</a></li>
</ul>
<h2>1 Output</h2>
<ul class=monospace>
  <li>
    <a href=/output/30f2f037629c6a21c1f40ed39b9bd6278df39762d68d07f49582b23bcb23386a:0 class=monospace>
      30f2f037629c6a21c1f40ed39b9bd6278df39762d68d07f49582b23bcb23386a:0
    </a>
    <dl>
      <dt>value</dt><dd>5000000000</dd>
      <dt>script pubkey</dt><dd class=monospace></dd>
    </dl>
  </li>
</ul>.*"
      ),
    );
  }

  #[test]
  fn detect_unrecoverable_reorg() {
    let test_server = TestServer::new();

    test_server.mine_blocks(21);

    test_server.assert_response("/status", StatusCode::OK, "OK");

    for _ in 0..15 {
      test_server.bitcoin_rpc_server.invalidate_tip();
    }

    test_server.bitcoin_rpc_server.mine_blocks(21);

    test_server.assert_response_regex("/status", StatusCode::OK, "unrecoverable reorg detected.*");
  }

  #[test]
  fn rare_with_sat_index() {
    TestServer::new_with_sat_index().assert_response(
      "/rare.txt",
      StatusCode::OK,
      "sat\tsatpoint
0\t4a5e1e4baab89f3a32518a88c31bc87f618f76673e2cc77ab2127b7afdeda33b:0:0
",
    );
  }

  #[test]
  fn rare_without_sat_index() {
    TestServer::new().assert_response(
      "/rare.txt",
      StatusCode::OK,
      "sat\tsatpoint
",
    );
  }

  #[test]
  fn show_rare_txt_in_header_with_sat_index() {
    TestServer::new_with_sat_index().assert_response_regex(
      "/",
      StatusCode::OK,
      ".*
      <a href=/clock>Clock</a>
      <a href=/rare.txt>rare.txt</a>
      <form action=/search method=get>.*",
    );
  }

  #[test]
  fn rare_sat_location() {
    TestServer::new_with_sat_index().assert_response_regex(
      "/sat/0",
      StatusCode::OK,
      ".*>4a5e1e4baab89f3a32518a88c31bc87f618f76673e2cc77ab2127b7afdeda33b:0:0<.*",
    );
  }

  #[test]
  fn dont_show_rare_txt_in_header_without_sat_index() {
    TestServer::new().assert_response_regex(
      "/",
      StatusCode::OK,
      ".*
      <a href=/clock>Clock</a>
      <form action=/search method=get>.*",
    );
  }

  #[test]
  fn input() {
    TestServer::new().assert_response_regex(
      "/input/0/0/0",
      StatusCode::OK,
      ".*<title>Input /0/0/0</title>.*<h1>Input /0/0/0</h1>.*<dt>text</dt><dd>.*The Times 03/Jan/2009 Chancellor on brink of second bailout for banks</dd>.*",
    );
  }

  #[test]
  fn input_missing() {
    TestServer::new().assert_response(
      "/input/1/1/1",
      StatusCode::NOT_FOUND,
      "input /1/1/1 not found",
    );
  }

  #[test]
  fn commits_are_tracked() {
    let server = TestServer::new();

    thread::sleep(Duration::from_millis(100));
    assert_eq!(server.index.statistic(crate::index::Statistic::Commits), 1);

    let info = server.index.info().unwrap();
    assert_eq!(info.transactions.len(), 1);
    assert_eq!(info.transactions[0].starting_block_count, 0);

    server.index.update().unwrap();

    assert_eq!(server.index.statistic(crate::index::Statistic::Commits), 1);

    let info = server.index.info().unwrap();
    assert_eq!(info.transactions.len(), 1);
    assert_eq!(info.transactions[0].starting_block_count, 0);

    server.mine_blocks(1);

    thread::sleep(Duration::from_millis(10));
    server.index.update().unwrap();

    assert_eq!(server.index.statistic(crate::index::Statistic::Commits), 2);

    let info = server.index.info().unwrap();
    assert_eq!(info.transactions.len(), 2);
    assert_eq!(info.transactions[0].starting_block_count, 0);
    assert_eq!(info.transactions[1].starting_block_count, 1);
    assert!(
      info.transactions[1].starting_timestamp - info.transactions[0].starting_timestamp >= 10
    );
  }

  #[test]
  fn outputs_traversed_are_tracked() {
    let server = TestServer::new_with_sat_index();

    assert_eq!(
      server
        .index
        .statistic(crate::index::Statistic::OutputsTraversed),
      1
    );

    server.index.update().unwrap();

    assert_eq!(
      server
        .index
        .statistic(crate::index::Statistic::OutputsTraversed),
      1
    );

    server.mine_blocks(2);

    server.index.update().unwrap();

    assert_eq!(
      server
        .index
        .statistic(crate::index::Statistic::OutputsTraversed),
      3
    );
  }

  #[test]
  fn coinbase_sat_ranges_are_tracked() {
    let server = TestServer::new_with_sat_index();

    assert_eq!(
      server.index.statistic(crate::index::Statistic::SatRanges),
      1
    );

    server.mine_blocks(1);

    assert_eq!(
      server.index.statistic(crate::index::Statistic::SatRanges),
      2
    );

    server.mine_blocks(1);

    assert_eq!(
      server.index.statistic(crate::index::Statistic::SatRanges),
      3
    );
  }

  #[test]
  fn split_sat_ranges_are_tracked() {
    let server = TestServer::new_with_sat_index();

    assert_eq!(
      server.index.statistic(crate::index::Statistic::SatRanges),
      1
    );

    server.mine_blocks(1);
    server.bitcoin_rpc_server.broadcast_tx(TransactionTemplate {
      inputs: &[(1, 0, 0, Default::default())],
      outputs: 2,
      fee: 0,
      ..Default::default()
    });
    server.mine_blocks(1);

    assert_eq!(
      server.index.statistic(crate::index::Statistic::SatRanges),
      4,
    );
  }

  #[test]
  fn fee_sat_ranges_are_tracked() {
    let server = TestServer::new_with_sat_index();

    assert_eq!(
      server.index.statistic(crate::index::Statistic::SatRanges),
      1
    );

    server.mine_blocks(1);
    server.bitcoin_rpc_server.broadcast_tx(TransactionTemplate {
      inputs: &[(1, 0, 0, Default::default())],
      outputs: 2,
      fee: 2,
      ..Default::default()
    });
    server.mine_blocks(1);

    assert_eq!(
      server.index.statistic(crate::index::Statistic::SatRanges),
      5,
    );
  }

  #[test]
  fn content_response_no_content() {
    assert_eq!(
      Server::content_response(Inscription::new(
        Some("text/plain".as_bytes().to_vec()),
        None
      )),
      None
    );
  }

  #[test]
  fn content_response_with_content() {
    let (headers, body) = Server::content_response(Inscription::new(
      Some("text/plain".as_bytes().to_vec()),
      Some(vec![1, 2, 3]),
    ))
    .unwrap();

    assert_eq!(headers["content-type"], "text/plain");
    assert_eq!(body, vec![1, 2, 3]);
  }

  #[test]
  fn code_preview() {
    let server = TestServer::new_with_regtest();
    server.mine_blocks(1);

    let txid = server.bitcoin_rpc_server.broadcast_tx(TransactionTemplate {
      inputs: &[(
        1,
        0,
        0,
        inscription("text/javascript", "hello").to_witness(),
      )],
      ..Default::default()
    });
    let inscription_id = InscriptionId { txid, index: 0 };

    server.mine_blocks(1);

    server.assert_response_regex(
      format!("/preview/{inscription_id}"),
      StatusCode::OK,
      format!(r".*<html lang=en data-inscription={inscription_id}>.*"),
    );
  }

  #[test]
  fn content_response_no_content_type() {
    let (headers, body) =
      Server::content_response(Inscription::new(None, Some(Vec::new()))).unwrap();

    assert_eq!(headers["content-type"], "application/octet-stream");
    assert!(body.is_empty());
  }

  #[test]
  fn content_response_bad_content_type() {
    let (headers, body) = Server::content_response(Inscription::new(
      Some("\n".as_bytes().to_vec()),
      Some(Vec::new()),
    ))
    .unwrap();

    assert_eq!(headers["content-type"], "application/octet-stream");
    assert!(body.is_empty());
  }

  #[test]
  fn text_preview() {
    let server = TestServer::new_with_regtest();
    server.mine_blocks(1);

    let txid = server.bitcoin_rpc_server.broadcast_tx(TransactionTemplate {
      inputs: &[(
        1,
        0,
        0,
        inscription("text/plain;charset=utf-8", "hello").to_witness(),
      )],
      ..Default::default()
    });

    server.mine_blocks(1);

    server.assert_response_csp(
      format!("/preview/{}", InscriptionId { txid, index: 0 }),
      StatusCode::OK,
      "default-src 'self'",
      ".*<pre>hello</pre>.*",
    );
  }

  #[test]
  fn text_preview_returns_error_when_content_is_not_utf8() {
    let server = TestServer::new_with_regtest();
    server.mine_blocks(1);

    let txid = server.bitcoin_rpc_server.broadcast_tx(TransactionTemplate {
      inputs: &[(
        1,
        0,
        0,
        inscription("text/plain;charset=utf-8", b"\xc3\x28").to_witness(),
      )],
      ..Default::default()
    });

    server.mine_blocks(1);

    server.assert_response(
      format!("/preview/{}", InscriptionId { txid, index: 0 }),
      StatusCode::INTERNAL_SERVER_ERROR,
      "Internal Server Error",
    );
  }

  #[test]
  fn text_preview_text_is_escaped() {
    let server = TestServer::new_with_regtest();
    server.mine_blocks(1);

    let txid = server.bitcoin_rpc_server.broadcast_tx(TransactionTemplate {
      inputs: &[(
        1,
        0,
        0,
        inscription(
          "text/plain;charset=utf-8",
          "<script>alert('hello');</script>",
        )
        .to_witness(),
      )],
      ..Default::default()
    });

    server.mine_blocks(1);

    server.assert_response_csp(
      format!("/preview/{}", InscriptionId { txid, index: 0 }),
      StatusCode::OK,
      "default-src 'self'",
      r".*<pre>&lt;script&gt;alert\(&apos;hello&apos;\);&lt;/script&gt;</pre>.*",
    );
  }

  #[test]
  fn audio_preview() {
    let server = TestServer::new_with_regtest();
    server.mine_blocks(1);

    let txid = server.bitcoin_rpc_server.broadcast_tx(TransactionTemplate {
      inputs: &[(1, 0, 0, inscription("audio/flac", "hello").to_witness())],
      ..Default::default()
    });
    let inscription_id = InscriptionId { txid, index: 0 };

    server.mine_blocks(1);

    server.assert_response_regex(
      format!("/preview/{inscription_id}"),
      StatusCode::OK,
      format!(r".*<audio .*>\s*<source src=/content/{inscription_id}>.*"),
    );
  }

  #[test]
  fn pdf_preview() {
    let server = TestServer::new_with_regtest();
    server.mine_blocks(1);

    let txid = server.bitcoin_rpc_server.broadcast_tx(TransactionTemplate {
      inputs: &[(
        1,
        0,
        0,
        inscription("application/pdf", "hello").to_witness(),
      )],
      ..Default::default()
    });
    let inscription_id = InscriptionId { txid, index: 0 };

    server.mine_blocks(1);

    server.assert_response_regex(
      format!("/preview/{inscription_id}"),
      StatusCode::OK,
      format!(r".*<canvas data-inscription={inscription_id}></canvas>.*"),
    );
  }

  #[test]
  fn markdown_preview() {
    let server = TestServer::new_with_regtest();
    server.mine_blocks(1);

    let txid = server.bitcoin_rpc_server.broadcast_tx(TransactionTemplate {
      inputs: &[(1, 0, 0, inscription("text/markdown", "hello").to_witness())],
      ..Default::default()
    });
    let inscription_id = InscriptionId { txid, index: 0 };

    server.mine_blocks(1);

    server.assert_response_regex(
      format!("/preview/{inscription_id}"),
      StatusCode::OK,
      format!(r".*<html lang=en data-inscription={inscription_id}>.*"),
    );
  }

  #[test]
  fn image_preview() {
    let server = TestServer::new_with_regtest();
    server.mine_blocks(1);

    let txid = server.bitcoin_rpc_server.broadcast_tx(TransactionTemplate {
      inputs: &[(1, 0, 0, inscription("image/png", "hello").to_witness())],
      ..Default::default()
    });
    let inscription_id = InscriptionId { txid, index: 0 };

    server.mine_blocks(1);

    server.assert_response_csp(
      format!("/preview/{inscription_id}"),
      StatusCode::OK,
      "default-src 'self' 'unsafe-inline'",
      format!(r".*background-image: url\(/content/{inscription_id}\);.*"),
    );
  }

  #[test]
  fn iframe_preview() {
    let server = TestServer::new_with_regtest();
    server.mine_blocks(1);

    let txid = server.bitcoin_rpc_server.broadcast_tx(TransactionTemplate {
      inputs: &[(
        1,
        0,
        0,
        inscription("text/html;charset=utf-8", "hello").to_witness(),
      )],
      ..Default::default()
    });

    server.mine_blocks(1);

    server.assert_response_csp(
      format!("/preview/{}", InscriptionId { txid, index: 0 }),
      StatusCode::OK,
      "default-src 'self' 'unsafe-eval' 'unsafe-inline' data: blob:",
      "hello",
    );
  }

  #[test]
  fn unknown_preview() {
    let server = TestServer::new_with_regtest();
    server.mine_blocks(1);

    let txid = server.bitcoin_rpc_server.broadcast_tx(TransactionTemplate {
      inputs: &[(1, 0, 0, inscription("text/foo", "hello").to_witness())],
      ..Default::default()
    });

    server.mine_blocks(1);

    server.assert_response_csp(
      format!("/preview/{}", InscriptionId { txid, index: 0 }),
      StatusCode::OK,
      "default-src 'self'",
      fs::read_to_string("templates/preview-unknown.html").unwrap(),
    );
  }

  #[test]
  fn video_preview() {
    let server = TestServer::new_with_regtest();
    server.mine_blocks(1);

    let txid = server.bitcoin_rpc_server.broadcast_tx(TransactionTemplate {
      inputs: &[(1, 0, 0, inscription("video/webm", "hello").to_witness())],
      ..Default::default()
    });
    let inscription_id = InscriptionId { txid, index: 0 };

    server.mine_blocks(1);

    server.assert_response_regex(
      format!("/preview/{inscription_id}"),
      StatusCode::OK,
      format!(r".*<video .*>\s*<source src=/content/{inscription_id}>.*"),
    );
  }

  #[test]
  fn inscription_page_title() {
    let server = TestServer::new_with_regtest_with_index_sats();
    server.mine_blocks(1);

    let txid = server.bitcoin_rpc_server.broadcast_tx(TransactionTemplate {
      inputs: &[(1, 0, 0, inscription("text/foo", "hello").to_witness())],
      ..Default::default()
    });

    server.mine_blocks(1);

    server.assert_response_regex(
      format!("/inscription/{}", InscriptionId { txid, index: 0 }),
      StatusCode::OK,
      ".*<title>Inscription 0</title>.*",
    );
  }

  #[test]
  fn inscription_page_has_sat_when_sats_are_tracked() {
    let server = TestServer::new_with_regtest_with_index_sats();
    server.mine_blocks(1);

    let txid = server.bitcoin_rpc_server.broadcast_tx(TransactionTemplate {
      inputs: &[(1, 0, 0, inscription("text/foo", "hello").to_witness())],
      ..Default::default()
    });

    server.mine_blocks(1);

    server.assert_response_regex(
      format!("/inscription/{}", InscriptionId { txid, index: 0 }),
      StatusCode::OK,
      r".*<dt>sat</dt>\s*<dd><a href=/sat/5000000000>5000000000</a></dd>\s*<dt>preview</dt>.*",
    );
  }

  #[test]
  fn inscription_page_does_not_have_sat_when_sats_are_not_tracked() {
    let server = TestServer::new_with_regtest();
    server.mine_blocks(1);

    let txid = server.bitcoin_rpc_server.broadcast_tx(TransactionTemplate {
      inputs: &[(1, 0, 0, inscription("text/foo", "hello").to_witness())],
      ..Default::default()
    });

    server.mine_blocks(1);

    server.assert_response_regex(
      format!("/inscription/{}", InscriptionId { txid, index: 0 }),
      StatusCode::OK,
      r".*<dt>output value</dt>\s*<dd>5000000000</dd>\s*<dt>preview</dt>.*",
    );
  }

  #[test]
  fn strict_transport_security_header_is_set() {
    assert_eq!(
      TestServer::new()
        .get("/status")
        .headers()
        .get(header::STRICT_TRANSPORT_SECURITY)
        .unwrap(),
      "max-age=31536000; includeSubDomains; preload",
    );
  }

  #[test]
  fn feed() {
    let server = TestServer::new_with_regtest_with_index_sats();
    server.mine_blocks(1);

    server.bitcoin_rpc_server.broadcast_tx(TransactionTemplate {
      inputs: &[(1, 0, 0, inscription("text/foo", "hello").to_witness())],
      ..Default::default()
    });

    server.mine_blocks(1);

    server.assert_response_regex(
      "/feed.xml",
      StatusCode::OK,
      ".*<title>Inscription 0</title>.*",
    );
  }

  #[test]
  fn inscription_with_unknown_type_and_no_body_has_unknown_preview() {
    let server = TestServer::new_with_regtest_with_index_sats();
    server.mine_blocks(1);

    let txid = server.bitcoin_rpc_server.broadcast_tx(TransactionTemplate {
      inputs: &[(
        1,
        0,
        0,
        Inscription::new(Some("foo/bar".as_bytes().to_vec()), None).to_witness(),
      )],
      ..Default::default()
    });

    let inscription_id = InscriptionId { txid, index: 0 };

    server.mine_blocks(1);

    server.assert_response(
      format!("/preview/{inscription_id}"),
      StatusCode::OK,
      &fs::read_to_string("templates/preview-unknown.html").unwrap(),
    );
  }

  #[test]
  fn inscription_with_known_type_and_no_body_has_unknown_preview() {
    let server = TestServer::new_with_regtest_with_index_sats();
    server.mine_blocks(1);

    let txid = server.bitcoin_rpc_server.broadcast_tx(TransactionTemplate {
      inputs: &[(
        1,
        0,
        0,
        Inscription::new(Some("image/png".as_bytes().to_vec()), None).to_witness(),
      )],
      ..Default::default()
    });

    let inscription_id = InscriptionId { txid, index: 0 };

    server.mine_blocks(1);

    server.assert_response(
      format!("/preview/{inscription_id}"),
      StatusCode::OK,
      &fs::read_to_string("templates/preview-unknown.html").unwrap(),
    );
  }

  #[test]
  fn content_responses_have_cache_control_headers() {
    let server = TestServer::new_with_regtest();
    server.mine_blocks(1);

    let txid = server.bitcoin_rpc_server.broadcast_tx(TransactionTemplate {
      inputs: &[(1, 0, 0, inscription("text/foo", "hello").to_witness())],
      ..Default::default()
    });

    server.mine_blocks(1);

    let response = server.get(format!("/content/{}", InscriptionId { txid, index: 0 }));

    assert_eq!(response.status(), StatusCode::OK);
    assert_eq!(
      response.headers().get(header::CACHE_CONTROL).unwrap(),
      "max-age=31536000, immutable"
    );
  }

  #[test]
  fn inscriptions_page_with_no_prev_or_next() {
    TestServer::new_with_regtest_with_index_sats().assert_response_regex(
      "/inscriptions",
      StatusCode::OK,
      ".*prev\nnext.*",
    );
  }

  #[test]
  fn inscriptions_page_with_no_next() {
    let server = TestServer::new_with_regtest_with_index_sats();

    for i in 0..101 {
      server.mine_blocks(1);
      server.bitcoin_rpc_server.broadcast_tx(TransactionTemplate {
        inputs: &[(i + 1, 0, 0, inscription("text/foo", "hello").to_witness())],
        ..Default::default()
      });
    }

    server.mine_blocks(1);

    server.assert_response_regex(
      "/inscriptions",
      StatusCode::OK,
      ".*<a class=prev href=/inscriptions/0>prev</a>\nnext.*",
    );
  }

  #[test]
  fn inscriptions_page_with_no_prev() {
    let server = TestServer::new_with_regtest_with_index_sats();

    for i in 0..101 {
      server.mine_blocks(1);
      server.bitcoin_rpc_server.broadcast_tx(TransactionTemplate {
        inputs: &[(i + 1, 0, 0, inscription("text/foo", "hello").to_witness())],
        ..Default::default()
      });
    }

    server.mine_blocks(1);

    server.assert_response_regex(
      "/inscriptions/0",
      StatusCode::OK,
      ".*prev\n<a class=next href=/inscriptions/100>next</a>.*",
    );
  }

  #[test]
  fn responses_are_gzipped() {
    let server = TestServer::new();

    let mut headers = HeaderMap::new();

    headers.insert(header::ACCEPT_ENCODING, "gzip".parse().unwrap());

    let response = reqwest::blocking::Client::builder()
      .default_headers(headers)
      .build()
      .unwrap()
      .get(server.join_url("/"))
      .send()
      .unwrap();

    assert_eq!(
      response.headers().get(header::CONTENT_ENCODING).unwrap(),
      "gzip"
    );
  }

  #[test]
  fn responses_are_brotlied() {
    let server = TestServer::new();

    let mut headers = HeaderMap::new();

    headers.insert(header::ACCEPT_ENCODING, "br".parse().unwrap());

    let response = reqwest::blocking::Client::builder()
      .default_headers(headers)
      .build()
      .unwrap()
      .get(server.join_url("/"))
      .send()
      .unwrap();

    assert_eq!(
      response.headers().get(header::CONTENT_ENCODING).unwrap(),
      "br"
    );
  }

  #[test]
  fn inscriptions_can_be_hidden_with_config() {
    let bitcoin_rpc_server = test_bitcoincore_rpc::spawn();
    bitcoin_rpc_server.mine_blocks(1);
    let txid = bitcoin_rpc_server.broadcast_tx(TransactionTemplate {
      inputs: &[(
        1,
        0,
        0,
        inscription("text/plain;charset=utf-8", "hello").to_witness(),
      )],
      ..Default::default()
    });
    let inscription = InscriptionId { txid, index: 0 };
    bitcoin_rpc_server.mine_blocks(1);

    let server = TestServer::new_with_bitcoin_rpc_server_and_config(
      bitcoin_rpc_server,
      format!("\"hidden\":\n - {inscription}"),
    );

    server.assert_response(
      format!("/preview/{inscription}"),
      StatusCode::OK,
      &fs::read_to_string("templates/preview-unknown.html").unwrap(),
    );

    server.assert_response(
      format!("/content/{inscription}"),
      StatusCode::OK,
      &fs::read_to_string("templates/preview-unknown.html").unwrap(),
    );
  }

  #[test]
  fn inscription_links_to_parent() {
    let server = TestServer::new_with_regtest_with_json_api();
    server.mine_blocks(1);

    let parent_txid = server.bitcoin_rpc_server.broadcast_tx(TransactionTemplate {
      inputs: &[(1, 0, 0, inscription("text/plain", "hello").to_witness())],
      ..Default::default()
    });

    server.mine_blocks(1);

    let parent_inscription_id = InscriptionId {
      txid: parent_txid,
      index: 0,
    };

    let txid = server.bitcoin_rpc_server.broadcast_tx(TransactionTemplate {
      inputs: &[
        (
          2,
          0,
          0,
          Inscription {
            content_type: Some("text/plain".into()),
            body: Some("hello".into()),
            parent: Some(parent_inscription_id.parent_value()),
            ..Default::default()
          }
          .to_witness(),
        ),
        (2, 1, 0, Default::default()),
      ],
      ..Default::default()
    });

    server.mine_blocks(1);

    let inscription_id = InscriptionId { txid, index: 0 };

    server.assert_response_regex(
      format!("/inscription/{inscription_id}"),
      StatusCode::OK,
      format!(".*<title>Inscription 1</title>.*<dt>parent</dt>.*<dd><a class=monospace href=/inscription/{parent_inscription_id}>{parent_inscription_id}</a></dd>.*"),
    );

    server.assert_response_regex(
      format!("/inscription/{parent_inscription_id}"),
      StatusCode::OK,
      format!(".*<title>Inscription 0</title>.*<dt>children</dt>.*<a href=/inscription/{inscription_id}>.*</a>.*"),
    );

    assert_eq!(
      server
        .get_json::<InscriptionJson>(format!("/inscription/{inscription_id}"))
        .parent,
      Some(parent_inscription_id),
    );

    assert_eq!(
      server
        .get_json::<InscriptionJson>(format!("/inscription/{parent_inscription_id}"))
        .children,
      [inscription_id],
    );
  }

  #[test]
  fn runes_are_displayed_on_runes_page() {
    let server = TestServer::new_with_regtest_with_index_runes();

    server.mine_blocks(1);

    server.assert_response_regex(
      "/runes",
      StatusCode::OK,
      ".*<title>Runes</title>.*<h1>Runes</h1>\n<ul>\n</ul>.*",
    );

    let txid = server.bitcoin_rpc_server.broadcast_tx(TransactionTemplate {
      inputs: &[(1, 0, 0, Witness::new())],
      op_return: Some(
        Runestone {
          edicts: vec![Edict {
            id: 0,
            amount: u128::max_value(),
            output: 0,
          }],
          etching: Some(Etching {
            rune: Rune(RUNE),
            ..Default::default()
          }),
          ..Default::default()
        }
        .encipher(),
      ),
      ..Default::default()
    });

    server.mine_blocks(1);

    let id = RuneId {
      height: 2,
      index: 1,
    };

    assert_eq!(
      server.index.runes().unwrap(),
      [(
        id,
        RuneEntry {
          etching: txid,
          rune: Rune(RUNE),
          supply: u128::max_value(),
<<<<<<< HEAD
          symbol: None,
          timestamp: 2,
=======
          ..Default::default()
>>>>>>> 7e1ed85b
        }
      )]
    );

    assert_eq!(
      server.index.get_rune_balances(),
      [(OutPoint { txid, vout: 0 }, vec![(id, u128::max_value())])]
    );

    server.assert_response_regex(
      "/runes",
      StatusCode::OK,
      ".*<title>Runes</title>.*
<h1>Runes</h1>
<ul>
  <li><a href=/rune/AAAAAAAAAAAAA>AAAAAAAAAAAAA</a></li>
</ul>.*",
    );
  }

  #[test]
  fn runes_are_displayed_on_rune_page() {
    let server = TestServer::new_with_regtest_with_index_runes();

    server.mine_blocks(1);

    let rune = Rune(RUNE);

    server.assert_response_regex(format!("/rune/{rune}"), StatusCode::NOT_FOUND, ".*");

    let txid = server.bitcoin_rpc_server.broadcast_tx(TransactionTemplate {
      inputs: &[(1, 0, 0, inscription("text/plain", "hello").to_witness())],
      op_return: Some(
        Runestone {
          edicts: vec![Edict {
            id: 0,
            amount: u128::max_value(),
            output: 0,
          }],
          etching: Some(Etching {
            rune,
            symbol: Some('$'),
            ..Default::default()
          }),
          ..Default::default()
        }
        .encipher(),
      ),
      ..Default::default()
    });

    server.mine_blocks(1);

    let id = RuneId {
      height: 2,
      index: 1,
    };

    assert_eq!(
      server.index.runes().unwrap(),
      [(
        id,
        RuneEntry {
          etching: txid,
          rune,
          supply: u128::max_value(),
          symbol: Some('$'),
<<<<<<< HEAD
          timestamp: 2,
=======
          ..Default::default()
>>>>>>> 7e1ed85b
        }
      )]
    );

    assert_eq!(
      server.index.get_rune_balances(),
      [(OutPoint { txid, vout: 0 }, vec![(id, u128::max_value())])]
    );

    server.assert_response_regex(
      format!("/rune/{rune}"),
      StatusCode::OK,
      format!(
        r".*<title>Rune AAAAAAAAAAAAA</title>.*
<h1>Rune AAAAAAAAAAAAA</h1>
<iframe .* src=/preview/{txid}i0></iframe>
<dl>
  <dt>id</dt>
  <dd>2/1</dd>
<<<<<<< HEAD
  <dt>timestamp</dt>
  <dd><time>1970-01-01 00:00:02 UTC</time></dd>
  <dt>etching block height</dt>
  <dd><a href=/block/2>2</a></dd>
  <dt>etching transaction index</dt>
  <dd>1</dd>
=======
  <dt>number</dt>
  <dd>0</dd>
>>>>>>> 7e1ed85b
  <dt>supply</dt>
  <dd>\$340282366920938463463374607431768211455</dd>
  <dt>burned</dt>
  <dd>\$0</dd>
  <dt>divisibility</dt>
  <dd>0</dd>
  <dt>symbol</dt>
  <dd>\$</dd>
  <dt>etching</dt>
  <dd><a class=monospace href=/tx/{txid}>{txid}</a></dd>
  <dt>parent</dt>
  <dd><a class=monospace href=/inscription/{txid}i0>{txid}i0</a></dd>
</dl>
.*"
      ),
    );

    server.assert_response_regex(
      format!("/inscription/{txid}i0"),
      StatusCode::OK,
      ".*
<dl>
  .*
  <dt>rune</dt>
  <dd><a href=/rune/AAAAAAAAAAAAA>AAAAAAAAAAAAA</a></dd>
</dl>
.*",
    );
  }

  #[test]
  fn inscription_number_endpoint() {
    let server = TestServer::new_with_regtest();
    server.mine_blocks(2);

    let txid = server.bitcoin_rpc_server.broadcast_tx(TransactionTemplate {
      inputs: &[
        (1, 0, 0, inscription("text/plain", "hello").to_witness()),
        (2, 0, 0, inscription("text/plain", "cursed").to_witness()),
      ],
      outputs: 2,
      ..Default::default()
    });

    let inscription_id = InscriptionId { txid, index: 0 };
    let cursed_inscription_id = InscriptionId { txid, index: 1 };

    server.mine_blocks(1);

    server.assert_response_regex(
      format!("/inscription/{inscription_id}"),
      StatusCode::OK,
      format!(
        ".*<h1>Inscription 0</h1>.*
<dl>
  <dt>id</dt>
  <dd class=monospace>{inscription_id}</dd>.*"
      ),
    );
    server.assert_response_regex(
      "/inscription/0",
      StatusCode::OK,
      format!(
        ".*<h1>Inscription 0</h1>.*
<dl>
  <dt>id</dt>
  <dd class=monospace>{inscription_id}</dd>.*"
      ),
    );

    server.assert_response_regex(
      "/inscription/-1",
      StatusCode::OK,
      format!(
        ".*<h1>Inscription -1</h1>.*
<dl>
  <dt>id</dt>
  <dd class=monospace>{cursed_inscription_id}</dd>.*"
      ),
    )
  }

  #[test]
  fn transactions_link_to_etching() {
    let server = TestServer::new_with_regtest_with_index_runes();

    server.mine_blocks(1);

    server.assert_response_regex(
      "/runes",
      StatusCode::OK,
      ".*<title>Runes</title>.*<h1>Runes</h1>\n<ul>\n</ul>.*",
    );

    let txid = server.bitcoin_rpc_server.broadcast_tx(TransactionTemplate {
      inputs: &[(1, 0, 0, Witness::new())],
      op_return: Some(
        Runestone {
          edicts: vec![Edict {
            id: 0,
            amount: u128::max_value(),
            output: 0,
          }],
          etching: Some(Etching {
            divisibility: 0,
            rune: Rune(u128::from(21_000_000 * COIN_VALUE)),
            symbol: None,
          }),
        }
        .encipher(),
      ),
      ..Default::default()
    });

    server.mine_blocks(1);

    let id = RuneId {
      height: 2,
      index: 1,
    };

    assert_eq!(
      server.index.runes().unwrap().unwrap(),
      [(
        id,
        RuneEntry {
          burned: 0,
          divisibility: 0,
          etching: txid,
          rune: Rune(u128::from(21_000_000 * COIN_VALUE)),
          supply: u128::max_value(),
          symbol: None,
          timestamp: 2,
        }
      )]
    );

    assert_eq!(
      server.index.get_rune_balances(),
      [(OutPoint { txid, vout: 0 }, vec![(id, u128::max_value())])]
    );

    server.assert_response_regex(
      format!("/tx/{txid}"),
      StatusCode::OK,
      ".*
  <dt>etching</dt>
  <dd><a href=/rune/NVTDIJZYIPU>NVTDIJZYIPU</a></dd>
.*",
    );
  }

  #[test]
  fn runes_are_displayed_on_output_page() {
    let server = TestServer::new_with_regtest_with_index_runes();

    server.mine_blocks(1);

    let rune = Rune(RUNE);

    server.assert_response_regex(format!("/rune/{rune}"), StatusCode::NOT_FOUND, ".*");

    let txid = server.bitcoin_rpc_server.broadcast_tx(TransactionTemplate {
      inputs: &[(1, 0, 0, Default::default())],
      op_return: Some(
        Runestone {
          edicts: vec![Edict {
            id: 0,
            amount: u128::max_value(),
            output: 0,
          }],
          etching: Some(Etching {
            divisibility: 1,
            rune,
            ..Default::default()
          }),
          ..Default::default()
        }
        .encipher(),
      ),
      ..Default::default()
    });

    server.mine_blocks(1);

    let id = RuneId {
      height: 2,
      index: 1,
    };

    assert_eq!(
      server.index.runes().unwrap(),
      [(
        id,
        RuneEntry {
          divisibility: 1,
          etching: txid,
          rune,
          supply: u128::max_value(),
<<<<<<< HEAD
          symbol: None,
          timestamp: 2,
=======
          ..Default::default()
>>>>>>> 7e1ed85b
        }
      )]
    );

    let output = OutPoint { txid, vout: 0 };

    assert_eq!(
      server.index.get_rune_balances(),
      [(output, vec![(id, u128::max_value())])]
    );

    server.assert_response_regex(
      format!("/output/{output}"),
      StatusCode::OK,
      format!(
        ".*<title>Output {output}</title>.*<h1>Output <span class=monospace>{output}</span></h1>.*
  <dt>runes</dt>
  <dd>
    <table>
      <tr>
        <th>rune</th>
        <th>balance</th>
      </tr>
      <tr>
        <td><a href=/rune/AAAAAAAAAAAAA>AAAAAAAAAAAAA</a></td>
        <td>34028236692093846346337460743176821145.5</td>
      </tr>
    </table>
  </dd>
.*"
      ),
    );

    assert_eq!(
      server.get_json::<OutputJson>(format!("/output/{output}")),
      OutputJson {
        value: 5000000000,
        script_pubkey: String::new(),
        address: None,
        transaction: txid.to_string(),
        sat_ranges: None,
        inscriptions: Vec::new(),
        runes: vec![(Rune(RUNE), 340282366920938463463374607431768211455)]
          .into_iter()
          .collect(),
      }
    );
  }
}<|MERGE_RESOLUTION|>--- conflicted
+++ resolved
@@ -575,19 +575,15 @@
 
     let parent = index.inscription_exists(parent)?.then_some(parent);
 
-<<<<<<< HEAD
     Ok(
       RuneHtml {
+        id,
         entry,
-        id,
-        inscription,
+        parent,
         timestamp: timestamp(entry.timestamp),
       }
-      .page(page_config, index.has_sat_index()?),
+      .page(page_config),
     )
-=======
-    Ok(RuneHtml { id, entry, parent }.page(page_config))
->>>>>>> 7e1ed85b
   }
 
   async fn runes(
@@ -3244,12 +3240,8 @@
           etching: txid,
           rune: Rune(RUNE),
           supply: u128::max_value(),
-<<<<<<< HEAD
-          symbol: None,
           timestamp: 2,
-=======
           ..Default::default()
->>>>>>> 7e1ed85b
         }
       )]
     );
@@ -3317,11 +3309,8 @@
           rune,
           supply: u128::max_value(),
           symbol: Some('$'),
-<<<<<<< HEAD
           timestamp: 2,
-=======
           ..Default::default()
->>>>>>> 7e1ed85b
         }
       )]
     );
@@ -3341,17 +3330,14 @@
 <dl>
   <dt>id</dt>
   <dd>2/1</dd>
-<<<<<<< HEAD
+  <dt>number</dt>
+  <dd>0</dd>
   <dt>timestamp</dt>
   <dd><time>1970-01-01 00:00:02 UTC</time></dd>
   <dt>etching block height</dt>
   <dd><a href=/block/2>2</a></dd>
   <dt>etching transaction index</dt>
   <dd>1</dd>
-=======
-  <dt>number</dt>
-  <dd>0</dd>
->>>>>>> 7e1ed85b
   <dt>supply</dt>
   <dd>\$340282366920938463463374607431768211455</dd>
   <dt>burned</dt>
@@ -3456,10 +3442,10 @@
             output: 0,
           }],
           etching: Some(Etching {
-            divisibility: 0,
-            rune: Rune(u128::from(21_000_000 * COIN_VALUE)),
-            symbol: None,
+            rune: Rune(RUNE),
+            ..Default::default()
           }),
+          ..Default::default()
         }
         .encipher(),
       ),
@@ -3474,17 +3460,15 @@
     };
 
     assert_eq!(
-      server.index.runes().unwrap().unwrap(),
+      server.index.runes().unwrap(),
       [(
         id,
         RuneEntry {
-          burned: 0,
-          divisibility: 0,
           etching: txid,
-          rune: Rune(u128::from(21_000_000 * COIN_VALUE)),
+          rune: Rune(RUNE),
           supply: u128::max_value(),
-          symbol: None,
           timestamp: 2,
+          ..Default::default()
         }
       )]
     );
@@ -3499,7 +3483,7 @@
       StatusCode::OK,
       ".*
   <dt>etching</dt>
-  <dd><a href=/rune/NVTDIJZYIPU>NVTDIJZYIPU</a></dd>
+  <dd><a href=/rune/AAAAAAAAAAAAA>AAAAAAAAAAAAA</a></dd>
 .*",
     );
   }
@@ -3551,12 +3535,8 @@
           etching: txid,
           rune,
           supply: u128::max_value(),
-<<<<<<< HEAD
-          symbol: None,
           timestamp: 2,
-=======
           ..Default::default()
->>>>>>> 7e1ed85b
         }
       )]
     );
