--- conflicted
+++ resolved
@@ -3162,11 +3162,8 @@
       [(
         id,
         RuneEntry {
-<<<<<<< HEAD
-=======
           burned: 0,
           rune: Rune(u128::from(21_000_000 * COIN_VALUE)),
->>>>>>> a921f27c
           divisibility: 0,
           etching: txid,
           rarity: Rarity::Uncommon,
@@ -3233,11 +3230,8 @@
       [(
         id,
         RuneEntry {
-<<<<<<< HEAD
-=======
           burned: 0,
           rune,
->>>>>>> a921f27c
           divisibility: 0,
           etching: txid,
           rarity: Rarity::Uncommon,
