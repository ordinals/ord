use {
  self::{
    accept_encoding::AcceptEncoding,
    accept_json::AcceptJson,
    error::{OptionExt, ServerError, ServerResult},
  },
  super::*,
  crate::templates::{
    AddressHtml, BlockHtml, BlocksHtml, ChildrenHtml, ClockSvg, CollectionsHtml, HomeHtml,
    InputHtml, InscriptionHtml, InscriptionsBlockHtml, InscriptionsHtml, OutputHtml, PageContent,
    PageHtml, ParentsHtml, PreviewAudioHtml, PreviewCodeHtml, PreviewFontHtml, PreviewImageHtml,
    PreviewMarkdownHtml, PreviewModelHtml, PreviewPdfHtml, PreviewTextHtml, PreviewUnknownHtml,
    PreviewVideoHtml, RareTxt, RuneHtml, RuneNotFoundHtml, RunesHtml, SatHtml, SatscardHtml,
    TransactionHtml,
  },
  axum::{
    extract::{DefaultBodyLimit, Extension, Json, Path, Query},
    http::{self, header, HeaderMap, HeaderName, HeaderValue, StatusCode, Uri},
    response::{IntoResponse, Redirect, Response},
    routing::{get, post},
    Router,
  },
  axum_server::Handle,
  brotli::Decompressor,
  rust_embed::RustEmbed,
  rustls_acme::{
    acme::{LETS_ENCRYPT_PRODUCTION_DIRECTORY, LETS_ENCRYPT_STAGING_DIRECTORY},
    axum::AxumAcceptor,
    caches::DirCache,
    AcmeConfig,
  },
  std::{str, sync::Arc},
  tokio_stream::StreamExt,
  tower_http::{
    compression::CompressionLayer,
    cors::{Any, CorsLayer},
    set_header::SetResponseHeaderLayer,
    validate_request::ValidateRequestHeaderLayer,
  },
};

pub use server_config::ServerConfig;

mod accept_encoding;
mod accept_json;
mod error;
pub mod query;
mod r;
mod server_config;

enum SpawnConfig {
  Https(AxumAcceptor),
  Http,
  Redirect(String),
}

#[derive(Deserialize)]
pub(crate) struct OutputsQuery {
  #[serde(rename = "type")]
  pub(crate) ty: Option<OutputType>,
}

#[derive(Clone, Copy, Deserialize, Default, PartialEq)]
#[serde(rename_all = "lowercase")]
pub(crate) enum OutputType {
  #[default]
  Any,
  Cardinal,
  Inscribed,
  Runic,
}

#[derive(Deserialize)]
struct Search {
  query: String,
}

#[derive(RustEmbed)]
#[folder = "static"]
struct StaticAssets;

#[derive(Debug, Parser, Clone)]
pub struct Server {
  #[arg(
    long,
    help = "Listen on <ADDRESS> for incoming requests. [default: 0.0.0.0]"
  )]
  pub(crate) address: Option<String>,
  #[arg(
    long,
    help = "Request ACME TLS certificate for <ACME_DOMAIN>. This ord instance must be reachable at <ACME_DOMAIN>:443 to respond to Let's Encrypt ACME challenges."
  )]
  pub(crate) acme_domain: Vec<String>,
  #[arg(
    long,
    help = "Use <CSP_ORIGIN> in Content-Security-Policy header. Set this to the public-facing URL of your ord instance."
  )]
  pub(crate) csp_origin: Option<String>,
  #[arg(
    long,
    help = "Decompress encoded content. Currently only supports brotli. Be careful using this on production instances. A decompressed inscription may be arbitrarily large, making decompression a DoS vector."
  )]
  pub(crate) decompress: bool,
  #[arg(long, env = "ORD_SERVER_DISABLE_JSON_API", help = "Disable JSON API.")]
  pub(crate) disable_json_api: bool,
  #[arg(
    long,
    help = "Listen on <HTTP_PORT> for incoming HTTP requests. [default: 80]"
  )]
  pub(crate) http_port: Option<u16>,
  #[arg(
    long,
    group = "port",
    help = "Listen on <HTTPS_PORT> for incoming HTTPS requests. [default: 443]"
  )]
  pub(crate) https_port: Option<u16>,
  #[arg(long, help = "Store ACME TLS certificates in <ACME_CACHE>.")]
  pub(crate) acme_cache: Option<PathBuf>,
  #[arg(long, help = "Provide ACME contact <ACME_CONTACT>.")]
  pub(crate) acme_contact: Vec<String>,
  #[arg(long, help = "Serve HTTP traffic on <HTTP_PORT>.")]
  pub(crate) http: bool,
  #[arg(long, help = "Serve HTTPS traffic on <HTTPS_PORT>.")]
  pub(crate) https: bool,
  #[arg(long, help = "Redirect HTTP traffic to HTTPS.")]
  pub(crate) redirect_http_to_https: bool,
  #[arg(long, alias = "nosync", help = "Do not update the index.")]
  pub(crate) no_sync: bool,
  #[arg(
    long,
    help = "Proxy `/content/INSCRIPTION_ID` and other recursive endpoints to `<PROXY>` if the inscription is not present on current chain."
  )]
  pub(crate) proxy: Option<Url>,
  #[arg(
    long,
    default_value = "5s",
    help = "Poll Bitcoin Core every <POLLING_INTERVAL>."
  )]
  pub(crate) polling_interval: humantime::Duration,
}

impl Server {
  pub fn run(self, settings: Settings, index: Arc<Index>, handle: Handle) -> SubcommandResult {
    Runtime::new()?.block_on(async {
      let index_clone = index.clone();
      let integration_test = settings.integration_test();

      let index_thread = thread::spawn(move || loop {
        if SHUTTING_DOWN.load(atomic::Ordering::Relaxed) {
          break;
        }

        if !self.no_sync {
          if let Err(error) = index_clone.update() {
            log::warn!("Updating index: {error}");
          }
        }

        thread::sleep(if integration_test {
          Duration::from_millis(100)
        } else {
          self.polling_interval.into()
        });
      });

      INDEXER.lock().unwrap().replace(index_thread);

      let settings = Arc::new(settings);
      let acme_domains = self.acme_domains()?;

      let server_config = Arc::new(ServerConfig {
        chain: settings.chain(),
        csp_origin: self.csp_origin.clone(),
        decompress: self.decompress,
        domain: acme_domains.first().cloned(),
        index_sats: index.has_sat_index(),
        json_api_enabled: !self.disable_json_api,
        proxy: self.proxy.clone(),
      });

      // non-recursive endpoints
      let router = Router::new()
        .route("/", get(Self::home))
        .route("/address/{address}", get(Self::address))
        .route("/block/{query}", get(Self::block))
        .route("/blockcount", get(Self::block_count))
        .route("/blocks", get(Self::blocks))
        .route("/bounties", get(Self::bounties))
        .route("/children/{inscription_id}", get(Self::children))
        .route(
          "/children/{inscription_id}/{page}",
          get(Self::children_paginated),
        )
        .route("/clock", get(Self::clock))
        .route("/collections", get(Self::collections))
        .route("/collections/{page}", get(Self::collections_paginated))
        .route("/decode/{txid}", get(Self::decode))
        .route("/faq", get(Self::faq))
        .route("/favicon.ico", get(Self::favicon))
        .route("/feed.xml", get(Self::feed))
        .route("/input/{block}/{transaction}/{input}", get(Self::input))
        .route("/inscription/{inscription_query}", get(Self::inscription))
        .route(
          "/inscription/{inscription_query}/{child}",
          get(Self::inscription_child),
        )
        .route("/inscriptions", get(Self::inscriptions))
        .route("/inscriptions", post(Self::inscriptions_json))
        .route(
          "/inscriptions/block/{height}",
          get(Self::inscriptions_in_block),
        )
        .route(
          "/inscriptions/block/{height}/{page}",
          get(Self::inscriptions_in_block_paginated),
        )
        .route("/inscriptions/{page}", get(Self::inscriptions_paginated))
        .route("/install.sh", get(Self::install_script))
        .route("/ordinal/{sat}", get(Self::ordinal))
        .route("/output/{output}", get(Self::output))
        .route("/outputs", post(Self::outputs))
        .route("/outputs/{address}", get(Self::outputs_address))
        .route("/parents/{inscription_id}", get(Self::parents))
        .route(
          "/parents/{inscription_id}/{page}",
          get(Self::parents_paginated),
        )
        .route("/preview/{inscription_id}", get(Self::preview))
        .route("/rare.txt", get(Self::rare_txt))
        .route("/rune/{rune}", get(Self::rune))
        .route("/runes", get(Self::runes))
        .route("/runes/{page}", get(Self::runes_paginated))
        .route("/sat/{sat}", get(Self::sat))
        .route("/satpoint/{satpoint}", get(Self::satpoint))
        .route("/satscard", get(Self::satscard))
        .route("/search", get(Self::search_by_query))
        .route("/search/{*query}", get(Self::search_by_path))
        .route("/static/{*path}", get(Self::static_asset))
        .route("/status", get(Self::status))
        .route("/tx/{txid}", get(Self::transaction))
        .route("/update", get(Self::update));

      // recursive endpoints
      let router = router
        .route("/blockhash", get(r::blockhash_string))
        .route("/blockhash/{height}", get(r::block_hash_from_height_string))
        .route("/blockheight", get(r::blockheight_string))
        .route("/blocktime", get(r::blocktime_string))
        .route("/r/blockhash", get(r::blockhash))
        .route("/r/blockhash/{height}", get(r::blockhash_at_height))
        .route("/r/blockheight", get(r::blockheight_string))
        .route("/r/blockinfo/{query}", get(r::blockinfo))
        .route("/r/blocktime", get(r::blocktime_string))
        .route(
          "/r/children/{inscription_id}/inscriptions",
          get(r::children_inscriptions),
        )
        .route(
          "/r/children/{inscription_id}/inscriptions/{page}",
          get(r::children_inscriptions_paginated),
        )
        .route("/r/parents/{inscription_id}", get(r::parents))
        .route(
          "/r/parents/{inscription_id}/{page}",
          get(r::parents_paginated),
        )
        .route("/r/sat/{sat_number}", get(r::sat))
<<<<<<< HEAD
        .route(
          "/r/sat/{sat_number}/at/{index}/content",
          get(r::sat_at_index_content),
        )
=======
        .route("/r/sat/{sat_number}/at/{index}", get(r::sat_at_index))
>>>>>>> a67a6ef0
        .route("/r/sat/{sat_number}/{page}", get(r::sat_paginated))
        .route("/r/tx/{txid}", get(r::tx))
        .route(
          "/r/undelegated-content/{inscription_id}",
          get(r::undelegated_content),
        )
        .route("/r/utxo/{outpoint}", get(Self::utxo));

      let proxiable_routes = Router::new()
        .route("/content/{inscription_id}", get(r::content))
        .route("/r/children/{inscription_id}", get(r::children))
        .route(
          "/r/children/{inscription_id}/{page}",
          get(r::children_paginated),
        )
        .route("/r/inscription/{inscription_id}", get(r::inscription))
        .route("/r/metadata/{inscription_id}", get(r::metadata))
<<<<<<< HEAD
        .route("/r/sat/{sat_number}/at/{index}", get(r::sat_at_index))
=======
        .route(
          "/r/sat/{sat_number}/at/{index}/content",
          get(r::sat_at_index_content),
        )
>>>>>>> a67a6ef0
        .layer(axum::middleware::from_fn(Self::proxy_fallback));

      let router = router.merge(proxiable_routes);

      let router = router
        .fallback(Self::fallback)
        .layer(Extension(index))
        .layer(Extension(server_config.clone()))
        .layer(Extension(settings.clone()))
        .layer(SetResponseHeaderLayer::if_not_present(
          header::CONTENT_SECURITY_POLICY,
          HeaderValue::from_static("default-src 'self'"),
        ))
        .layer(SetResponseHeaderLayer::overriding(
          header::STRICT_TRANSPORT_SECURITY,
          HeaderValue::from_static("max-age=31536000; includeSubDomains; preload"),
        ))
        .layer(
          CorsLayer::new()
            .allow_methods([http::Method::GET])
            .allow_origin(Any),
        )
        .layer(CompressionLayer::new())
        .with_state(server_config.clone());

      let router = if server_config.json_api_enabled {
        router.layer(DefaultBodyLimit::disable())
      } else {
        router
      };

      let router = if let Some((username, password)) = settings.credentials() {
        router.layer(ValidateRequestHeaderLayer::basic(username, password))
      } else {
        router
      };

      match (self.http_port(), self.https_port()) {
        (Some(http_port), None) => {
          self
            .spawn(&settings, router, handle, http_port, SpawnConfig::Http)?
            .await??
        }
        (None, Some(https_port)) => {
          self
            .spawn(
              &settings,
              router,
              handle,
              https_port,
              SpawnConfig::Https(self.acceptor(&settings)?),
            )?
            .await??
        }
        (Some(http_port), Some(https_port)) => {
          let http_spawn_config = if self.redirect_http_to_https {
            SpawnConfig::Redirect(if https_port == 443 {
              format!("https://{}", acme_domains[0])
            } else {
              format!("https://{}:{https_port}", acme_domains[0])
            })
          } else {
            SpawnConfig::Http
          };

          let (http_result, https_result) = tokio::join!(
            self.spawn(
              &settings,
              router.clone(),
              handle.clone(),
              http_port,
              http_spawn_config
            )?,
            self.spawn(
              &settings,
              router,
              handle,
              https_port,
              SpawnConfig::Https(self.acceptor(&settings)?),
            )?
          );
          http_result.and(https_result)??;
        }
        (None, None) => unreachable!(),
      }

      Ok(None)
    })
  }

  fn spawn(
    &self,
    settings: &Settings,
    router: Router,
    handle: Handle,
    port: u16,
    config: SpawnConfig,
  ) -> Result<task::JoinHandle<io::Result<()>>> {
    let address = match &self.address {
      Some(address) => address.as_str(),
      None => {
        if cfg!(test) || settings.integration_test() {
          "127.0.0.1"
        } else {
          "0.0.0.0"
        }
      }
    };

    let addr = (address, port)
      .to_socket_addrs()?
      .next()
      .ok_or_else(|| anyhow!("failed to get socket addrs"))?;

    if !settings.integration_test() && !cfg!(test) {
      eprintln!(
        "Listening on {}://{addr}",
        match config {
          SpawnConfig::Https(_) => "https",
          _ => "http",
        }
      );
    }

    Ok(tokio::spawn(async move {
      match config {
        SpawnConfig::Https(acceptor) => {
          axum_server::Server::bind(addr)
            .handle(handle)
            .acceptor(acceptor)
            .serve(router.into_make_service())
            .await
        }
        SpawnConfig::Redirect(destination) => {
          axum_server::Server::bind(addr)
            .handle(handle)
            .serve(
              Router::new()
                .fallback(Self::redirect_http_to_https)
                .layer(Extension(destination))
                .into_make_service(),
            )
            .await
        }
        SpawnConfig::Http => {
          axum_server::Server::bind(addr)
            .handle(handle)
            .serve(router.into_make_service())
            .await
        }
      }
    }))
  }

  fn acme_cache(acme_cache: Option<&PathBuf>, settings: &Settings) -> PathBuf {
    match acme_cache {
      Some(acme_cache) => acme_cache.clone(),
      None => settings.data_dir().join("acme-cache"),
    }
  }

  fn acme_domains(&self) -> Result<Vec<String>> {
    if !self.acme_domain.is_empty() {
      Ok(self.acme_domain.clone())
    } else {
      Ok(vec![
        System::host_name().ok_or(anyhow!("no hostname found"))?
      ])
    }
  }

  fn http_port(&self) -> Option<u16> {
    if self.http || self.http_port.is_some() || (self.https_port.is_none() && !self.https) {
      Some(self.http_port.unwrap_or(80))
    } else {
      None
    }
  }

  fn https_port(&self) -> Option<u16> {
    if self.https || self.https_port.is_some() {
      Some(self.https_port.unwrap_or(443))
    } else {
      None
    }
  }

  fn acceptor(&self, settings: &Settings) -> Result<AxumAcceptor> {
    static RUSTLS_PROVIDER_INSTALLED: LazyLock<bool> = LazyLock::new(|| {
      rustls::crypto::ring::default_provider()
        .install_default()
        .is_ok()
    });

    let config = AcmeConfig::new(self.acme_domains()?)
      .contact(&self.acme_contact)
      .cache_option(Some(DirCache::new(Self::acme_cache(
        self.acme_cache.as_ref(),
        settings,
      ))))
      .directory(if cfg!(test) {
        LETS_ENCRYPT_STAGING_DIRECTORY
      } else {
        LETS_ENCRYPT_PRODUCTION_DIRECTORY
      });

    let mut state = config.state();

    ensure! {
      *RUSTLS_PROVIDER_INSTALLED,
      "failed to install rustls ring crypto provider",
    }

    let mut server_config = rustls::ServerConfig::builder()
      .with_no_client_auth()
      .with_cert_resolver(state.resolver());

    server_config.alpn_protocols = vec!["h2".into(), "http/1.1".into()];

    let acceptor = state.axum_acceptor(Arc::new(server_config));

    tokio::spawn(async move {
      while let Some(result) = state.next().await {
        match result {
          Ok(ok) => log::info!("ACME event: {:?}", ok),
          Err(err) => log::error!("ACME error: {:?}", err),
        }
      }
    });

    Ok(acceptor)
  }

  async fn proxy_fallback(
    Extension(server_config): Extension<Arc<ServerConfig>>,
    request: http::Request<axum::body::Body>,
    next: axum::middleware::Next,
  ) -> ServerResult {
    let mut path = request.uri().path().to_string();

    path.remove(0); // remove leading slash

    let response = next.run(request).await;
    let status = response.status();

    if let Some(proxy) = server_config.proxy.as_ref() {
      if status == StatusCode::NOT_FOUND {
        return task::block_in_place(|| Server::proxy(proxy, &path));
      }

      // This is a workaround for the fact the the /r/sat/<SAT_NUMBER>/at/<INDEX>
      // does not return a 404 when no inscription is present on the sat.
      if matches!(
        path.split('/').collect::<Vec<&str>>().as_slice(),
        ["r", "sat", _, "at", _]
      ) {
        let (parts, body) = response.into_parts();

        let bytes = axum::body::to_bytes(body, usize::MAX)
          .await
          .map_err(|err| anyhow!(err))?;

        if let Ok(api::SatInscription { id: None }) =
          serde_json::from_slice::<api::SatInscription>(&bytes)
        {
          return task::block_in_place(|| Server::proxy(proxy, &path));
        }

        return Ok(Response::from_parts(parts, axum::body::Body::from(bytes)));
      }
    }

    Ok(response)
  }

  fn index_height(index: &Index) -> ServerResult<Height> {
    index.block_height()?.ok_or_not_found(|| "genesis block")
  }

  async fn clock(Extension(index): Extension<Arc<Index>>) -> ServerResult {
    task::block_in_place(|| {
      Ok(
        (
          [(
            header::CONTENT_SECURITY_POLICY,
            HeaderValue::from_static("default-src 'unsafe-inline'"),
          )],
          ClockSvg::new(Self::index_height(&index)?),
        )
          .into_response(),
      )
    })
  }

  async fn fallback(Extension(index): Extension<Arc<Index>>, uri: Uri) -> ServerResult<Response> {
    task::block_in_place(|| {
      let path = urlencoding::decode(uri.path().trim_matches('/'))
        .map_err(|err| ServerError::BadRequest(err.to_string()))?;

      let prefix = if re::INSCRIPTION_ID.is_match(&path) || re::INSCRIPTION_NUMBER.is_match(&path) {
        "inscription"
      } else if re::RUNE_ID.is_match(&path) || re::SPACED_RUNE.is_match(&path) {
        "rune"
      } else if re::OUTPOINT.is_match(&path) {
        "output"
      } else if re::SATPOINT.is_match(&path) {
        "satpoint"
      } else if re::HASH.is_match(&path) {
        if index.block_header(path.parse().unwrap())?.is_some() {
          "block"
        } else {
          "tx"
        }
      } else if re::ADDRESS.is_match(&path) {
        "address"
      } else {
        return Ok(StatusCode::NOT_FOUND.into_response());
      };

      Ok(Redirect::to(&format!("/{prefix}/{path}")).into_response())
    })
  }

  async fn satscard(
    Extension(settings): Extension<Arc<Settings>>,
    Extension(server_config): Extension<Arc<ServerConfig>>,
    Extension(index): Extension<Arc<Index>>,
    uri: Uri,
  ) -> ServerResult<Response> {
    #[derive(Debug, Deserialize)]
    struct Form {
      url: DeserializeFromStr<Url>,
    }

    if let Ok(form) = Query::<Form>::try_from_uri(&uri) {
      return if let Some(fragment) = form.url.0.fragment() {
        Ok(Redirect::to(&format!("/satscard?{}", fragment)).into_response())
      } else {
        Err(ServerError::BadRequest(
          "satscard URL missing fragment".into(),
        ))
      };
    }

    let satscard = if let Some(query) = uri.query() {
      let satscard = Satscard::from_query_parameters(settings.chain(), query).map_err(|err| {
        ServerError::BadRequest(format!("invalid satscard query parameters: {err}"))
      })?;

      let address_info = Self::address_info(&index, &satscard.address)?.map(
        |api::AddressInfo {
           outputs,
           inscriptions,
           sat_balance,
           runes_balances,
         }| AddressHtml {
          address: satscard.address.clone(),
          header: false,
          inscriptions,
          outputs,
          runes_balances,
          sat_balance,
        },
      );

      Some((satscard, address_info))
    } else {
      None
    };

    Ok(
      SatscardHtml { satscard }
        .page(server_config)
        .into_response(),
    )
  }

  async fn sat(
    Extension(server_config): Extension<Arc<ServerConfig>>,
    Extension(index): Extension<Arc<Index>>,
    Path(DeserializeFromStr(sat)): Path<DeserializeFromStr<Sat>>,
    AcceptJson(accept_json): AcceptJson,
  ) -> ServerResult {
    task::block_in_place(|| {
      let inscriptions = index.get_inscription_ids_by_sat(sat)?;
      let satpoint = index.rare_sat_satpoint(sat)?.or_else(|| {
        inscriptions.first().and_then(|&first_inscription_id| {
          index
            .get_inscription_satpoint_by_id(first_inscription_id)
            .ok()
            .flatten()
        })
      });
      let blocktime = index.block_time(sat.height())?;

      let charms = sat.charms();

      let address = if let Some(satpoint) = satpoint {
        if satpoint.outpoint == unbound_outpoint() {
          None
        } else {
          let tx = index
            .get_transaction(satpoint.outpoint.txid)?
            .context("could not get transaction for sat")?;

          let tx_out = tx
            .output
            .get::<usize>(satpoint.outpoint.vout.try_into().unwrap())
            .context("could not get vout for sat")?;

          server_config
            .chain
            .address_from_script(&tx_out.script_pubkey)
            .ok()
        }
      } else {
        None
      };

      Ok(if accept_json {
        Json(api::Sat {
          address: address.map(|address| address.to_string()),
          block: sat.height().0,
          charms: Charm::charms(charms),
          cycle: sat.cycle(),
          decimal: sat.decimal().to_string(),
          degree: sat.degree().to_string(),
          epoch: sat.epoch().0,
          inscriptions,
          name: sat.name(),
          number: sat.0,
          offset: sat.third(),
          percentile: sat.percentile(),
          period: sat.period(),
          rarity: sat.rarity(),
          satpoint,
          timestamp: blocktime.timestamp().timestamp(),
        })
        .into_response()
      } else {
        SatHtml {
          address,
          blocktime,
          inscriptions,
          sat,
          satpoint,
        }
        .page(server_config)
        .into_response()
      })
    })
  }

  async fn ordinal(Path(sat): Path<String>) -> Redirect {
    Redirect::to(&format!("/sat/{sat}"))
  }

  async fn output(
    Extension(server_config): Extension<Arc<ServerConfig>>,
    Extension(index): Extension<Arc<Index>>,
    Path(outpoint): Path<OutPoint>,
    AcceptJson(accept_json): AcceptJson,
  ) -> ServerResult {
    task::block_in_place(|| {
      let (output_info, txout) = index
        .get_output_info(outpoint)?
        .ok_or_not_found(|| format!("output {outpoint}"))?;

      Ok(if accept_json {
        Json(output_info).into_response()
      } else {
        OutputHtml {
          chain: server_config.chain,
          inscriptions: output_info.inscriptions,
          outpoint,
          output: txout,
          runes: output_info.runes,
          sat_ranges: output_info.sat_ranges,
          spent: output_info.spent,
        }
        .page(server_config)
        .into_response()
      })
    })
  }

  async fn utxo(
    Extension(index): Extension<Arc<Index>>,
    Path(outpoint): Path<OutPoint>,
  ) -> ServerResult {
    task::block_in_place(|| {
      Ok(
        Json(
          index
            .get_utxo_recursive(outpoint)?
            .ok_or_not_found(|| format!("output {outpoint}"))?,
        )
        .into_response(),
      )
    })
  }

  async fn satpoint(
    Extension(index): Extension<Arc<Index>>,
    Path(satpoint): Path<SatPoint>,
  ) -> ServerResult<Redirect> {
    task::block_in_place(|| {
      let (output_info, _) = index
        .get_output_info(satpoint.outpoint)?
        .ok_or_not_found(|| format!("satpoint {satpoint}"))?;

      let Some(ranges) = output_info.sat_ranges else {
        return Err(ServerError::NotFound("sat index required".into()));
      };

      let mut total = 0;
      for (start, end) in ranges {
        let size = end - start;
        if satpoint.offset < total + size {
          let sat = start + satpoint.offset - total;

          return Ok(Redirect::to(&format!("/sat/{sat}")));
        }
        total += size;
      }

      Err(ServerError::NotFound(format!(
        "satpoint {satpoint} not found"
      )))
    })
  }

  async fn outputs(
    Extension(index): Extension<Arc<Index>>,
    AcceptJson(accept_json): AcceptJson,
    Json(outputs): Json<Vec<OutPoint>>,
  ) -> ServerResult {
    task::block_in_place(|| {
      Ok(if accept_json {
        let mut response = Vec::new();
        for outpoint in outputs {
          let (output_info, _) = index
            .get_output_info(outpoint)?
            .ok_or_not_found(|| format!("output {outpoint}"))?;

          response.push(output_info);
        }
        Json(response).into_response()
      } else {
        StatusCode::NOT_FOUND.into_response()
      })
    })
  }

  async fn outputs_address(
    Extension(server_config): Extension<Arc<ServerConfig>>,
    Extension(index): Extension<Arc<Index>>,
    AcceptJson(accept_json): AcceptJson,
    Path(address): Path<Address<NetworkUnchecked>>,
    Query(query): Query<OutputsQuery>,
  ) -> ServerResult {
    task::block_in_place(|| {
      if !index.has_address_index() {
        return Err(ServerError::NotFound(
          "this server has no address index".to_string(),
        ));
      }

      if !accept_json {
        return Ok(StatusCode::NOT_FOUND.into_response());
      }

      let output_type = query.ty.unwrap_or_default();

      if output_type != OutputType::Any {
        if !index.has_rune_index() {
          return Err(ServerError::BadRequest(
            "this server has no runes index".to_string(),
          ));
        }

        if !index.has_inscription_index() {
          return Err(ServerError::BadRequest(
            "this server has no inscriptions index".to_string(),
          ));
        }
      }

      let address = address
        .require_network(server_config.chain.network())
        .map_err(|err| ServerError::BadRequest(err.to_string()))?;

      let outputs = index.get_address_info(&address)?;

      let mut response = Vec::new();
      for output in outputs.into_iter() {
        let include = match output_type {
          OutputType::Any => true,
          OutputType::Cardinal => {
            index
              .get_inscriptions_on_output_with_satpoints(output)?
              .unwrap_or_default()
              .is_empty()
              && index
                .get_rune_balances_for_output(output)?
                .unwrap_or_default()
                .is_empty()
          }
          OutputType::Inscribed => !index
            .get_inscriptions_on_output_with_satpoints(output)?
            .unwrap_or_default()
            .is_empty(),
          OutputType::Runic => !index
            .get_rune_balances_for_output(output)?
            .unwrap_or_default()
            .is_empty(),
        };

        if include {
          let (output_info, _) = index
            .get_output_info(output)?
            .ok_or_not_found(|| format!("output {output}"))?;

          response.push(output_info);
        }
      }

      Ok(Json(response).into_response())
    })
  }

  async fn rare_txt(Extension(index): Extension<Arc<Index>>) -> ServerResult<RareTxt> {
    task::block_in_place(|| Ok(RareTxt(index.rare_sat_satpoints()?)))
  }

  async fn rune(
    Extension(server_config): Extension<Arc<ServerConfig>>,
    Extension(index): Extension<Arc<Index>>,
    Path(DeserializeFromStr(rune_query)): Path<DeserializeFromStr<query::Rune>>,
    AcceptJson(accept_json): AcceptJson,
  ) -> ServerResult {
    task::block_in_place(|| {
      if !index.has_rune_index() {
        return Err(ServerError::NotFound(
          "this server has no rune index".to_string(),
        ));
      }

      let rune = match rune_query {
        query::Rune::Spaced(spaced_rune) => spaced_rune.rune,
        query::Rune::Id(rune_id) => index
          .get_rune_by_id(rune_id)?
          .ok_or_not_found(|| format!("rune {rune_id}"))?,
        query::Rune::Number(number) => index
          .get_rune_by_number(usize::try_from(number).unwrap())?
          .ok_or_not_found(|| format!("rune number {number}"))?,
      };

      let Some((id, entry, parent)) = index.rune(rune)? else {
        return Ok(if accept_json {
          StatusCode::NOT_FOUND.into_response()
        } else {
          let unlock = if let Some(height) = rune.unlock_height(server_config.chain.network()) {
            Some((height, index.block_time(height)?.timestamp()))
          } else {
            None
          };

          (
            StatusCode::NOT_FOUND,
            RuneNotFoundHtml { rune, unlock }.page(server_config),
          )
            .into_response()
        });
      };

      let block_height = index.block_height()?.unwrap_or(Height(0));

      let mintable = entry.mintable((block_height.n() + 1).into()).is_ok();

      Ok(if accept_json {
        Json(api::Rune {
          entry,
          id,
          mintable,
          parent,
        })
        .into_response()
      } else {
        RuneHtml {
          entry,
          id,
          mintable,
          parent,
        }
        .page(server_config)
        .into_response()
      })
    })
  }

  async fn runes(
    Extension(server_config): Extension<Arc<ServerConfig>>,
    Extension(index): Extension<Arc<Index>>,
    accept_json: AcceptJson,
  ) -> ServerResult<Response> {
    Self::runes_paginated(
      Extension(server_config),
      Extension(index),
      Path(0),
      accept_json,
    )
    .await
  }

  async fn runes_paginated(
    Extension(server_config): Extension<Arc<ServerConfig>>,
    Extension(index): Extension<Arc<Index>>,
    Path(page_index): Path<usize>,
    AcceptJson(accept_json): AcceptJson,
  ) -> ServerResult {
    task::block_in_place(|| {
      let (entries, more) = index.runes_paginated(50, page_index)?;

      let prev = page_index.checked_sub(1);

      let next = more.then_some(page_index + 1);

      Ok(if accept_json {
        Json(RunesHtml {
          entries,
          more,
          prev,
          next,
        })
        .into_response()
      } else {
        RunesHtml {
          entries,
          more,
          prev,
          next,
        }
        .page(server_config)
        .into_response()
      })
    })
  }

  async fn home(
    Extension(server_config): Extension<Arc<ServerConfig>>,
    Extension(index): Extension<Arc<Index>>,
  ) -> ServerResult<PageHtml<HomeHtml>> {
    task::block_in_place(|| {
      Ok(
        HomeHtml {
          inscriptions: index.get_home_inscriptions()?,
        }
        .page(server_config),
      )
    })
  }

  async fn blocks(
    Extension(server_config): Extension<Arc<ServerConfig>>,
    Extension(index): Extension<Arc<Index>>,
    AcceptJson(accept_json): AcceptJson,
  ) -> ServerResult {
    task::block_in_place(|| {
      let blocks = index.blocks(100)?;
      let mut featured_blocks = BTreeMap::new();
      for (height, hash) in blocks.iter().take(5) {
        let (inscriptions, _total_num) =
          index.get_highest_paying_inscriptions_in_block(*height, 8)?;

        featured_blocks.insert(*hash, inscriptions);
      }

      Ok(if accept_json {
        Json(api::Blocks::new(blocks, featured_blocks)).into_response()
      } else {
        BlocksHtml::new(blocks, featured_blocks)
          .page(server_config)
          .into_response()
      })
    })
  }

  async fn install_script() -> Redirect {
    Redirect::to("https://raw.githubusercontent.com/ordinals/ord/master/install.sh")
  }

  async fn address(
    Extension(server_config): Extension<Arc<ServerConfig>>,
    Extension(index): Extension<Arc<Index>>,
    Path(address): Path<Address<NetworkUnchecked>>,
    AcceptJson(accept_json): AcceptJson,
  ) -> ServerResult {
    task::block_in_place(|| {
      let address = address
        .require_network(server_config.chain.network())
        .map_err(|err| ServerError::BadRequest(err.to_string()))?;

      let Some(info) = Self::address_info(&index, &address)? else {
        return Err(ServerError::NotFound(
          "this server has no address index".to_string(),
        ));
      };

      Ok(if accept_json {
        Json(info).into_response()
      } else {
        let api::AddressInfo {
          sat_balance,
          outputs,
          inscriptions,
          runes_balances,
        } = info;

        AddressHtml {
          address,
          header: true,
          inscriptions,
          outputs,
          runes_balances,
          sat_balance,
        }
        .page(server_config)
        .into_response()
      })
    })
  }

  fn address_info(index: &Index, address: &Address) -> ServerResult<Option<api::AddressInfo>> {
    if !index.has_address_index() {
      return Ok(None);
    }

    let mut outputs = index.get_address_info(address)?;

    outputs.sort();

    let sat_balance = index.get_sat_balances_for_outputs(&outputs)?;

    let inscriptions = index.get_inscriptions_for_outputs(&outputs)?;

    let runes_balances = index.get_aggregated_rune_balances_for_outputs(&outputs)?;

    Ok(Some(api::AddressInfo {
      sat_balance,
      outputs,
      inscriptions,
      runes_balances,
    }))
  }

  async fn block(
    Extension(server_config): Extension<Arc<ServerConfig>>,
    Extension(index): Extension<Arc<Index>>,
    Path(DeserializeFromStr(query)): Path<DeserializeFromStr<query::Block>>,
    AcceptJson(accept_json): AcceptJson,
  ) -> ServerResult {
    task::block_in_place(|| {
      let (block, height) = match query {
        query::Block::Height(height) => {
          let block = index
            .get_block_by_height(height)?
            .ok_or_not_found(|| format!("block {height}"))?;

          (block, height)
        }
        query::Block::Hash(hash) => {
          let info = index
            .block_header_info(hash)?
            .ok_or_not_found(|| format!("block {hash}"))?;

          let block = index
            .get_block_by_hash(hash)?
            .ok_or_not_found(|| format!("block {hash}"))?;

          (block, u32::try_from(info.height).unwrap())
        }
      };

      let runes = index.get_runes_in_block(u64::from(height))?;
      Ok(if accept_json {
        let inscriptions = index.get_inscriptions_in_block(height)?;
        Json(api::Block::new(
          block,
          Height(height),
          Self::index_height(&index)?,
          inscriptions,
          runes,
        ))
        .into_response()
      } else {
        let (featured_inscriptions, total_num) =
          index.get_highest_paying_inscriptions_in_block(height, 8)?;
        BlockHtml::new(
          block,
          Height(height),
          Self::index_height(&index)?,
          total_num,
          featured_inscriptions,
          runes,
        )
        .page(server_config)
        .into_response()
      })
    })
  }

  async fn transaction(
    Extension(server_config): Extension<Arc<ServerConfig>>,
    Extension(index): Extension<Arc<Index>>,
    Path(txid): Path<Txid>,
    AcceptJson(accept_json): AcceptJson,
  ) -> ServerResult {
    task::block_in_place(|| {
      let transaction = index
        .get_transaction(txid)?
        .ok_or_not_found(|| format!("transaction {txid}"))?;

      let inscription_count = index.inscription_count(txid)?;

      Ok(if accept_json {
        Json(api::Transaction {
          chain: server_config.chain,
          etching: index.get_etching(txid)?,
          inscription_count,
          transaction,
          txid,
        })
        .into_response()
      } else {
        TransactionHtml {
          chain: server_config.chain,
          etching: index.get_etching(txid)?,
          inscription_count,
          transaction,
          txid,
        }
        .page(server_config)
        .into_response()
      })
    })
  }

  async fn decode(
    Extension(index): Extension<Arc<Index>>,
    Path(txid): Path<Txid>,
    AcceptJson(accept_json): AcceptJson,
  ) -> ServerResult {
    task::block_in_place(|| {
      let transaction = index
        .get_transaction(txid)?
        .ok_or_not_found(|| format!("transaction {txid}"))?;

      let inscriptions = ParsedEnvelope::from_transaction(&transaction);
      let runestone = Runestone::decipher(&transaction);

      Ok(if accept_json {
        Json(api::Decode {
          inscriptions,
          runestone,
        })
        .into_response()
      } else {
        StatusCode::NOT_FOUND.into_response()
      })
    })
  }

  async fn update(
    Extension(settings): Extension<Arc<Settings>>,
    Extension(index): Extension<Arc<Index>>,
  ) -> ServerResult {
    task::block_in_place(|| {
      if settings.integration_test() {
        index.update()?;
        Ok(index.block_count()?.to_string().into_response())
      } else {
        Ok(StatusCode::NOT_FOUND.into_response())
      }
    })
  }

  async fn status(
    Extension(server_config): Extension<Arc<ServerConfig>>,
    Extension(index): Extension<Arc<Index>>,
    AcceptJson(accept_json): AcceptJson,
  ) -> ServerResult {
    task::block_in_place(|| {
      Ok(if accept_json {
        Json(index.status(server_config.json_api_enabled)?).into_response()
      } else {
        index
          .status(server_config.json_api_enabled)?
          .page(server_config)
          .into_response()
      })
    })
  }

  async fn search_by_query(
    Extension(index): Extension<Arc<Index>>,
    Query(search): Query<Search>,
  ) -> ServerResult<Redirect> {
    Self::search(index, search.query).await
  }

  async fn search_by_path(
    Extension(index): Extension<Arc<Index>>,
    Path(search): Path<Search>,
  ) -> ServerResult<Redirect> {
    Self::search(index, search.query).await
  }

  async fn search(index: Arc<Index>, query: String) -> ServerResult<Redirect> {
    task::block_in_place(|| {
      let query = query.trim();

      if re::HASH.is_match(query) {
        if index.block_header(query.parse().unwrap())?.is_some() {
          Ok(Redirect::to(&format!("/block/{query}")))
        } else {
          Ok(Redirect::to(&format!("/tx/{query}")))
        }
      } else if re::OUTPOINT.is_match(query) {
        Ok(Redirect::to(&format!("/output/{query}")))
      } else if re::INSCRIPTION_ID.is_match(query) || re::INSCRIPTION_NUMBER.is_match(query) {
        Ok(Redirect::to(&format!("/inscription/{query}")))
      } else if let Some(captures) = re::SATSCARD_URL.captures(query) {
        Ok(Redirect::to(&format!(
          "/satscard?{}",
          &captures["parameters"]
        )))
      } else if re::SPACED_RUNE.is_match(query) {
        Ok(Redirect::to(&format!("/rune/{query}")))
      } else if re::RUNE_ID.is_match(query) {
        let id = query
          .parse::<RuneId>()
          .map_err(|err| ServerError::BadRequest(err.to_string()))?;

        let rune = index.get_rune_by_id(id)?.ok_or_not_found(|| "rune ID")?;

        Ok(Redirect::to(&format!("/rune/{rune}")))
      } else if re::ADDRESS.is_match(query) {
        Ok(Redirect::to(&format!("/address/{query}")))
      } else if re::SATPOINT.is_match(query) {
        Ok(Redirect::to(&format!("/satpoint/{query}")))
      } else {
        Ok(Redirect::to(&format!("/sat/{query}")))
      }
    })
  }

  async fn favicon() -> ServerResult {
    Ok(
      Self::static_asset(Path("/favicon.png".to_string()))
        .await
        .into_response(),
    )
  }

  async fn feed(
    Extension(server_config): Extension<Arc<ServerConfig>>,
    Extension(index): Extension<Arc<Index>>,
  ) -> ServerResult {
    task::block_in_place(|| {
      let mut builder = rss::ChannelBuilder::default();

      let chain = server_config.chain;
      match chain {
        Chain::Mainnet => builder.title("Inscriptions".to_string()),
        _ => builder.title(format!("Inscriptions – {chain:?}")),
      };

      builder.generator(Some("ord".to_string()));

      for (number, id) in index.get_feed_inscriptions(300)? {
        builder.item(
          rss::ItemBuilder::default()
            .title(Some(format!("Inscription {number}")))
            .link(Some(format!("/inscription/{id}")))
            .guid(Some(rss::Guid {
              value: format!("/inscription/{id}"),
              permalink: true,
            }))
            .build(),
        );
      }

      Ok(
        (
          [
            (header::CONTENT_TYPE, "application/rss+xml"),
            (
              header::CONTENT_SECURITY_POLICY,
              "default-src 'unsafe-inline'",
            ),
          ],
          builder.build().to_string(),
        )
          .into_response(),
      )
    })
  }

  async fn static_asset(Path(path): Path<String>) -> ServerResult {
    let content = StaticAssets::get(if let Some(stripped) = path.strip_prefix('/') {
      stripped
    } else {
      &path
    })
    .ok_or_not_found(|| format!("asset {path}"))?;

    let mime = mime_guess::from_path(path).first_or_octet_stream();

    Ok(
      Response::builder()
        .header(header::CONTENT_TYPE, mime.as_ref())
        .body(content.data.into())
        .unwrap(),
    )
  }

  async fn block_count(Extension(index): Extension<Arc<Index>>) -> ServerResult<String> {
    task::block_in_place(|| Ok(index.block_count()?.to_string()))
  }

  async fn input(
    Extension(server_config): Extension<Arc<ServerConfig>>,
    Extension(index): Extension<Arc<Index>>,
    Path(path): Path<(u32, usize, usize)>,
  ) -> ServerResult<PageHtml<InputHtml>> {
    task::block_in_place(|| {
      let not_found = || format!("input /{}/{}/{}", path.0, path.1, path.2);

      let block = index
        .get_block_by_height(path.0)?
        .ok_or_not_found(not_found)?;

      let transaction = block
        .txdata
        .into_iter()
        .nth(path.1)
        .ok_or_not_found(not_found)?;

      let input = transaction
        .input
        .into_iter()
        .nth(path.2)
        .ok_or_not_found(not_found)?;

      Ok(InputHtml { path, input }.page(server_config))
    })
  }

  async fn faq() -> Redirect {
    Redirect::to("https://docs.ordinals.com/faq")
  }

  async fn bounties() -> Redirect {
    Redirect::to("https://docs.ordinals.com/bounties")
  }

  async fn preview(
    Extension(index): Extension<Arc<Index>>,
    Extension(settings): Extension<Arc<Settings>>,
    Extension(server_config): Extension<Arc<ServerConfig>>,
    Path(inscription_id): Path<InscriptionId>,
    accept_encoding: AcceptEncoding,
  ) -> ServerResult {
    task::block_in_place(|| {
      if settings.is_hidden(inscription_id) {
        return Ok(PreviewUnknownHtml.into_response());
      }

      let mut inscription = index
        .get_inscription_by_id(inscription_id)?
        .ok_or_not_found(|| format!("inscription {inscription_id}"))?;

      if let Some(delegate) = inscription.delegate() {
        inscription = index
          .get_inscription_by_id(delegate)?
          .ok_or_not_found(|| format!("delegate {inscription_id}"))?
      }

      let media = inscription.media();

      if let Media::Iframe = media {
        return Ok(
          r::content_response(inscription, accept_encoding, &server_config)?
            .ok_or_not_found(|| format!("inscription {inscription_id} content"))?
            .into_response(),
        );
      }

      let content_security_policy = server_config.preview_content_security_policy(media)?;

      match media {
        Media::Audio => {
          Ok((content_security_policy, PreviewAudioHtml { inscription_id }).into_response())
        }
        Media::Code(language) => Ok(
          (
            content_security_policy,
            PreviewCodeHtml {
              inscription_id,
              language,
            },
          )
            .into_response(),
        ),
        Media::Font => {
          Ok((content_security_policy, PreviewFontHtml { inscription_id }).into_response())
        }
        Media::Iframe => unreachable!(),
        Media::Image(image_rendering) => Ok(
          (
            content_security_policy,
            PreviewImageHtml {
              image_rendering,
              inscription_id,
            },
          )
            .into_response(),
        ),
        Media::Markdown => Ok(
          (
            content_security_policy,
            PreviewMarkdownHtml { inscription_id },
          )
            .into_response(),
        ),
        Media::Model => {
          Ok((content_security_policy, PreviewModelHtml { inscription_id }).into_response())
        }
        Media::Pdf => {
          Ok((content_security_policy, PreviewPdfHtml { inscription_id }).into_response())
        }
        Media::Text => {
          Ok((content_security_policy, PreviewTextHtml { inscription_id }).into_response())
        }
        Media::Unknown => Ok((content_security_policy, PreviewUnknownHtml).into_response()),
        Media::Video => {
          Ok((content_security_policy, PreviewVideoHtml { inscription_id }).into_response())
        }
      }
    })
  }

  async fn inscription(
    Extension(server_config): Extension<Arc<ServerConfig>>,
    Extension(index): Extension<Arc<Index>>,
    AcceptJson(accept_json): AcceptJson,
    Path(DeserializeFromStr(query)): Path<DeserializeFromStr<query::Inscription>>,
  ) -> ServerResult {
    Self::inscription_inner(server_config, &index, accept_json, query, None).await
  }

  async fn inscription_child(
    Extension(server_config): Extension<Arc<ServerConfig>>,
    Extension(index): Extension<Arc<Index>>,
    AcceptJson(accept_json): AcceptJson,
    Path((DeserializeFromStr(query), child)): Path<(DeserializeFromStr<query::Inscription>, usize)>,
  ) -> ServerResult {
    Self::inscription_inner(server_config, &index, accept_json, query, Some(child)).await
  }

  async fn inscription_inner(
    server_config: Arc<ServerConfig>,
    index: &Index,
    accept_json: bool,
    query: query::Inscription,
    child: Option<usize>,
  ) -> ServerResult {
    task::block_in_place(|| {
      if let query::Inscription::Sat(_) = query {
        if !index.has_sat_index() {
          return Err(ServerError::NotFound("sat index required".into()));
        }
      }

      let inscription_info = index.inscription_info(query, child)?;

      Ok(if accept_json {
        let status_code = if inscription_info.is_none() {
          StatusCode::NOT_FOUND
        } else {
          StatusCode::OK
        };

        (status_code, Json(inscription_info.map(|info| info.0))).into_response()
      } else {
        let (info, txout, inscription) =
          inscription_info.ok_or_not_found(|| format!("inscription {query}"))?;

        InscriptionHtml {
          chain: server_config.chain,
          charms: Charm::Vindicated.unset(info.charms.iter().fold(0, |mut acc, charm| {
            charm.set(&mut acc);
            acc
          })),
          child_count: info.child_count,
          children: info.children,
          fee: info.fee,
          height: info.height,
          inscription,
          id: info.id,
          number: info.number,
          next: info.next,
          output: txout,
          parents: info.parents,
          previous: info.previous,
          rune: info.rune,
          sat: info.sat,
          satpoint: info.satpoint,
          timestamp: Utc.timestamp_opt(info.timestamp, 0).unwrap(),
        }
        .page(server_config)
        .into_response()
      })
    })
  }

  async fn inscriptions_json(
    Extension(index): Extension<Arc<Index>>,
    AcceptJson(accept_json): AcceptJson,
    Json(inscriptions): Json<Vec<InscriptionId>>,
  ) -> ServerResult {
    task::block_in_place(|| {
      Ok(if accept_json {
        let mut response = Vec::new();
        for inscription in inscriptions {
          let query = query::Inscription::Id(inscription);
          let (info, _, _) = index
            .inscription_info(query, None)?
            .ok_or_not_found(|| format!("inscription {query}"))?;

          response.push(info);
        }

        Json(response).into_response()
      } else {
        StatusCode::NOT_FOUND.into_response()
      })
    })
  }

  async fn collections(
    Extension(server_config): Extension<Arc<ServerConfig>>,
    Extension(index): Extension<Arc<Index>>,
  ) -> ServerResult {
    Self::collections_paginated(Extension(server_config), Extension(index), Path(0)).await
  }

  async fn collections_paginated(
    Extension(server_config): Extension<Arc<ServerConfig>>,
    Extension(index): Extension<Arc<Index>>,
    Path(page_index): Path<usize>,
  ) -> ServerResult {
    task::block_in_place(|| {
      let (collections, more_collections) = index.get_collections_paginated(100, page_index)?;

      let prev = page_index.checked_sub(1);

      let next = more_collections.then_some(page_index + 1);

      Ok(
        CollectionsHtml {
          inscriptions: collections,
          prev,
          next,
        }
        .page(server_config)
        .into_response(),
      )
    })
  }

  async fn children(
    Extension(server_config): Extension<Arc<ServerConfig>>,
    Extension(index): Extension<Arc<Index>>,
    Path(inscription_id): Path<InscriptionId>,
  ) -> ServerResult {
    Self::children_paginated(
      Extension(server_config),
      Extension(index),
      Path((inscription_id, 0)),
    )
    .await
  }

  async fn children_paginated(
    Extension(server_config): Extension<Arc<ServerConfig>>,
    Extension(index): Extension<Arc<Index>>,
    Path((parent, page)): Path<(InscriptionId, usize)>,
  ) -> ServerResult {
    task::block_in_place(|| {
      let entry = index
        .get_inscription_entry(parent)?
        .ok_or_not_found(|| format!("inscription {parent}"))?;

      let parent_number = entry.inscription_number;

      let (children, more_children) =
        index.get_children_by_sequence_number_paginated(entry.sequence_number, 100, page)?;

      let prev_page = page.checked_sub(1);

      let next_page = more_children.then_some(page + 1);

      Ok(
        ChildrenHtml {
          parent,
          parent_number,
          children,
          prev_page,
          next_page,
        }
        .page(server_config)
        .into_response(),
      )
    })
  }

  async fn inscriptions(
    Extension(server_config): Extension<Arc<ServerConfig>>,
    Extension(index): Extension<Arc<Index>>,
    accept_json: AcceptJson,
  ) -> ServerResult {
    Self::inscriptions_paginated(
      Extension(server_config),
      Extension(index),
      Path(0),
      accept_json,
    )
    .await
  }

  async fn inscriptions_paginated(
    Extension(server_config): Extension<Arc<ServerConfig>>,
    Extension(index): Extension<Arc<Index>>,
    Path(page_index): Path<u32>,
    AcceptJson(accept_json): AcceptJson,
  ) -> ServerResult {
    task::block_in_place(|| {
      let (inscriptions, more) = index.get_inscriptions_paginated(100, page_index)?;

      let prev = page_index.checked_sub(1);

      let next = more.then_some(page_index + 1);

      Ok(if accept_json {
        Json(api::Inscriptions {
          ids: inscriptions,
          page_index,
          more,
        })
        .into_response()
      } else {
        InscriptionsHtml {
          inscriptions,
          next,
          prev,
        }
        .page(server_config)
        .into_response()
      })
    })
  }

  async fn inscriptions_in_block(
    Extension(server_config): Extension<Arc<ServerConfig>>,
    Extension(index): Extension<Arc<Index>>,
    Path(block_height): Path<u32>,
    AcceptJson(accept_json): AcceptJson,
  ) -> ServerResult {
    Self::inscriptions_in_block_paginated(
      Extension(server_config),
      Extension(index),
      Path((block_height, 0)),
      AcceptJson(accept_json),
    )
    .await
  }

  async fn inscriptions_in_block_paginated(
    Extension(server_config): Extension<Arc<ServerConfig>>,
    Extension(index): Extension<Arc<Index>>,
    Path((block_height, page_index)): Path<(u32, u32)>,
    AcceptJson(accept_json): AcceptJson,
  ) -> ServerResult {
    task::block_in_place(|| {
      let page_size = 100;

      let page_index_usize = usize::try_from(page_index).unwrap_or(usize::MAX);
      let page_size_usize = usize::try_from(page_size).unwrap_or(usize::MAX);

      let mut inscriptions = index
        .get_inscriptions_in_block(block_height)?
        .into_iter()
        .skip(page_index_usize.saturating_mul(page_size_usize))
        .take(page_size_usize.saturating_add(1))
        .collect::<Vec<InscriptionId>>();

      let more = inscriptions.len() > page_size_usize;

      if more {
        inscriptions.pop();
      }

      Ok(if accept_json {
        Json(api::Inscriptions {
          ids: inscriptions,
          page_index,
          more,
        })
        .into_response()
      } else {
        InscriptionsBlockHtml::new(
          block_height,
          index.block_height()?.unwrap_or(Height(0)).n(),
          inscriptions,
          more,
          page_index,
        )?
        .page(server_config)
        .into_response()
      })
    })
  }

  async fn parents(
    Extension(server_config): Extension<Arc<ServerConfig>>,
    Extension(index): Extension<Arc<Index>>,
    Path(inscription_id): Path<InscriptionId>,
  ) -> ServerResult<Response> {
    Self::parents_paginated(
      Extension(server_config),
      Extension(index),
      Path((inscription_id, 0)),
    )
    .await
  }

  async fn parents_paginated(
    Extension(server_config): Extension<Arc<ServerConfig>>,
    Extension(index): Extension<Arc<Index>>,
    Path((id, page)): Path<(InscriptionId, usize)>,
  ) -> ServerResult<Response> {
    task::block_in_place(|| {
      let child = index
        .get_inscription_entry(id)?
        .ok_or_not_found(|| format!("inscription {id}"))?;

      let (parents, more) = index.get_parents_by_sequence_number_paginated(child.parents, page)?;

      let prev_page = page.checked_sub(1);

      let next_page = more.then_some(page + 1);

      Ok(
        ParentsHtml {
          id,
          number: child.inscription_number,
          parents,
          prev_page,
          next_page,
        }
        .page(server_config)
        .into_response(),
      )
    })
  }

  fn proxy(proxy: &Url, path: &str) -> ServerResult<Response> {
    let response = reqwest::blocking::Client::new()
      .get(format!("{}{}", proxy, path))
      .send()
      .map_err(|err| anyhow!(err))?;

    let status = response.status();

    let mut headers = response.headers().clone();

    headers.insert(
      header::CONTENT_SECURITY_POLICY,
      HeaderValue::from_str(&format!(
        "default-src 'self' {proxy} 'unsafe-eval' 'unsafe-inline' data: blob:"
      ))
      .map_err(|err| ServerError::Internal(Error::from(err)))?,
    );

    Ok(
      (
        status,
        headers,
        response.bytes().map_err(|err| anyhow!(err))?,
      )
        .into_response(),
    )
  }

  async fn redirect_http_to_https(
    Extension(mut destination): Extension<String>,
    uri: Uri,
  ) -> Redirect {
    if let Some(path_and_query) = uri.path_and_query() {
      destination.push_str(path_and_query.as_str());
    }

    Redirect::to(&destination)
  }
}

#[cfg(test)]
mod tests {
  use {
    super::*,
    reqwest::{
      header::{self, HeaderMap},
      StatusCode, Url,
    },
    serde::de::DeserializeOwned,
    std::net::TcpListener,
    tempfile::TempDir,
  };

  const RUNE: u128 = 99246114928149462;

  #[derive(Default)]
  struct Builder {
    core: Option<mockcore::Handle>,
    config: String,
    ord_args: BTreeMap<String, Option<String>>,
    server_args: BTreeMap<String, Option<String>>,
  }

  impl Builder {
    fn core(self, core: mockcore::Handle) -> Self {
      Self {
        core: Some(core),
        ..self
      }
    }

    fn ord_option(mut self, option: &str, value: &str) -> Self {
      self.ord_args.insert(option.into(), Some(value.into()));
      self
    }

    fn ord_flag(mut self, flag: &str) -> Self {
      self.ord_args.insert(flag.into(), None);
      self
    }

    fn server_option(mut self, option: &str, value: &str) -> Self {
      self.server_args.insert(option.into(), Some(value.into()));
      self
    }

    fn server_flag(mut self, flag: &str) -> Self {
      self.server_args.insert(flag.into(), None);
      self
    }

    fn chain(self, chain: Chain) -> Self {
      self.ord_option("--chain", &chain.to_string())
    }

    fn config(self, config: &str) -> Self {
      Self {
        config: config.into(),
        ..self
      }
    }

    fn build(self) -> TestServer {
      let core = self.core.unwrap_or_else(|| {
        mockcore::builder()
          .network(
            self
              .ord_args
              .get("--chain")
              .map(|chain| chain.as_ref().unwrap().parse::<Chain>().unwrap())
              .unwrap_or_default()
              .network(),
          )
          .build()
      });

      let tempdir = TempDir::new().unwrap();

      let cookiefile = tempdir.path().join("cookie");

      fs::write(&cookiefile, "username:password").unwrap();

      let port = TcpListener::bind("127.0.0.1:0")
        .unwrap()
        .local_addr()
        .unwrap()
        .port();

      let mut args = vec!["ord".to_string()];

      args.push("--bitcoin-rpc-url".into());
      args.push(core.url());

      args.push("--cookie-file".into());
      args.push(cookiefile.to_str().unwrap().into());

      args.push("--datadir".into());
      args.push(tempdir.path().to_str().unwrap().into());

      if !self.ord_args.contains_key("--chain") {
        args.push("--chain".into());
        args.push(core.network());
      }

      for (arg, value) in self.ord_args {
        args.push(arg);

        if let Some(value) = value {
          args.push(value);
        }
      }

      args.push("server".into());

      args.push("--address".into());
      args.push("127.0.0.1".into());

      args.push("--http-port".into());
      args.push(port.to_string());

      args.push("--polling-interval".into());
      args.push("100ms".into());

      for (arg, value) in self.server_args {
        args.push(arg);

        if let Some(value) = value {
          args.push(value);
        }
      }

      let arguments = Arguments::try_parse_from(args).unwrap();

      let Subcommand::Server(server) = arguments.subcommand else {
        panic!("unexpected subcommand: {:?}", arguments.subcommand);
      };

      let settings = Settings::from_options(arguments.options)
        .or(serde_yaml::from_str::<Settings>(&self.config).unwrap())
        .or_defaults()
        .unwrap();

      let index = Arc::new(Index::open(&settings).unwrap());
      let ord_server_handle = Handle::new();

      {
        let index = index.clone();
        let ord_server_handle = ord_server_handle.clone();
        thread::spawn(|| server.run(settings, index, ord_server_handle).unwrap());
      }

      while index.statistic(crate::index::Statistic::Commits) == 0 {
        thread::sleep(Duration::from_millis(50));
      }

      let client = reqwest::blocking::Client::builder()
        .redirect(reqwest::redirect::Policy::none())
        .build()
        .unwrap();

      for i in 0.. {
        match client.get(format!("http://127.0.0.1:{port}/status")).send() {
          Ok(_) => break,
          Err(err) => {
            if i == 400 {
              panic!("ord server failed to start: {err}");
            }
          }
        }

        thread::sleep(Duration::from_millis(50));
      }

      TestServer {
        core,
        index,
        ord_server_handle,
        tempdir,
        url: Url::parse(&format!("http://127.0.0.1:{port}")).unwrap(),
      }
    }

    fn https(self) -> Self {
      self.server_flag("--https")
    }

    fn index_addresses(self) -> Self {
      self.ord_flag("--index-addresses")
    }

    fn index_runes(self) -> Self {
      self.ord_flag("--index-runes")
    }

    fn index_sats(self) -> Self {
      self.ord_flag("--index-sats")
    }

    fn redirect_http_to_https(self) -> Self {
      self.server_flag("--redirect-http-to-https")
    }
  }

  struct TestServer {
    core: mockcore::Handle,
    index: Arc<Index>,
    ord_server_handle: Handle,
    #[allow(unused)]
    tempdir: TempDir,
    url: Url,
  }

  impl TestServer {
    fn builder() -> Builder {
      Default::default()
    }

    fn new() -> Self {
      Builder::default().build()
    }

    #[track_caller]
    pub(crate) fn etch(
      &self,
      runestone: Runestone,
      outputs: usize,
      witness: Option<Witness>,
    ) -> (Txid, RuneId) {
      let block_count = usize::try_from(self.index.block_count().unwrap()).unwrap();

      self.mine_blocks(1);

      self.core.broadcast_tx(TransactionTemplate {
        inputs: &[(block_count, 0, 0, Default::default())],
        p2tr: true,
        ..default()
      });

      self.mine_blocks((Runestone::COMMIT_CONFIRMATIONS - 1).into());

      let witness = witness.unwrap_or_else(|| {
        let tapscript = script::Builder::new()
          .push_slice::<&PushBytes>(
            runestone
              .etching
              .unwrap()
              .rune
              .unwrap()
              .commitment()
              .as_slice()
              .try_into()
              .unwrap(),
          )
          .into_script();
        let mut witness = Witness::default();
        witness.push(tapscript);
        witness.push([]);
        witness
      });

      let txid = self.core.broadcast_tx(TransactionTemplate {
        inputs: &[(block_count + 1, 1, 0, witness)],
        op_return: Some(runestone.encipher()),
        outputs,
        ..default()
      });

      self.mine_blocks(1);

      (
        txid,
        RuneId {
          block: (self.index.block_count().unwrap() - 1).into(),
          tx: 1,
        },
      )
    }

    #[track_caller]
    fn get(&self, path: impl AsRef<str>) -> reqwest::blocking::Response {
      if let Err(error) = self.index.update() {
        log::error!("{error}");
      }
      reqwest::blocking::get(self.join_url(path.as_ref())).unwrap()
    }

    #[track_caller]
    pub(crate) fn get_json<T: DeserializeOwned>(&self, path: impl AsRef<str>) -> T {
      if let Err(error) = self.index.update() {
        log::error!("{error}");
      }

      let client = reqwest::blocking::Client::new();

      let response = client
        .get(self.join_url(path.as_ref()))
        .header(header::ACCEPT, "application/json")
        .send()
        .unwrap();

      assert_eq!(response.status(), StatusCode::OK);

      response.json().unwrap()
    }

    fn join_url(&self, url: &str) -> Url {
      self.url.join(url).unwrap()
    }

    #[track_caller]
    fn assert_response(&self, path: impl AsRef<str>, status: StatusCode, expected_response: &str) {
      let response = self.get(path);
      assert_eq!(response.status(), status, "{}", response.text().unwrap());
      pretty_assert_eq!(response.text().unwrap(), expected_response);
    }

    #[track_caller]
    fn assert_response_regex(
      &self,
      path: impl AsRef<str>,
      status: StatusCode,
      regex: impl AsRef<str>,
    ) {
      let response = self.get(path);
      assert_eq!(
        response.status(),
        status,
        "response: {}",
        response.text().unwrap()
      );
      assert_regex_match!(response.text().unwrap(), regex.as_ref());
    }

    #[track_caller]
    fn assert_html(&self, path: impl AsRef<str>, content: impl PageContent) {
      self.assert_html_status(path, StatusCode::OK, content);
    }

    #[track_caller]
    fn assert_html_status(
      &self,
      path: impl AsRef<str>,
      status: StatusCode,
      content: impl PageContent,
    ) {
      let response = self.get(path);

      assert_eq!(response.status(), status, "{}", response.text().unwrap());

      let expected_response = PageHtml::new(
        content,
        Arc::new(ServerConfig {
          chain: self.index.chain(),
          domain: Some(System::host_name().unwrap()),
          ..Default::default()
        }),
      )
      .to_string();

      pretty_assert_eq!(response.text().unwrap(), expected_response);
    }

    fn assert_response_csp(
      &self,
      path: impl AsRef<str>,
      status: StatusCode,
      content_security_policy: &str,
      regex: impl AsRef<str>,
    ) {
      let response = self.get(path);
      assert_eq!(response.status(), status);
      assert_eq!(
        response
          .headers()
          .get(header::CONTENT_SECURITY_POLICY,)
          .unwrap(),
        content_security_policy
      );
      assert_regex_match!(response.text().unwrap(), regex.as_ref());
    }

    #[track_caller]
    fn assert_redirect(&self, path: &str, location: &str) {
      let response = reqwest::blocking::Client::builder()
        .redirect(reqwest::redirect::Policy::none())
        .build()
        .unwrap()
        .get(self.join_url(path))
        .send()
        .unwrap();

      assert_eq!(response.status(), StatusCode::SEE_OTHER);
      assert_eq!(response.headers().get(header::LOCATION).unwrap(), location);
    }

    #[track_caller]
    fn mine_blocks(&self, n: u64) -> Vec<Block> {
      let blocks = self.core.mine_blocks(n);
      self.index.update().unwrap();
      blocks
    }

    fn mine_blocks_with_subsidy(&self, n: u64, subsidy: u64) -> Vec<Block> {
      let blocks = self.core.mine_blocks_with_subsidy(n, subsidy);
      self.index.update().unwrap();
      blocks
    }
  }

  impl Drop for TestServer {
    fn drop(&mut self) {
      self.ord_server_handle.shutdown();
    }
  }

  fn parse_server_args(args: &str) -> (Settings, Server) {
    match Arguments::try_parse_from(args.split_whitespace()) {
      Ok(arguments) => match arguments.subcommand {
        Subcommand::Server(server) => (
          Settings::from_options(arguments.options)
            .or_defaults()
            .unwrap(),
          server,
        ),
        subcommand => panic!("unexpected subcommand: {subcommand:?}"),
      },
      Err(err) => panic!("error parsing arguments: {err}"),
    }
  }

  #[test]
  fn http_and_https_port_dont_conflict() {
    parse_server_args(
      "ord server --http-port 0 --https-port 0 --acme-cache foo --acme-contact bar --acme-domain baz",
    );
  }

  #[test]
  fn http_port_defaults_to_80() {
    assert_eq!(parse_server_args("ord server").1.http_port(), Some(80));
  }

  #[test]
  fn https_port_defaults_to_none() {
    assert_eq!(parse_server_args("ord server").1.https_port(), None);
  }

  #[test]
  fn https_sets_https_port_to_443() {
    assert_eq!(
      parse_server_args("ord server --https --acme-cache foo --acme-contact bar --acme-domain baz")
        .1
        .https_port(),
      Some(443)
    );
  }

  #[test]
  fn https_disables_http() {
    assert_eq!(
      parse_server_args("ord server --https --acme-cache foo --acme-contact bar --acme-domain baz")
        .1
        .http_port(),
      None
    );
  }

  #[test]
  fn https_port_disables_http() {
    assert_eq!(
      parse_server_args(
        "ord server --https-port 433 --acme-cache foo --acme-contact bar --acme-domain baz"
      )
      .1
      .http_port(),
      None
    );
  }

  #[test]
  fn https_port_sets_https_port() {
    assert_eq!(
      parse_server_args(
        "ord server --https-port 1000 --acme-cache foo --acme-contact bar --acme-domain baz"
      )
      .1
      .https_port(),
      Some(1000)
    );
  }

  #[test]
  fn http_with_https_leaves_http_enabled() {
    assert_eq!(
      parse_server_args(
        "ord server --https --http --acme-cache foo --acme-contact bar --acme-domain baz"
      )
      .1
      .http_port(),
      Some(80)
    );
  }

  #[test]
  fn http_with_https_leaves_https_enabled() {
    assert_eq!(
      parse_server_args(
        "ord server --https --http --acme-cache foo --acme-contact bar --acme-domain baz"
      )
      .1
      .https_port(),
      Some(443)
    );
  }

  #[test]
  fn acme_contact_accepts_multiple_values() {
    assert!(Arguments::try_parse_from([
      "ord",
      "server",
      "--address",
      "127.0.0.1",
      "--http-port",
      "0",
      "--acme-contact",
      "foo",
      "--acme-contact",
      "bar"
    ])
    .is_ok());
  }

  #[test]
  fn acme_domain_accepts_multiple_values() {
    assert!(Arguments::try_parse_from([
      "ord",
      "server",
      "--address",
      "127.0.0.1",
      "--http-port",
      "0",
      "--acme-domain",
      "foo",
      "--acme-domain",
      "bar"
    ])
    .is_ok());
  }

  #[test]
  fn acme_cache_defaults_to_data_dir() {
    let arguments = Arguments::try_parse_from(["ord", "--datadir", "foo", "server"]).unwrap();

    let settings = Settings::from_options(arguments.options)
      .or_defaults()
      .unwrap();

    let acme_cache = Server::acme_cache(None, &settings).display().to_string();
    assert!(
      acme_cache.contains(if cfg!(windows) {
        r"foo\acme-cache"
      } else {
        "foo/acme-cache"
      }),
      "{acme_cache}"
    )
  }

  #[test]
  fn acme_cache_flag_is_respected() {
    let arguments =
      Arguments::try_parse_from(["ord", "--datadir", "foo", "server", "--acme-cache", "bar"])
        .unwrap();

    let settings = Settings::from_options(arguments.options)
      .or_defaults()
      .unwrap();

    let acme_cache = Server::acme_cache(Some(&"bar".into()), &settings)
      .display()
      .to_string();
    assert_eq!(acme_cache, "bar")
  }

  #[test]
  fn acme_domain_defaults_to_hostname() {
    let (_, server) = parse_server_args("ord server");
    assert_eq!(
      server.acme_domains().unwrap(),
      &[System::host_name().unwrap()]
    );
  }

  #[test]
  fn acme_domain_flag_is_respected() {
    let (_, server) = parse_server_args("ord server --acme-domain example.com");
    assert_eq!(server.acme_domains().unwrap(), &["example.com"]);
  }

  #[test]
  fn install_sh_redirects_to_github() {
    TestServer::new().assert_redirect(
      "/install.sh",
      "https://raw.githubusercontent.com/ordinals/ord/master/install.sh",
    );
  }

  #[test]
  fn ordinal_redirects_to_sat() {
    TestServer::new().assert_redirect("/ordinal/0", "/sat/0");
  }

  #[test]
  fn bounties_redirects_to_docs_site() {
    TestServer::new().assert_redirect("/bounties", "https://docs.ordinals.com/bounties");
  }

  #[test]
  fn faq_redirects_to_docs_site() {
    TestServer::new().assert_redirect("/faq", "https://docs.ordinals.com/faq");
  }

  #[test]
  fn search_by_query_returns_rune() {
    TestServer::new().assert_redirect("/search?query=ABCD", "/rune/ABCD");
  }

  #[test]
  fn search_by_query_returns_spaced_rune() {
    TestServer::new().assert_redirect("/search?query=AB•CD", "/rune/AB•CD");
  }

  #[test]
  fn search_by_query_returns_satscard() {
    TestServer::new().assert_redirect(
      "/search?query=https://satscard.com/start%23foo",
      "/satscard?foo",
    );
    TestServer::new().assert_redirect(
      "/search?query=https://getsatscard.com/start%23foo",
      "/satscard?foo",
    );
  }

  #[test]
  fn search_by_query_returns_inscription() {
    TestServer::new().assert_redirect(
      "/search?query=0000000000000000000000000000000000000000000000000000000000000000i0",
      "/inscription/0000000000000000000000000000000000000000000000000000000000000000i0",
    );
  }

  #[test]
  fn search_by_query_returns_inscription_by_number() {
    TestServer::new().assert_redirect("/search?query=0", "/inscription/0");
  }

  #[test]
  fn search_is_whitespace_insensitive() {
    TestServer::new().assert_redirect("/search/ abc ", "/sat/abc");
  }

  #[test]
  fn search_by_path_returns_sat() {
    TestServer::new().assert_redirect("/search/abc", "/sat/abc");
  }

  #[test]
  fn search_for_blockhash_returns_block() {
    TestServer::new().assert_redirect(
      "/search/000000000019d6689c085ae165831e934ff763ae46a2a6c172b3f1b60a8ce26f",
      "/block/000000000019d6689c085ae165831e934ff763ae46a2a6c172b3f1b60a8ce26f",
    );
  }

  #[test]
  fn search_for_txid_returns_transaction() {
    TestServer::new().assert_redirect(
      "/search/0000000000000000000000000000000000000000000000000000000000000000",
      "/tx/0000000000000000000000000000000000000000000000000000000000000000",
    );
  }

  #[test]
  fn search_for_outpoint_returns_output() {
    TestServer::new().assert_redirect(
      "/search/0000000000000000000000000000000000000000000000000000000000000000:0",
      "/output/0000000000000000000000000000000000000000000000000000000000000000:0",
    );
  }

  #[test]
  fn search_for_inscription_id_returns_inscription() {
    TestServer::new().assert_redirect(
      "/search/0000000000000000000000000000000000000000000000000000000000000000i0",
      "/inscription/0000000000000000000000000000000000000000000000000000000000000000i0",
    );
  }

  #[test]
  fn search_by_path_returns_rune() {
    TestServer::new().assert_redirect("/search/ABCD", "/rune/ABCD");
  }

  #[test]
  fn search_by_path_returns_spaced_rune() {
    TestServer::new().assert_redirect("/search/AB•CD", "/rune/AB•CD");
  }

  #[test]
  fn search_by_rune_id_returns_rune() {
    let server = TestServer::builder()
      .chain(Chain::Regtest)
      .index_runes()
      .build();

    server.mine_blocks(1);

    let rune = Rune(RUNE);

    server.assert_response_regex(format!("/rune/{rune}"), StatusCode::NOT_FOUND, ".*");

    server.etch(
      Runestone {
        edicts: vec![Edict {
          id: RuneId::default(),
          amount: u128::MAX,
          output: 0,
        }],
        etching: Some(Etching {
          rune: Some(rune),
          ..default()
        }),
        ..default()
      },
      1,
      None,
    );

    server.mine_blocks(1);

    server.assert_redirect("/search/8:1", "/rune/AAAAAAAAAAAAA");
    server.assert_redirect("/search?query=8:1", "/rune/AAAAAAAAAAAAA");

    server.assert_response_regex(
      "/search/100000000000000000000:200000000000000000",
      StatusCode::BAD_REQUEST,
      ".*",
    );
  }

  #[test]
  fn search_by_satpoint_returns_sat() {
    let server = TestServer::builder()
      .chain(Chain::Regtest)
      .index_sats()
      .build();

    let txid = server.mine_blocks(1)[0].txdata[0].compute_txid();

    server.assert_redirect(
      &format!("/search/{txid}:0:0"),
      &format!("/satpoint/{txid}:0:0"),
    );

    server.assert_redirect(
      &format!("/search?query={txid}:0:0"),
      &format!("/satpoint/{txid}:0:0"),
    );

    server.assert_redirect(
      &format!("/satpoint/{txid}:0:0"),
      &format!("/sat/{}", 50 * COIN_VALUE),
    );

    server.assert_response_regex("/search/1:2:3", StatusCode::BAD_REQUEST, ".*");
  }

  #[test]
  fn satpoint_returns_sat_in_multiple_ranges() {
    let server = TestServer::builder()
      .chain(Chain::Regtest)
      .index_sats()
      .build();

    server.mine_blocks(1);

    let split = TransactionTemplate {
      inputs: &[(1, 0, 0, Default::default())],
      outputs: 2,
      fee: 0,
      ..default()
    };

    server.core.broadcast_tx(split);

    server.mine_blocks(1);

    let merge = TransactionTemplate {
      inputs: &[(2, 0, 0, Default::default()), (2, 1, 0, Default::default())],
      fee: 0,
      ..default()
    };

    let txid = server.core.broadcast_tx(merge);

    server.mine_blocks(1);

    server.assert_redirect(
      &format!("/satpoint/{txid}:0:0"),
      &format!("/sat/{}", 100 * COIN_VALUE),
    );

    server.assert_redirect(
      &format!("/satpoint/{txid}:0:{}", 50 * COIN_VALUE),
      &format!("/sat/{}", 50 * COIN_VALUE),
    );

    server.assert_redirect(
      &format!("/satpoint/{txid}:0:{}", 50 * COIN_VALUE - 1),
      &format!("/sat/{}", 150 * COIN_VALUE - 1),
    );
  }

  #[test]
  fn fallback() {
    let server = TestServer::new();

    server.assert_redirect("/0", "/inscription/0");
    server.assert_redirect("/0/", "/inscription/0");
    server.assert_redirect("/0//", "/inscription/0");
    server.assert_redirect(
      "/521f8eccffa4c41a3a7728dd012ea5a4a02feed81f41159231251ecf1e5c79dai0",
      "/inscription/521f8eccffa4c41a3a7728dd012ea5a4a02feed81f41159231251ecf1e5c79dai0",
    );
    server.assert_redirect("/-1", "/inscription/-1");
    server.assert_redirect("/FOO", "/rune/FOO");
    server.assert_redirect("/FO.O", "/rune/FO.O");
    server.assert_redirect("/FO•O", "/rune/FO•O");
    server.assert_redirect("/0:0", "/rune/0:0");
    server.assert_redirect(
      "/4a5e1e4baab89f3a32518a88c31bc87f618f76673e2cc77ab2127b7afdeda33b:0",
      "/output/4a5e1e4baab89f3a32518a88c31bc87f618f76673e2cc77ab2127b7afdeda33b:0",
    );
    server.assert_redirect(
      "/4a5e1e4baab89f3a32518a88c31bc87f618f76673e2cc77ab2127b7afdeda33b:0:0",
      "/satpoint/4a5e1e4baab89f3a32518a88c31bc87f618f76673e2cc77ab2127b7afdeda33b:0:0",
    );
    server.assert_redirect(
      "/000000000019d6689c085ae165831e934ff763ae46a2a6c172b3f1b60a8ce26f",
      "/block/000000000019d6689c085ae165831e934ff763ae46a2a6c172b3f1b60a8ce26f",
    );
    server.assert_redirect(
      "/000000000000000000000000000000000000000000000000000000000000000f",
      "/tx/000000000000000000000000000000000000000000000000000000000000000f",
    );
    server.assert_redirect(
      "/bc1p5d7rjq7g6rdk2yhzks9smlaqtedr4dekq08ge8ztwac72sfr9rusxg3297",
      "/address/bc1p5d7rjq7g6rdk2yhzks9smlaqtedr4dekq08ge8ztwac72sfr9rusxg3297",
    );
    server.assert_redirect(
      "/bc1qar0srrr7xfkvy5l643lydnw9re59gtzzwf5mdq",
      "/address/bc1qar0srrr7xfkvy5l643lydnw9re59gtzzwf5mdq",
    );
    server.assert_redirect(
      "/1BvBMSEYstWetqTFn5Au4m4GFg7xJaNVN2",
      "/address/1BvBMSEYstWetqTFn5Au4m4GFg7xJaNVN2",
    );

    server.assert_response_regex("/hello", StatusCode::NOT_FOUND, "");

    server.assert_response_regex(
      "/%C3%28",
      StatusCode::BAD_REQUEST,
      "invalid utf-8 sequence of 1 bytes from index 0",
    );
  }

  #[test]
  fn runes_can_be_queried_by_rune_id() {
    let server = TestServer::builder()
      .chain(Chain::Regtest)
      .index_runes()
      .build();

    server.mine_blocks(1);

    let rune = Rune(RUNE);

    server.assert_response_regex("/rune/9:1", StatusCode::NOT_FOUND, ".*");

    server.etch(
      Runestone {
        edicts: vec![Edict {
          id: RuneId::default(),
          amount: u128::MAX,
          output: 0,
        }],
        etching: Some(Etching {
          rune: Some(rune),
          ..default()
        }),
        ..default()
      },
      1,
      None,
    );

    server.mine_blocks(1);

    server.assert_response_regex(
      "/rune/8:1",
      StatusCode::OK,
      ".*<title>Rune AAAAAAAAAAAAA</title>.*",
    );
  }

  #[test]
  fn runes_can_be_queried_by_rune_number() {
    let server = TestServer::builder()
      .chain(Chain::Regtest)
      .index_runes()
      .build();

    server.mine_blocks(1);

    server.assert_response_regex("/rune/0", StatusCode::NOT_FOUND, ".*");

    for i in 0..10 {
      let rune = Rune(RUNE + i);
      server.etch(
        Runestone {
          edicts: vec![Edict {
            id: RuneId::default(),
            amount: u128::MAX,
            output: 0,
          }],
          etching: Some(Etching {
            rune: Some(rune),
            ..default()
          }),
          ..default()
        },
        1,
        None,
      );

      server.mine_blocks(1);
    }

    server.assert_response_regex(
      "/rune/0",
      StatusCode::OK,
      ".*<title>Rune AAAAAAAAAAAAA</title>.*",
    );

    for i in 1..6 {
      server.assert_response_regex(
        format!("/rune/{}", i),
        StatusCode::OK,
        ".*<title>Rune AAAAAAAAAAAA.*</title>.*",
      );
    }

    server.assert_response_regex(
      "/rune/9",
      StatusCode::OK,
      ".*<title>Rune AAAAAAAAAAAAJ</title>.*",
    );
  }

  #[test]
  fn rune_not_etched_shows_unlock_height() {
    let server = TestServer::builder()
      .chain(Chain::Regtest)
      .index_runes()
      .build();

    server.mine_blocks(1);

    server.assert_html_status(
      "/rune/A",
      StatusCode::NOT_FOUND,
      RuneNotFoundHtml {
        rune: Rune(0),
        unlock: Some((
          Height(209999),
          DateTime::from_timestamp(125998800, 0).unwrap(),
        )),
      },
    );
  }

  #[test]
  fn reserved_rune_not_etched_shows_reserved_status() {
    let server = TestServer::builder()
      .chain(Chain::Regtest)
      .index_runes()
      .build();

    server.mine_blocks(1);

    server.assert_html_status(
      format!("/rune/{}", Rune(Rune::RESERVED)),
      StatusCode::NOT_FOUND,
      RuneNotFoundHtml {
        rune: Rune(Rune::RESERVED),
        unlock: None,
      },
    );
  }

  #[test]
  fn runes_are_displayed_on_runes_page() {
    let server = TestServer::builder()
      .chain(Chain::Regtest)
      .index_runes()
      .build();

    server.mine_blocks(1);

    server.assert_html(
      "/runes",
      RunesHtml {
        entries: Vec::new(),
        more: false,
        prev: None,
        next: None,
      },
    );

    let (txid, id) = server.etch(
      Runestone {
        edicts: vec![Edict {
          id: RuneId::default(),
          amount: u128::MAX,
          output: 0,
        }],
        etching: Some(Etching {
          rune: Some(Rune(RUNE)),
          symbol: Some('%'),
          premine: Some(u128::MAX),
          ..default()
        }),
        ..default()
      },
      1,
      Default::default(),
    );

    pretty_assert_eq!(
      server.index.runes().unwrap(),
      [(
        id,
        RuneEntry {
          block: id.block,
          etching: txid,
          spaced_rune: SpacedRune {
            rune: Rune(RUNE),
            spacers: 0
          },
          premine: u128::MAX,
          timestamp: id.block,
          symbol: Some('%'),
          ..default()
        }
      )]
    );

    assert_eq!(
      server.index.get_rune_balances().unwrap(),
      [(OutPoint { txid, vout: 0 }, vec![(id, u128::MAX)])]
    );

    server.assert_html(
      "/runes",
      RunesHtml {
        entries: vec![(
          RuneId::default(),
          RuneEntry {
            spaced_rune: SpacedRune {
              rune: Rune(RUNE),
              spacers: 0,
            },
            ..default()
          },
        )],
        more: false,
        prev: None,
        next: None,
      },
    );
  }

  #[test]
  fn runes_are_displayed_on_rune_page() {
    let server = TestServer::builder()
      .chain(Chain::Regtest)
      .index_runes()
      .build();

    server.mine_blocks(1);

    let rune = Rune(RUNE);

    server.assert_response_regex(format!("/rune/{rune}"), StatusCode::NOT_FOUND, ".*");

    let (txid, id) = server.etch(
      Runestone {
        edicts: vec![Edict {
          id: RuneId::default(),
          amount: u128::MAX,
          output: 0,
        }],
        etching: Some(Etching {
          rune: Some(rune),
          symbol: Some('%'),
          premine: Some(u128::MAX),
          turbo: true,
          ..default()
        }),
        ..default()
      },
      1,
      Some(
        Inscription {
          content_type: Some("text/plain".into()),
          body: Some("hello".into()),
          rune: Some(rune.commitment()),
          ..default()
        }
        .to_witness(),
      ),
    );

    let entry = RuneEntry {
      block: id.block,
      etching: txid,
      spaced_rune: SpacedRune { rune, spacers: 0 },
      premine: u128::MAX,
      symbol: Some('%'),
      timestamp: id.block,
      turbo: true,
      ..default()
    };

    assert_eq!(server.index.runes().unwrap(), [(id, entry)]);

    assert_eq!(
      server.index.get_rune_balances().unwrap(),
      [(OutPoint { txid, vout: 0 }, vec![(id, u128::MAX)])]
    );

    let parent = InscriptionId { txid, index: 0 };

    server.assert_html(
      format!("/rune/{rune}"),
      RuneHtml {
        id,
        entry,
        mintable: false,
        parent: Some(parent),
      },
    );

    server.assert_response_regex(
      format!("/inscription/{parent}"),
      StatusCode::OK,
      ".*
<dl>
  <dt>rune</dt>
  <dd><a href=/rune/AAAAAAAAAAAAA>AAAAAAAAAAAAA</a></dd>
  .*
</dl>
.*",
    );
  }

  #[test]
  fn etched_runes_are_displayed_on_block_page() {
    let server = TestServer::builder()
      .chain(Chain::Regtest)
      .index_runes()
      .build();

    server.mine_blocks(1);

    let rune0 = Rune(RUNE);

    let (_txid, id) = server.etch(
      Runestone {
        edicts: vec![Edict {
          id: RuneId::default(),
          amount: u128::MAX,
          output: 0,
        }],
        etching: Some(Etching {
          rune: Some(rune0),
          ..default()
        }),
        ..default()
      },
      1,
      None,
    );

    assert_eq!(
      server.index.get_runes_in_block(id.block - 1).unwrap().len(),
      0
    );
    assert_eq!(server.index.get_runes_in_block(id.block).unwrap().len(), 1);
    assert_eq!(
      server.index.get_runes_in_block(id.block + 1).unwrap().len(),
      0
    );

    server.assert_response_regex(
      format!("/block/{}", id.block),
      StatusCode::OK,
      format!(".*<h2>1 Rune</h2>.*<li><a href=/rune/{rune0}>{rune0}</a></li>.*"),
    );
  }

  #[test]
  fn runes_are_spaced() {
    let server = TestServer::builder()
      .chain(Chain::Regtest)
      .index_runes()
      .build();

    server.mine_blocks(1);

    let rune = Rune(RUNE);

    server.assert_response_regex(format!("/rune/{rune}"), StatusCode::NOT_FOUND, ".*");

    let (txid, id) = server.etch(
      Runestone {
        edicts: vec![Edict {
          id: RuneId::default(),
          amount: u128::MAX,
          output: 0,
        }],
        etching: Some(Etching {
          rune: Some(rune),
          symbol: Some('%'),
          spacers: Some(1),
          premine: Some(u128::MAX),
          ..default()
        }),
        ..default()
      },
      1,
      Some(
        Inscription {
          content_type: Some("text/plain".into()),
          body: Some("hello".into()),
          rune: Some(rune.commitment()),
          ..default()
        }
        .to_witness(),
      ),
    );

    pretty_assert_eq!(
      server.index.runes().unwrap(),
      [(
        id,
        RuneEntry {
          block: id.block,
          etching: txid,
          spaced_rune: SpacedRune { rune, spacers: 1 },
          premine: u128::MAX,
          symbol: Some('%'),
          timestamp: id.block,
          ..default()
        }
      )]
    );

    assert_eq!(
      server.index.get_rune_balances().unwrap(),
      [(OutPoint { txid, vout: 0 }, vec![(id, u128::MAX)])]
    );

    server.assert_response_regex(
      format!("/rune/{rune}"),
      StatusCode::OK,
      r".*<title>Rune A•AAAAAAAAAAAA</title>.*<h1>A•AAAAAAAAAAAA</h1>.*",
    );

    server.assert_response_regex(
      format!("/inscription/{txid}i0"),
      StatusCode::OK,
      ".*<dt>rune</dt>.*<dd><a href=/rune/A•AAAAAAAAAAAA>A•AAAAAAAAAAAA</a></dd>.*",
    );

    server.assert_response_regex(
      "/runes",
      StatusCode::OK,
      ".*<li><a href=/rune/A•AAAAAAAAAAAA>A•AAAAAAAAAAAA</a></li>.*",
    );

    server.assert_response_regex(
      format!("/tx/{txid}"),
      StatusCode::OK,
      ".*
  <dt>etching</dt>
  <dd><a href=/rune/A•AAAAAAAAAAAA>A•AAAAAAAAAAAA</a></dd>
.*",
    );

    server.assert_response_regex(
      format!("/output/{txid}:0"),
      StatusCode::OK,
      ".*<tr>
        <td><a href=/rune/A•AAAAAAAAAAAA>A•AAAAAAAAAAAA</a></td>
        <td>340282366920938463463374607431768211455\u{A0}%</td>
      </tr>.*",
    );
  }

  #[test]
  fn transactions_link_to_etching() {
    let server = TestServer::builder()
      .chain(Chain::Regtest)
      .index_runes()
      .build();

    server.mine_blocks(1);

    server.assert_response_regex(
      "/runes",
      StatusCode::OK,
      ".*<title>Runes</title>.*<h1>Runes</h1>\n<ul>\n</ul>.*",
    );

    let (txid, id) = server.etch(
      Runestone {
        edicts: vec![Edict {
          id: RuneId::default(),
          amount: u128::MAX,
          output: 0,
        }],
        etching: Some(Etching {
          rune: Some(Rune(RUNE)),
          premine: Some(u128::MAX),
          ..default()
        }),
        ..default()
      },
      1,
      None,
    );

    pretty_assert_eq!(
      server.index.runes().unwrap(),
      [(
        id,
        RuneEntry {
          block: id.block,
          etching: txid,
          spaced_rune: SpacedRune {
            rune: Rune(RUNE),
            spacers: 0
          },
          premine: u128::MAX,
          timestamp: id.block,
          ..default()
        }
      )]
    );

    pretty_assert_eq!(
      server.index.get_rune_balances().unwrap(),
      [(OutPoint { txid, vout: 0 }, vec![(id, u128::MAX)])]
    );

    server.assert_response_regex(
      format!("/tx/{txid}"),
      StatusCode::OK,
      ".*
  <dt>etching</dt>
  <dd><a href=/rune/AAAAAAAAAAAAA>AAAAAAAAAAAAA</a></dd>
.*",
    );
  }

  #[test]
  fn runes_are_displayed_on_output_page() {
    let server = TestServer::builder()
      .chain(Chain::Regtest)
      .index_runes()
      .build();

    server.mine_blocks(1);

    let rune = Rune(RUNE);

    server.assert_response_regex(format!("/rune/{rune}"), StatusCode::NOT_FOUND, ".*");

    let (txid, id) = server.etch(
      Runestone {
        edicts: vec![Edict {
          id: RuneId::default(),
          amount: u128::MAX,
          output: 0,
        }],
        etching: Some(Etching {
          divisibility: Some(1),
          rune: Some(rune),
          premine: Some(u128::MAX),
          ..default()
        }),
        ..default()
      },
      1,
      None,
    );

    pretty_assert_eq!(
      server.index.runes().unwrap(),
      [(
        id,
        RuneEntry {
          block: id.block,
          divisibility: 1,
          etching: txid,
          spaced_rune: SpacedRune { rune, spacers: 0 },
          premine: u128::MAX,
          timestamp: id.block,
          ..default()
        }
      )]
    );

    let output = OutPoint { txid, vout: 0 };

    assert_eq!(
      server.index.get_rune_balances().unwrap(),
      [(output, vec![(id, u128::MAX)])]
    );

    server.assert_response_regex(
      format!("/output/{output}"),
      StatusCode::OK,
      format!(
        ".*<title>Output {output}</title>.*<h1>Output <span class=monospace>{output}</span></h1>.*
  <dt>runes</dt>
  <dd>
    <table>
      <tr>
        <th>rune</th>
        <th>balance</th>
      </tr>
      <tr>
        <td><a href=/rune/AAAAAAAAAAAAA>AAAAAAAAAAAAA</a></td>
        <td>34028236692093846346337460743176821145.5\u{A0}¤</td>
      </tr>
    </table>
  </dd>
.*"
      ),
    );

    let address = default_address(Chain::Regtest);

    pretty_assert_eq!(
      server.get_json::<api::Output>(format!("/output/{output}")),
      api::Output {
        value: 5000000000,
        script_pubkey: address.script_pubkey(),
        address: Some(uncheck(&address)),
        transaction: txid,
        sat_ranges: None,
        indexed: true,
        inscriptions: Some(Vec::new()),
        outpoint: output,
        runes: Some(
          vec![(
            SpacedRune {
              rune: Rune(RUNE),
              spacers: 0
            },
            Pile {
              amount: 340282366920938463463374607431768211455,
              divisibility: 1,
              symbol: None,
            }
          )]
          .into_iter()
          .collect()
        ),
        spent: false,
      }
    );
  }

  #[test]
  fn http_to_https_redirect_with_path() {
    TestServer::builder()
      .redirect_http_to_https()
      .https()
      .build()
      .assert_redirect(
        "/sat/0",
        &format!("https://{}/sat/0", System::host_name().unwrap()),
      );
  }

  #[test]
  fn http_to_https_redirect_with_empty() {
    TestServer::builder()
      .redirect_http_to_https()
      .https()
      .build()
      .assert_redirect("/", &format!("https://{}/", System::host_name().unwrap()));
  }

  #[test]
  fn status() {
    let server = TestServer::builder().chain(Chain::Regtest).build();

    server.mine_blocks(3);

    server.core.broadcast_tx(TransactionTemplate {
      inputs: &[(
        1,
        0,
        0,
        inscription("text/plain;charset=utf-8", "hello").to_witness(),
      )],
      ..default()
    });

    server.core.broadcast_tx(TransactionTemplate {
      inputs: &[(
        2,
        0,
        0,
        inscription("text/plain;charset=utf-8", "hello").to_witness(),
      )],
      ..default()
    });

    server.core.broadcast_tx(TransactionTemplate {
      inputs: &[(
        3,
        0,
        0,
        Inscription {
          content_type: None,
          body: Some("hello".as_bytes().into()),
          ..default()
        }
        .to_witness(),
      )],
      ..default()
    });

    server.mine_blocks(1);

    server.assert_response_regex(
      "/status",
      StatusCode::OK,
      ".*<h1>Status</h1>
<dl>
  <dt>chain</dt>
  <dd>regtest</dd>
  <dt>height</dt>
  <dd><a href=/block/4>4</a></dd>
  <dt>inscriptions</dt>
  <dd><a href=/inscriptions>3</a></dd>
  <dt>blessed inscriptions</dt>
  <dd>3</dd>
  <dt>cursed inscriptions</dt>
  <dd>0</dd>
  <dt>runes</dt>
  <dd><a href=/runes>0</a></dd>
  <dt>lost sats</dt>
  <dd>.*</dd>
  <dt>started</dt>
  <dd>.*</dd>
  <dt>uptime</dt>
  <dd>.*</dd>
  <dt>minimum rune for next block</dt>
  <dd>.*</dd>
  <dt>version</dt>
  <dd>.*</dd>
  <dt>unrecoverably reorged</dt>
  <dd>false</dd>
  <dt>address index</dt>
  <dd>false</dd>
  <dt>inscription index</dt>
  <dd>true</dd>
  <dt>rune index</dt>
  <dd>false</dd>
  <dt>sat index</dt>
  <dd>false</dd>
  <dt>transaction index</dt>
  <dd>false</dd>
  <dt>json api</dt>
  <dd>true</dd>
  <dt>git branch</dt>
  <dd>.*</dd>
  <dt>git commit</dt>
  <dd>
    <a class=collapse href=https://github.com/ordinals/ord/commit/[[:xdigit:]]{40}>
      [[:xdigit:]]{40}
    </a>
  </dd>
</dl>
.*",
    );
  }

  #[test]
  fn block_count_endpoint() {
    let test_server = TestServer::new();

    let response = test_server.get("/blockcount");

    assert_eq!(response.status(), StatusCode::OK);
    assert_eq!(response.text().unwrap(), "1");

    test_server.mine_blocks(1);

    let response = test_server.get("/blockcount");

    assert_eq!(response.status(), StatusCode::OK);
    assert_eq!(response.text().unwrap(), "2");
  }

  #[test]
  fn block_height_endpoint() {
    let test_server = TestServer::new();

    let response = test_server.get("/blockheight");

    assert_eq!(response.status(), StatusCode::OK);
    assert_eq!(response.text().unwrap(), "0");

    test_server.mine_blocks(2);

    let response = test_server.get("/blockheight");

    assert_eq!(response.status(), StatusCode::OK);
    assert_eq!(response.text().unwrap(), "2");
  }

  #[test]
  fn block_hash_endpoint() {
    let test_server = TestServer::new();

    let response = test_server.get("/blockhash");

    assert_eq!(response.status(), StatusCode::OK);
    assert_eq!(
      response.text().unwrap(),
      "000000000019d6689c085ae165831e934ff763ae46a2a6c172b3f1b60a8ce26f"
    );
  }

  #[test]
  fn block_hash_from_height_endpoint() {
    let test_server = TestServer::new();

    let response = test_server.get("/blockhash/0");

    assert_eq!(response.status(), StatusCode::OK);
    assert_eq!(
      response.text().unwrap(),
      "000000000019d6689c085ae165831e934ff763ae46a2a6c172b3f1b60a8ce26f"
    );
  }

  #[test]
  fn block_time_endpoint() {
    let test_server = TestServer::new();

    let response = test_server.get("/blocktime");

    assert_eq!(response.status(), StatusCode::OK);
    assert_eq!(response.text().unwrap(), "1231006505");
  }

  #[test]
  fn sat_number() {
    TestServer::new().assert_response_regex("/sat/0", StatusCode::OK, ".*<h1>Sat 0</h1>.*");
  }

  #[test]
  fn sat_decimal() {
    TestServer::new().assert_response_regex("/sat/0.0", StatusCode::OK, ".*<h1>Sat 0</h1>.*");
  }

  #[test]
  fn sat_degree() {
    TestServer::new().assert_response_regex("/sat/0°0′0″0‴", StatusCode::OK, ".*<h1>Sat 0</h1>.*");
  }

  #[test]
  fn sat_name() {
    TestServer::new().assert_response_regex(
      "/sat/nvtdijuwxlp",
      StatusCode::OK,
      ".*<h1>Sat 0</h1>.*",
    );
  }

  #[test]
  fn sat() {
    TestServer::new().assert_response_regex(
      "/sat/0",
      StatusCode::OK,
      ".*<title>Sat 0</title>.*<h1>Sat 0</h1>.*",
    );
  }

  #[test]
  fn block() {
    TestServer::new().assert_response_regex(
      "/block/0",
      StatusCode::OK,
      ".*<title>Block 0</title>.*<h1>Block 0</h1>.*",
    );
  }

  #[test]
  fn sat_out_of_range() {
    TestServer::new().assert_response(
      "/sat/2099999997690000",
      StatusCode::BAD_REQUEST,
      "Invalid URL: failed to parse sat `2099999997690000`: invalid integer range",
    );
  }

  #[test]
  fn invalid_outpoint_hash_returns_400() {
    TestServer::new().assert_response(
      "/output/foo:0",
      StatusCode::BAD_REQUEST,
      "Invalid URL: Cannot parse `output` with value `foo:0`: error parsing TXID",
    );
  }

  #[test]
  fn output_with_sat_index() {
    let txid = "4a5e1e4baab89f3a32518a88c31bc87f618f76673e2cc77ab2127b7afdeda33b";
    TestServer::builder()
      .index_sats()
      .build()
      .assert_response_regex(
        format!("/output/{txid}:0"),
        StatusCode::OK,
        format!(
          ".*<title>Output {txid}:0</title>.*<h1>Output <span class=monospace>{txid}:0</span></h1>
<dl>
  <dt>value</dt><dd>5000000000</dd>
  <dt>script pubkey</dt><dd class=monospace>OP_PUSHBYTES_65 [[:xdigit:]]{{130}} OP_CHECKSIG</dd>
  <dt>transaction</dt><dd><a class=collapse href=/tx/{txid}>{txid}</a></dd>
  <dt>spent</dt><dd>false</dd>
</dl>
<h2>1 Sat Range</h2>
<ul class=monospace>
  <li><a href=/sat/0 class=mythic>0</a>-<a href=/sat/4999999999 class=common>4999999999</a> \\(5000000000 sats\\)</li>
</ul>.*"
        ),
      );
  }

  #[test]
  fn output_without_sat_index() {
    let txid = "4a5e1e4baab89f3a32518a88c31bc87f618f76673e2cc77ab2127b7afdeda33b";
    TestServer::new().assert_response_regex(
      format!("/output/{txid}:0"),
      StatusCode::OK,
      format!(
        ".*<title>Output {txid}:0</title>.*<h1>Output <span class=monospace>{txid}:0</span></h1>
<dl>
  <dt>value</dt><dd>5000000000</dd>
  <dt>script pubkey</dt><dd class=monospace>OP_PUSHBYTES_65 [[:xdigit:]]{{130}} OP_CHECKSIG</dd>
  <dt>transaction</dt><dd><a class=collapse href=/tx/{txid}>{txid}</a></dd>
  <dt>spent</dt><dd>false</dd>
</dl>.*"
      ),
    );
  }

  #[test]
  fn null_output_receives_lost_sats() {
    let server = TestServer::builder().index_sats().build();

    server.mine_blocks_with_subsidy(1, 0);

    let txid = "0000000000000000000000000000000000000000000000000000000000000000";

    server.assert_response_regex(
      format!("/output/{txid}:4294967295"),
      StatusCode::OK,
      format!(
        ".*<title>Output {txid}:4294967295</title>.*<h1>Output <span class=monospace>{txid}:4294967295</span></h1>
<dl>
  <dt>value</dt><dd>5000000000</dd>
  <dt>script pubkey</dt><dd class=monospace></dd>
  <dt>transaction</dt><dd><a class=collapse href=/tx/{txid}>{txid}</a></dd>
  <dt>spent</dt><dd>false</dd>
</dl>
<h2>1 Sat Range</h2>
<ul class=monospace>
  <li><a href=/sat/5000000000 class=uncommon>5000000000</a>-<a href=/sat/9999999999 class=common>9999999999</a> \\(5000000000 sats\\)</li>
</ul>.*"
      ),
    );
  }

  #[test]
  fn unbound_output_receives_unbound_inscriptions() {
    let server = TestServer::builder()
      .chain(Chain::Regtest)
      .index_sats()
      .build();

    server.mine_blocks(1);

    server.core.broadcast_tx(TransactionTemplate {
      inputs: &[(1, 0, 0, Default::default())],
      fee: 50 * 100_000_000,
      ..default()
    });

    server.mine_blocks(1);

    let txid = server.core.broadcast_tx(TransactionTemplate {
      inputs: &[(
        2,
        1,
        0,
        inscription("text/plain;charset=utf-8", "hello").to_witness(),
      )],
      ..default()
    });

    server.mine_blocks(1);

    let inscription_id = InscriptionId { txid, index: 0 };

    server.assert_response_regex(
      format!("/inscription/{}", inscription_id),
      StatusCode::OK,
      format!(
        ".*<dl>
  <dt>id</dt>
  <dd class=collapse>{inscription_id}</dd>.*<dt>output</dt>
  <dd><a class=collapse href=/output/0000000000000000000000000000000000000000000000000000000000000000:0>0000000000000000000000000000000000000000000000000000000000000000:0</a></dd>.*"
      ),
    );

    server.assert_response_regex(
      "/output/0000000000000000000000000000000000000000000000000000000000000000:0",
      StatusCode::OK,
      ".*<h1>Output <span class=monospace>0000000000000000000000000000000000000000000000000000000000000000:0</span></h1>
<dl>
  <dt>inscriptions</dt>
  <dd class=thumbnails>
    <a href=/inscription/.*><iframe sandbox=allow-scripts scrolling=no loading=lazy src=/preview/.*></iframe></a>
  </dd>.*",
    );
  }

  #[test]
  fn unbound_output_returns_200() {
    TestServer::new().assert_response_regex(
      "/output/0000000000000000000000000000000000000000000000000000000000000000:0",
      StatusCode::OK,
      ".*",
    );
  }

  #[test]
  fn invalid_output_returns_400() {
    TestServer::new().assert_response(
      "/output/foo:0",
      StatusCode::BAD_REQUEST,
      "Invalid URL: Cannot parse `output` with value `foo:0`: error parsing TXID",
    );
  }

  #[test]
  fn home() {
    let server = TestServer::builder().chain(Chain::Regtest).build();

    server.mine_blocks(1);

    let mut ids = Vec::new();

    for i in 0..101 {
      let txid = server.core.broadcast_tx(TransactionTemplate {
        inputs: &[(i + 1, 0, 0, inscription("image/png", "hello").to_witness())],
        ..default()
      });
      ids.push(InscriptionId { txid, index: 0 });
      server.mine_blocks(1);
    }

    server.core.broadcast_tx(TransactionTemplate {
      inputs: &[(102, 0, 0, inscription("text/plain", "{}").to_witness())],
      ..default()
    });

    server.mine_blocks(1);

    server.assert_response_regex(
      "/",
      StatusCode::OK,
      format!(
        r".*<title>Ordinals</title>.*
<h1>Latest Inscriptions</h1>
<div class=thumbnails>
  <a href=/inscription/{}>.*</a>
  (<a href=/inscription/[[:xdigit:]]{{64}}i0>.*</a>\s*){{99}}
</div>
.*
",
        ids[100]
      ),
    );
  }

  #[test]
  fn blocks() {
    let test_server = TestServer::new();

    test_server.mine_blocks(1);

    test_server.assert_response_regex(
      "/blocks",
      StatusCode::OK,
      ".*<title>Blocks</title>.*
<h1>Blocks</h1>
<div class=block>
  <h2><a href=/block/1>Block 1</a></h2>
  <div class=thumbnails>
  </div>
</div>
<div class=block>
  <h2><a href=/block/0>Block 0</a></h2>
  <div class=thumbnails>
  </div>
</div>
</ol>.*",
    );
  }

  #[test]
  fn nav_displays_chain() {
    TestServer::builder()
      .chain(Chain::Regtest)
      .build()
      .assert_response_regex(
        "/",
        StatusCode::OK,
        ".*<a href=/ title=home>Ordinals<sup>regtest</sup></a>.*",
      );
  }

  #[test]
  fn blocks_block_limit() {
    let test_server = TestServer::new();

    test_server.mine_blocks(101);

    test_server.assert_response_regex(
      "/blocks",
      StatusCode::OK,
      ".*<ol start=96 reversed class=block-list>\n(  <li><a class=collapse href=/block/[[:xdigit:]]{64}>[[:xdigit:]]{64}</a></li>\n){95}</ol>.*"
    );
  }

  #[test]
  fn block_not_found() {
    TestServer::new().assert_response(
      "/block/467a86f0642b1d284376d13a98ef58310caa49502b0f9a560ee222e0a122fe16",
      StatusCode::NOT_FOUND,
      "block 467a86f0642b1d284376d13a98ef58310caa49502b0f9a560ee222e0a122fe16 not found",
    );
  }

  #[test]
  fn unmined_sat() {
    TestServer::new().assert_response_regex(
      "/sat/0",
      StatusCode::OK,
      ".*<dt>timestamp</dt><dd><time>2009-01-03 18:15:05 UTC</time></dd>.*",
    );
  }

  #[test]
  fn mined_sat() {
    TestServer::new().assert_response_regex(
      "/sat/5000000000",
      StatusCode::OK,
      ".*<dt>timestamp</dt><dd><time>.*</time> \\(expected\\)</dd>.*",
    );
  }

  #[test]
  fn static_asset() {
    TestServer::new().assert_response_regex(
      "/static/index.css",
      StatusCode::OK,
      r".*\.rare \{
  background-color: var\(--rare\);
}.*",
    );
  }

  #[test]
  fn favicon() {
    TestServer::new().assert_response_regex("/favicon.ico", StatusCode::OK, r".*");
  }

  #[test]
  fn clock_updates() {
    let test_server = TestServer::new();
    test_server.assert_response_regex("/clock", StatusCode::OK, ".*<text.*>0</text>.*");
    test_server.mine_blocks(1);
    test_server.assert_response_regex("/clock", StatusCode::OK, ".*<text.*>1</text>.*");
  }

  #[test]
  fn block_by_hash() {
    let test_server = TestServer::new();

    test_server.mine_blocks(1);
    let transaction = TransactionTemplate {
      inputs: &[(1, 0, 0, Default::default())],
      fee: 0,
      ..default()
    };
    test_server.core.broadcast_tx(transaction);
    let block_hash = test_server.mine_blocks(1)[0].block_hash();

    test_server.assert_response_regex(
      format!("/block/{block_hash}"),
      StatusCode::OK,
      ".*<h1>Block 2</h1>.*",
    );
  }

  #[test]
  fn block_by_height() {
    let test_server = TestServer::new();

    test_server.assert_response_regex("/block/0", StatusCode::OK, ".*<h1>Block 0</h1>.*");
  }

  #[test]
  fn transaction() {
    let test_server = TestServer::new();

    let coinbase_tx = test_server.mine_blocks(1)[0].txdata[0].clone();
    let txid = coinbase_tx.compute_txid();

    test_server.assert_response_regex(
      format!("/tx/{txid}"),
      StatusCode::OK,
      format!(
        ".*<title>Transaction {txid}</title>.*<h1>Transaction <span class=monospace>{txid}</span></h1>
<dl>
</dl>
<h2>1 Input</h2>
<ul>
  <li><a class=collapse href=/output/0000000000000000000000000000000000000000000000000000000000000000:4294967295>0000000000000000000000000000000000000000000000000000000000000000:4294967295</a></li>
</ul>
<h2>1 Output</h2>
<ul class=monospace>
  <li>
    <a href=/output/{txid}:0 class=collapse>
      {txid}:0
    </a>
    <dl>
      <dt>value</dt><dd>5000000000</dd>
      <dt>script pubkey</dt><dd class=monospace>.*</dd>
    </dl>
  </li>
</ul>.*"
      ),
    );
  }

  #[test]
  fn recursive_transaction_hex_endpoint() {
    let test_server = TestServer::new();

    let coinbase_tx = test_server.mine_blocks(1)[0].txdata[0].clone();
    let txid = coinbase_tx.compute_txid();

    test_server.assert_response(
      format!("/r/tx/{txid}"),
      StatusCode::OK,
      "\"02000000010000000000000000000000000000000000000000000000000000000000000000ffffffff0151ffffffff0100f2052a01000000225120be7cbbe9ca06a7d7b2a17c6b4ff4b85b362cbcd7ee1970daa66dfaa834df59a000000000\""
    );
  }

  #[test]
  fn recursive_transaction_hex_endpoint_for_genesis_transaction() {
    let test_server = TestServer::new();

    test_server.mine_blocks(1);

    test_server.assert_response(
      "/r/tx/4a5e1e4baab89f3a32518a88c31bc87f618f76673e2cc77ab2127b7afdeda33b",
      StatusCode::OK,
      "\"01000000010000000000000000000000000000000000000000000000000000000000000000ffffffff4d04ffff001d0104455468652054696d65732030332f4a616e2f32303039204368616e63656c6c6f72206f6e206272696e6b206f66207365636f6e64206261696c6f757420666f722062616e6b73ffffffff0100f2052a01000000434104678afdb0fe5548271967f1a67130b7105cd6a828e03909a67962e0ea1f61deb649f6bc3f4cef38c4f35504e51ec112de5c384df7ba0b8d578a4c702b6bf11d5fac00000000\""
    );
  }

  #[test]
  fn detect_unrecoverable_reorg() {
    let test_server = TestServer::new();

    test_server.mine_blocks(21);

    test_server.assert_response_regex(
      "/status",
      StatusCode::OK,
      ".*<dt>unrecoverably reorged</dt>\n  <dd>false</dd>.*",
    );

    for _ in 0..15 {
      test_server.core.invalidate_tip();
    }

    test_server.core.mine_blocks(21);

    test_server.assert_response_regex(
      "/status",
      StatusCode::OK,
      ".*<dt>unrecoverably reorged</dt>\n  <dd>true</dd>.*",
    );
  }

  #[test]
  fn rare_with_sat_index() {
    TestServer::builder().index_sats().build().assert_response(
      "/rare.txt",
      StatusCode::OK,
      "sat\tsatpoint
0\t4a5e1e4baab89f3a32518a88c31bc87f618f76673e2cc77ab2127b7afdeda33b:0:0
",
    );
  }

  #[test]
  fn rare_without_sat_index() {
    TestServer::new().assert_response(
      "/rare.txt",
      StatusCode::OK,
      "sat\tsatpoint
",
    );
  }

  #[test]
  fn show_rare_txt_in_header_with_sat_index() {
    TestServer::builder()
      .index_sats()
      .build()
      .assert_response_regex(
        "/",
        StatusCode::OK,
        ".*
      <a href=/clock title=clock>.*</a>
      <a href=/rare.txt title=rare>.*</a>.*",
      );
  }

  #[test]
  fn rare_sat_location() {
    TestServer::builder()
      .index_sats()
      .build()
      .assert_response_regex(
        "/sat/0",
        StatusCode::OK,
        ".*>4a5e1e4baab89f3a32518a88c31bc87f618f76673e2cc77ab2127b7afdeda33b:0:0<.*",
      );
  }

  #[test]
  fn dont_show_rare_txt_in_header_without_sat_index() {
    TestServer::new().assert_response_regex(
      "/",
      StatusCode::OK,
      ".*
      <a href=/clock title=clock>.*</a>
      <a href=https://docs.ordinals.com/.*",
    );
  }

  #[test]
  fn input() {
    TestServer::new().assert_response_regex(
      "/input/0/0/0",
      StatusCode::OK,
      ".*<title>Input /0/0/0</title>.*<h1>Input /0/0/0</h1>.*<dt>text</dt><dd>.*The Times 03/Jan/2009 Chancellor on brink of second bailout for banks</dd>.*",
    );
  }

  #[test]
  fn input_missing() {
    TestServer::new().assert_response(
      "/input/1/1/1",
      StatusCode::NOT_FOUND,
      "input /1/1/1 not found",
    );
  }

  #[test]
  fn commits_are_tracked() {
    let server = TestServer::new();

    thread::sleep(Duration::from_millis(100));
    assert_eq!(server.index.statistic(crate::index::Statistic::Commits), 1);

    let info = server.index.info().unwrap();
    assert_eq!(info.transactions.len(), 1);
    assert_eq!(info.transactions[0].starting_block_count, 0);

    server.index.update().unwrap();

    assert_eq!(server.index.statistic(crate::index::Statistic::Commits), 1);

    let info = server.index.info().unwrap();
    assert_eq!(info.transactions.len(), 1);
    assert_eq!(info.transactions[0].starting_block_count, 0);

    server.mine_blocks(1);

    thread::sleep(Duration::from_millis(10));
    server.index.update().unwrap();

    assert_eq!(server.index.statistic(crate::index::Statistic::Commits), 2);

    let info = server.index.info().unwrap();
    assert_eq!(info.transactions.len(), 2);
    assert_eq!(info.transactions[0].starting_block_count, 0);
    assert_eq!(info.transactions[1].starting_block_count, 1);
    assert!(
      info.transactions[1].starting_timestamp - info.transactions[0].starting_timestamp >= 10
    );
  }

  #[test]
  fn outputs_traversed_are_tracked() {
    let server = TestServer::builder().index_sats().build();

    assert_eq!(
      server
        .index
        .statistic(crate::index::Statistic::OutputsTraversed),
      1
    );

    server.index.update().unwrap();

    assert_eq!(
      server
        .index
        .statistic(crate::index::Statistic::OutputsTraversed),
      1
    );

    server.mine_blocks(2);

    server.index.update().unwrap();

    assert_eq!(
      server
        .index
        .statistic(crate::index::Statistic::OutputsTraversed),
      3
    );
  }

  #[test]
  fn coinbase_sat_ranges_are_tracked() {
    let server = TestServer::builder().index_sats().build();

    assert_eq!(
      server.index.statistic(crate::index::Statistic::SatRanges),
      1
    );

    server.mine_blocks(1);

    assert_eq!(
      server.index.statistic(crate::index::Statistic::SatRanges),
      2
    );

    server.mine_blocks(1);

    assert_eq!(
      server.index.statistic(crate::index::Statistic::SatRanges),
      3
    );
  }

  #[test]
  fn split_sat_ranges_are_tracked() {
    let server = TestServer::builder().index_sats().build();

    assert_eq!(
      server.index.statistic(crate::index::Statistic::SatRanges),
      1
    );

    server.mine_blocks(1);
    server.core.broadcast_tx(TransactionTemplate {
      inputs: &[(1, 0, 0, Default::default())],
      outputs: 2,
      fee: 0,
      ..default()
    });
    server.mine_blocks(1);

    assert_eq!(
      server.index.statistic(crate::index::Statistic::SatRanges),
      4,
    );
  }

  #[test]
  fn fee_sat_ranges_are_tracked() {
    let server = TestServer::builder().index_sats().build();

    assert_eq!(
      server.index.statistic(crate::index::Statistic::SatRanges),
      1
    );

    server.mine_blocks(1);
    server.core.broadcast_tx(TransactionTemplate {
      inputs: &[(1, 0, 0, Default::default())],
      outputs: 2,
      fee: 2,
      ..default()
    });
    server.mine_blocks(1);

    assert_eq!(
      server.index.statistic(crate::index::Statistic::SatRanges),
      5,
    );
  }

  #[test]
  fn content_response_no_content() {
    assert_eq!(
      r::content_response(
        Inscription {
          content_type: Some("text/plain".as_bytes().to_vec()),
          body: None,
          ..default()
        },
        AcceptEncoding::default(),
        &ServerConfig::default(),
      )
      .unwrap(),
      None
    );
  }

  #[test]
  fn content_response_with_content() {
    let (headers, body) = r::content_response(
      Inscription {
        content_type: Some("text/plain".as_bytes().to_vec()),
        body: Some(vec![1, 2, 3]),
        ..default()
      },
      AcceptEncoding::default(),
      &ServerConfig::default(),
    )
    .unwrap()
    .unwrap();

    assert_eq!(headers["content-type"], "text/plain");
    assert_eq!(body, vec![1, 2, 3]);
  }

  #[test]
  fn content_security_policy_no_origin() {
    let (headers, _) = r::content_response(
      Inscription {
        content_type: Some("text/plain".as_bytes().to_vec()),
        body: Some(vec![1, 2, 3]),
        ..default()
      },
      AcceptEncoding::default(),
      &ServerConfig::default(),
    )
    .unwrap()
    .unwrap();

    assert_eq!(
      headers["content-security-policy"],
      HeaderValue::from_static("default-src 'self' 'unsafe-eval' 'unsafe-inline' data: blob:")
    );
  }

  #[test]
  fn content_security_policy_with_origin() {
    let (headers, _) = r::content_response(
      Inscription {
        content_type: Some("text/plain".as_bytes().to_vec()),
        body: Some(vec![1, 2, 3]),
        ..default()
      },
      AcceptEncoding::default(),
      &ServerConfig {
        csp_origin: Some("https://ordinals.com".into()),
        ..default()
      },
    )
    .unwrap()
    .unwrap();

    assert_eq!(headers["content-security-policy"], HeaderValue::from_static("default-src https://ordinals.com/content/ https://ordinals.com/blockheight https://ordinals.com/blockhash https://ordinals.com/blockhash/ https://ordinals.com/blocktime https://ordinals.com/r/ 'unsafe-eval' 'unsafe-inline' data: blob:"));
  }

  #[test]
  fn preview_content_security_policy() {
    {
      let server = TestServer::builder().chain(Chain::Regtest).build();

      server.mine_blocks(1);

      let txid = server.core.broadcast_tx(TransactionTemplate {
        inputs: &[(1, 0, 0, inscription("text/plain", "hello").to_witness())],
        ..default()
      });

      server.mine_blocks(1);

      let inscription_id = InscriptionId { txid, index: 0 };

      server.assert_response_csp(
        format!("/preview/{}", inscription_id),
        StatusCode::OK,
        "default-src 'self'",
        format!(".*<html lang=en data-inscription={}>.*", inscription_id),
      );
    }

    {
      let server = TestServer::builder()
        .chain(Chain::Regtest)
        .server_option("--csp-origin", "https://ordinals.com")
        .build();

      server.mine_blocks(1);

      let txid = server.core.broadcast_tx(TransactionTemplate {
        inputs: &[(1, 0, 0, inscription("text/plain", "hello").to_witness())],
        ..default()
      });

      server.mine_blocks(1);

      let inscription_id = InscriptionId { txid, index: 0 };

      server.assert_response_csp(
        format!("/preview/{}", inscription_id),
        StatusCode::OK,
        "default-src https://ordinals.com",
        format!(".*<html lang=en data-inscription={}>.*", inscription_id),
      );
    }
  }

  #[test]
  fn code_preview() {
    let server = TestServer::builder().chain(Chain::Regtest).build();
    server.mine_blocks(1);

    let txid = server.core.broadcast_tx(TransactionTemplate {
      inputs: &[(
        1,
        0,
        0,
        inscription("text/javascript", "hello").to_witness(),
      )],
      ..default()
    });
    let inscription_id = InscriptionId { txid, index: 0 };

    server.mine_blocks(1);

    server.assert_response_regex(
      format!("/preview/{inscription_id}"),
      StatusCode::OK,
      format!(r".*<html lang=en data-inscription={inscription_id} data-language=javascript>.*"),
    );
  }

  #[test]
  fn content_response_no_content_type() {
    let (headers, body) = r::content_response(
      Inscription {
        content_type: None,
        body: Some(Vec::new()),
        ..default()
      },
      AcceptEncoding::default(),
      &ServerConfig::default(),
    )
    .unwrap()
    .unwrap();

    assert_eq!(headers["content-type"], "application/octet-stream");
    assert!(body.is_empty());
  }

  #[test]
  fn content_response_bad_content_type() {
    let (headers, body) = r::content_response(
      Inscription {
        content_type: Some("\n".as_bytes().to_vec()),
        body: Some(Vec::new()),
        ..Default::default()
      },
      AcceptEncoding::default(),
      &ServerConfig::default(),
    )
    .unwrap()
    .unwrap();

    assert_eq!(headers["content-type"], "application/octet-stream");
    assert!(body.is_empty());
  }

  #[test]
  fn text_preview() {
    let server = TestServer::builder().chain(Chain::Regtest).build();
    server.mine_blocks(1);

    let txid = server.core.broadcast_tx(TransactionTemplate {
      inputs: &[(
        1,
        0,
        0,
        inscription("text/plain;charset=utf-8", "hello").to_witness(),
      )],
      ..default()
    });

    let inscription_id = InscriptionId { txid, index: 0 };

    server.mine_blocks(1);

    server.assert_response_csp(
      format!("/preview/{}", inscription_id),
      StatusCode::OK,
      "default-src 'self'",
      format!(".*<html lang=en data-inscription={}>.*", inscription_id),
    );
  }

  #[test]
  fn audio_preview() {
    let server = TestServer::builder().chain(Chain::Regtest).build();
    server.mine_blocks(1);

    let txid = server.core.broadcast_tx(TransactionTemplate {
      inputs: &[(1, 0, 0, inscription("audio/flac", "hello").to_witness())],
      ..default()
    });
    let inscription_id = InscriptionId { txid, index: 0 };

    server.mine_blocks(1);

    server.assert_response_regex(
      format!("/preview/{inscription_id}"),
      StatusCode::OK,
      format!(r".*<audio .*>\s*<source src=/content/{inscription_id}>.*"),
    );
  }

  #[test]
  fn font_preview() {
    let server = TestServer::builder().chain(Chain::Regtest).build();
    server.mine_blocks(1);

    let txid = server.core.broadcast_tx(TransactionTemplate {
      inputs: &[(1, 0, 0, inscription("font/ttf", "hello").to_witness())],
      ..default()
    });
    let inscription_id = InscriptionId { txid, index: 0 };

    server.mine_blocks(1);

    server.assert_response_regex(
      format!("/preview/{inscription_id}"),
      StatusCode::OK,
      format!(r".*src: url\(/content/{inscription_id}\).*"),
    );
  }

  #[test]
  fn pdf_preview() {
    let server = TestServer::builder().chain(Chain::Regtest).build();
    server.mine_blocks(1);

    let txid = server.core.broadcast_tx(TransactionTemplate {
      inputs: &[(
        1,
        0,
        0,
        inscription("application/pdf", "hello").to_witness(),
      )],
      ..default()
    });
    let inscription_id = InscriptionId { txid, index: 0 };

    server.mine_blocks(1);

    server.assert_response_regex(
      format!("/preview/{inscription_id}"),
      StatusCode::OK,
      format!(r".*<canvas data-inscription={inscription_id}></canvas>.*"),
    );
  }

  #[test]
  fn markdown_preview() {
    let server = TestServer::builder().chain(Chain::Regtest).build();
    server.mine_blocks(1);

    let txid = server.core.broadcast_tx(TransactionTemplate {
      inputs: &[(1, 0, 0, inscription("text/markdown", "hello").to_witness())],
      ..default()
    });
    let inscription_id = InscriptionId { txid, index: 0 };

    server.mine_blocks(1);

    server.assert_response_regex(
      format!("/preview/{inscription_id}"),
      StatusCode::OK,
      format!(r".*<html lang=en data-inscription={inscription_id}>.*"),
    );
  }

  #[test]
  fn image_preview() {
    let server = TestServer::builder().chain(Chain::Regtest).build();
    server.mine_blocks(1);

    let txid = server.core.broadcast_tx(TransactionTemplate {
      inputs: &[(1, 0, 0, inscription("image/png", "hello").to_witness())],
      ..default()
    });
    let inscription_id = InscriptionId { txid, index: 0 };

    server.mine_blocks(1);

    server.assert_response_csp(
      format!("/preview/{inscription_id}"),
      StatusCode::OK,
      "default-src 'self' 'unsafe-inline'",
      format!(r".*background-image: url\(/content/{inscription_id}\);.*"),
    );
  }

  #[test]
  fn iframe_preview() {
    let server = TestServer::builder().chain(Chain::Regtest).build();
    server.mine_blocks(1);

    let txid = server.core.broadcast_tx(TransactionTemplate {
      inputs: &[(
        1,
        0,
        0,
        inscription("text/html;charset=utf-8", "hello").to_witness(),
      )],
      ..default()
    });

    server.mine_blocks(1);

    server.assert_response_csp(
      format!("/preview/{}", InscriptionId { txid, index: 0 }),
      StatusCode::OK,
      "default-src 'self' 'unsafe-eval' 'unsafe-inline' data: blob:",
      "hello",
    );
  }

  #[test]
  fn unknown_preview() {
    let server = TestServer::builder().chain(Chain::Regtest).build();
    server.mine_blocks(1);

    let txid = server.core.broadcast_tx(TransactionTemplate {
      inputs: &[(1, 0, 0, inscription("text/foo", "hello").to_witness())],
      ..default()
    });

    server.mine_blocks(1);

    server.assert_response_csp(
      format!("/preview/{}", InscriptionId { txid, index: 0 }),
      StatusCode::OK,
      "default-src 'self'",
      fs::read_to_string("templates/preview-unknown.html").unwrap(),
    );
  }

  #[test]
  fn video_preview() {
    let server = TestServer::builder().chain(Chain::Regtest).build();
    server.mine_blocks(1);

    let txid = server.core.broadcast_tx(TransactionTemplate {
      inputs: &[(1, 0, 0, inscription("video/webm", "hello").to_witness())],
      ..default()
    });
    let inscription_id = InscriptionId { txid, index: 0 };

    server.mine_blocks(1);

    server.assert_response_regex(
      format!("/preview/{inscription_id}"),
      StatusCode::OK,
      format!(r".*<video .*>\s*<source src=/content/{inscription_id}>.*"),
    );
  }

  #[test]
  fn inscription_page_title() {
    let server = TestServer::builder()
      .chain(Chain::Regtest)
      .index_sats()
      .build();
    server.mine_blocks(1);

    let txid = server.core.broadcast_tx(TransactionTemplate {
      inputs: &[(1, 0, 0, inscription("text/foo", "hello").to_witness())],
      ..default()
    });

    server.mine_blocks(1);

    server.assert_response_regex(
      format!("/inscription/{}", InscriptionId { txid, index: 0 }),
      StatusCode::OK,
      ".*<title>Inscription 0</title>.*",
    );
  }

  #[test]
  fn inscription_page_has_sat_when_sats_are_tracked() {
    let server = TestServer::builder()
      .chain(Chain::Regtest)
      .index_sats()
      .build();
    server.mine_blocks(1);

    let txid = server.core.broadcast_tx(TransactionTemplate {
      inputs: &[(1, 0, 0, inscription("text/foo", "hello").to_witness())],
      ..default()
    });

    server.mine_blocks(1);

    server.assert_response_regex(
      format!("/inscription/{}", InscriptionId { txid, index: 0 }),
      StatusCode::OK,
      r".*<dt>sat</dt>\s*<dd><a href=/sat/5000000000>5000000000</a></dd>\s*<dt>sat name</dt>\s*<dd><a href=/sat/nvtcsezkbth>nvtcsezkbth</a></dd>\s*<dt>preview</dt>.*",
    );
  }

  #[test]
  fn inscriptions_can_be_looked_up_by_sat_name() {
    let server = TestServer::builder()
      .chain(Chain::Regtest)
      .index_sats()
      .build();
    server.mine_blocks(1);

    server.core.broadcast_tx(TransactionTemplate {
      inputs: &[(1, 0, 0, inscription("text/foo", "hello").to_witness())],
      ..default()
    });

    server.mine_blocks(1);

    server.assert_response_regex(
      format!("/inscription/{}", Sat(5000000000).name()),
      StatusCode::OK,
      ".*<title>Inscription 0</title.*",
    );
  }

  #[test]
  fn inscriptions_can_be_looked_up_by_sat_name_with_letter_i() {
    let server = TestServer::builder()
      .chain(Chain::Regtest)
      .index_sats()
      .build();
    server.assert_response_regex("/inscription/i", StatusCode::NOT_FOUND, ".*");
  }

  #[test]
  fn inscription_page_does_not_have_sat_when_sats_are_not_tracked() {
    let server = TestServer::builder().chain(Chain::Regtest).build();
    server.mine_blocks(1);

    let txid = server.core.broadcast_tx(TransactionTemplate {
      inputs: &[(1, 0, 0, inscription("text/foo", "hello").to_witness())],
      ..default()
    });

    server.mine_blocks(1);

    server.assert_response_regex(
      format!("/inscription/{}", InscriptionId { txid, index: 0 }),
      StatusCode::OK,
      r".*<dt>value</dt>\s*<dd>5000000000</dd>\s*<dt>preview</dt>.*",
    );
  }

  #[test]
  fn strict_transport_security_header_is_set() {
    assert_eq!(
      TestServer::new()
        .get("/status")
        .headers()
        .get(header::STRICT_TRANSPORT_SECURITY)
        .unwrap(),
      "max-age=31536000; includeSubDomains; preload",
    );
  }

  #[test]
  fn feed() {
    let server = TestServer::builder()
      .chain(Chain::Regtest)
      .index_sats()
      .build();
    server.mine_blocks(1);

    server.core.broadcast_tx(TransactionTemplate {
      inputs: &[(1, 0, 0, inscription("text/foo", "hello").to_witness())],
      ..default()
    });

    server.mine_blocks(1);

    server.assert_response_regex(
      "/feed.xml",
      StatusCode::OK,
      ".*<title>Inscription 0</title>.*",
    );
  }

  #[test]
  fn inscription_with_unknown_type_and_no_body_has_unknown_preview() {
    let server = TestServer::builder()
      .chain(Chain::Regtest)
      .index_sats()
      .build();
    server.mine_blocks(1);

    let txid = server.core.broadcast_tx(TransactionTemplate {
      inputs: &[(
        1,
        0,
        0,
        Inscription {
          content_type: Some("foo/bar".as_bytes().to_vec()),
          body: None,
          ..default()
        }
        .to_witness(),
      )],
      ..default()
    });

    let inscription_id = InscriptionId { txid, index: 0 };

    server.mine_blocks(1);

    server.assert_response(
      format!("/preview/{inscription_id}"),
      StatusCode::OK,
      &fs::read_to_string("templates/preview-unknown.html").unwrap(),
    );
  }

  #[test]
  fn inscription_with_known_type_and_no_body_has_unknown_preview() {
    let server = TestServer::builder()
      .chain(Chain::Regtest)
      .index_sats()
      .build();
    server.mine_blocks(1);

    let txid = server.core.broadcast_tx(TransactionTemplate {
      inputs: &[(
        1,
        0,
        0,
        Inscription {
          content_type: Some("image/png".as_bytes().to_vec()),
          body: None,
          ..default()
        }
        .to_witness(),
      )],
      ..default()
    });

    let inscription_id = InscriptionId { txid, index: 0 };

    server.mine_blocks(1);

    server.assert_response(
      format!("/preview/{inscription_id}"),
      StatusCode::OK,
      &fs::read_to_string("templates/preview-unknown.html").unwrap(),
    );
  }

  #[test]
  fn content_responses_have_cache_control_headers() {
    let server = TestServer::builder().chain(Chain::Regtest).build();
    server.mine_blocks(1);

    let txid = server.core.broadcast_tx(TransactionTemplate {
      inputs: &[(1, 0, 0, inscription("text/foo", "hello").to_witness())],
      ..default()
    });

    server.mine_blocks(1);

    let response = server.get(format!("/content/{}", InscriptionId { txid, index: 0 }));

    assert_eq!(response.status(), StatusCode::OK);
    assert_eq!(
      response.headers().get(header::CACHE_CONTROL).unwrap(),
      "public, max-age=1209600, immutable"
    );
  }

  #[test]
  fn error_content_responses_have_max_age_zero_cache_control_headers() {
    let server = TestServer::builder().chain(Chain::Regtest).build();
    let response =
      server.get("/content/6ac5cacb768794f4fd7a78bf00f2074891fce68bd65c4ff36e77177237aacacai0");

    assert_eq!(response.status(), 404);
    assert_eq!(
      response.headers().get(header::CACHE_CONTROL).unwrap(),
      "no-store"
    );
  }

  #[test]
  fn inscriptions_page_with_no_prev_or_next() {
    TestServer::builder()
      .chain(Chain::Regtest)
      .index_sats()
      .build()
      .assert_response_regex("/inscriptions", StatusCode::OK, ".*prev\nnext.*");
  }

  #[test]
  fn inscriptions_page_with_no_next() {
    let server = TestServer::builder()
      .chain(Chain::Regtest)
      .index_sats()
      .build();

    for i in 0..101 {
      server.mine_blocks(1);
      server.core.broadcast_tx(TransactionTemplate {
        inputs: &[(i + 1, 0, 0, inscription("text/foo", "hello").to_witness())],
        ..default()
      });
    }

    server.mine_blocks(1);

    server.assert_response_regex(
      "/inscriptions/1",
      StatusCode::OK,
      ".*<a class=prev href=/inscriptions/0>prev</a>\nnext.*",
    );
  }

  #[test]
  fn inscriptions_page_with_no_prev() {
    let server = TestServer::builder()
      .chain(Chain::Regtest)
      .index_sats()
      .build();

    for i in 0..101 {
      server.mine_blocks(1);
      server.core.broadcast_tx(TransactionTemplate {
        inputs: &[(i + 1, 0, 0, inscription("text/foo", "hello").to_witness())],
        ..default()
      });
    }

    server.mine_blocks(1);

    server.assert_response_regex(
      "/inscriptions/0",
      StatusCode::OK,
      ".*prev\n<a class=next href=/inscriptions/1>next</a>.*",
    );
  }

  #[test]
  fn collections_page_prev_and_next() {
    let server = TestServer::builder()
      .chain(Chain::Regtest)
      .index_sats()
      .build();

    let mut parent_ids = Vec::new();

    for i in 0..101 {
      server.mine_blocks(1);

      parent_ids.push(InscriptionId {
        txid: server.core.broadcast_tx(TransactionTemplate {
          inputs: &[(i + 1, 0, 0, inscription("text/plain", "hello").to_witness())],
          ..default()
        }),
        index: 0,
      });
    }

    for (i, parent_id) in parent_ids.iter().enumerate().take(101) {
      server.mine_blocks(1);

      server.core.broadcast_tx(TransactionTemplate {
        inputs: &[
          (i + 2, 1, 0, Default::default()),
          (
            i + 102,
            0,
            0,
            Inscription {
              content_type: Some("text/plain".into()),
              body: Some("hello".into()),
              parents: vec![parent_id.value()],
              ..default()
            }
            .to_witness(),
          ),
        ],
        outputs: 2,
        output_values: &[50 * COIN_VALUE, 50 * COIN_VALUE],
        ..default()
      });
    }

    server.mine_blocks(1);

    server.assert_response_regex(
      "/collections",
      StatusCode::OK,
      r".*
<h1>Collections</h1>
<div class=thumbnails>
  <a href=/inscription/.*><iframe .* src=/preview/.*></iframe></a>
  (<a href=/inscription/[[:xdigit:]]{64}i0>.*</a>\s*){99}
</div>
<div class=center>
prev
<a class=next href=/collections/1>next</a>
</div>.*"
        .to_string()
        .unindent(),
    );

    server.assert_response_regex(
      "/collections/1",
      StatusCode::OK,
      ".*
<h1>Collections</h1>
<div class=thumbnails>
  <a href=/inscription/.*><iframe .* src=/preview/.*></iframe></a>
</div>
<div class=center>
<a class=prev href=/collections/0>prev</a>
next
</div>.*"
        .unindent(),
    );
  }

  #[test]
  fn responses_are_gzipped() {
    let server = TestServer::new();

    let mut headers = HeaderMap::new();

    headers.insert(header::ACCEPT_ENCODING, "gzip".parse().unwrap());

    let response = reqwest::blocking::Client::builder()
      .default_headers(headers)
      .build()
      .unwrap()
      .get(server.join_url("/"))
      .send()
      .unwrap();

    assert_eq!(
      response.headers().get(header::CONTENT_ENCODING).unwrap(),
      "gzip"
    );
  }

  #[test]
  fn responses_are_brotlied() {
    let server = TestServer::new();

    let mut headers = HeaderMap::new();

    headers.insert(header::ACCEPT_ENCODING, "br".parse().unwrap());

    let response = reqwest::blocking::Client::builder()
      .default_headers(headers)
      .brotli(false)
      .build()
      .unwrap()
      .get(server.join_url("/"))
      .send()
      .unwrap();

    assert_eq!(
      response.headers().get(header::CONTENT_ENCODING).unwrap(),
      "br"
    );
  }

  #[test]
  fn inscription_links_to_parent() {
    let server = TestServer::builder().chain(Chain::Regtest).build();
    server.mine_blocks(1);

    let parent_txid = server.core.broadcast_tx(TransactionTemplate {
      inputs: &[(1, 0, 0, inscription("text/plain", "hello").to_witness())],
      ..default()
    });

    server.mine_blocks(1);

    let parent_inscription_id = InscriptionId {
      txid: parent_txid,
      index: 0,
    };

    let txid = server.core.broadcast_tx(TransactionTemplate {
      inputs: &[
        (
          2,
          0,
          0,
          Inscription {
            content_type: Some("text/plain".into()),
            body: Some("hello".into()),
            parents: vec![parent_inscription_id.value()],
            ..default()
          }
          .to_witness(),
        ),
        (2, 1, 0, Default::default()),
      ],
      ..default()
    });

    server.mine_blocks(1);

    let inscription_id = InscriptionId { txid, index: 0 };

    server.assert_response_regex(
      format!("/inscription/{inscription_id}"),
      StatusCode::OK,
      format!(".*<title>Inscription 1</title>.*<dt>parents</dt>.*<div class=thumbnails>.**<a href=/inscription/{parent_inscription_id}><iframe .* src=/preview/{parent_inscription_id}></iframe></a>.*"),
    );
    server.assert_response_regex(
      format!("/inscription/{parent_inscription_id}"),
      StatusCode::OK,
      format!(".*<title>Inscription 0</title>.*<dt>children</dt>.*<a href=/inscription/{inscription_id}>.*</a>.*"),
    );

    assert_eq!(
      server
        .get_json::<api::Inscription>(format!("/inscription/{inscription_id}"))
        .parents,
      vec![parent_inscription_id],
    );

    assert_eq!(
      server
        .get_json::<api::Inscription>(format!("/inscription/{parent_inscription_id}"))
        .children,
      [inscription_id],
    );
  }

  #[test]
  fn inscription_with_and_without_children_page() {
    let server = TestServer::builder().chain(Chain::Regtest).build();
    server.mine_blocks(1);

    let parent_txid = server.core.broadcast_tx(TransactionTemplate {
      inputs: &[(1, 0, 0, inscription("text/plain", "hello").to_witness())],
      ..default()
    });

    server.mine_blocks(1);

    let parent_inscription_id = InscriptionId {
      txid: parent_txid,
      index: 0,
    };

    server.assert_response_regex(
      format!("/children/{parent_inscription_id}"),
      StatusCode::OK,
      ".*<h3>No children</h3>.*",
    );

    let txid = server.core.broadcast_tx(TransactionTemplate {
      inputs: &[
        (
          2,
          0,
          0,
          Inscription {
            content_type: Some("text/plain".into()),
            body: Some("hello".into()),
            parents: vec![parent_inscription_id.value()],
            ..default()
          }
          .to_witness(),
        ),
        (2, 1, 0, Default::default()),
      ],
      ..default()
    });

    server.mine_blocks(1);

    let inscription_id = InscriptionId { txid, index: 0 };

    server.assert_response_regex(
      format!("/children/{parent_inscription_id}"),
      StatusCode::OK,
      format!(".*<title>Inscription 0 Children</title>.*<h1><a href=/inscription/{parent_inscription_id}>Inscription 0</a> Children</h1>.*<div class=thumbnails>.*<a href=/inscription/{inscription_id}><iframe .* src=/preview/{inscription_id}></iframe></a>.*"),
    );
  }

  #[test]
  fn inscriptions_page_shows_max_four_children() {
    let server = TestServer::builder().chain(Chain::Regtest).build();
    server.mine_blocks(1);

    let parent_txid = server.core.broadcast_tx(TransactionTemplate {
      inputs: &[(1, 0, 0, inscription("text/plain", "hello").to_witness())],
      ..default()
    });

    server.mine_blocks(6);

    let parent_inscription_id = InscriptionId {
      txid: parent_txid,
      index: 0,
    };

    let _txid = server.core.broadcast_tx(TransactionTemplate {
      inputs: &[
        (
          2,
          0,
          0,
          Inscription {
            content_type: Some("text/plain".into()),
            body: Some("hello".into()),
            parents: vec![parent_inscription_id.value()],
            ..default()
          }
          .to_witness(),
        ),
        (
          3,
          0,
          0,
          Inscription {
            content_type: Some("text/plain".into()),
            body: Some("hello".into()),
            parents: vec![parent_inscription_id.value()],
            ..default()
          }
          .to_witness(),
        ),
        (
          4,
          0,
          0,
          Inscription {
            content_type: Some("text/plain".into()),
            body: Some("hello".into()),
            parents: vec![parent_inscription_id.value()],
            ..default()
          }
          .to_witness(),
        ),
        (
          5,
          0,
          0,
          Inscription {
            content_type: Some("text/plain".into()),
            body: Some("hello".into()),
            parents: vec![parent_inscription_id.value()],
            ..default()
          }
          .to_witness(),
        ),
        (
          6,
          0,
          0,
          Inscription {
            content_type: Some("text/plain".into()),
            body: Some("hello".into()),
            parents: vec![parent_inscription_id.value()],
            ..default()
          }
          .to_witness(),
        ),
        (2, 1, 0, Default::default()),
      ],
      ..default()
    });

    server.mine_blocks(1);

    server.assert_response_regex(
      format!("/inscription/{parent_inscription_id}"),
      StatusCode::OK,
      format!(
        ".*<title>Inscription 0</title>.*
.*<a href=/inscription/.*><iframe .* src=/preview/.*></iframe></a>.*
.*<a href=/inscription/.*><iframe .* src=/preview/.*></iframe></a>.*
.*<a href=/inscription/.*><iframe .* src=/preview/.*></iframe></a>.*
.*<a href=/inscription/.*><iframe .* src=/preview/.*></iframe></a>.*
    <div class=center>
      <a href=/children/{parent_inscription_id}>all \\(5\\)</a>
    </div>.*"
      ),
    );
  }

  #[test]
  fn inscription_child() {
    let server = TestServer::builder().chain(Chain::Regtest).build();
    server.mine_blocks(1);

    let parent_txid = server.core.broadcast_tx(TransactionTemplate {
      inputs: &[(1, 0, 0, inscription("text/plain", "hello").to_witness())],
      ..default()
    });

    server.mine_blocks(2);

    let parent_inscription_id = InscriptionId {
      txid: parent_txid,
      index: 0,
    };

    let child_txid = server.core.broadcast_tx(TransactionTemplate {
      inputs: &[
        (
          2,
          0,
          0,
          Inscription {
            content_type: Some("text/plain".into()),
            body: Some("hello".into()),
            parents: vec![parent_inscription_id.value()],
            ..default()
          }
          .to_witness(),
        ),
        (
          3,
          0,
          0,
          Inscription {
            content_type: Some("text/plain".into()),
            body: Some("hello".into()),
            parents: vec![parent_inscription_id.value()],
            ..default()
          }
          .to_witness(),
        ),
        (2, 1, 0, Default::default()),
      ],
      ..default()
    });

    server.mine_blocks(1);

    let child0 = InscriptionId {
      txid: child_txid,
      index: 0,
    };

    server.assert_response_regex(
      format!("/inscription/{parent_inscription_id}/0"),
      StatusCode::OK,
      format!(
        ".*<title>Inscription 1</title>.*
.*<dt>id</dt>
.*<dd class=collapse>{child0}</dd>.*"
      ),
    );

    let child1 = InscriptionId {
      txid: child_txid,
      index: 1,
    };

    server.assert_response_regex(
      format!("/inscription/{parent_inscription_id}/1"),
      StatusCode::OK,
      format!(
        ".*<title>Inscription -1</title>.*
.*<dt>id</dt>
.*<dd class=collapse>{child1}</dd>.*"
      ),
    );
  }

  #[test]
  fn inscription_with_parent_page() {
    let server = TestServer::builder().chain(Chain::Regtest).build();
    server.mine_blocks(2);

    let parent_a_txid = server.core.broadcast_tx(TransactionTemplate {
      inputs: &[(1, 0, 0, inscription("text/plain", "hello").to_witness())],
      ..default()
    });

    let parent_b_txid = server.core.broadcast_tx(TransactionTemplate {
      inputs: &[(2, 0, 0, inscription("text/plain", "hello").to_witness())],
      ..default()
    });

    server.mine_blocks(1);

    let parent_a_inscription_id = InscriptionId {
      txid: parent_a_txid,
      index: 0,
    };

    let parent_b_inscription_id = InscriptionId {
      txid: parent_b_txid,
      index: 0,
    };

    let txid = server.core.broadcast_tx(TransactionTemplate {
      inputs: &[
        (
          3,
          0,
          0,
          Inscription {
            content_type: Some("text/plain".into()),
            body: Some("hello".into()),
            parents: vec![
              parent_a_inscription_id.value(),
              parent_b_inscription_id.value(),
            ],
            ..default()
          }
          .to_witness(),
        ),
        (3, 1, 0, Default::default()),
        (3, 2, 0, Default::default()),
      ],
      ..default()
    });

    server.mine_blocks(1);

    let inscription_id = InscriptionId { txid, index: 0 };

    server.assert_response_regex(
      format!("/parents/{inscription_id}"),
      StatusCode::OK,
      format!(".*<title>Inscription -1 Parents</title>.*<h1><a href=/inscription/{inscription_id}>Inscription -1</a> Parents</h1>.*<div class=thumbnails>.*<a href=/inscription/{parent_a_inscription_id}><iframe .* src=/preview/{parent_b_inscription_id}></iframe></a>.*"),
    );
  }

  #[test]
  fn inscription_parent_page_pagination() {
    let server = TestServer::builder().chain(Chain::Regtest).build();

    server.mine_blocks(1);

    let mut parent_ids = Vec::new();
    let mut inputs = Vec::new();
    for i in 0..101 {
      parent_ids.push(
        InscriptionId {
          txid: server.core.broadcast_tx(TransactionTemplate {
            inputs: &[(i + 1, 0, 0, inscription("text/plain", "hello").to_witness())],
            ..default()
          }),
          index: 0,
        }
        .value(),
      );

      inputs.push((i + 2, 1, 0, Witness::default()));

      server.mine_blocks(1);
    }

    inputs.insert(
      0,
      (
        102,
        0,
        0,
        Inscription {
          content_type: Some("text/plain".into()),
          body: Some("hello".into()),
          parents: parent_ids,
          ..default()
        }
        .to_witness(),
      ),
    );

    let txid = server.core.broadcast_tx(TransactionTemplate {
      inputs: &inputs,
      ..default()
    });

    server.mine_blocks(1);

    let inscription_id = InscriptionId { txid, index: 0 };

    server.assert_response_regex(
      format!("/parents/{inscription_id}"),
      StatusCode::OK,
      format!(".*<title>Inscription -1 Parents</title>.*<h1><a href=/inscription/{inscription_id}>Inscription -1</a> Parents</h1>.*<div class=thumbnails>(.*<a href=/inscription/.*><iframe .* src=/preview/.*></iframe></a>.*){{100}}.*"),
    );

    server.assert_response_regex(
      format!("/parents/{inscription_id}/1"),
      StatusCode::OK,
      format!(".*<title>Inscription -1 Parents</title>.*<h1><a href=/inscription/{inscription_id}>Inscription -1</a> Parents</h1>.*<div class=thumbnails>(.*<a href=/inscription/.*><iframe .* src=/preview/.*></iframe></a>.*){{1}}.*"),
    );

    server.assert_response_regex(
      format!("/inscription/{inscription_id}"),
      StatusCode::OK,
      ".*<title>Inscription -1</title>.*<h1>Inscription -1</h1>.*<div class=thumbnails>(.*<a href=/inscription/.*><iframe .* src=/preview/.*></iframe></a>.*){4}.*",
    );
  }

  #[test]
  fn inscription_number_endpoint() {
    let server = TestServer::builder().chain(Chain::Regtest).build();
    server.mine_blocks(2);

    let txid = server.core.broadcast_tx(TransactionTemplate {
      inputs: &[
        (1, 0, 0, inscription("text/plain", "hello").to_witness()),
        (2, 0, 0, inscription("text/plain", "cursed").to_witness()),
      ],
      outputs: 2,
      ..default()
    });

    let inscription_id = InscriptionId { txid, index: 0 };
    let cursed_inscription_id = InscriptionId { txid, index: 1 };

    server.mine_blocks(1);

    server.assert_response_regex(
      format!("/inscription/{inscription_id}"),
      StatusCode::OK,
      format!(
        ".*<h1>Inscription 0</h1>.*
<dl>
  <dt>id</dt>
  <dd class=collapse>{inscription_id}</dd>.*"
      ),
    );
    server.assert_response_regex(
      "/inscription/0",
      StatusCode::OK,
      format!(
        ".*<h1>Inscription 0</h1>.*
<dl>
  <dt>id</dt>
  <dd class=collapse>{inscription_id}</dd>.*"
      ),
    );

    server.assert_response_regex(
      "/inscription/-1",
      StatusCode::OK,
      format!(
        ".*<h1>Inscription -1</h1>.*
<dl>
  <dt>id</dt>
  <dd class=collapse>{cursed_inscription_id}</dd>.*"
      ),
    )
  }

  #[test]
  fn charm_cursed() {
    let server = TestServer::builder().chain(Chain::Regtest).build();

    server.mine_blocks(2);

    let txid = server.core.broadcast_tx(TransactionTemplate {
      inputs: &[
        (1, 0, 0, Witness::default()),
        (2, 0, 0, inscription("text/plain", "cursed").to_witness()),
      ],
      outputs: 2,
      ..default()
    });

    let id = InscriptionId { txid, index: 0 };

    server.mine_blocks(1);

    server.assert_response_regex(
      format!("/inscription/{id}"),
      StatusCode::OK,
      format!(
        ".*<h1>Inscription -1</h1>.*
<dl>
  <dt>id</dt>
  <dd class=collapse>{id}</dd>
  <dt>charms</dt>
  <dd>
    <span title=cursed>👹</span>
  </dd>
  .*
</dl>
.*
"
      ),
    );
  }

  #[test]
  fn charm_vindicated() {
    let server = TestServer::builder().chain(Chain::Regtest).build();

    server.mine_blocks(110);

    let txid = server.core.broadcast_tx(TransactionTemplate {
      inputs: &[
        (1, 0, 0, Witness::default()),
        (2, 0, 0, inscription("text/plain", "cursed").to_witness()),
      ],
      outputs: 2,
      ..default()
    });

    let id = InscriptionId { txid, index: 0 };

    server.mine_blocks(1);

    server.assert_response_regex(
      format!("/inscription/{id}"),
      StatusCode::OK,
      format!(
        ".*<h1>Inscription 0</h1>.*
<dl>
  <dt>id</dt>
  <dd class=collapse>{id}</dd>
  .*
  <dt>value</dt>
  .*
</dl>
.*
"
      ),
    );
  }

  #[test]
  fn charm_coin() {
    let server = TestServer::builder()
      .chain(Chain::Regtest)
      .index_sats()
      .build();

    server.mine_blocks(2);

    let txid = server.core.broadcast_tx(TransactionTemplate {
      inputs: &[(1, 0, 0, inscription("text/plain", "foo").to_witness())],
      ..default()
    });

    let id = InscriptionId { txid, index: 0 };

    server.mine_blocks(1);

    server.assert_response_regex(
      format!("/inscription/{id}"),
      StatusCode::OK,
      format!(
        ".*<h1>Inscription 0</h1>.*
<dl>
  <dt>id</dt>
  <dd class=collapse>{id}</dd>
  <dt>charms</dt>
  <dd>.*<span title=coin>🪙</span>.*</dd>
  .*
</dl>
.*
"
      ),
    );
  }

  #[test]
  fn charm_uncommon() {
    let server = TestServer::builder()
      .chain(Chain::Regtest)
      .index_sats()
      .build();

    server.mine_blocks(2);

    let txid = server.core.broadcast_tx(TransactionTemplate {
      inputs: &[(1, 0, 0, inscription("text/plain", "foo").to_witness())],
      ..default()
    });

    let id = InscriptionId { txid, index: 0 };

    server.mine_blocks(1);

    server.assert_response_regex(
      format!("/inscription/{id}"),
      StatusCode::OK,
      format!(
        ".*<h1>Inscription 0</h1>.*
<dl>
  <dt>id</dt>
  <dd class=collapse>{id}</dd>
  <dt>charms</dt>
  <dd>.*<span title=uncommon>🌱</span>.*</dd>
  .*
</dl>
.*
"
      ),
    );
  }

  #[test]
  fn charm_nineball() {
    let server = TestServer::builder()
      .chain(Chain::Regtest)
      .index_sats()
      .build();

    server.mine_blocks(9);

    let txid = server.core.broadcast_tx(TransactionTemplate {
      inputs: &[(9, 0, 0, inscription("text/plain", "foo").to_witness())],
      ..default()
    });

    let id = InscriptionId { txid, index: 0 };

    server.mine_blocks(1);

    server.assert_response_regex(
      format!("/inscription/{id}"),
      StatusCode::OK,
      format!(
        ".*<h1>Inscription 0</h1>.*
<dl>
  <dt>id</dt>
  <dd class=collapse>{id}</dd>
  <dt>charms</dt>
  <dd>.*<span title=nineball>9️⃣</span>.*</dd>
  .*
</dl>
.*
"
      ),
    );
  }

  #[test]
  fn charm_reinscription() {
    let server = TestServer::builder().chain(Chain::Regtest).build();

    server.mine_blocks(1);

    server.core.broadcast_tx(TransactionTemplate {
      inputs: &[(1, 0, 0, inscription("text/plain", "foo").to_witness())],
      ..default()
    });

    server.mine_blocks(1);

    let txid = server.core.broadcast_tx(TransactionTemplate {
      inputs: &[(2, 1, 0, inscription("text/plain", "bar").to_witness())],
      ..default()
    });

    server.mine_blocks(1);

    let id = InscriptionId { txid, index: 0 };

    server.assert_response_regex(
      format!("/inscription/{id}"),
      StatusCode::OK,
      format!(
        ".*<h1>Inscription -1</h1>.*
<dl>
  <dt>id</dt>
  <dd class=collapse>{id}</dd>
  <dt>charms</dt>
  <dd>
    <span title=reinscription>♻️</span>
    <span title=cursed>👹</span>
  </dd>
  .*
</dl>
.*
"
      ),
    );
  }

  #[test]
  fn charm_reinscription_in_same_tx_input() {
    let server = TestServer::builder().chain(Chain::Regtest).build();

    server.mine_blocks(1);

    let script = script::Builder::new()
      .push_opcode(opcodes::OP_FALSE)
      .push_opcode(opcodes::all::OP_IF)
      .push_slice(b"ord")
      .push_slice([1])
      .push_slice(b"text/plain;charset=utf-8")
      .push_slice([])
      .push_slice(b"foo")
      .push_opcode(opcodes::all::OP_ENDIF)
      .push_opcode(opcodes::OP_FALSE)
      .push_opcode(opcodes::all::OP_IF)
      .push_slice(b"ord")
      .push_slice([1])
      .push_slice(b"text/plain;charset=utf-8")
      .push_slice([])
      .push_slice(b"bar")
      .push_opcode(opcodes::all::OP_ENDIF)
      .push_opcode(opcodes::OP_FALSE)
      .push_opcode(opcodes::all::OP_IF)
      .push_slice(b"ord")
      .push_slice([1])
      .push_slice(b"text/plain;charset=utf-8")
      .push_slice([])
      .push_slice(b"qix")
      .push_opcode(opcodes::all::OP_ENDIF)
      .into_script();

    let witness = Witness::from_slice(&[script.into_bytes(), Vec::new()]);

    let txid = server.core.broadcast_tx(TransactionTemplate {
      inputs: &[(1, 0, 0, witness)],
      ..default()
    });

    server.mine_blocks(1);

    let id = InscriptionId { txid, index: 0 };
    server.assert_response_regex(
      format!("/inscription/{id}"),
      StatusCode::OK,
      format!(
        ".*<h1>Inscription 0</h1>.*
<dl>
  <dt>id</dt>
  <dd class=collapse>{id}</dd>
  .*
  <dt>value</dt>
  .*
</dl>
.*
"
      ),
    );

    let id = InscriptionId { txid, index: 1 };
    server.assert_response_regex(
      format!("/inscription/{id}"),
      StatusCode::OK,
      ".*
    <span title=reinscription>♻️</span>
    <span title=cursed>👹</span>.*",
    );

    let id = InscriptionId { txid, index: 2 };
    server.assert_response_regex(
      format!("/inscription/{id}"),
      StatusCode::OK,
      ".*
    <span title=reinscription>♻️</span>
    <span title=cursed>👹</span>.*",
    );
  }

  #[test]
  fn charm_reinscription_in_same_tx_with_pointer() {
    let server = TestServer::builder().chain(Chain::Regtest).build();

    server.mine_blocks(3);

    let cursed_inscription = inscription("text/plain", "bar");
    let reinscription: Inscription = InscriptionTemplate {
      pointer: Some(0),
      ..default()
    }
    .into();

    let txid = server.core.broadcast_tx(TransactionTemplate {
      inputs: &[
        (1, 0, 0, inscription("text/plain", "foo").to_witness()),
        (2, 0, 0, cursed_inscription.to_witness()),
        (3, 0, 0, reinscription.to_witness()),
      ],
      ..default()
    });

    server.mine_blocks(1);

    let id = InscriptionId { txid, index: 0 };
    server.assert_response_regex(
      format!("/inscription/{id}"),
      StatusCode::OK,
      format!(
        ".*<h1>Inscription 0</h1>.*
<dl>
  <dt>id</dt>
  <dd class=collapse>{id}</dd>
  .*
  <dt>value</dt>
  .*
</dl>
.*
"
      ),
    );

    let id = InscriptionId { txid, index: 1 };
    server.assert_response_regex(
      format!("/inscription/{id}"),
      StatusCode::OK,
      ".*
    <span title=cursed>👹</span>.*",
    );

    let id = InscriptionId { txid, index: 2 };
    server.assert_response_regex(
      format!("/inscription/{id}"),
      StatusCode::OK,
      ".*
    <span title=reinscription>♻️</span>
    <span title=cursed>👹</span>.*",
    );
  }

  #[test]
  fn charm_unbound() {
    let server = TestServer::builder().chain(Chain::Regtest).build();

    server.mine_blocks(1);

    let txid = server.core.broadcast_tx(TransactionTemplate {
      inputs: &[(1, 0, 0, envelope(&[b"ord", &[128], &[0]]))],
      ..default()
    });

    server.mine_blocks(1);

    let id = InscriptionId { txid, index: 0 };

    server.assert_response_regex(
      format!("/inscription/{id}"),
      StatusCode::OK,
      format!(
        ".*<h1>Inscription -1</h1>.*
<dl>
  <dt>id</dt>
  <dd class=collapse>{id}</dd>
  <dt>charms</dt>
  <dd>
    <span title=cursed>👹</span>
    <span title=unbound>🔓</span>
  </dd>
  .*
</dl>
.*
"
      ),
    );
  }

  #[test]
  fn charm_lost() {
    let server = TestServer::builder().chain(Chain::Regtest).build();

    server.mine_blocks(1);

    let txid = server.core.broadcast_tx(TransactionTemplate {
      inputs: &[(1, 0, 0, inscription("text/plain", "foo").to_witness())],
      ..default()
    });

    let id = InscriptionId { txid, index: 0 };

    server.mine_blocks(1);

    server.assert_response_regex(
      format!("/inscription/{id}"),
      StatusCode::OK,
      format!(
        ".*<h1>Inscription 0</h1>.*
<dl>
  <dt>id</dt>
  <dd class=collapse>{id}</dd>
  .*
  <dt>value</dt>
  <dd>5000000000</dd>
  .*
</dl>
.*
"
      ),
    );

    server.core.broadcast_tx(TransactionTemplate {
      inputs: &[(2, 1, 0, Default::default())],
      fee: 50 * COIN_VALUE,
      ..default()
    });

    server.mine_blocks_with_subsidy(1, 0);

    server.assert_response_regex(
      format!("/inscription/{id}"),
      StatusCode::OK,
      format!(
        ".*<h1>Inscription 0</h1>.*
<dl>
  <dt>id</dt>
  <dd class=collapse>{id}</dd>
  <dt>charms</dt>
  <dd>
    <span title=lost>🤔</span>
  </dd>
  .*
</dl>
.*
"
      ),
    );
  }

  #[test]
  fn utxo_recursive_endpoint_all() {
    let server = TestServer::builder()
      .chain(Chain::Regtest)
      .index_sats()
      .index_runes()
      .build();

    let rune = Rune(RUNE);

    let (txid, id) = server.etch(
      Runestone {
        edicts: vec![Edict {
          id: RuneId::default(),
          amount: u128::MAX,
          output: 0,
        }],
        etching: Some(Etching {
          divisibility: Some(1),
          rune: Some(rune),
          premine: Some(u128::MAX),
          ..default()
        }),
        ..default()
      },
      1,
      None,
    );

    pretty_assert_eq!(
      server.index.runes().unwrap(),
      [(
        id,
        RuneEntry {
          block: id.block,
          divisibility: 1,
          etching: txid,
          spaced_rune: SpacedRune { rune, spacers: 0 },
          premine: u128::MAX,
          timestamp: id.block,
          ..default()
        }
      )]
    );

    server.mine_blocks(1);

    // merge rune with two inscriptions
    let txid = server.core.broadcast_tx(TransactionTemplate {
      inputs: &[
        (6, 0, 0, inscription("text/plain", "foo").to_witness()),
        (7, 0, 0, inscription("text/plain", "bar").to_witness()),
        (7, 1, 0, Witness::new()),
      ],
      ..default()
    });

    server.mine_blocks(1);

    let inscription_id = InscriptionId { txid, index: 0 };
    let second_inscription_id = InscriptionId { txid, index: 1 };
    let outpoint: OutPoint = OutPoint { txid, vout: 0 };

    let utxo_recursive = server.get_json::<api::UtxoRecursive>(format!("/r/utxo/{}", outpoint));

    pretty_assert_eq!(
      utxo_recursive,
      api::UtxoRecursive {
        inscriptions: Some(vec![inscription_id, second_inscription_id]),
        runes: Some(
          [(
            SpacedRune { rune, spacers: 0 },
            Pile {
              amount: u128::MAX,
              divisibility: 1,
              symbol: None
            }
          )]
          .into_iter()
          .collect()
        ),
        sat_ranges: Some(vec![
          (6 * 50 * COIN_VALUE, 7 * 50 * COIN_VALUE),
          (7 * 50 * COIN_VALUE, 8 * 50 * COIN_VALUE),
          (50 * COIN_VALUE, 2 * 50 * COIN_VALUE)
        ]),
        value: 150 * COIN_VALUE,
      }
    );
  }

  #[test]
  fn utxo_recursive_endpoint_only_inscriptions() {
    let server = TestServer::builder().chain(Chain::Regtest).build();

    server.mine_blocks(1);

    let txid = server.core.broadcast_tx(TransactionTemplate {
      inputs: &[(1, 0, 0, inscription("text/plain", "foo").to_witness())],
      ..default()
    });

    server.mine_blocks(1);

    let inscription_id = InscriptionId { txid, index: 0 };
    let outpoint: OutPoint = OutPoint { txid, vout: 0 };

    let utxo_recursive = server.get_json::<api::UtxoRecursive>(format!("/r/utxo/{}", outpoint));

    pretty_assert_eq!(
      utxo_recursive,
      api::UtxoRecursive {
        inscriptions: Some(vec![inscription_id]),
        runes: None,
        sat_ranges: None,
        value: 50 * COIN_VALUE,
      }
    );
  }

  #[test]
  fn sat_recursive_endpoints() {
    let server = TestServer::builder()
      .chain(Chain::Regtest)
      .index_sats()
      .build();

    assert_eq!(
      server.get_json::<api::SatInscriptions>("/r/sat/5000000000"),
      api::SatInscriptions {
        ids: Vec::new(),
        page: 0,
        more: false
      }
    );

    assert_eq!(
      server.get_json::<api::SatInscription>("/r/sat/5000000000/at/0"),
      api::SatInscription { id: None }
    );

    server.mine_blocks(1);

    let txid = server.core.broadcast_tx(TransactionTemplate {
      inputs: &[(1, 0, 0, inscription("text/plain", "foo").to_witness())],
      ..default()
    });

    server.mine_blocks(1);

    let mut ids = Vec::new();
    ids.push(InscriptionId { txid, index: 0 });

    for i in 1..111 {
      let txid = server.core.broadcast_tx(TransactionTemplate {
        inputs: &[(i + 1, 1, 0, inscription("text/plain", "foo").to_witness())],
        ..default()
      });

      server.mine_blocks(1);

      ids.push(InscriptionId { txid, index: 0 });
    }

    let paginated_response = server.get_json::<api::SatInscriptions>("/r/sat/5000000000");

    let equivalent_paginated_response =
      server.get_json::<api::SatInscriptions>("/r/sat/5000000000/0");

    assert_eq!(paginated_response.ids.len(), 100);
    assert!(paginated_response.more);
    assert_eq!(paginated_response.page, 0);

    assert_eq!(
      paginated_response.ids.len(),
      equivalent_paginated_response.ids.len()
    );
    assert_eq!(paginated_response.more, equivalent_paginated_response.more);
    assert_eq!(paginated_response.page, equivalent_paginated_response.page);

    let paginated_response = server.get_json::<api::SatInscriptions>("/r/sat/5000000000/1");

    assert_eq!(paginated_response.ids.len(), 11);
    assert!(!paginated_response.more);
    assert_eq!(paginated_response.page, 1);

    assert_eq!(
      server
        .get_json::<api::SatInscription>("/r/sat/5000000000/at/0")
        .id,
      Some(ids[0])
    );

    assert_eq!(
      server
        .get_json::<api::SatInscription>("/r/sat/5000000000/at/-111")
        .id,
      Some(ids[0])
    );

    assert_eq!(
      server
        .get_json::<api::SatInscription>("/r/sat/5000000000/at/110")
        .id,
      Some(ids[110])
    );

    assert_eq!(
      server
        .get_json::<api::SatInscription>("/r/sat/5000000000/at/-1")
        .id,
      Some(ids[110])
    );

    assert!(server
      .get_json::<api::SatInscription>("/r/sat/5000000000/at/111")
      .id
      .is_none());
  }

  #[test]
  fn children_recursive_endpoint() {
    let server = TestServer::builder().chain(Chain::Regtest).build();
    server.mine_blocks(1);

    let parent_txid = server.core.broadcast_tx(TransactionTemplate {
      inputs: &[(1, 0, 0, inscription("text/plain", "hello").to_witness())],
      ..default()
    });

    let parent_inscription_id = InscriptionId {
      txid: parent_txid,
      index: 0,
    };

    server.assert_response(
      format!("/r/children/{parent_inscription_id}"),
      StatusCode::NOT_FOUND,
      &format!("inscription {parent_inscription_id} not found"),
    );

    server.mine_blocks(1);

    let children_json =
      server.get_json::<api::Children>(format!("/r/children/{parent_inscription_id}"));
    assert_eq!(children_json.ids.len(), 0);

    let mut builder = script::Builder::new();
    for _ in 0..111 {
      builder = Inscription {
        content_type: Some("text/plain".into()),
        body: Some("hello".into()),
        parents: vec![parent_inscription_id.value()],
        unrecognized_even_field: false,
        ..default()
      }
      .append_reveal_script_to_builder(builder);
    }

    let witness = Witness::from_slice(&[builder.into_bytes(), Vec::new()]);

    let txid = server.core.broadcast_tx(TransactionTemplate {
      inputs: &[(2, 0, 0, witness), (2, 1, 0, Default::default())],
      ..default()
    });

    server.mine_blocks(1);

    let first_child_inscription_id = InscriptionId { txid, index: 0 };
    let hundredth_child_inscription_id = InscriptionId { txid, index: 99 };
    let hundred_first_child_inscription_id = InscriptionId { txid, index: 100 };
    let hundred_eleventh_child_inscription_id = InscriptionId { txid, index: 110 };

    let children_json =
      server.get_json::<api::Children>(format!("/r/children/{parent_inscription_id}"));

    assert_eq!(children_json.ids.len(), 100);
    assert_eq!(children_json.ids[0], first_child_inscription_id);
    assert_eq!(children_json.ids[99], hundredth_child_inscription_id);
    assert!(children_json.more);
    assert_eq!(children_json.page, 0);

    let children_json =
      server.get_json::<api::Children>(format!("/r/children/{parent_inscription_id}/1"));

    assert_eq!(children_json.ids.len(), 11);
    assert_eq!(children_json.ids[0], hundred_first_child_inscription_id);
    assert_eq!(children_json.ids[10], hundred_eleventh_child_inscription_id);
    assert!(!children_json.more);
    assert_eq!(children_json.page, 1);
  }

  #[test]
  fn parents_recursive_endpoint() {
    let server = TestServer::builder().chain(Chain::Regtest).build();
    server.mine_blocks(1);

    let mut parent_ids = Vec::new();
    let mut inputs = Vec::new();
    for i in 0..111 {
      parent_ids.push(InscriptionId {
        txid: server.core.broadcast_tx(TransactionTemplate {
          inputs: &[(i + 1, 0, 0, inscription("text/plain", "hello").to_witness())],
          ..default()
        }),
        index: 0,
      });

      inputs.push((i + 2, 1, 0, Witness::default()));

      server.mine_blocks(1);
    }

    inputs.insert(
      0,
      (
        112,
        0,
        0,
        Inscription {
          content_type: Some("text/plain".into()),
          body: Some("hello".into()),
          parents: parent_ids.iter().map(|id| id.value()).collect(),
          ..default()
        }
        .to_witness(),
      ),
    );

    let txid = server.core.broadcast_tx(TransactionTemplate {
      inputs: &inputs,
      ..default()
    });

    server.mine_blocks(1);

    let inscription_id = InscriptionId { txid, index: 0 };

    let first_parent_inscription_id = parent_ids[0];
    let hundredth_parent_inscription_id = parent_ids[99];
    let hundred_first_parent_inscription_id = parent_ids[100];
    let hundred_eleventh_parent_inscription_id = parent_ids[110];

    let parents_json = server.get_json::<api::Inscriptions>(format!("/r/parents/{inscription_id}"));

    assert_eq!(parents_json.ids.len(), 100);
    assert_eq!(parents_json.ids[0], first_parent_inscription_id);
    assert_eq!(parents_json.ids[99], hundredth_parent_inscription_id);
    assert!(parents_json.more);
    assert_eq!(parents_json.page_index, 0);

    let parents_json =
      server.get_json::<api::Inscriptions>(format!("/r/parents/{inscription_id}/1"));

    assert_eq!(parents_json.ids.len(), 11);
    assert_eq!(parents_json.ids[0], hundred_first_parent_inscription_id);
    assert_eq!(parents_json.ids[10], hundred_eleventh_parent_inscription_id);
    assert!(!parents_json.more);
    assert_eq!(parents_json.page_index, 1);
  }

  #[test]
  fn child_inscriptions_recursive_endpoint() {
    let server = TestServer::builder().chain(Chain::Regtest).build();
    server.mine_blocks(1);

    let parent_txid = server.core.broadcast_tx(TransactionTemplate {
      inputs: &[(1, 0, 0, inscription("text/plain", "hello").to_witness())],
      ..default()
    });

    let parent_inscription_id = InscriptionId {
      txid: parent_txid,
      index: 0,
    };

    server.assert_response(
      format!("/r/children/{parent_inscription_id}/inscriptions"),
      StatusCode::NOT_FOUND,
      &format!("inscription {parent_inscription_id} not found"),
    );

    server.mine_blocks(1);

    let child_inscriptions_json = server.get_json::<api::ChildInscriptions>(format!(
      "/r/children/{parent_inscription_id}/inscriptions"
    ));
    assert_eq!(child_inscriptions_json.children.len(), 0);

    let mut builder = script::Builder::new();
    for _ in 0..111 {
      builder = Inscription {
        content_type: Some("text/plain".into()),
        body: Some("hello".into()),
        parents: vec![parent_inscription_id.value()],
        unrecognized_even_field: false,
        ..default()
      }
      .append_reveal_script_to_builder(builder);
    }

    let witness = Witness::from_slice(&[builder.into_bytes(), Vec::new()]);

    let txid = server.core.broadcast_tx(TransactionTemplate {
      inputs: &[(2, 0, 0, witness), (2, 1, 0, Default::default())],
      ..default()
    });

    server.mine_blocks(1);

    let first_child_inscription_id = InscriptionId { txid, index: 0 };
    let hundredth_child_inscription_id = InscriptionId { txid, index: 99 };
    let hundred_first_child_inscription_id = InscriptionId { txid, index: 100 };
    let hundred_eleventh_child_inscription_id = InscriptionId { txid, index: 110 };

    let child_inscriptions_json = server.get_json::<api::ChildInscriptions>(format!(
      "/r/children/{parent_inscription_id}/inscriptions"
    ));

    assert_eq!(child_inscriptions_json.children.len(), 100);

    assert_eq!(
      child_inscriptions_json.children[0].id,
      first_child_inscription_id
    );
    assert_eq!(child_inscriptions_json.children[0].number, 1); // parent is #0, 1st child is #1

    assert_eq!(
      child_inscriptions_json.children[99].id,
      hundredth_child_inscription_id
    );
    assert_eq!(child_inscriptions_json.children[99].number, -99); // all but 1st child are cursed

    assert!(child_inscriptions_json.more);
    assert_eq!(child_inscriptions_json.page, 0);

    let child_inscriptions_json = server.get_json::<api::ChildInscriptions>(format!(
      "/r/children/{parent_inscription_id}/inscriptions/1"
    ));

    assert_eq!(child_inscriptions_json.children.len(), 11);

    assert_eq!(
      child_inscriptions_json.children[0].id,
      hundred_first_child_inscription_id
    );
    assert_eq!(child_inscriptions_json.children[0].number, -100);

    assert_eq!(
      child_inscriptions_json.children[10].id,
      hundred_eleventh_child_inscription_id
    );
    assert_eq!(child_inscriptions_json.children[10].number, -110);

    assert!(!child_inscriptions_json.more);
    assert_eq!(child_inscriptions_json.page, 1);
  }

  #[test]
  fn inscriptions_in_block_page() {
    let server = TestServer::builder()
      .chain(Chain::Regtest)
      .index_sats()
      .build();

    for _ in 0..101 {
      server.mine_blocks(1);
    }

    for i in 0..101 {
      server.core.broadcast_tx(TransactionTemplate {
        inputs: &[(i + 1, 0, 0, inscription("text/foo", "hello").to_witness())],
        ..default()
      });
    }

    server.mine_blocks(1);

    server.assert_response_regex(
      "/inscriptions/block/102",
      StatusCode::OK,
      r".*(<a href=/inscription/[[:xdigit:]]{64}i0>.*</a>.*){100}.*",
    );

    server.assert_response_regex(
      "/inscriptions/block/102/1",
      StatusCode::OK,
      r".*<a href=/inscription/[[:xdigit:]]{64}i0>.*</a>.*",
    );
  }

  #[test]
  fn inscription_query_display() {
    assert_eq!(
      query::Inscription::Id(inscription_id(1)).to_string(),
      "1111111111111111111111111111111111111111111111111111111111111111i1"
    );
    assert_eq!(query::Inscription::Number(1).to_string(), "1")
  }

  #[test]
  fn inscription_not_found() {
    TestServer::builder()
      .chain(Chain::Regtest)
      .build()
      .assert_response(
        "/inscription/0",
        StatusCode::NOT_FOUND,
        "inscription 0 not found",
      );
  }

  #[test]
  fn looking_up_inscription_by_sat_requires_sat_index() {
    TestServer::builder()
      .chain(Chain::Regtest)
      .build()
      .assert_response(
        "/inscription/abcd",
        StatusCode::NOT_FOUND,
        "sat index required",
      );
  }

  #[test]
  fn delegate() {
    let server = TestServer::builder().chain(Chain::Regtest).build();

    server.mine_blocks(1);

    let delegate = Inscription {
      content_type: Some("text/html".into()),
      body: Some("foo".into()),
      ..default()
    };

    let txid = server.core.broadcast_tx(TransactionTemplate {
      inputs: &[(1, 0, 0, delegate.to_witness())],
      ..default()
    });

    let delegate = InscriptionId { txid, index: 0 };

    server.mine_blocks(1);

    let inscription = Inscription {
      delegate: Some(delegate.value()),
      ..default()
    };

    let txid = server.core.broadcast_tx(TransactionTemplate {
      inputs: &[(2, 0, 0, inscription.to_witness())],
      ..default()
    });

    server.mine_blocks(1);

    let id = InscriptionId { txid, index: 0 };

    server.assert_response_regex(
      format!("/inscription/{id}"),
      StatusCode::OK,
      format!(
        ".*<h1>Inscription 1</h1>.*
        <dl>
          <dt>id</dt>
          <dd class=collapse>{id}</dd>
          .*
          <dt>delegate</dt>
          <dd><a href=/inscription/{delegate}>{delegate}</a></dd>
          .*
        </dl>.*"
      )
      .unindent(),
    );

    server.assert_response(format!("/content/{id}"), StatusCode::OK, "foo");

    server.assert_response(format!("/preview/{id}"), StatusCode::OK, "foo");

    assert_eq!(
      server
        .get_json::<api::InscriptionRecursive>(format!("/r/inscription/{id}"))
        .delegate,
      Some(delegate)
    );
  }

  #[test]
  fn undelegated_content() {
    let server = TestServer::builder().chain(Chain::Regtest).build();

    server.mine_blocks(1);

    let delegate = Inscription {
      content_type: Some("text/plain".into()),
      body: Some("foo".into()),
      ..default()
    };

    let delegate_txid = server.core.broadcast_tx(TransactionTemplate {
      inputs: &[(1, 0, 0, delegate.to_witness())],
      ..default()
    });

    let delegate_id = InscriptionId {
      txid: delegate_txid,
      index: 0,
    };

    server.mine_blocks(1);

    let inscription = Inscription {
      content_type: Some("text/plain".into()),
      body: Some("bar".into()),
      delegate: Some(delegate_id.value()),
      ..default()
    };

    let txid = server.core.broadcast_tx(TransactionTemplate {
      inputs: &[(2, 0, 0, inscription.to_witness())],
      ..default()
    });

    server.mine_blocks(1);

    let id = InscriptionId { txid, index: 0 };

    server.assert_response(
      format!("/r/undelegated-content/{id}"),
      StatusCode::OK,
      "bar",
    );

    server.assert_response(format!("/content/{id}"), StatusCode::OK, "foo");

    // Test normal inscription without delegate
    let normal_inscription = Inscription {
      content_type: Some("text/plain".into()),
      body: Some("baz".into()),
      ..default()
    };

    let normal_txid = server.core.broadcast_tx(TransactionTemplate {
      inputs: &[(3, 0, 0, normal_inscription.to_witness())],
      ..default()
    });

    server.mine_blocks(1);

    let normal_id = InscriptionId {
      txid: normal_txid,
      index: 0,
    };

    server.assert_response(
      format!("/r/undelegated-content/{normal_id}"),
      StatusCode::OK,
      "baz",
    );
    server.assert_response(format!("/content/{normal_id}"), StatusCode::OK, "baz");
  }

  #[test]
  fn content_proxy() {
    let server = TestServer::builder().chain(Chain::Regtest).build();

    server.mine_blocks(1);

    let inscription = Inscription {
      content_type: Some("text/html".into()),
      body: Some("foo".into()),
      ..default()
    };

    let txid = server.core.broadcast_tx(TransactionTemplate {
      inputs: &[(1, 0, 0, inscription.to_witness())],
      ..default()
    });

    server.mine_blocks(1);

    let id = InscriptionId { txid, index: 0 };

    server.assert_response(format!("/content/{id}"), StatusCode::OK, "foo");

    let server_with_proxy = TestServer::builder()
      .chain(Chain::Regtest)
      .server_option("--proxy", server.url.as_ref())
      .build();

    server_with_proxy.mine_blocks(1);

    server.assert_response(format!("/content/{id}"), StatusCode::OK, "foo");
    server_with_proxy.assert_response(format!("/content/{id}"), StatusCode::OK, "foo");
  }

  #[test]
  fn metadata_proxy() {
    let server = TestServer::builder().chain(Chain::Regtest).build();

    server.mine_blocks(1);

    let mut metadata = Vec::new();
    ciborium::into_writer("bar", &mut metadata).unwrap();

    let inscription = Inscription {
      content_type: Some("text/html".into()),
      body: Some("foo".into()),
      metadata: Some(metadata.clone()),
      ..default()
    };

    let txid = server.core.broadcast_tx(TransactionTemplate {
      inputs: &[(1, 0, 0, inscription.to_witness())],
      ..default()
    });

    server.mine_blocks(1);

    let id = InscriptionId { txid, index: 0 };

    server.assert_response(
      format!("/r/metadata/{id}"),
      StatusCode::OK,
      &format!("\"{}\"", hex::encode(metadata.clone())),
    );

    let server_with_proxy = TestServer::builder()
      .chain(Chain::Regtest)
      .server_option("--proxy", server.url.as_ref())
      .build();

    server_with_proxy.mine_blocks(1);

    server.assert_response(
      format!("/r/metadata/{id}"),
      StatusCode::OK,
      &format!("\"{}\"", hex::encode(metadata.clone())),
    );

    server_with_proxy.assert_response(
      format!("/r/metadata/{id}"),
      StatusCode::OK,
      &format!("\"{}\"", hex::encode(metadata.clone())),
    );
  }

  #[test]
  fn children_proxy() {
    let server = TestServer::builder().chain(Chain::Regtest).build();

    server.mine_blocks(1);

    let parent_txid = server.core.broadcast_tx(TransactionTemplate {
      inputs: &[(1, 0, 0, inscription("text/plain", "hello").to_witness())],
      ..default()
    });

    let parent_id = InscriptionId {
      txid: parent_txid,
      index: 0,
    };

    server.assert_response(
      format!("/r/children/{parent_id}"),
      StatusCode::NOT_FOUND,
      &format!("inscription {parent_id} not found"),
    );

    server.mine_blocks(1);

    let children = server.get_json::<api::Children>(format!("/r/children/{parent_id}"));

    assert_eq!(children.ids.len(), 0);

    let mut builder = script::Builder::new();
    for _ in 0..11 {
      builder = Inscription {
        content_type: Some("text/plain".into()),
        body: Some("hello".into()),
        parents: vec![parent_id.value()],
        unrecognized_even_field: false,
        ..default()
      }
      .append_reveal_script_to_builder(builder);
    }

    let witness = Witness::from_slice(&[builder.into_bytes(), Vec::new()]);

    let txid = server.core.broadcast_tx(TransactionTemplate {
      inputs: &[(2, 0, 0, witness), (2, 1, 0, Default::default())],
      ..default()
    });

    server.mine_blocks(1);

    let first_child_id = InscriptionId { txid, index: 0 };

    let children = server.get_json::<api::Children>(format!("/r/children/{parent_id}"));

    assert_eq!(children.ids.len(), 11);
    assert_eq!(first_child_id, children.ids[0]);

    let server_with_proxy = TestServer::builder()
      .chain(Chain::Regtest)
      .server_option("--proxy", server.url.as_ref())
      .build();

    server_with_proxy.mine_blocks(1);

    let children = server.get_json::<api::Children>(format!("/r/children/{parent_id}"));

    assert_eq!(children.ids.len(), 11);
    assert_eq!(first_child_id, children.ids[0]);

    let children = server_with_proxy.get_json::<api::Children>(format!("/r/children/{parent_id}"));

    assert_eq!(children.ids.len(), 11);
    assert_eq!(first_child_id, children.ids[0]);
  }

  #[test]
  fn inscription_proxy() {
    let server = TestServer::builder().chain(Chain::Regtest).build();

    server.mine_blocks(1);

    let inscription = Inscription {
      content_type: Some("text/html".into()),
      body: Some("foo".into()),
      ..default()
    };

    let txid = server.core.broadcast_tx(TransactionTemplate {
      inputs: &[(1, 0, 0, inscription.to_witness())],
      ..default()
    });

    server.mine_blocks(1);

    let id = InscriptionId { txid, index: 0 };

    pretty_assert_eq!(
      server.get_json::<api::InscriptionRecursive>(format!("/r/inscription/{id}")),
      api::InscriptionRecursive {
        charms: Vec::new(),
        content_type: Some("text/html".into()),
        content_length: Some(3),
        delegate: None,
        fee: 0,
        height: 2,
        id,
        number: 0,
        output: OutPoint { txid, vout: 0 },
        sat: None,
        satpoint: SatPoint {
          outpoint: OutPoint { txid, vout: 0 },
          offset: 0
        },
        timestamp: 2,
        value: Some(50 * COIN_VALUE),
        address: Some("bcrt1qqqqqqqqqqqqqqqqqqqqqqqqqqqqqqqqqdku202".to_string())
      }
    );

    let server_with_proxy = TestServer::builder()
      .chain(Chain::Regtest)
      .server_option("--proxy", server.url.as_ref())
      .build();

    server_with_proxy.mine_blocks(1);

    pretty_assert_eq!(
      server.get_json::<api::InscriptionRecursive>(format!("/r/inscription/{id}")),
      api::InscriptionRecursive {
        charms: Vec::new(),
        content_type: Some("text/html".into()),
        content_length: Some(3),
        delegate: None,
        fee: 0,
        height: 2,
        id,
        number: 0,
        output: OutPoint { txid, vout: 0 },
        sat: None,
        satpoint: SatPoint {
          outpoint: OutPoint { txid, vout: 0 },
          offset: 0
        },
        timestamp: 2,
        value: Some(50 * COIN_VALUE),
        address: Some("bcrt1qqqqqqqqqqqqqqqqqqqqqqqqqqqqqqqqqdku202".to_string())
      }
    );

    assert_eq!(
      server_with_proxy.get_json::<api::InscriptionRecursive>(format!("/r/inscription/{id}")),
      api::InscriptionRecursive {
        charms: Vec::new(),
        content_type: Some("text/html".into()),
        content_length: Some(3),
        delegate: None,
        fee: 0,
        height: 2,
        id,
        number: 0,
        output: OutPoint { txid, vout: 0 },
        sat: None,
        satpoint: SatPoint {
          outpoint: OutPoint { txid, vout: 0 },
          offset: 0
        },
        timestamp: 2,
        value: Some(50 * COIN_VALUE),
        address: Some("bcrt1qqqqqqqqqqqqqqqqqqqqqqqqqqqqqqqqqdku202".to_string())
      }
    );
  }

  #[test]
<<<<<<< HEAD
  fn sat_at_index_proxy() {
=======
  fn sat_at_index_content_proxy() {
>>>>>>> a67a6ef0
    let server = TestServer::builder()
      .index_sats()
      .chain(Chain::Regtest)
      .build();

    server.mine_blocks(1);

    let inscription = Inscription {
      content_type: Some("text/html".into()),
      body: Some("foo".into()),
      ..default()
    };

    let txid = server.core.broadcast_tx(TransactionTemplate {
      inputs: &[(1, 0, 0, inscription.to_witness())],
      ..default()
    });

    server.mine_blocks(1);

    let id = InscriptionId { txid, index: 0 };
    let ordinal: u64 = 5000000000;

    pretty_assert_eq!(
<<<<<<< HEAD
      server.get_json::<api::SatInscription>(format!("/r/sat/{ordinal}/at/-1")),
      api::SatInscription { id: Some(id) }
=======
      server.get_json::<api::InscriptionRecursive>(format!("/r/inscription/{id}")),
      api::InscriptionRecursive {
        charms: vec![Charm::Coin, Charm::Uncommon],
        content_type: Some("text/html".into()),
        content_length: Some(3),
        delegate: None,
        fee: 0,
        height: 2,
        id,
        number: 0,
        output: OutPoint { txid, vout: 0 },
        sat: Some(Sat(ordinal)),
        satpoint: SatPoint {
          outpoint: OutPoint { txid, vout: 0 },
          offset: 0
        },
        timestamp: 2,
        value: Some(50 * COIN_VALUE),
        address: Some("bcrt1qqqqqqqqqqqqqqqqqqqqqqqqqqqqqqqqqdku202".to_string())
      }
    );

    server.assert_response(
      format!("/r/sat/{ordinal}/at/-1/content"),
      StatusCode::OK,
      "foo",
>>>>>>> a67a6ef0
    );

    let server_with_proxy = TestServer::builder()
      .chain(Chain::Regtest)
      .server_option("--proxy", server.url.as_ref())
      .build();
    let sat_indexed_server_with_proxy = TestServer::builder()
      .index_sats()
      .chain(Chain::Regtest)
      .server_option("--proxy", server.url.as_ref())
      .build();

    server_with_proxy.mine_blocks(1);
    sat_indexed_server_with_proxy.mine_blocks(1);

<<<<<<< HEAD
    pretty_assert_eq!(
      server.get_json::<api::SatInscription>(format!("/r/sat/{ordinal}/at/-1")),
      api::SatInscription { id: Some(id) }
    );

    pretty_assert_eq!(
      server_with_proxy.get_json::<api::SatInscription>(format!("/r/sat/{ordinal}/at/-1")),
      api::SatInscription { id: Some(id) }
    );

    pretty_assert_eq!(
      sat_indexed_server_with_proxy
        .get_json::<api::SatInscription>(format!("/r/sat/{ordinal}/at/-1")),
      api::SatInscription { id: Some(id) }
=======
    server.assert_response(
      format!("/r/sat/{ordinal}/at/-1/content"),
      StatusCode::OK,
      "foo",
    );
    server_with_proxy.assert_response(
      format!("/r/sat/{ordinal}/at/-1/content"),
      StatusCode::OK,
      "foo",
    );
    sat_indexed_server_with_proxy.assert_response(
      format!("/r/sat/{ordinal}/at/-1/content"),
      StatusCode::OK,
      "foo",
>>>>>>> a67a6ef0
    );
  }

  #[test]
  fn block_info() {
    let server = TestServer::new();

    pretty_assert_eq!(
      server.get_json::<api::BlockInfo>("/r/blockinfo/0"),
      api::BlockInfo {
        average_fee: 0,
        average_fee_rate: 0,
        bits: 486604799,
        chainwork: [0; 32],
        confirmations: 0,
        difficulty: 0.0,
        hash: "000000000019d6689c085ae165831e934ff763ae46a2a6c172b3f1b60a8ce26f"
          .parse()
          .unwrap(),
        feerate_percentiles: [0, 0, 0, 0, 0],
        height: 0,
        max_fee: 0,
        max_fee_rate: 0,
        max_tx_size: 0,
        median_fee: 0,
        median_time: None,
        merkle_root: TxMerkleNode::all_zeros(),
        min_fee: 0,
        min_fee_rate: 0,
        next_block: None,
        nonce: 0,
        previous_block: None,
        subsidy: 0,
        target: "00000000ffff0000000000000000000000000000000000000000000000000000"
          .parse()
          .unwrap(),
        timestamp: 0,
        total_fee: 0,
        total_size: 0,
        total_weight: 0,
        transaction_count: 0,
        version: 1,
      },
    );

    server.mine_blocks(1);

    pretty_assert_eq!(
      server.get_json::<api::BlockInfo>("/r/blockinfo/1"),
      api::BlockInfo {
        average_fee: 0,
        average_fee_rate: 0,
        bits: 0,
        chainwork: [0; 32],
        confirmations: 0,
        difficulty: 0.0,
        hash: "56d05060a0280d0712d113f25321158747310ece87ea9e299bde06cf385b8d85"
          .parse()
          .unwrap(),
        feerate_percentiles: [0, 0, 0, 0, 0],
        height: 1,
        max_fee: 0,
        max_fee_rate: 0,
        max_tx_size: 0,
        median_fee: 0,
        median_time: None,
        merkle_root: TxMerkleNode::all_zeros(),
        min_fee: 0,
        min_fee_rate: 0,
        next_block: None,
        nonce: 0,
        previous_block: None,
        subsidy: 0,
        target: BlockHash::all_zeros(),
        timestamp: 0,
        total_fee: 0,
        total_size: 0,
        total_weight: 0,
        transaction_count: 0,
        version: 1,
      },
    )
  }

  #[test]
  fn authentication_requires_username_and_password() {
    assert!(Arguments::try_parse_from(["ord", "--server-username", "server", "foo"]).is_err());
    assert!(Arguments::try_parse_from(["ord", "--server-password", "server", "bar"]).is_err());
    assert!(Arguments::try_parse_from([
      "ord",
      "--server-username",
      "foo",
      "--server-password",
      "bar",
      "server"
    ])
    .is_ok());
  }

  #[test]
  fn inscriptions_can_be_hidden_with_config() {
    let core = mockcore::builder()
      .network(Chain::Regtest.network())
      .build();

    core.mine_blocks(1);

    let txid = core.broadcast_tx(TransactionTemplate {
      inputs: &[(1, 0, 0, inscription("text/foo", "hello").to_witness())],
      ..default()
    });

    core.mine_blocks(1);

    let inscription = InscriptionId { txid, index: 0 };

    let server = TestServer::builder()
      .core(core)
      .config(&format!("hidden: [{inscription}]"))
      .build();

    server.assert_response_regex(format!("/inscription/{inscription}"), StatusCode::OK, ".*");

    server.assert_response_regex(
      format!("/content/{inscription}"),
      StatusCode::OK,
      PreviewUnknownHtml.to_string(),
    );
  }

  #[test]
  fn update_endpoint_is_not_available_when_not_in_integration_test_mode() {
    let server = TestServer::builder().build();
    server.assert_response("/update", StatusCode::NOT_FOUND, "");
  }

  #[test]
  fn burned_charm() {
    let server = TestServer::builder().chain(Chain::Regtest).build();

    server.mine_blocks(1);

    let inscription = Inscription {
      content_type: Some("text/html".into()),
      body: Some("foo".into()),
      ..default()
    };

    let txid = server.core.broadcast_tx(TransactionTemplate {
      inputs: &[(1, 0, 0, inscription.to_witness())],
      outputs: 0,
      op_return_index: Some(0),
      op_return_value: Some(50 * COIN_VALUE),
      op_return: Some(
        script::Builder::new()
          .push_opcode(opcodes::all::OP_RETURN)
          .into_script(),
      ),
      ..default()
    });

    server.mine_blocks(1);

    let id = InscriptionId { txid, index: 0 };

    pretty_assert_eq!(
      server.get_json::<api::InscriptionRecursive>(format!("/r/inscription/{id}")),
      api::InscriptionRecursive {
        charms: vec![Charm::Burned],
        content_type: Some("text/html".into()),
        content_length: Some(3),
        delegate: None,
        fee: 0,
        height: 2,
        id,
        number: 0,
        output: OutPoint { txid, vout: 0 },
        sat: None,
        satpoint: SatPoint {
          outpoint: OutPoint { txid, vout: 0 },
          offset: 0
        },
        timestamp: 2,
        value: Some(50 * COIN_VALUE),
        address: None
      }
    );
  }

  #[test]
  fn burned_charm_on_transfer() {
    let server = TestServer::builder().chain(Chain::Regtest).build();

    server.mine_blocks(1);

    let inscription = Inscription {
      content_type: Some("text/html".into()),
      body: Some("foo".into()),
      ..default()
    };

    let create_txid = server.core.broadcast_tx(TransactionTemplate {
      inputs: &[(1, 0, 0, inscription.to_witness())],
      outputs: 1,
      ..default()
    });

    server.mine_blocks(1);

    let id = InscriptionId {
      txid: create_txid,
      index: 0,
    };

    pretty_assert_eq!(
      server.get_json::<api::InscriptionRecursive>(format!("/r/inscription/{id}")),
      api::InscriptionRecursive {
        charms: vec![],
        content_type: Some("text/html".into()),
        content_length: Some(3),
        delegate: None,
        fee: 0,
        height: 2,
        id,
        number: 0,
        output: OutPoint {
          txid: create_txid,
          vout: 0
        },
        sat: None,
        satpoint: SatPoint {
          outpoint: OutPoint {
            txid: create_txid,
            vout: 0
          },
          offset: 0
        },
        timestamp: 2,
        value: Some(50 * COIN_VALUE),
        address: Some("bcrt1qqqqqqqqqqqqqqqqqqqqqqqqqqqqqqqqqdku202".to_string())
      }
    );

    let transfer_txid = server.core.broadcast_tx(TransactionTemplate {
      inputs: &[(2, 1, 0, Default::default())],
      fee: 0,
      outputs: 0,
      op_return_index: Some(0),
      op_return_value: Some(50 * COIN_VALUE),
      op_return: Some(
        script::Builder::new()
          .push_opcode(opcodes::all::OP_RETURN)
          .into_script(),
      ),
      ..default()
    });

    server.mine_blocks(1);

    pretty_assert_eq!(
      server.get_json::<api::InscriptionRecursive>(format!("/r/inscription/{id}")),
      api::InscriptionRecursive {
        charms: vec![Charm::Burned],
        content_type: Some("text/html".into()),
        content_length: Some(3),
        delegate: None,
        fee: 0,
        height: 2,
        id,
        number: 0,
        output: OutPoint {
          txid: transfer_txid,
          vout: 0
        },
        sat: None,
        satpoint: SatPoint {
          outpoint: OutPoint {
            txid: transfer_txid,
            vout: 0
          },
          offset: 0
        },
        timestamp: 2,
        value: Some(50 * COIN_VALUE),
        address: None
      }
    );
  }

  #[test]
  fn unknown_output_returns_404() {
    let server = TestServer::builder().chain(Chain::Regtest).build();
    server.assert_response(
      "/output/0123456789abcdef0123456789abcdef0123456789abcdef0123456789abcdef:123",
      StatusCode::NOT_FOUND,
      "output 0123456789abcdef0123456789abcdef0123456789abcdef0123456789abcdef:123 not found",
    );
  }

  #[test]
  fn satscard_form_redirects_to_query() {
    TestServer::new().assert_redirect(
      &format!(
        "/satscard?url={}",
        urlencoding::encode(satscard::tests::URL)
      ),
      &format!("/satscard?{}", satscard::tests::query_parameters()),
    );
  }

  #[test]
  fn satscard_missing_form_query_is_error() {
    TestServer::new().assert_response(
      "/satscard?url=https://foo.com",
      StatusCode::BAD_REQUEST,
      "satscard URL missing fragment",
    );
  }

  #[test]
  fn satscard_invalid_query_parameters() {
    TestServer::new().assert_response(
      "/satscard?foo=bar",
      StatusCode::BAD_REQUEST,
      "invalid satscard query parameters: unknown key `foo`",
    );
  }

  #[test]
  fn satscard_display_without_address_index() {
    TestServer::builder()
      .chain(Chain::Mainnet)
      .build()
      .assert_html(
        format!("/satscard?{}", satscard::tests::query_parameters()),
        SatscardHtml {
          satscard: Some((satscard::tests::satscard(), None)),
        },
      );
  }

  #[test]
  fn satscard_display_with_address_index_empty() {
    TestServer::builder()
      .chain(Chain::Mainnet)
      .index_addresses()
      .build()
      .assert_html(
        format!("/satscard?{}", satscard::tests::query_parameters()),
        SatscardHtml {
          satscard: Some((
            satscard::tests::satscard(),
            Some(AddressHtml {
              address: satscard::tests::address(),
              header: false,
              inscriptions: Some(Vec::new()),
              outputs: Vec::new(),
              runes_balances: None,
              sat_balance: 0,
            }),
          )),
        },
      );
  }

  #[test]
  fn satscard_address_recovery_fails_on_wrong_chain() {
    TestServer::builder()
      .chain(Chain::Testnet)
      .build()
      .assert_response(
        format!("/satscard?{}", satscard::tests::query_parameters()),
        StatusCode::BAD_REQUEST,
        "invalid satscard query parameters: address recovery failed",
      );
  }

  #[test]
  fn sat_inscription_at_index_content_endpoint() {
    let server = TestServer::builder()
      .index_sats()
      .chain(Chain::Regtest)
      .build();

    server.mine_blocks(1);

    let first_txid = server.core.broadcast_tx(TransactionTemplate {
      inputs: &[(
        1,
        0,
        0,
        inscription("text/plain;charset=utf-8", "foo").to_witness(),
      )],
      ..default()
    });

    server.mine_blocks(1);

    let first_inscription_id = InscriptionId {
      txid: first_txid,
      index: 0,
    };

    let first_inscription = server
      .get_json::<api::InscriptionRecursive>(format!("/r/inscription/{first_inscription_id}"));

    let sat = first_inscription.sat.unwrap();

    server.assert_response(format!("/r/sat/{sat}/at/0/content"), StatusCode::OK, "foo");

    server.assert_response(format!("/r/sat/{sat}/at/-1/content"), StatusCode::OK, "foo");

    server.core.broadcast_tx(TransactionTemplate {
      inputs: &[(
        2,
        1,
        first_inscription.satpoint.outpoint.vout.try_into().unwrap(),
        inscription("text/plain;charset=utf-8", "bar").to_witness(),
      )],
      ..default()
    });

    server.mine_blocks(1);

    server.assert_response(format!("/r/sat/{sat}/at/0/content"), StatusCode::OK, "foo");

    server.assert_response(format!("/r/sat/{sat}/at/1/content"), StatusCode::OK, "bar");

    server.assert_response(format!("/r/sat/{sat}/at/-1/content"), StatusCode::OK, "bar");

    server.assert_response(
      "/r/sat/0/at/0/content",
      StatusCode::NOT_FOUND,
      "inscription on sat 0 not found",
    );

    let server = TestServer::new();

    server.assert_response(
      "/r/sat/0/at/0/content",
      StatusCode::NOT_FOUND,
      "this server has no sat index",
    );
  }
}<|MERGE_RESOLUTION|>--- conflicted
+++ resolved
@@ -265,14 +265,11 @@
           get(r::parents_paginated),
         )
         .route("/r/sat/{sat_number}", get(r::sat))
-<<<<<<< HEAD
+        .route("/r/sat/{sat_number}/at/{index}", get(r::sat_at_index))
         .route(
           "/r/sat/{sat_number}/at/{index}/content",
           get(r::sat_at_index_content),
         )
-=======
-        .route("/r/sat/{sat_number}/at/{index}", get(r::sat_at_index))
->>>>>>> a67a6ef0
         .route("/r/sat/{sat_number}/{page}", get(r::sat_paginated))
         .route("/r/tx/{txid}", get(r::tx))
         .route(
@@ -290,14 +287,11 @@
         )
         .route("/r/inscription/{inscription_id}", get(r::inscription))
         .route("/r/metadata/{inscription_id}", get(r::metadata))
-<<<<<<< HEAD
         .route("/r/sat/{sat_number}/at/{index}", get(r::sat_at_index))
-=======
         .route(
           "/r/sat/{sat_number}/at/{index}/content",
           get(r::sat_at_index_content),
         )
->>>>>>> a67a6ef0
         .layer(axum::middleware::from_fn(Self::proxy_fallback));
 
       let router = router.merge(proxiable_routes);
@@ -6939,11 +6933,7 @@
   }
 
   #[test]
-<<<<<<< HEAD
   fn sat_at_index_proxy() {
-=======
-  fn sat_at_index_content_proxy() {
->>>>>>> a67a6ef0
     let server = TestServer::builder()
       .index_sats()
       .chain(Chain::Regtest)
@@ -6968,10 +6958,66 @@
     let ordinal: u64 = 5000000000;
 
     pretty_assert_eq!(
-<<<<<<< HEAD
       server.get_json::<api::SatInscription>(format!("/r/sat/{ordinal}/at/-1")),
       api::SatInscription { id: Some(id) }
-=======
+    );
+
+    let server_with_proxy = TestServer::builder()
+      .chain(Chain::Regtest)
+      .server_option("--proxy", server.url.as_ref())
+      .build();
+    let sat_indexed_server_with_proxy = TestServer::builder()
+      .index_sats()
+      .chain(Chain::Regtest)
+      .server_option("--proxy", server.url.as_ref())
+      .build();
+
+    server_with_proxy.mine_blocks(1);
+    sat_indexed_server_with_proxy.mine_blocks(1);
+
+    pretty_assert_eq!(
+      server.get_json::<api::SatInscription>(format!("/r/sat/{ordinal}/at/-1")),
+      api::SatInscription { id: Some(id) }
+    );
+
+    pretty_assert_eq!(
+      server_with_proxy.get_json::<api::SatInscription>(format!("/r/sat/{ordinal}/at/-1")),
+      api::SatInscription { id: Some(id) }
+    );
+
+    pretty_assert_eq!(
+      sat_indexed_server_with_proxy
+        .get_json::<api::SatInscription>(format!("/r/sat/{ordinal}/at/-1")),
+      api::SatInscription { id: Some(id) }
+    );
+  }
+
+  #[test]
+  fn sat_at_index_content_proxy() {
+    let server = TestServer::builder()
+      .index_sats()
+      .chain(Chain::Regtest)
+      .build();
+
+    server.mine_blocks(1);
+
+    let inscription = Inscription {
+      content_type: Some("text/html".into()),
+      body: Some("foo".into()),
+      ..default()
+    };
+
+    let txid = server.core.broadcast_tx(TransactionTemplate {
+      inputs: &[(1, 0, 0, inscription.to_witness())],
+      ..default()
+    });
+
+    server.mine_blocks(1);
+
+    let id = InscriptionId { txid, index: 0 };
+    let ordinal: u64 = 5000000000;
+
+    pretty_assert_eq!(
       server.get_json::<api::InscriptionRecursive>(format!("/r/inscription/{id}")),
       api::InscriptionRecursive {
         charms: vec![Charm::Coin, Charm::Uncommon],
@@ -6998,7 +7044,6 @@
       format!("/r/sat/{ordinal}/at/-1/content"),
       StatusCode::OK,
       "foo",
->>>>>>> a67a6ef0
     );
 
     let server_with_proxy = TestServer::builder()
@@ -7014,22 +7059,6 @@
     server_with_proxy.mine_blocks(1);
     sat_indexed_server_with_proxy.mine_blocks(1);
 
-<<<<<<< HEAD
-    pretty_assert_eq!(
-      server.get_json::<api::SatInscription>(format!("/r/sat/{ordinal}/at/-1")),
-      api::SatInscription { id: Some(id) }
-    );
-
-    pretty_assert_eq!(
-      server_with_proxy.get_json::<api::SatInscription>(format!("/r/sat/{ordinal}/at/-1")),
-      api::SatInscription { id: Some(id) }
-    );
-
-    pretty_assert_eq!(
-      sat_indexed_server_with_proxy
-        .get_json::<api::SatInscription>(format!("/r/sat/{ordinal}/at/-1")),
-      api::SatInscription { id: Some(id) }
-=======
     server.assert_response(
       format!("/r/sat/{ordinal}/at/-1/content"),
       StatusCode::OK,
@@ -7044,7 +7073,6 @@
       format!("/r/sat/{ordinal}/at/-1/content"),
       StatusCode::OK,
       "foo",
->>>>>>> a67a6ef0
     );
   }
 
