use super::*;

use {
  self::{
    deserialize_ordinal_from_str::DeserializeOrdinalFromStr,
    templates::{
      block::BlockHtml, clock::ClockSvg, home::HomeHtml, ordinal::OrdinalHtml, output::OutputHtml,
      range::RangeHtml, transaction::TransactionHtml, Content, PageHtml,
    },
  },
  axum::{
    body,
    http::header,
    response::{Redirect, Response},
  },
  lazy_static::lazy_static,
  rust_embed::RustEmbed,
  rustls_acme::{
    acme::{LETS_ENCRYPT_PRODUCTION_DIRECTORY, LETS_ENCRYPT_STAGING_DIRECTORY},
    axum::AxumAcceptor,
    caches::DirCache,
    AcmeConfig,
  },
  serde::{de, Deserializer},
  std::cmp::Ordering,
  std::str,
  tokio_stream::StreamExt,
};

mod deserialize_ordinal_from_str;
mod templates;

<<<<<<< HEAD
enum ServerError {
  InternalError(Error),
  NotFound(String),
}

impl IntoResponse for ServerError {
  fn into_response(self) -> Response {
    match self {
      Self::InternalError(error) => {
        eprintln!("error serving request: {error}");
        (
          StatusCode::INTERNAL_SERVER_ERROR,
          Html(
            StatusCode::INTERNAL_SERVER_ERROR
              .canonical_reason()
              .unwrap_or_default(),
          ),
        )
          .into_response()
      }
      Self::NotFound(message) => (StatusCode::NOT_FOUND, Html(message)).into_response(),
    }
  }
=======
fn html_status(status_code: StatusCode) -> (StatusCode, Html<&'static str>) {
  (
    status_code,
    Html(status_code.canonical_reason().unwrap_or_default()),
  )
>>>>>>> c89e5398
}

#[derive(Deserialize)]
struct Search {
  query: String,
}

#[derive(RustEmbed)]
#[folder = "static"]
struct StaticAssets;

struct StaticHtml {
  title: &'static str,
  html: &'static str,
}

impl Content for StaticHtml {
  fn title(&self) -> String {
    self.title.into()
  }
}

impl Display for StaticHtml {
  fn fmt(&self, f: &mut Formatter) -> fmt::Result {
    f.write_str(self.html)
  }
}

#[derive(Debug, Parser)]
pub(crate) struct Server {
  #[clap(
    long,
    default_value = "0.0.0.0",
    help = "Listen on <ADDRESS> for incoming requests."
  )]
  address: String,
  #[clap(
    long,
    help = "Request ACME TLS certificate for <ACME_DOMAIN>. This ord instance must be reachable at <ACME_DOMAIN>:443 to respond to Let's Encrypt ACME challenges."
  )]
  acme_domain: Vec<String>,
  #[clap(
    long,
    help = "Listen on <HTTP_PORT> for incoming HTTP requests. [default: 80]."
  )]
  http_port: Option<u16>,
  #[clap(
    long,
    group = "port",
    help = "Listen on <HTTPS_PORT> for incoming HTTPS requests. [default: 443]."
  )]
  https_port: Option<u16>,
  #[clap(long, help = "Store ACME TLS certificates in <ACME_CACHE>.")]
  acme_cache: Option<PathBuf>,
  #[clap(long, help = "Provide ACME contact <ACME_CONTACT>.")]
  acme_contact: Vec<String>,
  #[clap(long, help = "Serve HTTP traffic on <HTTP_PORT>.")]
  http: bool,
  #[clap(long, help = "Serve HTTPS traffic on <HTTPS_PORT>.")]
  https: bool,
}

impl Server {
  pub(crate) fn run(self, options: Options, index: Arc<Index>, handle: Handle) -> Result {
    Runtime::new()?.block_on(async {
      let clone = index.clone();
      thread::spawn(move || loop {
        if let Err(error) = clone.index() {
          log::error!("{error}");
        }
        thread::sleep(Duration::from_millis(100));
      });

      let router = Router::new()
        .route("/", get(Self::home))
        .route("/block/:hash", get(Self::block))
        .route("/bounties", get(Self::bounties))
        .route("/clock", get(Self::clock))
        .route("/faq", get(Self::faq))
        .route("/favicon.ico", get(Self::favicon))
        .route("/height", get(Self::height))
        .route("/ordinal/:ordinal", get(Self::ordinal))
        .route("/output/:output", get(Self::output))
        .route("/range/:start/:end", get(Self::range))
        .route("/search", get(Self::search_by_query))
        .route("/search/:query", get(Self::search_by_path))
        .route("/static/*path", get(Self::static_asset))
        .route("/status", get(Self::status))
        .route("/tx/:txid", get(Self::transaction))
        .layer(extract::Extension(index))
        .layer(extract::Extension(options.chain.network()))
        .layer(
          CorsLayer::new()
            .allow_methods([http::Method::GET])
            .allow_origin(Any),
        );

      match (self.http_port(), self.https_port()) {
        (Some(http_port), None) => self.spawn(router, handle, http_port, None)?.await??,
        (None, Some(https_port)) => {
          self
            .spawn(router, handle, https_port, Some(self.acceptor(&options)?))?
            .await??
        }
        (Some(http_port), Some(https_port)) => {
          let (http_result, https_result) = tokio::join!(
            self.spawn(router.clone(), handle.clone(), http_port, None)?,
            self.spawn(router, handle, https_port, Some(self.acceptor(&options)?))?
          );
          http_result.and(https_result)??;
        }
        (None, None) => unreachable!(),
      }

      Ok(())
    })
  }

  fn spawn(
    &self,
    router: Router,
    handle: Handle,
    port: u16,
    https_acceptor: Option<AxumAcceptor>,
  ) -> Result<task::JoinHandle<io::Result<()>>> {
    let addr = (self.address.as_str(), port)
      .to_socket_addrs()?
      .next()
      .ok_or_else(|| anyhow!("Failed to get socket addrs"))?;

    Ok(tokio::spawn(async move {
      if let Some(acceptor) = https_acceptor {
        axum_server::Server::bind(addr)
          .handle(handle)
          .acceptor(acceptor)
          .serve(router.into_make_service())
          .await
      } else {
        axum_server::Server::bind(addr)
          .handle(handle)
          .serve(router.into_make_service())
          .await
      }
    }))
  }

  fn acme_cache(acme_cache: Option<&PathBuf>, options: &Options) -> Result<PathBuf> {
    if let Some(acme_cache) = acme_cache {
      Ok(acme_cache.clone())
    } else {
      Ok(options.data_dir()?.join("acme-cache"))
    }
  }

  fn acme_domains(acme_domain: &Vec<String>) -> Result<Vec<String>> {
    if !acme_domain.is_empty() {
      Ok(acme_domain.clone())
    } else {
      Ok(vec![sys_info::hostname()?])
    }
  }

  fn http_port(&self) -> Option<u16> {
    if self.http || self.http_port.is_some() || (self.https_port.is_none() && !self.https) {
      Some(self.http_port.unwrap_or(80))
    } else {
      None
    }
  }

  fn https_port(&self) -> Option<u16> {
    if self.https || self.https_port.is_some() {
      Some(self.https_port.unwrap_or(443))
    } else {
      None
    }
  }

  fn acceptor(&self, options: &Options) -> Result<AxumAcceptor> {
    let config = AcmeConfig::new(Self::acme_domains(&self.acme_domain)?)
      .contact(&self.acme_contact)
      .cache_option(Some(DirCache::new(Self::acme_cache(
        self.acme_cache.as_ref(),
        options,
      )?)))
      .directory(if cfg!(test) {
        LETS_ENCRYPT_STAGING_DIRECTORY
      } else {
        LETS_ENCRYPT_PRODUCTION_DIRECTORY
      });

    let mut state = config.state();

    let acceptor = state.axum_acceptor(Arc::new(
      rustls::ServerConfig::builder()
        .with_safe_defaults()
        .with_no_client_auth()
        .with_cert_resolver(state.resolver()),
    ));

    tokio::spawn(async move {
      while let Some(result) = state.next().await {
        match result {
          Ok(ok) => log::info!("ACME event: {:?}", ok),
          Err(err) => log::error!("ACME error: {:?}", err),
        }
      }
    });

    Ok(acceptor)
  }

  async fn clock(index: extract::Extension<Arc<Index>>) -> impl IntoResponse {
    match index.height() {
      Ok(height) => ClockSvg::new(height).into_response(),
      Err(err) => {
        eprintln!("Failed to retrieve height from index: {err}");
        html_status(StatusCode::INTERNAL_SERVER_ERROR).into_response()
      }
    }
  }

  async fn ordinal(
    index: extract::Extension<Arc<Index>>,
    extract::Path(DeserializeOrdinalFromStr(ordinal)): extract::Path<DeserializeOrdinalFromStr>,
  ) -> impl IntoResponse {
    match index.blocktime(ordinal.height()) {
      Ok(blocktime) => OrdinalHtml { ordinal, blocktime }.page().into_response(),
      Err(err) => {
        eprintln!("Failed to retrieve blocktime from index: {err}");
        html_status(StatusCode::INTERNAL_SERVER_ERROR).into_response()
      }
    }
  }

  async fn output(
    index: extract::Extension<Arc<Index>>,
    extract::Path(outpoint): extract::Path<OutPoint>,
<<<<<<< HEAD
    network: extract::Extension<Network>,
  ) -> Result<PageHtml, ServerError> {
    let list = index
      .list(outpoint)
      .map_err(ServerError::InternalError)?
      .ok_or_else(|| ServerError::NotFound(format!("Output {outpoint} unknown")))?;

    let output = index
      .transaction(outpoint.txid)
      .map_err(ServerError::InternalError)?
      .ok_or_else(|| ServerError::NotFound(format!("Output {outpoint} unknown")))?
      .output
      .into_iter()
      .nth(outpoint.vout as usize)
      .ok_or_else(|| ServerError::NotFound(format!("Output {outpoint} unknown")))?;

    Ok(
      OutputHtml {
        outpoint,
        list,
        network: network.0,
        output,
=======
  ) -> impl IntoResponse {
    match index.list(outpoint) {
      Ok(Some(list)) => OutputHtml { outpoint, list }.page().into_response(),
      Ok(None) => (StatusCode::NOT_FOUND, Html("Output unknown.".to_string())).into_response(),
      Err(err) => {
        eprintln!("Error serving request for output: {err}");
        html_status(StatusCode::INTERNAL_SERVER_ERROR).into_response()
>>>>>>> c89e5398
      }
      .page(),
    )
  }

  async fn range(
    extract::Path((DeserializeOrdinalFromStr(start), DeserializeOrdinalFromStr(end))): extract::Path<
      (DeserializeOrdinalFromStr, DeserializeOrdinalFromStr),
    >,
  ) -> impl IntoResponse {
    match start.cmp(&end) {
      Ordering::Equal => (StatusCode::BAD_REQUEST, Html("Empty Range".to_string())).into_response(),
      Ordering::Greater => (
        StatusCode::BAD_REQUEST,
        Html("Range Start Greater Than Range End".to_string()),
      )
        .into_response(),
      Ordering::Less => RangeHtml { start, end }.page().into_response(),
    }
  }

  async fn home(index: extract::Extension<Arc<Index>>) -> impl IntoResponse {
    match index.blocks(100) {
      Ok(blocks) => HomeHtml::new(blocks).page().into_response(),
      Err(err) => {
        eprintln!("Error getting blocks: {err}");
        html_status(StatusCode::INTERNAL_SERVER_ERROR).into_response()
      }
    }
  }

  async fn block(
    extract::Path(hash): extract::Path<BlockHash>,
    index: extract::Extension<Arc<Index>>,
  ) -> impl IntoResponse {
    let info = match index.block_header_info(hash) {
      Ok(Some(info)) => info,
      Ok(None) => {
        return (
          StatusCode::NOT_FOUND,
          Html(
            StatusCode::NOT_FOUND
              .canonical_reason()
              .unwrap_or_default()
              .to_string(),
          ),
        )
          .into_response()
      }
      Err(error) => {
        eprintln!("Error serving request for block with hash {hash}: {error}");
        return (
          StatusCode::INTERNAL_SERVER_ERROR,
          Html(
            StatusCode::INTERNAL_SERVER_ERROR
              .canonical_reason()
              .unwrap_or_default()
              .to_string(),
          ),
        )
          .into_response();
      }
    };

    match index.block_with_hash(hash) {
      Ok(Some(block)) => BlockHtml::new(block, Height(info.height as u64))
        .page()
        .into_response(),
      Ok(None) => (
        StatusCode::NOT_FOUND,
        Html(
          StatusCode::NOT_FOUND
            .canonical_reason()
            .unwrap_or_default()
            .to_string(),
        ),
      )
        .into_response(),
      Err(error) => {
        eprintln!("Error serving request for block with hash {hash}: {error}");
        html_status(StatusCode::INTERNAL_SERVER_ERROR).into_response()
      }
    }
  }

  async fn transaction(
    index: extract::Extension<Arc<Index>>,
    network: extract::Extension<Network>,
    extract::Path(txid): extract::Path<Txid>,
  ) -> impl IntoResponse {
    match index.transaction(txid) {
      Ok(Some(transaction)) => TransactionHtml::new(transaction, network.0)
        .page()
        .into_response(),
      Ok(None) => html_status(StatusCode::NOT_FOUND).into_response(),
      Err(error) => {
        eprintln!("Error serving request for transaction with txid {txid}: {error}");
        html_status(StatusCode::INTERNAL_SERVER_ERROR).into_response()
      }
    }
  }

  async fn status(index: extract::Extension<Arc<Index>>) -> impl IntoResponse {
    if index.is_reorged() {
      (
        StatusCode::OK,
        "Reorg detected, please rebuild the database.",
      )
    } else {
      (
        StatusCode::OK,
        StatusCode::OK.canonical_reason().unwrap_or_default(),
      )
    }
  }

  async fn search_by_query(
    index: extract::Extension<Arc<Index>>,
    search: extract::Query<Search>,
  ) -> impl IntoResponse {
    Self::search(&index.0, &search.0.query).await
  }

  async fn search_by_path(
    index: extract::Extension<Arc<Index>>,
    search: extract::Path<Search>,
  ) -> impl IntoResponse {
    Self::search(&index.0, &search.0.query).await
  }

  async fn search(index: &Index, query: &str) -> Response {
    match Self::search_inner(index, query) {
      Ok(redirect) => redirect.into_response(),
      Err(err) => (StatusCode::BAD_REQUEST, Html(err.to_string())).into_response(),
    }
  }

  fn search_inner(index: &Index, query: &str) -> Result<Redirect> {
    lazy_static! {
      static ref HASH: Regex = Regex::new(r"^[[:xdigit:]]{64}$").unwrap();
      static ref OUTPOINT: Regex = Regex::new(r"^[[:xdigit:]]{64}:\d+$").unwrap();
    }

    let query = query.trim();

    if HASH.is_match(query) {
      if index.block_header(query.parse()?)?.is_some() {
        Ok(Redirect::to(&format!("/block/{query}")))
      } else {
        Ok(Redirect::to(&format!("/tx/{query}")))
      }
    } else if OUTPOINT.is_match(query) {
      Ok(Redirect::to(&format!("/output/{query}")))
    } else {
      Ok(Redirect::to(&format!("/ordinal/{query}")))
    }
  }

  async fn favicon() -> impl IntoResponse {
    Self::static_asset(extract::Path("/favicon.png".to_string())).await
  }

  async fn static_asset(extract::Path(path): extract::Path<String>) -> impl IntoResponse {
    match StaticAssets::get(if let Some(stripped) = path.strip_prefix('/') {
      stripped
    } else {
      &path
    }) {
      Some(content) => {
        let body = body::boxed(body::Full::from(content.data));
        let mime = mime_guess::from_path(path).first_or_octet_stream();
        Response::builder()
          .header(header::CONTENT_TYPE, mime.as_ref())
          .body(body)
          .unwrap()
      }
      None => (
        StatusCode::NOT_FOUND,
        Html(
          StatusCode::NOT_FOUND
            .canonical_reason()
            .unwrap_or_default()
            .to_string(),
        ),
      )
        .into_response(),
    }
  }

  async fn height(index: extract::Extension<Arc<Index>>) -> impl IntoResponse {
    match index.height() {
      Ok(height) => (StatusCode::OK, Html(format!("{}", height))),
      Err(err) => {
        eprintln!("Failed to retrieve height from index: {err}");
        (
          StatusCode::INTERNAL_SERVER_ERROR,
          Html(
            StatusCode::INTERNAL_SERVER_ERROR
              .canonical_reason()
              .unwrap_or_default()
              .to_string(),
          ),
        )
      }
    }
  }

  async fn faq() -> impl IntoResponse {
    Redirect::to("https://docs.ordinals.com/faq/")
  }

  async fn bounties() -> impl IntoResponse {
    Redirect::to("https://docs.ordinals.com/bounty/")
  }
}

#[cfg(test)]
mod tests {
  use {super::*, reqwest::Url, std::net::TcpListener, tempfile::TempDir};

  struct TestServer {
    bitcoin_rpc_server: test_bitcoincore_rpc::Handle,
    index: Arc<Index>,
    ord_server_handle: Handle,
    url: Url,
    #[allow(unused)]
    tempdir: TempDir,
  }

  impl TestServer {
    fn new() -> Self {
      let bitcoin_rpc_server = test_bitcoincore_rpc::spawn();

      let tempdir = TempDir::new().unwrap();

      let cookiefile = tempdir.path().join("cookie");

      fs::write(&cookiefile, "username:password").unwrap();

      let port = TcpListener::bind("127.0.0.1:0")
        .unwrap()
        .local_addr()
        .unwrap()
        .port();

      let url = Url::parse(&format!("http://127.0.0.1:{port}")).unwrap();

      let (options, server) = parse_server_args(&format!(
        "ord --chain regtest --rpc-url {} --cookie-file {} --data-dir {} server --http-port {} --address 127.0.0.1",
        bitcoin_rpc_server.url(),
        cookiefile.to_str().unwrap(),
        tempdir.path().to_str().unwrap(),
        port,
      ));

      let index = Arc::new(Index::open(&options).unwrap());
      let ord_server_handle = Handle::new();

      {
        let index = index.clone();
        let ord_server_handle = ord_server_handle.clone();
        thread::spawn(|| server.run(options, index, ord_server_handle).unwrap());
      }

      for i in 0.. {
        match reqwest::blocking::get(&format!("http://127.0.0.1:{port}/status")) {
          Ok(_) => break,
          Err(err) => {
            if i == 400 {
              panic!("Server failed to start: {err}");
            }
          }
        }

        thread::sleep(Duration::from_millis(25));
      }

      Self {
        bitcoin_rpc_server,
        index,
        ord_server_handle,
        tempdir,
        url,
      }
    }

    fn get(&self, url: &str) -> reqwest::blocking::Response {
      if let Err(error) = self.index.index() {
        log::error!("{error}");
      }
      reqwest::blocking::get(self.join_url(url)).unwrap()
    }

    fn join_url(&self, url: &str) -> Url {
      self.url.join(url).unwrap()
    }

    fn assert_response(&self, path: &str, status: StatusCode, expected_response: &str) {
      let response = self.get(path);
      assert_eq!(response.status(), status);
      assert_eq!(response.text().unwrap(), expected_response);
    }

    fn assert_response_regex(&self, path: &str, status: StatusCode, regex: &str) {
      let response = self.get(path);
      assert_eq!(response.status(), status);
      assert_regex_match!(response.text().unwrap(), regex);
    }

    fn assert_redirect(&self, path: &str, location: &str) {
      let response = reqwest::blocking::Client::builder()
        .redirect(reqwest::redirect::Policy::none())
        .build()
        .unwrap()
        .get(self.join_url(path))
        .send()
        .unwrap();

      assert_eq!(response.status(), StatusCode::SEE_OTHER);
      assert_eq!(response.headers().get(header::LOCATION).unwrap(), location);
    }
  }

  impl Drop for TestServer {
    fn drop(&mut self) {
      self.ord_server_handle.shutdown();
    }
  }

  fn parse_server_args(args: &str) -> (Options, Server) {
    match Arguments::try_parse_from(args.split_whitespace()) {
      Ok(arguments) => match arguments.subcommand {
        Subcommand::Server(server) => (arguments.options, server),
        subcommand => panic!("Unexpected subcommand: {subcommand:?}"),
      },
      Err(err) => panic!("Error parsing arguments: {err}"),
    }
  }

  #[test]
  fn http_and_https_port_dont_conflict() {
    parse_server_args(
      "ord server --http-port 0 --https-port 0 --acme-cache foo --acme-contact bar --acme-domain baz",
    );
  }

  #[test]
  fn http_port_defaults_to_80() {
    assert_eq!(parse_server_args("ord server").1.http_port(), Some(80));
  }

  #[test]
  fn https_port_defaults_to_none() {
    assert_eq!(parse_server_args("ord server").1.https_port(), None);
  }

  #[test]
  fn https_sets_https_port_to_443() {
    assert_eq!(
      parse_server_args("ord server --https --acme-cache foo --acme-contact bar --acme-domain baz")
        .1
        .https_port(),
      Some(443)
    );
  }

  #[test]
  fn https_disables_http() {
    assert_eq!(
      parse_server_args("ord server --https --acme-cache foo --acme-contact bar --acme-domain baz")
        .1
        .http_port(),
      None
    );
  }

  #[test]
  fn https_port_disables_http() {
    assert_eq!(
      parse_server_args(
        "ord server --https-port 433 --acme-cache foo --acme-contact bar --acme-domain baz"
      )
      .1
      .http_port(),
      None
    );
  }

  #[test]
  fn https_port_sets_https_port() {
    assert_eq!(
      parse_server_args(
        "ord server --https-port 1000 --acme-cache foo --acme-contact bar --acme-domain baz"
      )
      .1
      .https_port(),
      Some(1000)
    );
  }

  #[test]
  fn http_with_https_leaves_http_enabled() {
    assert_eq!(
      parse_server_args(
        "ord server --https --http --acme-cache foo --acme-contact bar --acme-domain baz"
      )
      .1
      .http_port(),
      Some(80)
    );
  }

  #[test]
  fn http_with_https_leaves_https_enabled() {
    assert_eq!(
      parse_server_args(
        "ord server --https --http --acme-cache foo --acme-contact bar --acme-domain baz"
      )
      .1
      .https_port(),
      Some(443)
    );
  }

  #[test]
  fn acme_contact_accepts_multiple_values() {
    assert!(Arguments::try_parse_from(&[
      "ord",
      "server",
      "--address",
      "127.0.0.1",
      "--http-port",
      "0",
      "--acme-contact",
      "foo",
      "--acme-contact",
      "bar"
    ])
    .is_ok());
  }

  #[test]
  fn acme_domain_accepts_multiple_values() {
    assert!(Arguments::try_parse_from(&[
      "ord",
      "server",
      "--address",
      "127.0.0.1",
      "--http-port",
      "0",
      "--acme-domain",
      "foo",
      "--acme-domain",
      "bar"
    ])
    .is_ok());
  }

  #[test]
  fn acme_cache_defaults_to_data_dir() {
    let arguments = Arguments::try_parse_from(&["ord", "--data-dir", "foo", "server"]).unwrap();
    let acme_cache = Server::acme_cache(None, &arguments.options)
      .unwrap()
      .display()
      .to_string();
    assert!(acme_cache.contains("foo/acme-cache"), "{acme_cache}")
  }

  #[test]
  fn acme_cache_flag_is_respected() {
    let arguments =
      Arguments::try_parse_from(&["ord", "--data-dir", "foo", "server", "--acme-cache", "bar"])
        .unwrap();
    let acme_cache = Server::acme_cache(Some(&"bar".into()), &arguments.options)
      .unwrap()
      .display()
      .to_string();
    assert_eq!(acme_cache, "bar")
  }

  #[test]
  fn acme_domain_defaults_to_hostname() {
    assert_eq!(
      Server::acme_domains(&Vec::new()).unwrap(),
      &[sys_info::hostname().unwrap()]
    );
  }

  #[test]
  fn acme_domain_flag_is_respected() {
    assert_eq!(
      Server::acme_domains(&vec!["example.com".into()]).unwrap(),
      &["example.com"]
    );
  }

  #[test]
  fn bounties_redirects_to_docs_site() {
    TestServer::new().assert_redirect("/bounties", "https://docs.ordinals.com/bounty/");
  }

  #[test]
  fn faq_redirects_to_docs_site() {
    TestServer::new().assert_redirect("/faq", "https://docs.ordinals.com/faq/");
  }

  #[test]
  fn search_by_query_returns_ordinal() {
    TestServer::new().assert_redirect("/search?query=0", "/ordinal/0");
  }

  #[test]
  fn search_is_whitespace_insensitive() {
    TestServer::new().assert_redirect("/search/ 0 ", "/ordinal/0");
  }

  #[test]
  fn search_by_path_returns_ordinal() {
    TestServer::new().assert_redirect("/search/0", "/ordinal/0");
  }

  #[test]
  fn search_for_blockhash_returns_block() {
    TestServer::new().assert_redirect(
      "/search/000000000019d6689c085ae165831e934ff763ae46a2a6c172b3f1b60a8ce26f",
      "/block/000000000019d6689c085ae165831e934ff763ae46a2a6c172b3f1b60a8ce26f",
    );
  }

  #[test]
  fn search_for_txid_returns_transaction() {
    TestServer::new().assert_redirect(
      "/search/0000000000000000000000000000000000000000000000000000000000000000",
      "/tx/0000000000000000000000000000000000000000000000000000000000000000",
    );
  }

  #[test]
  fn search_for_outpoint_returns_output() {
    TestServer::new().assert_redirect(
      "/search/0000000000000000000000000000000000000000000000000000000000000000:0",
      "/output/0000000000000000000000000000000000000000000000000000000000000000:0",
    );
  }

  #[test]
  fn status() {
    TestServer::new().assert_response("/status", StatusCode::OK, "OK");
  }

  #[test]
  fn height_endpoint() {
    TestServer::new().assert_response("/height", StatusCode::OK, "0");
  }

  #[test]
  fn height_updates() {
    let test_server = TestServer::new();

    let response = test_server.get("/height");

    assert_eq!(response.status(), StatusCode::OK);
    assert_eq!(response.text().unwrap(), "0");

    test_server.bitcoin_rpc_server.mine_blocks(1);

    let response = test_server.get("/height");

    assert_eq!(response.status(), StatusCode::OK);
    assert_eq!(response.text().unwrap(), "1");
  }

  #[test]
  fn range_end_before_range_start_returns_400() {
    TestServer::new().assert_response(
      "/range/1/0/",
      StatusCode::BAD_REQUEST,
      "Range Start Greater Than Range End",
    );
  }

  #[test]
  fn invalid_range_start_returns_400() {
    TestServer::new().assert_response(
      "/range/=/0",
      StatusCode::BAD_REQUEST,
      "Invalid URL: invalid digit found in string",
    );
  }

  #[test]
  fn invalid_range_end_returns_400() {
    TestServer::new().assert_response(
      "/range/0/=",
      StatusCode::BAD_REQUEST,
      "Invalid URL: invalid digit found in string",
    );
  }

  #[test]
  fn empty_range_returns_400() {
    TestServer::new().assert_response("/range/0/0", StatusCode::BAD_REQUEST, "Empty Range");
  }

  #[test]
  fn range() {
    TestServer::new().assert_response_regex(
      "/range/0/1",
      StatusCode::OK,
      r".*<title>Ordinal range 0–1</title>.*<h1>Ordinal range 0–1</h1>
<dl>
  <dt>value</dt><dd>1</dd>
  <dt>first</dt><dd><a href=/ordinal/0 class=mythic>0</a></dd>
</dl>.*",
    );
  }
  #[test]
  fn ordinal_number() {
    TestServer::new().assert_response_regex("/ordinal/0", StatusCode::OK, ".*<h1>Ordinal 0</h1>.*");
  }

  #[test]
  fn ordinal_decimal() {
    TestServer::new().assert_response_regex(
      "/ordinal/0.0",
      StatusCode::OK,
      ".*<h1>Ordinal 0</h1>.*",
    );
  }

  #[test]
  fn ordinal_degree() {
    TestServer::new().assert_response_regex(
      "/ordinal/0°0′0″0‴",
      StatusCode::OK,
      ".*<h1>Ordinal 0</h1>.*",
    );
  }

  #[test]
  fn ordinal_name() {
    TestServer::new().assert_response_regex(
      "/ordinal/nvtdijuwxlp",
      StatusCode::OK,
      ".*<h1>Ordinal 0</h1>.*",
    );
  }

  #[test]
  fn ordinal() {
    TestServer::new().assert_response_regex(
      "/ordinal/0",
      StatusCode::OK,
      ".*<title>0°0′0″0‴</title>.*<h1>Ordinal 0</h1>.*",
    );
  }

  #[test]
  fn ordinal_out_of_range() {
    TestServer::new().assert_response(
      "/ordinal/2099999997690000",
      StatusCode::BAD_REQUEST,
      "Invalid URL: Invalid ordinal",
    );
  }

  #[test]
  fn invalid_outpoint_hash_returns_400() {
    TestServer::new().assert_response(
      "/output/foo:0",
      StatusCode::BAD_REQUEST,
      "Invalid URL: error parsing TXID",
    );
  }
  #[test]
  fn output() {
    let test_server = TestServer::new();

    test_server.assert_response_regex(
    "/output/4a5e1e4baab89f3a32518a88c31bc87f618f76673e2cc77ab2127b7afdeda33b:0",
    StatusCode::OK,
    ".*<title>Output 4a5e1e4baab89f3a32518a88c31bc87f618f76673e2cc77ab2127b7afdeda33b:0</title>.*<h1>Output 4a5e1e4baab89f3a32518a88c31bc87f618f76673e2cc77ab2127b7afdeda33b:0</h1>
<dl>
  <dt>value</dt><dd>5000000000</dd>
  <dt>script pubkey</dt><dd>OP_PUSHBYTES_65 04678afdb0fe5548271967f1a67130b7105cd6a828e03909a67962e0ea1f61deb649f6bc3f4cef38c4f35504e51ec112de5c384df7ba0b8d578a4c702b6bf11d5f OP_CHECKSIG</dd>
</dl>
<h2>1 Ordinal Range</h2>
<ul class=monospace>
  <li><a href=/range/0/5000000000 class=mythic>0–5000000000</a></li>
</ul>.*",
  );
  }

  #[test]
  fn unknown_output_returns_404() {
    TestServer::new().assert_response(
      "/output/0000000000000000000000000000000000000000000000000000000000000000:0",
      StatusCode::NOT_FOUND,
      "Output 0000000000000000000000000000000000000000000000000000000000000000:0 unknown",
    );
  }

  #[test]
  fn invalid_output_returns_400() {
    TestServer::new().assert_response(
      "/output/foo:0",
      StatusCode::BAD_REQUEST,
      "Invalid URL: error parsing TXID",
    );
  }

  #[test]
  fn home() {
    let test_server = TestServer::new();

    test_server.bitcoin_rpc_server.mine_blocks(1);

    test_server.assert_response_regex(
    "/",
    StatusCode::OK,
    ".*<title>Ordinals</title>.*<h1>Ordinals</h1>
<nav>.*</nav>
.*
<h2>Latest Blocks</h2>
<dl>
  <dt>cycle</dt><dd>0</dd>
  <dt>epoch</dt><dd>0</dd>
  <dt>period</dt><dd>0</dd>
</dl>
<ol start=1 reversed class='blocks monospace'>
  <li><a href=/block/[[:xdigit:]]{64} class=uncommon>[[:xdigit:]]{64}</a></li>
  <li><a href=/block/000000000019d6689c085ae165831e934ff763ae46a2a6c172b3f1b60a8ce26f class=mythic>000000000019d6689c085ae165831e934ff763ae46a2a6c172b3f1b60a8ce26f</a></li>
</ol>.*",
  );
  }

  #[test]
  fn home_block_limit() {
    let test_server = TestServer::new();

    test_server.bitcoin_rpc_server.mine_blocks(101);

    test_server.assert_response_regex(
    "/",
    StatusCode::OK,
    ".*<ol start=101 reversed class='blocks monospace'>\n(  <li><a href=/block/[[:xdigit:]]{64} class=uncommon>[[:xdigit:]]{64}</a></li>\n){100}</ol>.*"
  );
  }

  #[test]
  fn block_not_found() {
    TestServer::new().assert_response(
      "/block/467a86f0642b1d284376d13a98ef58310caa49502b0f9a560ee222e0a122fe16",
      StatusCode::NOT_FOUND,
      "Not Found",
    );
  }

  #[test]
  fn unmined_ordinal() {
    TestServer::new().assert_response_regex(
      "/ordinal/0",
      StatusCode::OK,
      ".*<dt>time</dt><dd>2009-01-03 18:15:05</dd>.*",
    );
  }

  #[test]
  fn mined_ordinal() {
    TestServer::new().assert_response_regex(
      "/ordinal/5000000000",
      StatusCode::OK,
      ".*<dt>time</dt><dd>.* \\(expected\\)</dd>.*",
    );
  }

  #[test]
  fn static_asset() {
    TestServer::new().assert_response_regex(
      "/static/index.css",
      StatusCode::OK,
      r".*\.rare \{
  background-color: cornflowerblue;
}.*",
    );
  }

  #[test]
  fn favicon() {
    TestServer::new().assert_response_regex("/favicon.ico", StatusCode::OK, r".*");
  }

  #[test]
  fn clock_updates() {
    let test_server = TestServer::new();
    test_server.assert_response_regex("/clock", StatusCode::OK, ".*<text.*>0</text>.*");
    test_server.bitcoin_rpc_server.mine_blocks(1);
    test_server.assert_response_regex("/clock", StatusCode::OK, ".*<text.*>1</text>.*");
  }

  #[test]
  fn block() {
    let test_server = TestServer::new();

    test_server.bitcoin_rpc_server.mine_blocks(1);
    let transaction = TransactionTemplate {
      input_slots: &[(1, 0, 0)],
      output_count: 1,
      fee: 0,
    };
    test_server.bitcoin_rpc_server.broadcast_tx(transaction);
    let block_hash = test_server.bitcoin_rpc_server.mine_blocks(1)[0].block_hash();

    test_server.assert_response_regex(
      &format!("/block/{block_hash}"),
      StatusCode::OK,
      ".*<h1>Block [[:xdigit:]]{64}</h1>
<dl>
  <dt>height</dt><dd>2</dd>
  <dt>timestamp</dt><dd>0</dd>
  <dt>size</dt><dd>203</dd>
  <dt>weight</dt><dd>812</dd>
  <dt>prev blockhash</dt><dd><a href=/block/659f9b67fbc0b5cba0ef6ebc0aea322e1c246e29e43210bd581f5f3bd36d17bf>659f9b67fbc0b5cba0ef6ebc0aea322e1c246e29e43210bd581f5f3bd36d17bf</a></dd>
</dl>
<h2>2 Transactions</h2>
<ul class=monospace>
  <li><a href=/tx/[[:xdigit:]]{64}>[[:xdigit:]]{64}</a></li>
  <li><a href=/tx/[[:xdigit:]]{64}>[[:xdigit:]]{64}</a></li>
</ul>.*",
    );
  }

  #[test]
  fn transaction() {
    let test_server = TestServer::new();

    let coinbase_tx = test_server.bitcoin_rpc_server.mine_blocks(1)[0].txdata[0].clone();
    let txid = coinbase_tx.txid();

    test_server.assert_response_regex(
      &format!("/tx/{txid}"),
      StatusCode::OK,
      &format!(
        ".*<title>Transaction {txid}</title>.*<h1>Transaction {txid}</h1>
<h2>1 Output</h2>
<ul class=monospace>
  <li>
    <a href=/output/9068a11b8769174363376b606af9a4b8b29dd7b13d013f4b0cbbd457db3c3ce5:0>
      9068a11b8769174363376b606af9a4b8b29dd7b13d013f4b0cbbd457db3c3ce5:0
    </a>
    <dl>
      <dt>value</dt><dd>5000000000</dd>
      <dt>script pubkey</dt><dd></dd>
    </dl>
  </li>
</ul>.*"
      ),
    );
  }

  #[test]
  fn detect_reorg() {
    let test_server = TestServer::new();

    test_server.bitcoin_rpc_server.mine_blocks(1);

    test_server.assert_response("/status", StatusCode::OK, "OK");

    test_server.bitcoin_rpc_server.invalidate_tip();
    test_server.bitcoin_rpc_server.mine_blocks(2);

    test_server.assert_response_regex("/status", StatusCode::OK, "Reorg detected.*");
  }
}<|MERGE_RESOLUTION|>--- conflicted
+++ resolved
@@ -30,7 +30,6 @@
 mod deserialize_ordinal_from_str;
 mod templates;
 
-<<<<<<< HEAD
 enum ServerError {
   InternalError(Error),
   NotFound(String),
@@ -54,13 +53,13 @@
       Self::NotFound(message) => (StatusCode::NOT_FOUND, Html(message)).into_response(),
     }
   }
-=======
+}
+
 fn html_status(status_code: StatusCode) -> (StatusCode, Html<&'static str>) {
   (
     status_code,
     Html(status_code.canonical_reason().unwrap_or_default()),
   )
->>>>>>> c89e5398
 }
 
 #[derive(Deserialize)]
@@ -299,7 +298,6 @@
   async fn output(
     index: extract::Extension<Arc<Index>>,
     extract::Path(outpoint): extract::Path<OutPoint>,
-<<<<<<< HEAD
     network: extract::Extension<Network>,
   ) -> Result<PageHtml, ServerError> {
     let list = index
@@ -322,15 +320,6 @@
         list,
         network: network.0,
         output,
-=======
-  ) -> impl IntoResponse {
-    match index.list(outpoint) {
-      Ok(Some(list)) => OutputHtml { outpoint, list }.page().into_response(),
-      Ok(None) => (StatusCode::NOT_FOUND, Html("Output unknown.".to_string())).into_response(),
-      Err(err) => {
-        eprintln!("Error serving request for output: {err}");
-        html_status(StatusCode::INTERNAL_SERVER_ERROR).into_response()
->>>>>>> c89e5398
       }
       .page(),
     )
