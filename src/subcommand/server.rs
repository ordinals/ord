use {
  self::{
    accept_json::AcceptJson,
    deserialize_from_str::DeserializeFromStr,
    error::{OptionExt, ServerError, ServerResult},
  },
  super::*,
  crate::page_config::PageConfig,
  crate::templates::{
    BlockHtml, ClockSvg, HomeHtml, InputHtml, InscriptionHtml, InscriptionsHtml, OutputHtml,
    PageContent, PageHtml, PreviewAudioHtml, PreviewImageHtml, PreviewPdfHtml, PreviewTextHtml,
    PreviewUnknownHtml, PreviewVideoHtml, RangeHtml, RareTxt, SatHtml, TransactionHtml,
  },
  axum::{
    body,
    extract::{Extension, Path, Query},
    headers::UserAgent,
    http::{header, HeaderMap, HeaderValue, StatusCode, Uri},
    response::{IntoResponse, Redirect, Response},
    routing::get,
    Router, TypedHeader,
  },
  axum_server::Handle,
  rust_embed::RustEmbed,
  rustls_acme::{
    acme::{LETS_ENCRYPT_PRODUCTION_DIRECTORY, LETS_ENCRYPT_STAGING_DIRECTORY},
    axum::AxumAcceptor,
    caches::DirCache,
    AcmeConfig,
  },
  std::{cmp::Ordering, str},
  tokio_stream::StreamExt,
  tower_http::{
    compression::CompressionLayer,
    cors::{Any, CorsLayer},
    set_header::SetResponseHeaderLayer,
  },
};

mod accept_json;
mod error;

enum BlockQuery {
  Height(u64),
  Hash(BlockHash),
}

impl FromStr for BlockQuery {
  type Err = Error;

  fn from_str(s: &str) -> Result<Self, Self::Err> {
    Ok(if s.len() == 64 {
      BlockQuery::Hash(s.parse()?)
    } else {
      BlockQuery::Height(s.parse()?)
    })
  }
}

enum SpawnConfig {
  Https(AxumAcceptor),
  Http,
  Redirect(String),
}

#[derive(Deserialize)]
struct Search {
  query: String,
}

#[derive(RustEmbed)]
#[folder = "static"]
struct StaticAssets;

struct StaticHtml {
  title: &'static str,
  html: &'static str,
}

impl PageContent for StaticHtml {
  fn title(&self) -> String {
    self.title.into()
  }
}

impl Display for StaticHtml {
  fn fmt(&self, f: &mut Formatter) -> fmt::Result {
    f.write_str(self.html)
  }
}

#[derive(Debug, Parser)]
pub(crate) struct Server {
  #[clap(
    long,
    default_value = "0.0.0.0",
    help = "Listen on <ADDRESS> for incoming requests."
  )]
  address: String,
  #[clap(
    long,
    help = "Request ACME TLS certificate for <ACME_DOMAIN>. This ord instance must be reachable at <ACME_DOMAIN>:443 to respond to Let's Encrypt ACME challenges."
  )]
  acme_domain: Vec<String>,
  #[clap(
    long,
    help = "Listen on <HTTP_PORT> for incoming HTTP requests. [default: 80]."
  )]
  http_port: Option<u16>,
  #[clap(
    long,
    group = "port",
    help = "Listen on <HTTPS_PORT> for incoming HTTPS requests. [default: 443]."
  )]
  https_port: Option<u16>,
  #[clap(long, help = "Store ACME TLS certificates in <ACME_CACHE>.")]
  acme_cache: Option<PathBuf>,
  #[clap(long, help = "Provide ACME contact <ACME_CONTACT>.")]
  acme_contact: Vec<String>,
  #[clap(long, help = "Serve HTTP traffic on <HTTP_PORT>.")]
  http: bool,
  #[clap(long, help = "Serve HTTPS traffic on <HTTPS_PORT>.")]
  https: bool,
  #[clap(long, help = "Redirect HTTP traffic to HTTPS.")]
  redirect_http_to_https: bool,
}

impl Server {
  pub(crate) fn run(self, options: Options, index: Arc<Index>, handle: Handle) -> Result {
    Runtime::new()?.block_on(async {
      let clone = index.clone();
      thread::spawn(move || loop {
        if let Err(error) = clone.update() {
          log::warn!("{error}");
        }
        thread::sleep(Duration::from_millis(5000));
      });

      let config = options.load_config()?;
      let acme_domains = self.acme_domains()?;

      let page_config = Arc::new(PageConfig {
        chain: options.chain(),
        domain: acme_domains.first().cloned(),
      });

      let router = Router::new()
        .route("/", get(Self::home))
<<<<<<< HEAD
        .route(
          "/inscription_trans/:start/:end",
          get(Self::inscription_trans),
        )
        .route("/height/:height", get(Self::get_height_index))
        .route("/block-count", get(Self::block_count))
=======
>>>>>>> 47689f10
        .route("/block/:query", get(Self::block))
        .route("/blockcount", get(Self::block_count))
        .route("/blockheight", get(Self::block_height))
        .route("/blockhash", get(Self::block_hash))
        .route("/blockhash/:height", get(Self::block_hash_from_height))
        .route("/blocktime", get(Self::block_time))
        .route("/bounties", get(Self::bounties))
        .route("/clock", get(Self::clock))
        .route("/content/:inscription_id", get(Self::content))
        .route("/faq", get(Self::faq))
        .route("/favicon.ico", get(Self::favicon))
        .route("/feed.xml", get(Self::feed))
        .route("/input/:block/:transaction/:input", get(Self::input))
        .route("/inscription/:inscription_id", get(Self::inscription))
        .route(
          "/inscriptionmini/:inscription_id",
          get(Self::inscriptionmini),
        )
        .route(
          "/inscription2num/:inscription_id",
          get(Self::inscription2num),
        )
        .route("/number/:number", get(Self::number))
        .route("/inscriptions", get(Self::inscriptions))
        .route("/inscriptions/:from", get(Self::inscriptions_from))
        .route("/install.sh", get(Self::install_script))
        .route("/ordinal/:sat", get(Self::ordinal))
        .route("/output/:output", get(Self::output))
        .route("/preview/:inscription_id", get(Self::preview))
        .route("/range/:start/:end", get(Self::range))
        .route("/rare.txt", get(Self::rare_txt))
        .route("/sat/:sat", get(Self::sat))
        .route("/search", get(Self::search_by_query))
        .route("/search/:query", get(Self::search_by_path))
        .route("/static/*path", get(Self::static_asset))
        .route("/status", get(Self::status))
        .route("/tx/:txid", get(Self::transaction))
        .layer(Extension(index))
        .layer(Extension(page_config))
        .layer(Extension(Arc::new(config)))
        .layer(SetResponseHeaderLayer::if_not_present(
          header::CONTENT_SECURITY_POLICY,
          HeaderValue::from_static("default-src 'self'"),
        ))
        .layer(SetResponseHeaderLayer::overriding(
          header::STRICT_TRANSPORT_SECURITY,
          HeaderValue::from_static("max-age=31536000; includeSubDomains; preload"),
        ))
        .layer(
          CorsLayer::new()
            .allow_methods([http::Method::GET])
            .allow_origin(Any),
        )
        .layer(CompressionLayer::new());

      match (self.http_port(), self.https_port()) {
        (Some(http_port), None) => {
          self
            .spawn(router, handle, http_port, SpawnConfig::Http)?
            .await??
        }
        (None, Some(https_port)) => {
          self
            .spawn(
              router,
              handle,
              https_port,
              SpawnConfig::Https(self.acceptor(&options)?),
            )?
            .await??
        }
        (Some(http_port), Some(https_port)) => {
          let http_spawn_config = if self.redirect_http_to_https {
            SpawnConfig::Redirect(if https_port == 443 {
              format!("https://{}", acme_domains[0])
            } else {
              format!("https://{}:{https_port}", acme_domains[0])
            })
          } else {
            SpawnConfig::Http
          };

          let (http_result, https_result) = tokio::join!(
            self.spawn(router.clone(), handle.clone(), http_port, http_spawn_config)?,
            self.spawn(
              router,
              handle,
              https_port,
              SpawnConfig::Https(self.acceptor(&options)?),
            )?
          );
          http_result.and(https_result)??;
        }
        (None, None) => unreachable!(),
      }

      Ok(())
    })
  }

  fn spawn(
    &self,
    router: Router,
    handle: Handle,
    port: u16,
    config: SpawnConfig,
  ) -> Result<task::JoinHandle<io::Result<()>>> {
    let addr = (self.address.as_str(), port)
      .to_socket_addrs()?
      .next()
      .ok_or_else(|| anyhow!("failed to get socket addrs"))?;

    if !integration_test() {
      eprintln!(
        "Listening on {}://{addr}",
        match config {
          SpawnConfig::Https(_) => "https",
          _ => "http",
        }
      );
    }

    Ok(tokio::spawn(async move {
      match config {
        SpawnConfig::Https(acceptor) => {
          axum_server::Server::bind(addr)
            .handle(handle)
            .acceptor(acceptor)
            .serve(router.into_make_service())
            .await
        }
        SpawnConfig::Redirect(destination) => {
          axum_server::Server::bind(addr)
            .handle(handle)
            .serve(
              Router::new()
                .fallback(Self::redirect_http_to_https)
                .layer(Extension(destination))
                .into_make_service(),
            )
            .await
        }
        SpawnConfig::Http => {
          axum_server::Server::bind(addr)
            .handle(handle)
            .serve(router.into_make_service())
            .await
        }
      }
    }))
  }

  fn acme_cache(acme_cache: Option<&PathBuf>, options: &Options) -> Result<PathBuf> {
    let acme_cache = if let Some(acme_cache) = acme_cache {
      acme_cache.clone()
    } else {
      options.data_dir()?.join("acme-cache")
    };

    Ok(acme_cache)
  }

  fn acme_domains(&self) -> Result<Vec<String>> {
    if !self.acme_domain.is_empty() {
      Ok(self.acme_domain.clone())
    } else {
      Ok(vec![sys_info::hostname()?])
    }
  }

  fn http_port(&self) -> Option<u16> {
    if self.http || self.http_port.is_some() || (self.https_port.is_none() && !self.https) {
      Some(self.http_port.unwrap_or(80))
    } else {
      None
    }
  }

  fn https_port(&self) -> Option<u16> {
    if self.https || self.https_port.is_some() {
      Some(self.https_port.unwrap_or(443))
    } else {
      None
    }
  }

  fn acceptor(&self, options: &Options) -> Result<AxumAcceptor> {
    let config = AcmeConfig::new(self.acme_domains()?)
      .contact(&self.acme_contact)
      .cache_option(Some(DirCache::new(Self::acme_cache(
        self.acme_cache.as_ref(),
        options,
      )?)))
      .directory(if cfg!(test) {
        LETS_ENCRYPT_STAGING_DIRECTORY
      } else {
        LETS_ENCRYPT_PRODUCTION_DIRECTORY
      });

    let mut state = config.state();

    let acceptor = state.axum_acceptor(Arc::new(
      rustls::ServerConfig::builder()
        .with_safe_defaults()
        .with_no_client_auth()
        .with_cert_resolver(state.resolver()),
    ));

    tokio::spawn(async move {
      while let Some(result) = state.next().await {
        match result {
          Ok(ok) => log::info!("ACME event: {:?}", ok),
          Err(err) => log::error!("ACME error: {:?}", err),
        }
      }
    });

    Ok(acceptor)
  }

  fn index_height(index: &Index) -> ServerResult<Height> {
    index.block_height()?.ok_or_not_found(|| "genesis block")
  }

  async fn clock(
    Extension(index): Extension<Arc<Index>>,
    accept_json: AcceptJson,
  ) -> ServerResult<Response> {
    let clock = ClockSvg::new(Self::index_height(&index)?);

    Ok(if accept_json.0 {
      axum::Json(clock).into_response()
    } else {
      (
        [(
          header::CONTENT_SECURITY_POLICY,
          HeaderValue::from_static("default-src 'unsafe-inline'"),
        )],
        clock,
      )
        .into_response()
    })
  }

  async fn sat(
    Extension(page_config): Extension<Arc<PageConfig>>,
    Extension(index): Extension<Arc<Index>>,
    Path(DeserializeFromStr(sat)): Path<DeserializeFromStr<Sat>>,
  ) -> ServerResult<PageHtml<SatHtml>> {
    let satpoint = index.rare_sat_satpoint(sat)?;

    Ok(
      SatHtml {
        sat,
        satpoint,
        blocktime: index.block_time(sat.height())?,
        inscription: index.get_inscription_id_by_sat(sat)?,
      }
      .page(page_config, index.has_sat_index()?),
    )
  }

  async fn ordinal(Path(sat): Path<String>) -> Redirect {
    Redirect::to(&format!("/sat/{sat}"))
  }

  async fn output(
    Extension(page_config): Extension<Arc<PageConfig>>,
    Extension(index): Extension<Arc<Index>>,
    Path(outpoint): Path<OutPoint>,
    accept_json: AcceptJson,
  ) -> ServerResult<Response> {
    let list = if index.has_sat_index()? {
      index.list(outpoint)?
    } else {
      None
    };

    let output = if outpoint == OutPoint::null() || outpoint == unbound_outpoint() {
      let mut value = 0;

      if let Some(List::Unspent(ranges)) = &list {
        for (start, end) in ranges {
          value += end - start;
        }
      }

      TxOut {
        value,
        script_pubkey: Script::new(),
      }
    } else {
      index
        .get_transaction(outpoint.txid)?
        .ok_or_not_found(|| format!("output {outpoint}"))?
        .output
        .into_iter()
        .nth(outpoint.vout as usize)
        .ok_or_not_found(|| format!("output {outpoint}"))?
    };
    if accept_json.0 {
      let address = match page_config.chain.address_from_script( &output.script_pubkey) {
        Ok(v) => Some(v) ,
        Err(_e) => None
      };
      Ok(
        axum::Json(serde_json::json!({
          // "outpoint":outpoint,
          // "inscriptions":inscriptions,
          // "list":list,
          "chain": page_config.chain,
          "output":output,
          "address": address
        }))
        .into_response(),
      )
    } else {
      let inscriptions = index.get_inscriptions_on_output(outpoint)?;
      Ok(
        OutputHtml {
          outpoint,
          inscriptions,
          list,
          chain: page_config.chain,
          output,
        }
        .page(page_config, index.has_sat_index()?)
        .into_response(),
      )
    }
    // let inscriptions = index.get_inscriptions_on_output(outpoint)?;

    // Ok(
    //   OutputHtml {
    //     outpoint,
    //     inscriptions,
    //     list,
    //     chain: page_config.chain,
    //     output,
    //   }
    //   .page(page_config, index.has_sat_index()?),
    // )
  }

  async fn number(
    // Extension(page_config): Extension<Arc<PageConfig>>,
    Extension(index): Extension<Arc<Index>>,
    Path(DeserializeFromStr(number)): Path<DeserializeFromStr<u64>>,
  ) -> ServerResult<Response> {
    let inscription_id = index.get_inscription_id_by_inscription_number(number)?;

    Ok(axum::Json(serde_json::json!({ "inscription_id": inscription_id })).into_response())
  }

  async fn range(
    Extension(page_config): Extension<Arc<PageConfig>>,
    Extension(index): Extension<Arc<Index>>,
    Path((DeserializeFromStr(start), DeserializeFromStr(end))): Path<(
      DeserializeFromStr<Sat>,
      DeserializeFromStr<Sat>,
    )>,
  ) -> ServerResult<PageHtml<RangeHtml>> {
    match start.cmp(&end) {
      Ordering::Equal => Err(ServerError::BadRequest("empty range".to_string())),
      Ordering::Greater => Err(ServerError::BadRequest(
        "range start greater than range end".to_string(),
      )),
      Ordering::Less => Ok(RangeHtml { start, end }.page(page_config, index.has_sat_index()?)),
    }
  }

  async fn rare_txt(Extension(index): Extension<Arc<Index>>) -> ServerResult<RareTxt> {
    Ok(RareTxt(index.rare_sat_satpoints()?.ok_or_else(|| {
      ServerError::NotFound(
        "tracking rare sats requires index created with `--index-sats` flag".into(),
      )
    })?))
  }

  async fn home(
    Extension(page_config): Extension<Arc<PageConfig>>,
    Extension(index): Extension<Arc<Index>>,
  ) -> ServerResult<PageHtml<HomeHtml>> {
    Ok(
      HomeHtml::new(index.blocks(100)?, index.get_homepage_inscriptions()?)
        .page(page_config, index.has_sat_index()?),
    )
  }

  async fn get_height_index(
    Extension(index): Extension<Arc<Index>>,
    Path(DeserializeFromStr(height)): Path<DeserializeFromStr<u64>>,
  ) -> ServerResult<Response> {
    Ok(axum::Json(serde_json::json!({ "index": index.get_height_index(height)? })).into_response())
  }

  async fn inscription_trans(
    // Extension(page_config): Extension<Arc<PageConfig>>,
    Extension(index): Extension<Arc<Index>>,
    Path((DeserializeFromStr(start), DeserializeFromStr(end))): Path<(
      DeserializeFromStr<u64>,
      DeserializeFromStr<u64>,
    )>,
  ) -> ServerResult<Response> {
    let trans = index.get_inscription_trans(start, end)?;
    
    // let eventlogs = trans.1;

    // let histories = eventlogs.iter().map( | record | {
    //   let satpoint1 = record.2 ;
    //   let satpoint2 = record.3 ;
    // });
    
    Ok(
      axum::Json(serde_json::json!({
        "count": trans.0,
        "histories":trans.1
      }))
      .into_response(),
    )
  }

  async fn install_script() -> Redirect {
    Redirect::to("https://raw.githubusercontent.com/casey/ord/master/install.sh")
  }

  async fn block(
    Extension(page_config): Extension<Arc<PageConfig>>,
    Extension(index): Extension<Arc<Index>>,
    Path(DeserializeFromStr(query)): Path<DeserializeFromStr<BlockQuery>>,
  ) -> ServerResult<PageHtml<BlockHtml>> {
    let (block, height) = match query {
      BlockQuery::Height(height) => {
        let block = index
          .get_block_by_height(height)?
          .ok_or_not_found(|| format!("block {height}"))?;

        (block, height)
      }
      BlockQuery::Hash(hash) => {
        let info = index
          .block_header_info(hash)?
          .ok_or_not_found(|| format!("block {hash}"))?;

        let block = index
          .get_block_by_hash(hash)?
          .ok_or_not_found(|| format!("block {hash}"))?;

        (block, info.height as u64)
      }
    };

    Ok(
      BlockHtml::new(block, Height(height), Self::index_height(&index)?)
        .page(page_config, index.has_sat_index()?),
    )
  }

  async fn transaction(
    Extension(page_config): Extension<Arc<PageConfig>>,
    Extension(index): Extension<Arc<Index>>,
    Path(txid): Path<Txid>,
  ) -> ServerResult<PageHtml<TransactionHtml>> {
    let inscription = index.get_inscription_by_id(txid.into())?;

    let blockhash = index.get_transaction_blockhash(txid)?;

    Ok(
      TransactionHtml::new(
        index
          .get_transaction(txid)?
          .ok_or_not_found(|| format!("transaction {txid}"))?,
        blockhash,
        inscription.map(|_| txid.into()),
        page_config.chain,
      )
      .page(page_config, index.has_sat_index()?),
    )
  }

  async fn status(Extension(index): Extension<Arc<Index>>) -> (StatusCode, &'static str) {
    if index.is_reorged() {
      (
        StatusCode::OK,
        "reorg detected, please rebuild the database.",
      )
    } else {
      (
        StatusCode::OK,
        StatusCode::OK.canonical_reason().unwrap_or_default(),
      )
    }
  }

  async fn search_by_query(
    Extension(index): Extension<Arc<Index>>,
    Query(search): Query<Search>,
  ) -> ServerResult<Redirect> {
    Self::search(&index, &search.query).await
  }

  async fn search_by_path(
    Extension(index): Extension<Arc<Index>>,
    Path(search): Path<Search>,
  ) -> ServerResult<Redirect> {
    Self::search(&index, &search.query).await
  }

  async fn search(index: &Index, query: &str) -> ServerResult<Redirect> {
    Self::search_inner(index, query)
  }

  fn search_inner(index: &Index, query: &str) -> ServerResult<Redirect> {
    lazy_static! {
      static ref HASH: Regex = Regex::new(r"^[[:xdigit:]]{64}$").unwrap();
      static ref OUTPOINT: Regex = Regex::new(r"^[[:xdigit:]]{64}:\d+$").unwrap();
      static ref INSCRIPTION_ID: Regex = Regex::new(r"^[[:xdigit:]]{64}i\d+$").unwrap();
    }

    let query = query.trim();

    if HASH.is_match(query) {
      if index.block_header(query.parse().unwrap())?.is_some() {
        Ok(Redirect::to(&format!("/block/{query}")))
      } else {
        Ok(Redirect::to(&format!("/tx/{query}")))
      }
    } else if OUTPOINT.is_match(query) {
      Ok(Redirect::to(&format!("/output/{query}")))
    } else if INSCRIPTION_ID.is_match(query) {
      Ok(Redirect::to(&format!("/inscription/{query}")))
    } else {
      Ok(Redirect::to(&format!("/sat/{query}")))
    }
  }

  async fn favicon(user_agent: Option<TypedHeader<UserAgent>>) -> ServerResult<Response> {
    if user_agent
      .map(|user_agent| {
        user_agent.as_str().contains("Safari/")
          && !user_agent.as_str().contains("Chrome/")
          && !user_agent.as_str().contains("Chromium/")
      })
      .unwrap_or_default()
    {
      Ok(
        Self::static_asset(Path("/favicon.png".to_string()))
          .await
          .into_response(),
      )
    } else {
      Ok(
        (
          [(
            header::CONTENT_SECURITY_POLICY,
            HeaderValue::from_static("default-src 'unsafe-inline'"),
          )],
          Self::static_asset(Path("/favicon.svg".to_string())).await?,
        )
          .into_response(),
      )
    }
  }

  async fn feed(
    Extension(page_config): Extension<Arc<PageConfig>>,
    Extension(index): Extension<Arc<Index>>,
  ) -> ServerResult<Response> {
    let mut builder = rss::ChannelBuilder::default();

    let chain = page_config.chain;
    match chain {
      Chain::Mainnet => builder.title("Inscriptions".to_owned()),
      _ => builder.title(format!("Inscriptions – {chain:?}")),
    };

    builder.generator(Some("ord".to_string()));

    for (number, id) in index.get_feed_inscriptions(300)? {
      builder.item(
        rss::ItemBuilder::default()
          .title(Some(format!("Inscription {number}")))
          .link(Some(format!("/inscription/{id}")))
          .guid(Some(rss::Guid {
            value: format!("/inscription/{id}"),
            permalink: true,
          }))
          .build(),
      );
    }

    Ok(
      (
        [
          (header::CONTENT_TYPE, "application/rss+xml"),
          (
            header::CONTENT_SECURITY_POLICY,
            "default-src 'unsafe-inline'",
          ),
        ],
        builder.build().to_string(),
      )
        .into_response(),
    )
  }
  
  async fn static_asset(Path(path): Path<String>) -> ServerResult<Response> {
    let content = StaticAssets::get(if let Some(stripped) = path.strip_prefix('/') {
      stripped
    } else {
      &path
    })
    .ok_or_not_found(|| format!("asset {path}"))?;
    let body = body::boxed(body::Full::from(content.data));
    let mime = mime_guess::from_path(path).first_or_octet_stream();
    Ok(
      Response::builder()
        .header(header::CONTENT_TYPE, mime.as_ref())
        .body(body)
        .unwrap(),
    )
  }

  async fn block_count(Extension(index): Extension<Arc<Index>>) -> ServerResult<String> {
    Ok(index.block_count()?.to_string())
  }

  async fn block_height(Extension(index): Extension<Arc<Index>>) -> ServerResult<String> {
    Ok(
      index
        .block_height()?
        .ok_or_not_found(|| "blockheight")?
        .to_string(),
    )
  }

  async fn block_hash(Extension(index): Extension<Arc<Index>>) -> ServerResult<String> {
    Ok(
      index
        .block_hash(None)?
        .ok_or_not_found(|| "blockhash")?
        .to_string(),
    )
  }

  async fn block_hash_from_height(
    Extension(index): Extension<Arc<Index>>,
    Path(height): Path<u64>,
  ) -> ServerResult<String> {
    Ok(
      index
        .block_hash(Some(height))?
        .ok_or_not_found(|| "blockhash")?
        .to_string(),
    )
  }

  async fn block_time(Extension(index): Extension<Arc<Index>>) -> ServerResult<String> {
    Ok(
      index
        .block_time(index.block_height()?.ok_or_not_found(|| "blocktime")?)?
        .unix_timestamp()
        .to_string(),
    )
  }

  async fn input(
    Extension(page_config): Extension<Arc<PageConfig>>,
    Extension(index): Extension<Arc<Index>>,
    Path(path): Path<(u64, usize, usize)>,
  ) -> Result<PageHtml<InputHtml>, ServerError> {
    let not_found = || format!("input /{}/{}/{}", path.0, path.1, path.2);

    let block = index
      .get_block_by_height(path.0)?
      .ok_or_not_found(not_found)?;

    let transaction = block
      .txdata
      .into_iter()
      .nth(path.1)
      .ok_or_not_found(not_found)?;

    let input = transaction
      .input
      .into_iter()
      .nth(path.2)
      .ok_or_not_found(not_found)?;

    Ok(InputHtml { path, input }.page(page_config, index.has_sat_index()?))
  }

  async fn faq() -> Redirect {
    Redirect::to("https://docs.ordinals.com/faq/")
  }

  async fn bounties() -> Redirect {
    Redirect::to("https://docs.ordinals.com/bounty/")
  }

  async fn content(
    Extension(index): Extension<Arc<Index>>,
    Extension(config): Extension<Arc<Config>>,
    Path(inscription_id): Path<InscriptionId>,
  ) -> ServerResult<Response> {
    if config.is_hidden(inscription_id) {
      return Ok(PreviewUnknownHtml.into_response());
    }

    let inscription = index
      .get_inscription_by_id(inscription_id)?
      .ok_or_not_found(|| format!("inscription {inscription_id}"))?;

    Ok(
      Self::content_response(inscription)
        .ok_or_not_found(|| format!("inscription {inscription_id} content"))?
        .into_response(),
    )
  }

  fn content_response(inscription: Inscription) -> Option<(HeaderMap, Vec<u8>)> {
    let mut headers = HeaderMap::new();

    headers.insert(
      header::CONTENT_TYPE,
      inscription
        .content_type()
        .unwrap_or("application/octet-stream")
        .parse()
        .unwrap(),
    );
    headers.insert(
      header::CONTENT_SECURITY_POLICY,
      HeaderValue::from_static("default-src 'self' 'unsafe-eval' 'unsafe-inline' data:"),
    );
    headers.append(
      header::CONTENT_SECURITY_POLICY,
      HeaderValue::from_static("default-src *:*/content/ *:*/blockheight *:*/blockhash *:*/blockhash/ *:*/blocktime 'unsafe-eval' 'unsafe-inline' data:"),
    );
    headers.insert(
      header::CACHE_CONTROL,
      HeaderValue::from_static("max-age=31536000, immutable"),
    );

    Some((headers, inscription.into_body()?))
  }

  async fn preview(
    Extension(index): Extension<Arc<Index>>,
    Extension(config): Extension<Arc<Config>>,
    Path(inscription_id): Path<InscriptionId>,
  ) -> ServerResult<Response> {
    if config.is_hidden(inscription_id) {
      return Ok(PreviewUnknownHtml.into_response());
    }

    let inscription = index
      .get_inscription_by_id(inscription_id)?
      .ok_or_not_found(|| format!("inscription {inscription_id}"))?;

    match inscription.media() {
      Media::Audio => Ok(PreviewAudioHtml { inscription_id }.into_response()),
      Media::Iframe => Ok(
        Self::content_response(inscription)
          .ok_or_not_found(|| format!("inscription {inscription_id} content"))?
          .into_response(),
      ),
      Media::Image => Ok(
        (
          [(
            header::CONTENT_SECURITY_POLICY,
            "default-src 'self' 'unsafe-inline'",
          )],
          PreviewImageHtml { inscription_id },
        )
          .into_response(),
      ),
      Media::Pdf => Ok(
        (
          [(
            header::CONTENT_SECURITY_POLICY,
            "script-src-elem 'self' https://cdn.jsdelivr.net",
          )],
          PreviewPdfHtml { inscription_id },
        )
          .into_response(),
      ),
      Media::Text => {
        let content = inscription
          .body()
          .ok_or_not_found(|| format!("inscription {inscription_id} content"))?;
        Ok(
          PreviewTextHtml {
            text: str::from_utf8(content)
              .map_err(|err| anyhow!("Failed to decode {inscription_id} text: {err}"))?,
          }
          .into_response(),
        )
      }
      Media::Unknown => Ok(PreviewUnknownHtml.into_response()),
      Media::Video => Ok(PreviewVideoHtml { inscription_id }.into_response()),
    }
  }

  async fn inscriptionmini(
    Extension(page_config): Extension<Arc<PageConfig>>,
    Extension(index): Extension<Arc<Index>>,
    Path(inscription_id): Path<InscriptionId>,
    // accept_json: AcceptJson,
  ) -> ServerResult<Response> {
    let entry = index
      .get_inscription_entry(inscription_id)?
      .ok_or_not_found(|| format!("inscription {inscription_id}"))?;

    let inscription = index
      .get_inscription_by_id(inscription_id)?
      .ok_or_not_found(|| format!("inscription {inscription_id}"))?;

    let satpoint = index
      .get_inscription_satpoint_by_id(inscription_id)?
      .ok_or_not_found(|| format!("inscription {inscription_id}"))?;

    let output = if satpoint.outpoint == unbound_outpoint() {
      None
    } else {
      Some(
        index
          .get_transaction(satpoint.outpoint.txid)?
          .ok_or_not_found(|| format!("inscription {inscription_id} current transaction"))?
          .output
          .into_iter()
          .nth(satpoint.outpoint.vout.try_into().unwrap())
          .ok_or_not_found(|| format!("inscription {inscription_id} current transaction output"))?,
      )
    };

    let previous = index.get_inscription_id_by_inscription_number(entry.number - 1)?;

    let next = index.get_inscription_id_by_inscription_number(entry.number + 1)?;

    Ok(
      axum::Json(serde_json::json!({
        "chain": page_config.chain,
        "genesis_fee": entry.fee,
        "genesis_height": entry.height,
        "inscription":{
          "content-type": inscription.content_type(),
          "content-length": match inscription.body() {
            Some(o) => o.len(),
            None => 0
          },
          "body": match inscription.body() {
            Some(v) => v ,
            None => &[]
          }
        },
        "created":{
          "genesis_tx_id": inscription_id.txid,
          "index":inscription_id.index
        },
        "next":next,
        "number": entry.number,
        "output":output,
        "previous":previous,
        "sat": entry.sat,
        "satpoint":satpoint,
        "timestamp": timestamp(entry.timestamp).timestamp(),
        // "has_sat_index":index.has_sat_index()?,
      }))
      .into_response(),
    )
  }

  async fn inscription2num(
    // Extension(page_config): Extension<Arc<PageConfig>>,
    Extension(index): Extension<Arc<Index>>,
    Path(inscription_id): Path<InscriptionId>,
    // accept_json: AcceptJson,
  ) -> ServerResult<Response> {
    let entry = index
      .get_inscription_entry(inscription_id)?
      .ok_or_not_found(|| format!("inscription {inscription_id}"))?;

    Ok(axum::Json(serde_json::json!({ "number": entry.number })).into_response())
  }

  async fn inscription(
    Extension(page_config): Extension<Arc<PageConfig>>,
    Extension(index): Extension<Arc<Index>>,
    Path(inscription_id): Path<InscriptionId>,
    accept_json: AcceptJson,
  ) -> ServerResult<Response> {
    let entry = index
      .get_inscription_entry(inscription_id)?
      .ok_or_not_found(|| format!("inscription {inscription_id}"))?;

    let inscription = index
      .get_inscription_by_id(inscription_id)?
      .ok_or_not_found(|| format!("inscription {inscription_id}"))?;

    let satpoint = index
      .get_inscription_satpoint_by_id(inscription_id)?
      .ok_or_not_found(|| format!("inscription {inscription_id}"))?;

    let output = index
      .get_transaction(satpoint.outpoint.txid)?
      .ok_or_not_found(|| format!("inscription {inscription_id} current transaction"))?
      .output
      .into_iter()
      .nth(satpoint.outpoint.vout.try_into().unwrap())
      .ok_or_not_found(|| format!("inscription {inscription_id} current transaction output"))?;

    let previous = if let Some(previous) = entry.number.checked_sub(1) {
      Some(
        index
          .get_inscription_id_by_inscription_number(previous)?
          .ok_or_not_found(|| format!("inscription {previous}"))?,
      )
    } else {
      None
    };

    let next = index.get_inscription_id_by_inscription_number(entry.number + 1)?;

    Ok(if accept_json.0 {
      axum::Json(serde_json::json!({ "inscription_id": inscription_id })).into_response()
    } else {
      InscriptionHtml {
        chain: page_config.chain,
        genesis_fee: entry.fee,
        genesis_height: entry.height,
        inscription,
        inscription_id,
        next,
        number: entry.number,
        output,
        previous,
        sat: entry.sat,
        satpoint,
        timestamp: timestamp(entry.timestamp),
      }
      .page(page_config, index.has_sat_index()?)
      .into_response()
    })
  }

  async fn inscriptions(
    Extension(page_config): Extension<Arc<PageConfig>>,
    Extension(index): Extension<Arc<Index>>,
  ) -> ServerResult<PageHtml<InscriptionsHtml>> {
    Self::inscriptions_inner(page_config, index, None).await
  }

  async fn inscriptions_from(
    Extension(page_config): Extension<Arc<PageConfig>>,
    Extension(index): Extension<Arc<Index>>,
    Path(from): Path<i64>,
  ) -> ServerResult<PageHtml<InscriptionsHtml>> {
    Self::inscriptions_inner(page_config, index, Some(from)).await
  }

  async fn inscriptions_inner(
    page_config: Arc<PageConfig>,
    index: Arc<Index>,
    from: Option<i64>,
  ) -> ServerResult<PageHtml<InscriptionsHtml>> {
    let (inscriptions, prev, next) = index.get_latest_inscriptions_with_prev_and_next(100, from)?;
    Ok(
      InscriptionsHtml {
        inscriptions,
        next,
        prev,
      }
      .page(page_config, index.has_sat_index()?),
    )
  }

  async fn redirect_http_to_https(
    Extension(mut destination): Extension<String>,
    uri: Uri,
  ) -> Redirect {
    if let Some(path_and_query) = uri.path_and_query() {
      destination.push_str(path_and_query.as_str());
    }

    Redirect::to(&destination)
  }
}

#[cfg(test)]
mod tests {
  use {super::*, reqwest::Url, std::net::TcpListener};

  struct TestServer {
    bitcoin_rpc_server: test_bitcoincore_rpc::Handle,
    index: Arc<Index>,
    ord_server_handle: Handle,
    url: Url,
    #[allow(unused)]
    tempdir: TempDir,
  }

  impl TestServer {
    fn new() -> Self {
      Self::new_with_args(&[], &[])
    }

    fn new_with_sat_index() -> Self {
      Self::new_with_args(&["--index-sats"], &[])
    }

    fn new_with_args(ord_args: &[&str], server_args: &[&str]) -> Self {
      Self::new_server(test_bitcoincore_rpc::spawn(), None, ord_args, server_args)
    }

    fn new_with_regtest() -> Self {
      Self::new_server(
        test_bitcoincore_rpc::builder()
          .network(bitcoin::Network::Regtest)
          .build(),
        None,
        &["--chain", "regtest"],
        &[],
      )
    }

    fn new_with_regtest_with_index_sats() -> Self {
      Self::new_server(
        test_bitcoincore_rpc::builder()
          .network(bitcoin::Network::Regtest)
          .build(),
        None,
        &["--chain", "regtest", "--index-sats"],
        &[],
      )
    }

    fn new_with_bitcoin_rpc_server_and_config(
      bitcoin_rpc_server: test_bitcoincore_rpc::Handle,
      config: String,
    ) -> Self {
      Self::new_server(bitcoin_rpc_server, Some(config), &[], &[])
    }

    fn new_server(
      bitcoin_rpc_server: test_bitcoincore_rpc::Handle,
      config: Option<String>,
      ord_args: &[&str],
      server_args: &[&str],
    ) -> Self {
      let tempdir = TempDir::new().unwrap();

      let cookiefile = tempdir.path().join("cookie");

      fs::write(&cookiefile, "username:password").unwrap();

      let port = TcpListener::bind("127.0.0.1:0")
        .unwrap()
        .local_addr()
        .unwrap()
        .port();

      let url = Url::parse(&format!("http://127.0.0.1:{port}")).unwrap();

      let config_args = match config {
        Some(config) => {
          let config_path = tempdir.path().join("ord.yaml");
          fs::write(&config_path, config).unwrap();
          format!("--config {}", config_path.display())
        }
        None => "".to_string(),
      };

      let (options, server) = parse_server_args(&format!(
        "ord --rpc-url {} --cookie-file {} --data-dir {} {config_args} {} server --http-port {} --address 127.0.0.1 {}",
        bitcoin_rpc_server.url(),
        cookiefile.to_str().unwrap(),
        tempdir.path().to_str().unwrap(),
        ord_args.join(" "),
        port,
        server_args.join(" "),
      ));

      let index = Arc::new(Index::open(&options).unwrap());
      let ord_server_handle = Handle::new();

      {
        let index = index.clone();
        let ord_server_handle = ord_server_handle.clone();
        thread::spawn(|| server.run(options, index, ord_server_handle).unwrap());
      }

      while index.statistic(crate::index::Statistic::Commits) == 0 {
        thread::sleep(Duration::from_millis(25));
      }

      let client = reqwest::blocking::Client::builder()
        .redirect(reqwest::redirect::Policy::none())
        .build()
        .unwrap();

      for i in 0.. {
        match client.get(format!("http://127.0.0.1:{port}/status")).send() {
          Ok(_) => break,
          Err(err) => {
            if i == 400 {
              panic!("server failed to start: {err}");
            }
          }
        }

        thread::sleep(Duration::from_millis(25));
      }

      Self {
        bitcoin_rpc_server,
        index,
        ord_server_handle,
        tempdir,
        url,
      }
    }

    fn get(&self, path: impl AsRef<str>) -> reqwest::blocking::Response {
      if let Err(error) = self.index.update() {
        log::error!("{error}");
      }
      reqwest::blocking::get(self.join_url(path.as_ref())).unwrap()
    }

    fn join_url(&self, url: &str) -> Url {
      self.url.join(url).unwrap()
    }

    fn assert_response(&self, path: impl AsRef<str>, status: StatusCode, expected_response: &str) {
      let response = self.get(path);
      assert_eq!(response.status(), status, "{}", response.text().unwrap());
      pretty_assert_eq!(response.text().unwrap(), expected_response);
    }

    fn assert_response_regex(
      &self,
      path: impl AsRef<str>,
      status: StatusCode,
      regex: impl AsRef<str>,
    ) {
      let response = self.get(path);
      assert_eq!(response.status(), status);
      assert_regex_match!(response.text().unwrap(), regex.as_ref());
    }

    fn assert_response_csp(
      &self,
      path: impl AsRef<str>,
      status: StatusCode,
      content_security_policy: &str,
      regex: impl AsRef<str>,
    ) {
      let response = self.get(path);
      assert_eq!(response.status(), status);
      assert_eq!(
        response
          .headers()
          .get(header::CONTENT_SECURITY_POLICY,)
          .unwrap(),
        content_security_policy
      );
      assert_regex_match!(response.text().unwrap(), regex.as_ref());
    }

    fn assert_redirect(&self, path: &str, location: &str) {
      let response = reqwest::blocking::Client::builder()
        .redirect(reqwest::redirect::Policy::none())
        .build()
        .unwrap()
        .get(self.join_url(path))
        .send()
        .unwrap();

      assert_eq!(response.status(), StatusCode::SEE_OTHER);
      assert_eq!(response.headers().get(header::LOCATION).unwrap(), location);
    }

    fn mine_blocks(&self, n: u64) -> Vec<bitcoin::Block> {
      let blocks = self.bitcoin_rpc_server.mine_blocks(n);
      self.index.update().unwrap();
      blocks
    }

    fn mine_blocks_with_subsidy(&self, n: u64, subsidy: u64) -> Vec<Block> {
      let blocks = self.bitcoin_rpc_server.mine_blocks_with_subsidy(n, subsidy);
      self.index.update().unwrap();
      blocks
    }
  }

  impl Drop for TestServer {
    fn drop(&mut self) {
      self.ord_server_handle.shutdown();
    }
  }

  fn parse_server_args(args: &str) -> (Options, Server) {
    match Arguments::try_parse_from(args.split_whitespace()) {
      Ok(arguments) => match arguments.subcommand {
        Subcommand::Server(server) => (arguments.options, server),
        subcommand => panic!("unexpected subcommand: {subcommand:?}"),
      },
      Err(err) => panic!("error parsing arguments: {err}"),
    }
  }

  #[test]
  fn http_and_https_port_dont_conflict() {
    parse_server_args(
      "ord server --http-port 0 --https-port 0 --acme-cache foo --acme-contact bar --acme-domain baz",
    );
  }

  #[test]
  fn http_port_defaults_to_80() {
    assert_eq!(parse_server_args("ord server").1.http_port(), Some(80));
  }

  #[test]
  fn https_port_defaults_to_none() {
    assert_eq!(parse_server_args("ord server").1.https_port(), None);
  }

  #[test]
  fn https_sets_https_port_to_443() {
    assert_eq!(
      parse_server_args("ord server --https --acme-cache foo --acme-contact bar --acme-domain baz")
        .1
        .https_port(),
      Some(443)
    );
  }

  #[test]
  fn https_disables_http() {
    assert_eq!(
      parse_server_args("ord server --https --acme-cache foo --acme-contact bar --acme-domain baz")
        .1
        .http_port(),
      None
    );
  }

  #[test]
  fn https_port_disables_http() {
    assert_eq!(
      parse_server_args(
        "ord server --https-port 433 --acme-cache foo --acme-contact bar --acme-domain baz"
      )
      .1
      .http_port(),
      None
    );
  }

  #[test]
  fn https_port_sets_https_port() {
    assert_eq!(
      parse_server_args(
        "ord server --https-port 1000 --acme-cache foo --acme-contact bar --acme-domain baz"
      )
      .1
      .https_port(),
      Some(1000)
    );
  }

  #[test]
  fn http_with_https_leaves_http_enabled() {
    assert_eq!(
      parse_server_args(
        "ord server --https --http --acme-cache foo --acme-contact bar --acme-domain baz"
      )
      .1
      .http_port(),
      Some(80)
    );
  }

  #[test]
  fn http_with_https_leaves_https_enabled() {
    assert_eq!(
      parse_server_args(
        "ord server --https --http --acme-cache foo --acme-contact bar --acme-domain baz"
      )
      .1
      .https_port(),
      Some(443)
    );
  }

  #[test]
  fn acme_contact_accepts_multiple_values() {
    assert!(Arguments::try_parse_from([
      "ord",
      "server",
      "--address",
      "127.0.0.1",
      "--http-port",
      "0",
      "--acme-contact",
      "foo",
      "--acme-contact",
      "bar"
    ])
    .is_ok());
  }

  #[test]
  fn acme_domain_accepts_multiple_values() {
    assert!(Arguments::try_parse_from([
      "ord",
      "server",
      "--address",
      "127.0.0.1",
      "--http-port",
      "0",
      "--acme-domain",
      "foo",
      "--acme-domain",
      "bar"
    ])
    .is_ok());
  }

  #[test]
  fn acme_cache_defaults_to_data_dir() {
    let arguments = Arguments::try_parse_from(["ord", "--data-dir", "foo", "server"]).unwrap();
    let acme_cache = Server::acme_cache(None, &arguments.options)
      .unwrap()
      .display()
      .to_string();
    assert!(
      acme_cache.contains(if cfg!(windows) {
        r"foo\acme-cache"
      } else {
        "foo/acme-cache"
      }),
      "{acme_cache}"
    )
  }

  #[test]
  fn acme_cache_flag_is_respected() {
    let arguments =
      Arguments::try_parse_from(["ord", "--data-dir", "foo", "server", "--acme-cache", "bar"])
        .unwrap();
    let acme_cache = Server::acme_cache(Some(&"bar".into()), &arguments.options)
      .unwrap()
      .display()
      .to_string();
    assert_eq!(acme_cache, "bar")
  }

  #[test]
  fn acme_domain_defaults_to_hostname() {
    let (_, server) = parse_server_args("ord server");
    assert_eq!(
      server.acme_domains().unwrap(),
      &[sys_info::hostname().unwrap()]
    );
  }

  #[test]
  fn acme_domain_flag_is_respected() {
    let (_, server) = parse_server_args("ord server --acme-domain example.com");
    assert_eq!(server.acme_domains().unwrap(), &["example.com"]);
  }

  #[test]
  fn install_sh_redirects_to_github() {
    TestServer::new().assert_redirect(
      "/install.sh",
      "https://raw.githubusercontent.com/casey/ord/master/install.sh",
    );
  }

  #[test]
  fn ordinal_redirects_to_sat() {
    TestServer::new().assert_redirect("/ordinal/0", "/sat/0");
  }

  #[test]
  fn bounties_redirects_to_docs_site() {
    TestServer::new().assert_redirect("/bounties", "https://docs.ordinals.com/bounty/");
  }

  #[test]
  fn faq_redirects_to_docs_site() {
    TestServer::new().assert_redirect("/faq", "https://docs.ordinals.com/faq/");
  }

  #[test]
  fn search_by_query_returns_sat() {
    TestServer::new().assert_redirect("/search?query=0", "/sat/0");
  }

  #[test]
  fn search_by_query_returns_inscription() {
    TestServer::new().assert_redirect(
      "/search?query=0000000000000000000000000000000000000000000000000000000000000000i0",
      "/inscription/0000000000000000000000000000000000000000000000000000000000000000i0",
    );
  }

  #[test]
  fn search_is_whitespace_insensitive() {
    TestServer::new().assert_redirect("/search/ 0 ", "/sat/0");
  }

  #[test]
  fn search_by_path_returns_sat() {
    TestServer::new().assert_redirect("/search/0", "/sat/0");
  }

  #[test]
  fn search_for_blockhash_returns_block() {
    TestServer::new().assert_redirect(
      "/search/000000000019d6689c085ae165831e934ff763ae46a2a6c172b3f1b60a8ce26f",
      "/block/000000000019d6689c085ae165831e934ff763ae46a2a6c172b3f1b60a8ce26f",
    );
  }

  #[test]
  fn search_for_txid_returns_transaction() {
    TestServer::new().assert_redirect(
      "/search/0000000000000000000000000000000000000000000000000000000000000000",
      "/tx/0000000000000000000000000000000000000000000000000000000000000000",
    );
  }

  #[test]
  fn search_for_outpoint_returns_output() {
    TestServer::new().assert_redirect(
      "/search/0000000000000000000000000000000000000000000000000000000000000000:0",
      "/output/0000000000000000000000000000000000000000000000000000000000000000:0",
    );
  }

  #[test]
  fn search_for_inscription_id_returns_inscription() {
    TestServer::new().assert_redirect(
      "/search/0000000000000000000000000000000000000000000000000000000000000000i0",
      "/inscription/0000000000000000000000000000000000000000000000000000000000000000i0",
    );
  }

  #[test]
  fn http_to_https_redirect_with_path() {
    TestServer::new_with_args(&[], &["--redirect-http-to-https", "--https"]).assert_redirect(
      "/sat/0",
      &format!("https://{}/sat/0", sys_info::hostname().unwrap()),
    );
  }

  #[test]
  fn http_to_https_redirect_with_empty() {
    TestServer::new_with_args(&[], &["--redirect-http-to-https", "--https"])
      .assert_redirect("/", &format!("https://{}/", sys_info::hostname().unwrap()));
  }

  #[test]
  fn status() {
    TestServer::new().assert_response("/status", StatusCode::OK, "OK");
  }

  #[test]
  fn block_count_endpoint() {
    let test_server = TestServer::new();

    let response = test_server.get("/blockcount");

    assert_eq!(response.status(), StatusCode::OK);
    assert_eq!(response.text().unwrap(), "1");

    test_server.mine_blocks(1);

    let response = test_server.get("/blockcount");

    assert_eq!(response.status(), StatusCode::OK);
    assert_eq!(response.text().unwrap(), "2");
  }

  #[test]
  fn block_height_endpoint() {
    let test_server = TestServer::new();

    let response = test_server.get("/blockheight");

    assert_eq!(response.status(), StatusCode::OK);
    assert_eq!(response.text().unwrap(), "0");

    test_server.mine_blocks(2);

    let response = test_server.get("/blockheight");

    assert_eq!(response.status(), StatusCode::OK);
    assert_eq!(response.text().unwrap(), "2");
  }

  #[test]
  fn block_hash_endpoint() {
    let test_server = TestServer::new();

    let response = test_server.get("/blockhash");

    assert_eq!(response.status(), StatusCode::OK);
    assert_eq!(
      response.text().unwrap(),
      "000000000019d6689c085ae165831e934ff763ae46a2a6c172b3f1b60a8ce26f"
    );
  }

  #[test]
  fn block_hash_from_height_endpoint() {
    let test_server = TestServer::new();

    let response = test_server.get("/blockhash/0");

    assert_eq!(response.status(), StatusCode::OK);
    assert_eq!(
      response.text().unwrap(),
      "000000000019d6689c085ae165831e934ff763ae46a2a6c172b3f1b60a8ce26f"
    );
  }

  #[test]
  fn block_time_endpoint() {
    let test_server = TestServer::new();

    let response = test_server.get("/blocktime");

    assert_eq!(response.status(), StatusCode::OK);
    assert_eq!(response.text().unwrap(), "1231006505");
  }

  #[test]
  fn range_end_before_range_start_returns_400() {
    TestServer::new().assert_response(
      "/range/1/0",
      StatusCode::BAD_REQUEST,
      "range start greater than range end",
    );
  }

  #[test]
  fn invalid_range_start_returns_400() {
    TestServer::new().assert_response(
      "/range/=/0",
      StatusCode::BAD_REQUEST,
      "Invalid URL: invalid digit found in string",
    );
  }

  #[test]
  fn invalid_range_end_returns_400() {
    TestServer::new().assert_response(
      "/range/0/=",
      StatusCode::BAD_REQUEST,
      "Invalid URL: invalid digit found in string",
    );
  }

  #[test]
  fn empty_range_returns_400() {
    TestServer::new().assert_response("/range/0/0", StatusCode::BAD_REQUEST, "empty range");
  }

  #[test]
  fn range() {
    TestServer::new().assert_response_regex(
      "/range/0/1",
      StatusCode::OK,
      r".*<title>Sat range 0–1</title>.*<h1>Sat range 0–1</h1>
<dl>
  <dt>value</dt><dd>1</dd>
  <dt>first</dt><dd><a href=/sat/0 class=mythic>0</a></dd>
</dl>.*",
    );
  }
  #[test]
  fn sat_number() {
    TestServer::new().assert_response_regex("/sat/0", StatusCode::OK, ".*<h1>Sat 0</h1>.*");
  }

  #[test]
  fn sat_decimal() {
    TestServer::new().assert_response_regex("/sat/0.0", StatusCode::OK, ".*<h1>Sat 0</h1>.*");
  }

  #[test]
  fn sat_degree() {
    TestServer::new().assert_response_regex("/sat/0°0′0″0‴", StatusCode::OK, ".*<h1>Sat 0</h1>.*");
  }

  #[test]
  fn sat_name() {
    TestServer::new().assert_response_regex(
      "/sat/nvtdijuwxlp",
      StatusCode::OK,
      ".*<h1>Sat 0</h1>.*",
    );
  }

  #[test]
  fn sat() {
    TestServer::new().assert_response_regex(
      "/sat/0",
      StatusCode::OK,
      ".*<title>Sat 0</title>.*<h1>Sat 0</h1>.*",
    );
  }

  #[test]
  fn block() {
    TestServer::new().assert_response_regex(
      "/block/0",
      StatusCode::OK,
      ".*<title>Block 0</title>.*<h1>Block 0</h1>.*",
    );
  }

  #[test]
  fn sat_out_of_range() {
    TestServer::new().assert_response(
      "/sat/2099999997690000",
      StatusCode::BAD_REQUEST,
      "Invalid URL: invalid sat",
    );
  }

  #[test]
  fn invalid_outpoint_hash_returns_400() {
    TestServer::new().assert_response(
      "/output/foo:0",
      StatusCode::BAD_REQUEST,
      "Invalid URL: error parsing TXID",
    );
  }

  #[test]
  fn output_with_sat_index() {
    let txid = "4a5e1e4baab89f3a32518a88c31bc87f618f76673e2cc77ab2127b7afdeda33b";
    TestServer::new_with_sat_index().assert_response_regex(
      format!("/output/{txid}:0"),
      StatusCode::OK,
      format!(
        ".*<title>Output {txid}:0</title>.*<h1>Output <span class=monospace>{txid}:0</span></h1>
<dl>
  <dt>value</dt><dd>5000000000</dd>
  <dt>script pubkey</dt><dd class=monospace>OP_PUSHBYTES_65 [[:xdigit:]]{{130}} OP_CHECKSIG</dd>
  <dt>transaction</dt><dd><a class=monospace href=/tx/{txid}>{txid}</a></dd>
</dl>
<h2>1 Sat Range</h2>
<ul class=monospace>
  <li><a href=/range/0/5000000000 class=mythic>0–5000000000</a></li>
</ul>.*"
      ),
    );
  }

  #[test]
  fn output_without_sat_index() {
    let txid = "4a5e1e4baab89f3a32518a88c31bc87f618f76673e2cc77ab2127b7afdeda33b";
    TestServer::new().assert_response_regex(
      format!("/output/{txid}:0"),
      StatusCode::OK,
      format!(
        ".*<title>Output {txid}:0</title>.*<h1>Output <span class=monospace>{txid}:0</span></h1>
<dl>
  <dt>value</dt><dd>5000000000</dd>
  <dt>script pubkey</dt><dd class=monospace>OP_PUSHBYTES_65 [[:xdigit:]]{{130}} OP_CHECKSIG</dd>
  <dt>transaction</dt><dd><a class=monospace href=/tx/{txid}>{txid}</a></dd>
</dl>.*"
      ),
    );
  }

  #[test]
  fn null_output_is_initially_empty() {
    let txid = "0000000000000000000000000000000000000000000000000000000000000000";
    TestServer::new_with_sat_index().assert_response_regex(
      format!("/output/{txid}:4294967295"),
      StatusCode::OK,
      format!(
        ".*<title>Output {txid}:4294967295</title>.*<h1>Output <span class=monospace>{txid}:4294967295</span></h1>
<dl>
  <dt>value</dt><dd>0</dd>
  <dt>script pubkey</dt><dd class=monospace></dd>
  <dt>transaction</dt><dd><a class=monospace href=/tx/{txid}>{txid}</a></dd>
</dl>
<h2>0 Sat Ranges</h2>
<ul class=monospace>
</ul>.*"
      ),
    );
  }

  #[test]
  fn null_output_receives_lost_sats() {
    let server = TestServer::new_with_sat_index();

    server.mine_blocks_with_subsidy(1, 0);

    let txid = "0000000000000000000000000000000000000000000000000000000000000000";

    server.assert_response_regex(
      format!("/output/{txid}:4294967295"),
      StatusCode::OK,
      format!(
        ".*<title>Output {txid}:4294967295</title>.*<h1>Output <span class=monospace>{txid}:4294967295</span></h1>
<dl>
  <dt>value</dt><dd>5000000000</dd>
  <dt>script pubkey</dt><dd class=monospace></dd>
  <dt>transaction</dt><dd><a class=monospace href=/tx/{txid}>{txid}</a></dd>
</dl>
<h2>1 Sat Range</h2>
<ul class=monospace>
  <li><a href=/range/5000000000/10000000000 class=uncommon>5000000000–10000000000</a></li>
</ul>.*"
      ),
    );
  }

  #[test]
  fn unbound_output_recieves_unbound_inscriptions() {
    let server = TestServer::new_with_regtest();

    server.mine_blocks(1);

    server.bitcoin_rpc_server.broadcast_tx(TransactionTemplate {
      inputs: &[(1, 0, 0)],
      fee: 50 * 100_000_000,
      ..Default::default()
    });

    server.mine_blocks(1);

    let txid = server.bitcoin_rpc_server.broadcast_tx(TransactionTemplate {
      inputs: &[(2, 1, 0)],
      witness: inscription("text/plain;charset=utf-8", "hello").to_witness(),
      ..Default::default()
    });

    server.mine_blocks(1);

    let inscription_id = InscriptionId::from(txid);

    server.assert_response_regex(
      format!("/inscription/{}", inscription_id),
      StatusCode::OK,
      format!(
        ".*<dl>
  <dt>id</dt>
  <dd class=monospace>{inscription_id}</dd>
  <dt>preview</dt>.*<dt>output</dt>
  <dd><a class=monospace href=/output/0000000000000000000000000000000000000000000000000000000000000000:0>0000000000000000000000000000000000000000000000000000000000000000:0 \\(unbound\\)</a></dd>.*"
      ),
    );
  }

  #[test]
  fn unbound_output_returns_200() {
    TestServer::new().assert_response_regex(
      "/output/0000000000000000000000000000000000000000000000000000000000000000:0",
      StatusCode::OK,
      ".*",
    );
  }

  #[test]
  fn invalid_output_returns_400() {
    TestServer::new().assert_response(
      "/output/foo:0",
      StatusCode::BAD_REQUEST,
      "Invalid URL: error parsing TXID",
    );
  }

  #[test]
  fn home() {
    let test_server = TestServer::new();

    test_server.mine_blocks(1);

    test_server.assert_response_regex(
    "/",
    StatusCode::OK,
    ".*<title>Ordinals</title>.*
<h2>Latest Blocks</h2>
<ol start=1 reversed class=blocks>
  <li><a href=/block/[[:xdigit:]]{64}>[[:xdigit:]]{64}</a></li>
  <li><a href=/block/000000000019d6689c085ae165831e934ff763ae46a2a6c172b3f1b60a8ce26f>000000000019d6689c085ae165831e934ff763ae46a2a6c172b3f1b60a8ce26f</a></li>
</ol>.*",
  );
  }

  #[test]
  fn nav_displays_chain() {
    TestServer::new_with_regtest().assert_response_regex(
      "/",
      StatusCode::OK,
      ".*<a href=/>Ordinals<sup>regtest</sup></a>.*",
    );
  }

  #[test]
  fn home_block_limit() {
    let test_server = TestServer::new();

    test_server.mine_blocks(101);

    test_server.assert_response_regex(
    "/",
    StatusCode::OK,
    ".*<ol start=101 reversed class=blocks>\n(  <li><a href=/block/[[:xdigit:]]{64}>[[:xdigit:]]{64}</a></li>\n){100}</ol>.*"
  );
  }

  #[test]
  fn block_not_found() {
    TestServer::new().assert_response(
      "/block/467a86f0642b1d284376d13a98ef58310caa49502b0f9a560ee222e0a122fe16",
      StatusCode::NOT_FOUND,
      "block 467a86f0642b1d284376d13a98ef58310caa49502b0f9a560ee222e0a122fe16 not found",
    );
  }

  #[test]
  fn unmined_sat() {
    TestServer::new().assert_response_regex(
      "/sat/0",
      StatusCode::OK,
      ".*<dt>timestamp</dt><dd><time>2009-01-03 18:15:05 UTC</time></dd>.*",
    );
  }

  #[test]
  fn mined_sat() {
    TestServer::new().assert_response_regex(
      "/sat/5000000000",
      StatusCode::OK,
      ".*<dt>timestamp</dt><dd><time>.*</time> \\(expected\\)</dd>.*",
    );
  }

  #[test]
  fn static_asset() {
    TestServer::new().assert_response_regex(
      "/static/index.css",
      StatusCode::OK,
      r".*\.rare \{
  background-color: var\(--rare\);
}.*",
    );
  }

  #[test]
  fn favicon() {
    TestServer::new().assert_response_regex("/favicon.ico", StatusCode::OK, r".*");
  }

  #[test]
  fn clock_updates() {
    let test_server = TestServer::new();
    test_server.assert_response_regex("/clock", StatusCode::OK, ".*<text.*>0</text>.*");
    test_server.mine_blocks(1);
    test_server.assert_response_regex("/clock", StatusCode::OK, ".*<text.*>1</text>.*");
  }

  #[test]
  fn block_by_hash() {
    let test_server = TestServer::new();

    test_server.mine_blocks(1);
    let transaction = TransactionTemplate {
      inputs: &[(1, 0, 0)],
      fee: 0,
      ..Default::default()
    };
    test_server.bitcoin_rpc_server.broadcast_tx(transaction);
    let block_hash = test_server.mine_blocks(1)[0].block_hash();

    test_server.assert_response_regex(
      format!("/block/{block_hash}"),
      StatusCode::OK,
      ".*<h1>Block 2</h1>.*",
    );
  }

  #[test]
  fn block_by_height() {
    let test_server = TestServer::new();

    test_server.assert_response_regex("/block/0", StatusCode::OK, ".*<h1>Block 0</h1>.*");
  }

  #[test]
  fn transaction() {
    let test_server = TestServer::new();

    let coinbase_tx = test_server.mine_blocks(1)[0].txdata[0].clone();
    let txid = coinbase_tx.txid();

    test_server.assert_response_regex(
      format!("/tx/{txid}"),
      StatusCode::OK,
      format!(
        ".*<title>Transaction {txid}</title>.*<h1>Transaction <span class=monospace>{txid}</span></h1>
<h2>1 Input</h2>
<ul>
  <li><a class=monospace href=/output/0000000000000000000000000000000000000000000000000000000000000000:4294967295>0000000000000000000000000000000000000000000000000000000000000000:4294967295</a></li>
</ul>
<h2>1 Output</h2>
<ul class=monospace>
  <li>
    <a href=/output/30f2f037629c6a21c1f40ed39b9bd6278df39762d68d07f49582b23bcb23386a:0 class=monospace>
      30f2f037629c6a21c1f40ed39b9bd6278df39762d68d07f49582b23bcb23386a:0
    </a>
    <dl>
      <dt>value</dt><dd>5000000000</dd>
      <dt>script pubkey</dt><dd class=monospace></dd>
    </dl>
  </li>
</ul>.*"
      ),
    );
  }

  #[test]
  fn detect_reorg() {
    let test_server = TestServer::new();

    test_server.mine_blocks(1);

    test_server.assert_response("/status", StatusCode::OK, "OK");

    test_server.bitcoin_rpc_server.invalidate_tip();
    test_server.bitcoin_rpc_server.mine_blocks(2);

    test_server.assert_response_regex("/status", StatusCode::OK, "reorg detected.*");
  }

  #[test]
  fn rare_with_index() {
    TestServer::new_with_sat_index().assert_response(
      "/rare.txt",
      StatusCode::OK,
      "sat\tsatpoint
0\t4a5e1e4baab89f3a32518a88c31bc87f618f76673e2cc77ab2127b7afdeda33b:0:0
",
    );
  }

  #[test]
  fn rare_without_sat_index() {
    TestServer::new().assert_response(
      "/rare.txt",
      StatusCode::NOT_FOUND,
      "tracking rare sats requires index created with `--index-sats` flag",
    );
  }

  #[test]
  fn show_rare_txt_in_header_with_sat_index() {
    TestServer::new_with_sat_index().assert_response_regex(
      "/",
      StatusCode::OK,
      ".*
      <a href=/clock>Clock</a>
      <a href=/rare.txt>rare.txt</a>
      <form action=/search method=get>.*",
    );
  }

  #[test]
  fn rare_sat_location() {
    TestServer::new_with_sat_index().assert_response_regex(
      "/sat/0",
      StatusCode::OK,
      ".*>4a5e1e4baab89f3a32518a88c31bc87f618f76673e2cc77ab2127b7afdeda33b:0:0<.*",
    );
  }

  #[test]
  fn dont_show_rare_txt_in_header_without_sat_index() {
    TestServer::new().assert_response_regex(
      "/",
      StatusCode::OK,
      ".*
      <a href=/clock>Clock</a>
      <form action=/search method=get>.*",
    );
  }

  #[test]
  fn input() {
    TestServer::new().assert_response_regex(
      "/input/0/0/0",
      StatusCode::OK,
      ".*<title>Input /0/0/0</title>.*<h1>Input /0/0/0</h1>.*<dt>text</dt><dd>.*The Times 03/Jan/2009 Chancellor on brink of second bailout for banks</dd>.*",
    );
  }

  #[test]
  fn input_missing() {
    TestServer::new().assert_response(
      "/input/1/1/1",
      StatusCode::NOT_FOUND,
      "input /1/1/1 not found",
    );
  }

  #[test]
  fn commits_are_tracked() {
    let server = TestServer::new();

    assert_eq!(server.index.statistic(crate::index::Statistic::Commits), 1);

    let info = server.index.info().unwrap();
    assert_eq!(info.transactions.len(), 1);
    assert_eq!(info.transactions[0].starting_block_count, 0);

    server.index.update().unwrap();

    assert_eq!(server.index.statistic(crate::index::Statistic::Commits), 1);

    let info = server.index.info().unwrap();
    assert_eq!(info.transactions.len(), 1);
    assert_eq!(info.transactions[0].starting_block_count, 0);

    server.mine_blocks(1);

    thread::sleep(Duration::from_millis(10));
    server.index.update().unwrap();

    assert_eq!(server.index.statistic(crate::index::Statistic::Commits), 2);

    let info = server.index.info().unwrap();
    assert_eq!(info.transactions.len(), 2);
    assert_eq!(info.transactions[0].starting_block_count, 0);
    assert_eq!(info.transactions[1].starting_block_count, 1);
    assert!(
      info.transactions[1].starting_timestamp - info.transactions[0].starting_timestamp >= 10
    );
  }

  #[test]
  fn outputs_traversed_are_tracked() {
    let server = TestServer::new_with_sat_index();

    assert_eq!(
      server
        .index
        .statistic(crate::index::Statistic::OutputsTraversed),
      1
    );

    server.index.update().unwrap();

    assert_eq!(
      server
        .index
        .statistic(crate::index::Statistic::OutputsTraversed),
      1
    );

    server.mine_blocks(2);

    server.index.update().unwrap();

    assert_eq!(
      server
        .index
        .statistic(crate::index::Statistic::OutputsTraversed),
      3
    );
  }

  #[test]
  fn coinbase_sat_ranges_are_tracked() {
    let server = TestServer::new_with_sat_index();

    assert_eq!(
      server.index.statistic(crate::index::Statistic::SatRanges),
      1
    );

    server.mine_blocks(1);

    assert_eq!(
      server.index.statistic(crate::index::Statistic::SatRanges),
      2
    );

    server.mine_blocks(1);

    assert_eq!(
      server.index.statistic(crate::index::Statistic::SatRanges),
      3
    );
  }

  #[test]
  fn split_sat_ranges_are_tracked() {
    let server = TestServer::new_with_sat_index();

    assert_eq!(
      server.index.statistic(crate::index::Statistic::SatRanges),
      1
    );

    server.mine_blocks(1);
    server.bitcoin_rpc_server.broadcast_tx(TransactionTemplate {
      inputs: &[(1, 0, 0)],
      outputs: 2,
      fee: 0,
      ..Default::default()
    });
    server.mine_blocks(1);

    assert_eq!(
      server.index.statistic(crate::index::Statistic::SatRanges),
      4,
    );
  }

  #[test]
  fn fee_sat_ranges_are_tracked() {
    let server = TestServer::new_with_sat_index();

    assert_eq!(
      server.index.statistic(crate::index::Statistic::SatRanges),
      1
    );

    server.mine_blocks(1);
    server.bitcoin_rpc_server.broadcast_tx(TransactionTemplate {
      inputs: &[(1, 0, 0)],
      outputs: 2,
      fee: 2,
      ..Default::default()
    });
    server.mine_blocks(1);

    assert_eq!(
      server.index.statistic(crate::index::Statistic::SatRanges),
      5,
    );
  }

  #[test]
  fn content_response_no_content() {
    assert_eq!(
      Server::content_response(Inscription::new(
        Some("text/plain".as_bytes().to_vec()),
        None
      )),
      None
    );
  }

  #[test]
  fn content_response_with_content() {
    let (headers, body) = Server::content_response(Inscription::new(
      Some("text/plain".as_bytes().to_vec()),
      Some(vec![1, 2, 3]),
    ))
    .unwrap();

    assert_eq!(headers["content-type"], "text/plain");
    assert_eq!(body, vec![1, 2, 3]);
  }

  #[test]
  fn content_response_no_content_type() {
    let (headers, body) =
      Server::content_response(Inscription::new(None, Some(Vec::new()))).unwrap();

    assert_eq!(headers["content-type"], "application/octet-stream");
    assert!(body.is_empty());
  }

  #[test]
  fn text_preview() {
    let server = TestServer::new_with_regtest();
    server.mine_blocks(1);

    let txid = server.bitcoin_rpc_server.broadcast_tx(TransactionTemplate {
      inputs: &[(1, 0, 0)],
      witness: inscription("text/plain;charset=utf-8", "hello").to_witness(),
      ..Default::default()
    });

    server.mine_blocks(1);

    server.assert_response_csp(
      format!("/preview/{}", InscriptionId::from(txid)),
      StatusCode::OK,
      "default-src 'self'",
      ".*<pre>hello</pre>.*",
    );
  }

  #[test]
  fn text_preview_returns_error_when_content_is_not_utf8() {
    let server = TestServer::new_with_regtest();
    server.mine_blocks(1);

    let txid = server.bitcoin_rpc_server.broadcast_tx(TransactionTemplate {
      inputs: &[(1, 0, 0)],
      witness: inscription("text/plain;charset=utf-8", b"\xc3\x28").to_witness(),
      ..Default::default()
    });

    server.mine_blocks(1);

    server.assert_response(
      format!("/preview/{}", InscriptionId::from(txid)),
      StatusCode::INTERNAL_SERVER_ERROR,
      "Internal Server Error",
    );
  }

  #[test]
  fn text_preview_text_is_escaped() {
    let server = TestServer::new_with_regtest();
    server.mine_blocks(1);

    let txid = server.bitcoin_rpc_server.broadcast_tx(TransactionTemplate {
      inputs: &[(1, 0, 0)],
      witness: inscription(
        "text/plain;charset=utf-8",
        "<script>alert('hello');</script>",
      )
      .to_witness(),
      ..Default::default()
    });

    server.mine_blocks(1);

    server.assert_response_csp(
      format!("/preview/{}", InscriptionId::from(txid)),
      StatusCode::OK,
      "default-src 'self'",
      r".*<pre>&lt;script&gt;alert\(&apos;hello&apos;\);&lt;/script&gt;</pre>.*",
    );
  }

  #[test]
  fn audio_preview() {
    let server = TestServer::new_with_regtest();
    server.mine_blocks(1);

    let txid = server.bitcoin_rpc_server.broadcast_tx(TransactionTemplate {
      inputs: &[(1, 0, 0)],
      witness: inscription("audio/flac", "hello").to_witness(),
      ..Default::default()
    });
    let inscription_id = InscriptionId::from(txid);

    server.mine_blocks(1);

    server.assert_response_regex(
      format!("/preview/{inscription_id}"),
      StatusCode::OK,
      format!(r".*<audio .*>\s*<source src=/content/{inscription_id}>.*"),
    );
  }

  #[test]
  fn pdf_preview() {
    let server = TestServer::new_with_regtest();
    server.mine_blocks(1);

    let txid = server.bitcoin_rpc_server.broadcast_tx(TransactionTemplate {
      inputs: &[(1, 0, 0)],
      witness: inscription("application/pdf", "hello").to_witness(),
      ..Default::default()
    });
    let inscription_id = InscriptionId::from(txid);

    server.mine_blocks(1);

    server.assert_response_regex(
      format!("/preview/{inscription_id}"),
      StatusCode::OK,
      format!(r".*<canvas data-inscription={inscription_id}></canvas>.*"),
    );
  }

  #[test]
  fn image_preview() {
    let server = TestServer::new_with_regtest();
    server.mine_blocks(1);

    let txid = server.bitcoin_rpc_server.broadcast_tx(TransactionTemplate {
      inputs: &[(1, 0, 0)],
      witness: inscription("image/png", "hello").to_witness(),
      ..Default::default()
    });
    let inscription_id = InscriptionId::from(txid);

    server.mine_blocks(1);

    server.assert_response_csp(
      format!("/preview/{inscription_id}"),
      StatusCode::OK,
      "default-src 'self' 'unsafe-inline'",
      format!(r".*background-image: url\(/content/{inscription_id}\);.*"),
    );
  }

  #[test]
  fn iframe_preview() {
    let server = TestServer::new_with_regtest();
    server.mine_blocks(1);

    let txid = server.bitcoin_rpc_server.broadcast_tx(TransactionTemplate {
      inputs: &[(1, 0, 0)],
      witness: inscription("text/html;charset=utf-8", "hello").to_witness(),
      ..Default::default()
    });

    server.mine_blocks(1);

    server.assert_response_csp(
      format!("/preview/{}", InscriptionId::from(txid)),
      StatusCode::OK,
      "default-src 'self' 'unsafe-eval' 'unsafe-inline' data:",
      "hello",
    );
  }

  #[test]
  fn unknown_preview() {
    let server = TestServer::new_with_regtest();
    server.mine_blocks(1);

    let txid = server.bitcoin_rpc_server.broadcast_tx(TransactionTemplate {
      inputs: &[(1, 0, 0)],
      witness: inscription("text/foo", "hello").to_witness(),
      ..Default::default()
    });

    server.mine_blocks(1);

    server.assert_response_csp(
      format!("/preview/{}", InscriptionId::from(txid)),
      StatusCode::OK,
      "default-src 'self'",
      fs::read_to_string("templates/preview-unknown.html").unwrap(),
    );
  }

  #[test]
  fn video_preview() {
    let server = TestServer::new_with_regtest();
    server.mine_blocks(1);

    let txid = server.bitcoin_rpc_server.broadcast_tx(TransactionTemplate {
      inputs: &[(1, 0, 0)],
      witness: inscription("video/webm", "hello").to_witness(),
      ..Default::default()
    });
    let inscription_id = InscriptionId::from(txid);

    server.mine_blocks(1);

    server.assert_response_regex(
      format!("/preview/{inscription_id}"),
      StatusCode::OK,
      format!(r".*<video .*>\s*<source src=/content/{inscription_id}>.*"),
    );
  }

  #[test]
  fn inscription_page_title() {
    let server = TestServer::new_with_regtest_with_index_sats();
    server.mine_blocks(1);

    let txid = server.bitcoin_rpc_server.broadcast_tx(TransactionTemplate {
      inputs: &[(1, 0, 0)],
      witness: inscription("text/foo", "hello").to_witness(),
      ..Default::default()
    });

    server.mine_blocks(1);

    server.assert_response_regex(
      format!("/inscription/{}", InscriptionId::from(txid)),
      StatusCode::OK,
      ".*<title>Inscription 0</title>.*",
    );
  }

  #[test]
  fn inscription_page_has_sat_when_sats_are_tracked() {
    let server = TestServer::new_with_regtest_with_index_sats();
    server.mine_blocks(1);

    let txid = server.bitcoin_rpc_server.broadcast_tx(TransactionTemplate {
      inputs: &[(1, 0, 0)],
      witness: inscription("text/foo", "hello").to_witness(),
      ..Default::default()
    });

    server.mine_blocks(1);

    server.assert_response_regex(
      format!("/inscription/{}", InscriptionId::from(txid)),
      StatusCode::OK,
      r".*<dt>sat</dt>\s*<dd><a href=/sat/5000000000>5000000000</a></dd>\s*<dt>preview</dt>.*",
    );
  }

  #[test]
  fn inscription_page_does_not_have_sat_when_sats_are_not_tracked() {
    let server = TestServer::new_with_regtest();
    server.mine_blocks(1);

    let txid = server.bitcoin_rpc_server.broadcast_tx(TransactionTemplate {
      inputs: &[(1, 0, 0)],
      witness: inscription("text/foo", "hello").to_witness(),
      ..Default::default()
    });

    server.mine_blocks(1);

    server.assert_response_regex(
      format!("/inscription/{}", InscriptionId::from(txid)),
      StatusCode::OK,
      r".*<dt>output value</dt>\s*<dd>5000000000</dd>\s*<dt>preview</dt>.*",
    );
  }

  #[test]
  fn strict_transport_security_header_is_set() {
    assert_eq!(
      TestServer::new()
        .get("/status")
        .headers()
        .get(header::STRICT_TRANSPORT_SECURITY)
        .unwrap(),
      "max-age=31536000; includeSubDomains; preload",
    );
  }

  #[test]
  fn feed() {
    let server = TestServer::new_with_regtest_with_index_sats();
    server.mine_blocks(1);

    server.bitcoin_rpc_server.broadcast_tx(TransactionTemplate {
      inputs: &[(1, 0, 0)],
      witness: inscription("text/foo", "hello").to_witness(),
      ..Default::default()
    });

    server.mine_blocks(1);

    server.assert_response_regex(
      "/feed.xml",
      StatusCode::OK,
      ".*<title>Inscription 0</title>.*",
    );
  }

  #[test]
  fn inscription_with_unknown_type_and_no_body_has_unknown_preview() {
    let server = TestServer::new_with_regtest_with_index_sats();
    server.mine_blocks(1);

    let txid = server.bitcoin_rpc_server.broadcast_tx(TransactionTemplate {
      inputs: &[(1, 0, 0)],
      witness: Inscription::new(Some("foo/bar".as_bytes().to_vec()), None).to_witness(),
      ..Default::default()
    });

    let inscription_id = InscriptionId::from(txid);

    server.mine_blocks(1);

    server.assert_response(
      format!("/preview/{inscription_id}"),
      StatusCode::OK,
      &fs::read_to_string("templates/preview-unknown.html").unwrap(),
    );
  }

  #[test]
  fn inscription_with_known_type_and_no_body_has_unknown_preview() {
    let server = TestServer::new_with_regtest_with_index_sats();
    server.mine_blocks(1);

    let txid = server.bitcoin_rpc_server.broadcast_tx(TransactionTemplate {
      inputs: &[(1, 0, 0)],
      witness: Inscription::new(Some("image/png".as_bytes().to_vec()), None).to_witness(),
      ..Default::default()
    });

    let inscription_id = InscriptionId::from(txid);

    server.mine_blocks(1);

    server.assert_response(
      format!("/preview/{inscription_id}"),
      StatusCode::OK,
      &fs::read_to_string("templates/preview-unknown.html").unwrap(),
    );
  }

  #[test]
  fn content_responses_have_cache_control_headers() {
    let server = TestServer::new_with_regtest();
    server.mine_blocks(1);

    let txid = server.bitcoin_rpc_server.broadcast_tx(TransactionTemplate {
      inputs: &[(1, 0, 0)],
      witness: inscription("text/foo", "hello").to_witness(),
      ..Default::default()
    });

    server.mine_blocks(1);

    let response = server.get(format!("/content/{}", InscriptionId::from(txid)));

    assert_eq!(response.status(), StatusCode::OK);
    assert_eq!(
      response.headers().get(header::CACHE_CONTROL).unwrap(),
      "max-age=31536000, immutable"
    );
  }

  #[test]
  fn inscriptions_page_with_no_prev_or_next() {
    TestServer::new_with_regtest_with_index_sats().assert_response_regex(
      "/inscriptions",
      StatusCode::OK,
      ".*prev\nnext.*",
    );
  }

  #[test]
  fn inscriptions_page_with_no_next() {
    let server = TestServer::new_with_regtest_with_index_sats();

    for i in 0..101 {
      server.mine_blocks(1);
      server.bitcoin_rpc_server.broadcast_tx(TransactionTemplate {
        inputs: &[(i + 1, 0, 0)],
        witness: inscription("text/foo", "hello").to_witness(),
        ..Default::default()
      });
    }

    server.mine_blocks(1);

    server.assert_response_regex(
      "/inscriptions",
      StatusCode::OK,
      ".*<a class=prev href=/inscriptions/0>prev</a>\nnext.*",
    );
  }

  #[test]
  fn inscriptions_page_with_no_prev() {
    let server = TestServer::new_with_regtest_with_index_sats();

    for i in 0..101 {
      server.mine_blocks(1);
      server.bitcoin_rpc_server.broadcast_tx(TransactionTemplate {
        inputs: &[(i + 1, 0, 0)],
        witness: inscription("text/foo", "hello").to_witness(),
        ..Default::default()
      });
    }

    server.mine_blocks(1);

    server.assert_response_regex(
      "/inscriptions/0",
      StatusCode::OK,
      ".*prev\n<a class=next href=/inscriptions/100>next</a>.*",
    );
  }

  #[test]
  fn responses_are_gzipped() {
    let server = TestServer::new();

    let mut headers = HeaderMap::new();

    headers.insert(header::ACCEPT_ENCODING, "gzip".parse().unwrap());

    let response = reqwest::blocking::Client::builder()
      .default_headers(headers)
      .build()
      .unwrap()
      .get(server.join_url("/"))
      .send()
      .unwrap();

    assert_eq!(
      response.headers().get(header::CONTENT_ENCODING).unwrap(),
      "gzip"
    );
  }

  #[test]
  fn responses_are_brotlied() {
    let server = TestServer::new();

    let mut headers = HeaderMap::new();

    headers.insert(header::ACCEPT_ENCODING, "br".parse().unwrap());

    let response = reqwest::blocking::Client::builder()
      .default_headers(headers)
      .build()
      .unwrap()
      .get(server.join_url("/"))
      .send()
      .unwrap();

    assert_eq!(
      response.headers().get(header::CONTENT_ENCODING).unwrap(),
      "br"
    );
  }

  #[test]
  fn inscriptions_can_be_hidden_with_config() {
    let bitcoin_rpc_server = test_bitcoincore_rpc::spawn();
    bitcoin_rpc_server.mine_blocks(1);
    let txid = bitcoin_rpc_server.broadcast_tx(TransactionTemplate {
      inputs: &[(1, 0, 0)],
      witness: inscription("text/plain;charset=utf-8", "hello").to_witness(),
      ..Default::default()
    });
    let inscription = InscriptionId::from(txid);
    bitcoin_rpc_server.mine_blocks(1);

    let server = TestServer::new_with_bitcoin_rpc_server_and_config(
      bitcoin_rpc_server,
      format!("\"hidden\":\n - {inscription}"),
    );

    server.assert_response(
      format!("/preview/{inscription}"),
      StatusCode::OK,
      &fs::read_to_string("templates/preview-unknown.html").unwrap(),
    );

    server.assert_response(
      format!("/content/{inscription}"),
      StatusCode::OK,
      &fs::read_to_string("templates/preview-unknown.html").unwrap(),
    );
  }
}<|MERGE_RESOLUTION|>--- conflicted
+++ resolved
@@ -146,15 +146,7 @@
 
       let router = Router::new()
         .route("/", get(Self::home))
-<<<<<<< HEAD
-        .route(
-          "/inscription_trans/:start/:end",
-          get(Self::inscription_trans),
-        )
-        .route("/height/:height", get(Self::get_height_index))
         .route("/block-count", get(Self::block_count))
-=======
->>>>>>> 47689f10
         .route("/block/:query", get(Self::block))
         .route("/blockcount", get(Self::block_count))
         .route("/blockheight", get(Self::block_height))
@@ -1065,7 +1057,7 @@
       .output
       .into_iter()
       .nth(satpoint.outpoint.vout.try_into().unwrap())
-      .ok_or_not_found(|| format!("inscription {inscription_id} current transaction output"))?;
+      .ok_or_not_found(|| format!("inscription {inscription_id} current transaction output"));
 
     let previous = if let Some(previous) = entry.number.checked_sub(1) {
       Some(
