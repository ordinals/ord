--- conflicted
+++ resolved
@@ -10,14 +10,9 @@
   crate::templates::{
     BlockHtml, ClockSvg, HomeHtml, InputHtml, InscriptionHtml, InscriptionJson,
     InscriptionsBlockHtml, InscriptionsHtml, InscriptionsJson, OutputHtml, OutputJson, PageContent,
-<<<<<<< HEAD
-    PageHtml, PreviewAudioHtml, PreviewImageHtml, PreviewPdfHtml, PreviewTextHtml,
-    PreviewUnknownHtml, PreviewVideoHtml, RangeHtml, RareTxt, SatHtml, SatJson, TransactionHtml,
-=======
     PageHtml, PreviewAudioHtml, PreviewImageHtml, PreviewModelHtml, PreviewPdfHtml,
     PreviewTextHtml, PreviewUnknownHtml, PreviewVideoHtml, RangeHtml, RareTxt, SatHtml, SatJson,
     TransactionHtml,
->>>>>>> a0644213
   },
   axum::{
     body,
