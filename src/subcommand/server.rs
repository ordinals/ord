--- conflicted
+++ resolved
@@ -1475,21 +1475,6 @@
 
       Ok(if accept_json {
         Json(api::Inscription {
-<<<<<<< HEAD
-          inscription_id: info.entry.id,
-          charms: Charm::ALL
-            .iter()
-            .filter(|charm| charm.is_set(info.charms))
-            .map(|charm| charm.title().into())
-            .collect(),
-          children: info.children,
-          inscription_number: info.entry.inscription_number,
-          genesis_height: info.entry.height,
-          parents: info.parents,
-          genesis_fee: info.entry.fee,
-          output_value: info.output.as_ref().map(|o| o.value),
-=======
->>>>>>> 6864023f
           address: info
             .output
             .as_ref()
