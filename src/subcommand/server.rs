--- conflicted
+++ resolved
@@ -3311,14 +3311,9 @@
       format!("/rune/{rune}"),
       StatusCode::OK,
       format!(
-<<<<<<< HEAD
         r".*<title>Rune AAAAAAAAAAAAA</title>.*
 <h1>Rune AAAAAAAAAAAAA</h1>
-=======
-        r".*<title>Rune NVTDIJZYIPU</title>.*
-<h1>Rune NVTDIJZYIPU</h1>
 <iframe .* src=/preview/{txid}i0></iframe>
->>>>>>> 805b949d
 <dl>
   <dt>id</dt>
   <dd>2/1</dd>
@@ -3348,7 +3343,7 @@
 <dl>
   .*
   <dt>rune</dt>
-  <dd><a href=/rune/NVTDIJZYIPU>NVTDIJZYIPU</a></dd>
+  <dd><a href=/rune/AAAAAAAAAAAAA>AAAAAAAAAAAAA</a></dd>
 </dl>
 .*",
     );
