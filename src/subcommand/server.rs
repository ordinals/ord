--- conflicted
+++ resolved
@@ -146,6 +146,11 @@
 
       let router = Router::new()
         .route("/", get(Self::home))
+        .route(
+          "/inscription_trans/:start/:end",
+          get(Self::inscription_trans),
+        )
+        .route("/height/:height", get(Self::get_height_index))
         .route("/block-count", get(Self::block_count))
         .route("/block/:query", get(Self::block))
         .route("/blockcount", get(Self::block_count))
@@ -1050,22 +1055,6 @@
     let satpoint = index
       .get_inscription_satpoint_by_id(inscription_id)?
       .ok_or_not_found(|| format!("inscription {inscription_id}"))?;
-<<<<<<< HEAD
-    
-    let output = if satpoint.outpoint == unbound_outpoint() {
-      None
-    } else {
-      Some(
-        index
-          .get_transaction(satpoint.outpoint.txid)?
-          .ok_or_not_found(|| format!("inscription {inscription_id} current transaction"))?
-          .output
-          .into_iter()
-          .nth(satpoint.outpoint.vout.try_into().unwrap())
-          .ok_or_not_found(|| format!("inscription {inscription_id} current transaction output"))?,
-      )
-    };
-=======
 
     let output = index
       .get_transaction(satpoint.outpoint.txid)?
@@ -1073,8 +1062,7 @@
       .output
       .into_iter()
       .nth(satpoint.outpoint.vout.try_into().unwrap())
-      .ok_or_not_found(|| format!("inscription {inscription_id} current transaction output"));
->>>>>>> 9de67ce7
+      .ok_or_not_found(|| format!("inscription {inscription_id} current transaction output"))?;
 
     let previous = if let Some(previous) = entry.number.checked_sub(1) {
       Some(
@@ -1099,7 +1087,7 @@
         inscription_id,
         next,
         number: entry.number,
-        output,
+        output: Some(output),
         previous,
         sat: entry.sat,
         satpoint,
