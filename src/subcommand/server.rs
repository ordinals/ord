use {
  self::{
    accept_json::AcceptJson,
    deserialize_from_str::DeserializeFromStr,
    error::{OptionExt, ServerError, ServerResult},
  },
  super::*,
  crate::page_config::PageConfig,
  crate::templates::{
    BlockHtml, ClockSvg, ContentHashHtml, ContentHashJson, HomeHtml, InputHtml, InscriptionHtml,
    InscriptionJson, InscriptionsBlockHtml, InscriptionsHtml, InscriptionsJson, OutputHtml,
    OutputJson, PageContent, PageHtml, PreviewAudioHtml, PreviewImageHtml, PreviewModelHtml,
    PreviewPdfHtml, PreviewTextHtml, PreviewUnknownHtml, PreviewVideoHtml, RangeHtml, RareTxt,
    SatHtml, SatJson, TransactionHtml,
  },
  axum::{
    body,
    extract::{Extension, Json, Path, Query},
    headers::UserAgent,
    http::{header, HeaderMap, HeaderValue, StatusCode, Uri},
    response::{IntoResponse, Redirect, Response},
    routing::get,
    Router, TypedHeader,
  },
  axum_server::Handle,
  rust_embed::RustEmbed,
  rustls_acme::{
    acme::{LETS_ENCRYPT_PRODUCTION_DIRECTORY, LETS_ENCRYPT_STAGING_DIRECTORY},
    axum::AxumAcceptor,
    caches::DirCache,
    AcmeConfig,
  },
  std::{cmp::Ordering, str, sync::Arc},
  tokio_stream::StreamExt,
  tower_http::{
    compression::CompressionLayer,
    cors::{Any, CorsLayer},
    set_header::SetResponseHeaderLayer,
  },
};

mod accept_json;
mod error;

#[derive(Clone)]
pub struct ServerConfig {
  pub is_json_api_enabled: bool,
}

enum BlockQuery {
  Height(u64),
  Hash(BlockHash),
}

impl FromStr for BlockQuery {
  type Err = Error;

  fn from_str(s: &str) -> Result<Self, Self::Err> {
    Ok(if s.len() == 64 {
      BlockQuery::Hash(s.parse()?)
    } else {
      BlockQuery::Height(s.parse()?)
    })
  }
}

enum SpawnConfig {
  Https(AxumAcceptor),
  Http,
  Redirect(String),
}

#[derive(Deserialize)]
struct Search {
  query: String,
}

#[derive(RustEmbed)]
#[folder = "static"]
struct StaticAssets;

struct StaticHtml {
  title: &'static str,
  html: &'static str,
}

impl PageContent for StaticHtml {
  fn title(&self) -> String {
    self.title.into()
  }
}

impl Display for StaticHtml {
  fn fmt(&self, f: &mut Formatter) -> fmt::Result {
    f.write_str(self.html)
  }
}

#[derive(Debug, Parser)]
pub(crate) struct Server {
  #[arg(
    long,
    default_value = "0.0.0.0",
    help = "Listen on <ADDRESS> for incoming requests."
  )]
  address: String,
  #[arg(
    long,
    help = "Request ACME TLS certificate for <ACME_DOMAIN>. This ord instance must be reachable at <ACME_DOMAIN>:443 to respond to Let's Encrypt ACME challenges."
  )]
  acme_domain: Vec<String>,
  #[arg(
    long,
    help = "Listen on <HTTP_PORT> for incoming HTTP requests. [default: 80]."
  )]
  http_port: Option<u16>,
  #[arg(
    long,
    group = "port",
    help = "Listen on <HTTPS_PORT> for incoming HTTPS requests. [default: 443]."
  )]
  https_port: Option<u16>,
  #[arg(long, help = "Store ACME TLS certificates in <ACME_CACHE>.")]
  acme_cache: Option<PathBuf>,
  #[arg(long, help = "Provide ACME contact <ACME_CONTACT>.")]
  acme_contact: Vec<String>,
  #[arg(long, help = "Serve HTTP traffic on <HTTP_PORT>.")]
  http: bool,
  #[arg(long, help = "Serve HTTPS traffic on <HTTPS_PORT>.")]
  https: bool,
  #[arg(long, help = "Redirect HTTP traffic to HTTPS.")]
  redirect_http_to_https: bool,
}

impl Server {
  pub(crate) fn run(self, options: Options, index: Arc<Index>, handle: Handle) -> SubcommandResult {
    Runtime::new()?.block_on(async {
      let index_clone = index.clone();

      let index_thread = thread::spawn(move || loop {
        if SHUTTING_DOWN.load(atomic::Ordering::Relaxed) {
          break;
        }
        if let Err(error) = index_clone.update() {
          log::warn!("Updating index: {error}");
        }
        thread::sleep(Duration::from_millis(5000));
      });
      INDEXER.lock().unwrap().replace(index_thread);

      let server_config = Arc::new(ServerConfig {
        is_json_api_enabled: index.is_json_api_enabled(),
      });

      let config = options.load_config()?;
      let acme_domains = self.acme_domains()?;

      let page_config = Arc::new(PageConfig {
        chain: options.chain(),
        domain: acme_domains.first().cloned(),
      });

      let router = Router::new()
        .route("/", get(Self::home))
        .route("/block/:query", get(Self::block))
        .route("/blockcount", get(Self::block_count))
        .route("/blockheight", get(Self::block_height))
        .route("/blockhash", get(Self::block_hash))
        .route("/blockhash/:height", get(Self::block_hash_from_height))
        .route("/blocktime", get(Self::block_time))
        .route("/bounties", get(Self::bounties))
        .route("/clock", get(Self::clock))
        .route("/content/:inscription_id", get(Self::content))
        .route("/contenthash/:hash", get(Self::contenthash))
        .route("/faq", get(Self::faq))
        .route("/favicon.ico", get(Self::favicon))
        .route("/feed.xml", get(Self::feed))
        .route("/input/:block/:transaction/:input", get(Self::input))
        .route("/inscription/:inscription_id", get(Self::inscription))
        .route(
          "/inscription/:inscription_id/contenthash",
          get(Self::inscription_contenthash),
        )
        .route("/inscriptions", get(Self::inscriptions))
        .route(
          "/inscriptions/block/:height",
          get(Self::inscriptions_in_block),
        )
        .route(
          "/inscriptions/block/:height/:page_index",
          get(Self::inscriptions_in_block_from_page),
        )
        .route("/inscriptions/:from", get(Self::inscriptions_from))
        .route("/inscriptions/:from/:n", get(Self::inscriptions_from_n))
        .route("/install.sh", get(Self::install_script))
        .route("/ordinal/:sat", get(Self::ordinal))
        .route("/output/:output", get(Self::output))
        .route("/preview/:inscription_id", get(Self::preview))
        .route("/range/:start/:end", get(Self::range))
        .route("/rare.txt", get(Self::rare_txt))
        .route("/sat/:sat", get(Self::sat))
        .route("/search", get(Self::search_by_query))
        .route("/search/:query", get(Self::search_by_path))
        .route("/static/*path", get(Self::static_asset))
        .route("/status", get(Self::status))
        .route("/tx/:txid", get(Self::transaction))
        .layer(Extension(index))
        .layer(Extension(page_config))
        .layer(Extension(Arc::new(config)))
        .layer(SetResponseHeaderLayer::if_not_present(
          header::CONTENT_SECURITY_POLICY,
          HeaderValue::from_static("default-src 'self'"),
        ))
        .layer(SetResponseHeaderLayer::overriding(
          header::STRICT_TRANSPORT_SECURITY,
          HeaderValue::from_static("max-age=31536000; includeSubDomains; preload"),
        ))
        .layer(
          CorsLayer::new()
            .allow_methods([http::Method::GET])
            .allow_origin(Any),
        )
        .layer(CompressionLayer::new())
        .with_state(server_config);

      match (self.http_port(), self.https_port()) {
        (Some(http_port), None) => {
          self
            .spawn(router, handle, http_port, SpawnConfig::Http)?
            .await??
        }
        (None, Some(https_port)) => {
          self
            .spawn(
              router,
              handle,
              https_port,
              SpawnConfig::Https(self.acceptor(&options)?),
            )?
            .await??
        }
        (Some(http_port), Some(https_port)) => {
          let http_spawn_config = if self.redirect_http_to_https {
            SpawnConfig::Redirect(if https_port == 443 {
              format!("https://{}", acme_domains[0])
            } else {
              format!("https://{}:{https_port}", acme_domains[0])
            })
          } else {
            SpawnConfig::Http
          };

          let (http_result, https_result) = tokio::join!(
            self.spawn(router.clone(), handle.clone(), http_port, http_spawn_config)?,
            self.spawn(
              router,
              handle,
              https_port,
              SpawnConfig::Https(self.acceptor(&options)?),
            )?
          );
          http_result.and(https_result)??;
        }
        (None, None) => unreachable!(),
      }

      Ok(Box::new(Empty {}) as Box<dyn Output>)
    })
  }

  fn spawn(
    &self,
    router: Router,
    handle: Handle,
    port: u16,
    config: SpawnConfig,
  ) -> Result<task::JoinHandle<io::Result<()>>> {
    let addr = (self.address.as_str(), port)
      .to_socket_addrs()?
      .next()
      .ok_or_else(|| anyhow!("failed to get socket addrs"))?;

    if !integration_test() {
      eprintln!(
        "Listening on {}://{addr}",
        match config {
          SpawnConfig::Https(_) => "https",
          _ => "http",
        }
      );
    }

    Ok(tokio::spawn(async move {
      match config {
        SpawnConfig::Https(acceptor) => {
          axum_server::Server::bind(addr)
            .handle(handle)
            .acceptor(acceptor)
            .serve(router.into_make_service())
            .await
        }
        SpawnConfig::Redirect(destination) => {
          axum_server::Server::bind(addr)
            .handle(handle)
            .serve(
              Router::new()
                .fallback(Self::redirect_http_to_https)
                .layer(Extension(destination))
                .into_make_service(),
            )
            .await
        }
        SpawnConfig::Http => {
          axum_server::Server::bind(addr)
            .handle(handle)
            .serve(router.into_make_service())
            .await
        }
      }
    }))
  }

  fn acme_cache(acme_cache: Option<&PathBuf>, options: &Options) -> Result<PathBuf> {
    let acme_cache = if let Some(acme_cache) = acme_cache {
      acme_cache.clone()
    } else {
      options.data_dir()?.join("acme-cache")
    };

    Ok(acme_cache)
  }

  fn acme_domains(&self) -> Result<Vec<String>> {
    if !self.acme_domain.is_empty() {
      Ok(self.acme_domain.clone())
    } else {
      Ok(vec![System::new()
        .host_name()
        .ok_or(anyhow!("no hostname found"))?])
    }
  }

  fn http_port(&self) -> Option<u16> {
    if self.http || self.http_port.is_some() || (self.https_port.is_none() && !self.https) {
      Some(self.http_port.unwrap_or(80))
    } else {
      None
    }
  }

  fn https_port(&self) -> Option<u16> {
    if self.https || self.https_port.is_some() {
      Some(self.https_port.unwrap_or(443))
    } else {
      None
    }
  }

  fn acceptor(&self, options: &Options) -> Result<AxumAcceptor> {
    let config = AcmeConfig::new(self.acme_domains()?)
      .contact(&self.acme_contact)
      .cache_option(Some(DirCache::new(Self::acme_cache(
        self.acme_cache.as_ref(),
        options,
      )?)))
      .directory(if cfg!(test) {
        LETS_ENCRYPT_STAGING_DIRECTORY
      } else {
        LETS_ENCRYPT_PRODUCTION_DIRECTORY
      });

    let mut state = config.state();

    let acceptor = state.axum_acceptor(Arc::new(
      rustls::ServerConfig::builder()
        .with_safe_defaults()
        .with_no_client_auth()
        .with_cert_resolver(state.resolver()),
    ));

    tokio::spawn(async move {
      while let Some(result) = state.next().await {
        match result {
          Ok(ok) => log::info!("ACME event: {:?}", ok),
          Err(err) => log::error!("ACME error: {:?}", err),
        }
      }
    });

    Ok(acceptor)
  }

  fn index_height(index: &Index) -> ServerResult<Height> {
    index.block_height()?.ok_or_not_found(|| "genesis block")
  }

  async fn clock(Extension(index): Extension<Arc<Index>>) -> ServerResult<Response> {
    Ok(
      (
        [(
          header::CONTENT_SECURITY_POLICY,
          HeaderValue::from_static("default-src 'unsafe-inline'"),
        )],
        ClockSvg::new(Self::index_height(&index)?),
      )
        .into_response(),
    )
  }

  async fn sat(
    Extension(page_config): Extension<Arc<PageConfig>>,
    Extension(index): Extension<Arc<Index>>,
    Path(DeserializeFromStr(sat)): Path<DeserializeFromStr<Sat>>,
    accept_json: AcceptJson,
  ) -> ServerResult<Response> {
    let inscriptions = index.get_inscription_ids_by_sat(sat)?;
    let satpoint = index.rare_sat_satpoint(sat)?.or_else(|| {
      inscriptions.first().and_then(|&first_inscription_id| {
        index
          .get_inscription_satpoint_by_id(first_inscription_id)
          .ok()
          .flatten()
      })
    });
    let blocktime = index.block_time(sat.height())?;
    Ok(if accept_json.0 {
      Json(SatJson {
        number: sat.0,
        decimal: sat.decimal().to_string(),
        degree: sat.degree().to_string(),
        name: sat.name(),
        block: sat.height().0,
        cycle: sat.cycle(),
        epoch: sat.epoch().0,
        period: sat.period(),
        offset: sat.third(),
        rarity: sat.rarity(),
        percentile: sat.percentile(),
        satpoint,
        timestamp: blocktime.timestamp().timestamp(),
        inscriptions,
      })
      .into_response()
    } else {
      SatHtml {
        sat,
        satpoint,
        blocktime,
        inscriptions,
      }
      .page(page_config, index.has_sat_index()?)
      .into_response()
    })
  }

  async fn ordinal(Path(sat): Path<String>) -> Redirect {
    Redirect::to(&format!("/sat/{sat}"))
  }

  async fn output(
    Extension(page_config): Extension<Arc<PageConfig>>,
    Extension(index): Extension<Arc<Index>>,
    Path(outpoint): Path<OutPoint>,
    accept_json: AcceptJson,
  ) -> ServerResult<Response> {
    let list = if index.has_sat_index()? {
      index.list(outpoint)?
    } else {
      None
    };

    let output = if outpoint == OutPoint::null() || outpoint == unbound_outpoint() {
      let mut value = 0;

      if let Some(List::Unspent(ranges)) = &list {
        for (start, end) in ranges {
          value += end - start;
        }
      }

      TxOut {
        value,
        script_pubkey: ScriptBuf::new(),
      }
    } else {
      index
        .get_transaction(outpoint.txid)?
        .ok_or_not_found(|| format!("output {outpoint}"))?
        .output
        .into_iter()
        .nth(outpoint.vout as usize)
        .ok_or_not_found(|| format!("output {outpoint}"))?
    };

    let inscriptions = index.get_inscriptions_on_output(outpoint)?;

    Ok(if accept_json.0 {
      Json(OutputJson::new(
        outpoint,
        list,
        page_config.chain,
        output,
        inscriptions,
      ))
      .into_response()
    } else {
      OutputHtml {
        outpoint,
        inscriptions,
        list,
        chain: page_config.chain,
        output,
      }
      .page(page_config, index.has_sat_index()?)
      .into_response()
    })
  }

  async fn range(
    Extension(page_config): Extension<Arc<PageConfig>>,
    Extension(index): Extension<Arc<Index>>,
    Path((DeserializeFromStr(start), DeserializeFromStr(end))): Path<(
      DeserializeFromStr<Sat>,
      DeserializeFromStr<Sat>,
    )>,
  ) -> ServerResult<PageHtml<RangeHtml>> {
    match start.cmp(&end) {
      Ordering::Equal => Err(ServerError::BadRequest("empty range".to_string())),
      Ordering::Greater => Err(ServerError::BadRequest(
        "range start greater than range end".to_string(),
      )),
      Ordering::Less => Ok(RangeHtml { start, end }.page(page_config, index.has_sat_index()?)),
    }
  }

  async fn rare_txt(Extension(index): Extension<Arc<Index>>) -> ServerResult<RareTxt> {
    Ok(RareTxt(index.rare_sat_satpoints()?.ok_or_else(|| {
      ServerError::NotFound(
        "tracking rare sats requires index created with `--index-sats` flag".into(),
      )
    })?))
  }

  async fn home(
    Extension(page_config): Extension<Arc<PageConfig>>,
    Extension(index): Extension<Arc<Index>>,
  ) -> ServerResult<PageHtml<HomeHtml>> {
    let blocks = index.blocks(100)?;
    let mut featured_blocks = BTreeMap::new();
    for (height, hash) in blocks.iter().take(5) {
      let (inscriptions, _total_num) =
        index.get_highest_paying_inscriptions_in_block(*height, 8)?;

      featured_blocks.insert(*hash, inscriptions);
    }

    Ok(HomeHtml::new(blocks, featured_blocks).page(page_config, index.has_sat_index()?))
  }

  async fn install_script() -> Redirect {
    Redirect::to("https://raw.githubusercontent.com/ordinals/ord/master/install.sh")
  }

  async fn block(
    Extension(page_config): Extension<Arc<PageConfig>>,
    Extension(index): Extension<Arc<Index>>,
    Path(DeserializeFromStr(query)): Path<DeserializeFromStr<BlockQuery>>,
  ) -> ServerResult<PageHtml<BlockHtml>> {
    let (block, height) = match query {
      BlockQuery::Height(height) => {
        let block = index
          .get_block_by_height(height)?
          .ok_or_not_found(|| format!("block {height}"))?;

        (block, height)
      }
      BlockQuery::Hash(hash) => {
        let info = index
          .block_header_info(hash)?
          .ok_or_not_found(|| format!("block {hash}"))?;

        let block = index
          .get_block_by_hash(hash)?
          .ok_or_not_found(|| format!("block {hash}"))?;

        (block, info.height as u64)
      }
    };

    let (featured_inscriptions, total_num) =
      index.get_highest_paying_inscriptions_in_block(height, 8)?;

    Ok(
      BlockHtml::new(
        block,
        Height(height),
        Self::index_height(&index)?,
        total_num,
        featured_inscriptions,
      )
      .page(page_config, index.has_sat_index()?),
    )
  }

  async fn transaction(
    Extension(page_config): Extension<Arc<PageConfig>>,
    Extension(index): Extension<Arc<Index>>,
    Path(txid): Path<Txid>,
  ) -> ServerResult<PageHtml<TransactionHtml>> {
    let inscription = index.get_inscription_by_id(InscriptionId { txid, index: 0 })?;

    let blockhash = index.get_transaction_blockhash(txid)?;

    Ok(
      TransactionHtml::new(
        index
          .get_transaction(txid)?
          .ok_or_not_found(|| format!("transaction {txid}"))?,
        blockhash,
        inscription.map(|_| InscriptionId { txid, index: 0 }),
        page_config.chain,
      )
      .page(page_config, index.has_sat_index()?),
    )
  }

  async fn status(Extension(index): Extension<Arc<Index>>) -> (StatusCode, &'static str) {
    if index.is_unrecoverably_reorged() {
      (
        StatusCode::OK,
        "unrecoverable reorg detected, please rebuild the database.",
      )
    } else {
      (
        StatusCode::OK,
        StatusCode::OK.canonical_reason().unwrap_or_default(),
      )
    }
  }

  async fn search_by_query(
    Extension(index): Extension<Arc<Index>>,
    Query(search): Query<Search>,
  ) -> ServerResult<Redirect> {
    Self::search(&index, &search.query).await
  }

  async fn search_by_path(
    Extension(index): Extension<Arc<Index>>,
    Path(search): Path<Search>,
  ) -> ServerResult<Redirect> {
    Self::search(&index, &search.query).await
  }

  async fn search(index: &Index, query: &str) -> ServerResult<Redirect> {
    Self::search_inner(index, query)
  }

  fn search_inner(index: &Index, query: &str) -> ServerResult<Redirect> {
    lazy_static! {
      static ref HASH: Regex = Regex::new(r"^[[:xdigit:]]{64}$").unwrap();
      static ref OUTPOINT: Regex = Regex::new(r"^[[:xdigit:]]{64}:\d+$").unwrap();
      static ref INSCRIPTION_ID: Regex = Regex::new(r"^[[:xdigit:]]{64}i\d+$").unwrap();
    }

    let query = query.trim();

    if HASH.is_match(query) {
      if index.block_header(query.parse().unwrap())?.is_some() {
        Ok(Redirect::to(&format!("/block/{query}")))
      } else {
        Ok(Redirect::to(&format!("/tx/{query}")))
      }
    } else if OUTPOINT.is_match(query) {
      Ok(Redirect::to(&format!("/output/{query}")))
    } else if INSCRIPTION_ID.is_match(query) {
      Ok(Redirect::to(&format!("/inscription/{query}")))
    } else {
      Ok(Redirect::to(&format!("/sat/{query}")))
    }
  }

  async fn favicon(user_agent: Option<TypedHeader<UserAgent>>) -> ServerResult<Response> {
    if user_agent
      .map(|user_agent| {
        user_agent.as_str().contains("Safari/")
          && !user_agent.as_str().contains("Chrome/")
          && !user_agent.as_str().contains("Chromium/")
      })
      .unwrap_or_default()
    {
      Ok(
        Self::static_asset(Path("/favicon.png".to_string()))
          .await
          .into_response(),
      )
    } else {
      Ok(
        (
          [(
            header::CONTENT_SECURITY_POLICY,
            HeaderValue::from_static("default-src 'unsafe-inline'"),
          )],
          Self::static_asset(Path("/favicon.svg".to_string())).await?,
        )
          .into_response(),
      )
    }
  }

  async fn feed(
    Extension(page_config): Extension<Arc<PageConfig>>,
    Extension(index): Extension<Arc<Index>>,
  ) -> ServerResult<Response> {
    let mut builder = rss::ChannelBuilder::default();

    let chain = page_config.chain;
    match chain {
      Chain::Mainnet => builder.title("Inscriptions"),
      _ => builder.title(format!("Inscriptions – {chain:?}")),
    };

    builder.generator(Some("ord".to_string()));

    for (number, id) in index.get_feed_inscriptions(300)? {
      builder.item(
        rss::ItemBuilder::default()
          .title(format!("Inscription {number}"))
          .link(format!("/inscription/{id}"))
          .guid(Some(rss::Guid {
            value: format!("/inscription/{id}"),
            permalink: true,
          }))
          .build(),
      );
    }

    Ok(
      (
        [
          (header::CONTENT_TYPE, "application/rss+xml"),
          (
            header::CONTENT_SECURITY_POLICY,
            "default-src 'unsafe-inline'",
          ),
        ],
        builder.build().to_string(),
      )
        .into_response(),
    )
  }

  async fn static_asset(Path(path): Path<String>) -> ServerResult<Response> {
    let content = StaticAssets::get(if let Some(stripped) = path.strip_prefix('/') {
      stripped
    } else {
      &path
    })
    .ok_or_not_found(|| format!("asset {path}"))?;
    let body = body::boxed(body::Full::from(content.data));
    let mime = mime_guess::from_path(path).first_or_octet_stream();
    Ok(
      Response::builder()
        .header(header::CONTENT_TYPE, mime.as_ref())
        .body(body)
        .unwrap(),
    )
  }

  async fn block_count(Extension(index): Extension<Arc<Index>>) -> ServerResult<String> {
    Ok(index.block_count()?.to_string())
  }

  async fn block_height(Extension(index): Extension<Arc<Index>>) -> ServerResult<String> {
    Ok(
      index
        .block_height()?
        .ok_or_not_found(|| "blockheight")?
        .to_string(),
    )
  }

  async fn block_hash(Extension(index): Extension<Arc<Index>>) -> ServerResult<String> {
    Ok(
      index
        .block_hash(None)?
        .ok_or_not_found(|| "blockhash")?
        .to_string(),
    )
  }

  async fn block_hash_from_height(
    Extension(index): Extension<Arc<Index>>,
    Path(height): Path<u64>,
  ) -> ServerResult<String> {
    Ok(
      index
        .block_hash(Some(height))?
        .ok_or_not_found(|| "blockhash")?
        .to_string(),
    )
  }

  async fn block_time(Extension(index): Extension<Arc<Index>>) -> ServerResult<String> {
    Ok(
      index
        .block_time(index.block_height()?.ok_or_not_found(|| "blocktime")?)?
        .unix_timestamp()
        .to_string(),
    )
  }

  async fn input(
    Extension(page_config): Extension<Arc<PageConfig>>,
    Extension(index): Extension<Arc<Index>>,
    Path(path): Path<(u64, usize, usize)>,
  ) -> Result<PageHtml<InputHtml>, ServerError> {
    let not_found = || format!("input /{}/{}/{}", path.0, path.1, path.2);

    let block = index
      .get_block_by_height(path.0)?
      .ok_or_not_found(not_found)?;

    let transaction = block
      .txdata
      .into_iter()
      .nth(path.1)
      .ok_or_not_found(not_found)?;

    let input = transaction
      .input
      .into_iter()
      .nth(path.2)
      .ok_or_not_found(not_found)?;

    Ok(InputHtml { path, input }.page(page_config, index.has_sat_index()?))
  }

  async fn faq() -> Redirect {
    Redirect::to("https://docs.ordinals.com/faq/")
  }

  async fn bounties() -> Redirect {
    Redirect::to("https://docs.ordinals.com/bounty/")
  }

  async fn content(
    Extension(index): Extension<Arc<Index>>,
    Extension(config): Extension<Arc<Config>>,
    Path(inscription_id): Path<InscriptionId>,
  ) -> ServerResult<Response> {
    if config.is_hidden(inscription_id) {
      return Ok(PreviewUnknownHtml.into_response());
    }

    let inscription = index
      .get_inscription_by_id(inscription_id)?
      .ok_or_not_found(|| format!("inscription {inscription_id}"))?;

    Ok(
      Self::content_response(inscription)
        .ok_or_not_found(|| format!("inscription {inscription_id} content"))?
        .into_response(),
    )
  }

  fn content_response(inscription: Inscription) -> Option<(HeaderMap, Vec<u8>)> {
    let mut headers = HeaderMap::new();

    headers.insert(
      header::CONTENT_TYPE,
      inscription
        .content_type()
        .and_then(|content_type| content_type.parse().ok())
        .unwrap_or(HeaderValue::from_static("application/octet-stream")),
    );
    headers.insert(
      header::CONTENT_SECURITY_POLICY,
      HeaderValue::from_static("default-src 'self' 'unsafe-eval' 'unsafe-inline' data: blob:"),
    );
    headers.append(
      header::CONTENT_SECURITY_POLICY,
      HeaderValue::from_static("default-src *:*/content/ *:*/blockheight *:*/blockhash *:*/blockhash/ *:*/blocktime 'unsafe-eval' 'unsafe-inline' data: blob:"),
    );
    headers.insert(
      header::CACHE_CONTROL,
      HeaderValue::from_static("max-age=31536000, immutable"),
    );

    Some((headers, inscription.into_body()?))
  }

  async fn contenthash(
    Extension(index): Extension<Arc<Index>>,
    Extension(page_config): Extension<Arc<PageConfig>>,
    Path(DeserializeFromStr(hash)): Path<DeserializeFromStr<content_hash::ContentHash>>,
    accept_json: AcceptJson,
  ) -> ServerResult<Response> {
    log::info!("Content hash {}", hash);

    let inscriptions = index.get_inscription_ids_by_content_hash(hash)?;
    Ok(if accept_json.0 {
      Json(ContentHashJson::new(hash, inscriptions)).into_response()
    } else {
      ContentHashHtml::new(hash, inscriptions)
        .page(page_config, index.has_sat_index()?)
        .into_response()
    })
  }

  async fn inscription_contenthash(
    Extension(index): Extension<Arc<Index>>,
    Path(inscription_id): Path<InscriptionId>,
  ) -> ServerResult<String> {
    let inscription = index
      .get_inscription_by_id(inscription_id)?
      .ok_or_not_found(|| format!("inscription {inscription_id}"))?;
    if let Some(content_hash) = inscription.content_hash() {
      Ok(content_hash.to_string())
    } else {
      Err(ServerError::NotFound(format!(
        "{} unable to compute content hash",
        inscription_id
      )))
    }
  }

  async fn preview(
    Extension(index): Extension<Arc<Index>>,
    Extension(config): Extension<Arc<Config>>,
    Path(inscription_id): Path<InscriptionId>,
  ) -> ServerResult<Response> {
    if config.is_hidden(inscription_id) {
      return Ok(PreviewUnknownHtml.into_response());
    }

    let inscription = index
      .get_inscription_by_id(inscription_id)?
      .ok_or_not_found(|| format!("inscription {inscription_id}"))?;

    match inscription.media() {
      Media::Audio => Ok(PreviewAudioHtml { inscription_id }.into_response()),
      Media::Iframe => Ok(
        Self::content_response(inscription)
          .ok_or_not_found(|| format!("inscription {inscription_id} content"))?
          .into_response(),
      ),
      Media::Image => Ok(
        (
          [(
            header::CONTENT_SECURITY_POLICY,
            "default-src 'self' 'unsafe-inline'",
          )],
          PreviewImageHtml { inscription_id },
        )
          .into_response(),
      ),
      Media::Model => Ok(
        (
          [(
            header::CONTENT_SECURITY_POLICY,
            "script-src-elem 'self' https://ajax.googleapis.com",
          )],
          PreviewModelHtml { inscription_id },
        )
          .into_response(),
      ),
      Media::Pdf => Ok(
        (
          [(
            header::CONTENT_SECURITY_POLICY,
            "script-src-elem 'self' https://cdn.jsdelivr.net",
          )],
          PreviewPdfHtml { inscription_id },
        )
          .into_response(),
      ),
      Media::Text => {
        let content = inscription
          .body()
          .ok_or_not_found(|| format!("inscription {inscription_id} content"))?;
        Ok(
          PreviewTextHtml {
            text: str::from_utf8(content)
              .map_err(|err| anyhow!("Failed to decode {inscription_id} text: {err}"))?,
          }
          .into_response(),
        )
      }
      Media::Unknown => Ok(PreviewUnknownHtml.into_response()),
      Media::Video => Ok(PreviewVideoHtml { inscription_id }.into_response()),
    }
  }

  async fn inscription(
    Extension(page_config): Extension<Arc<PageConfig>>,
    Extension(index): Extension<Arc<Index>>,
    Path(inscription_id): Path<InscriptionId>,
    accept_json: AcceptJson,
  ) -> ServerResult<Response> {
    let entry = index
      .get_inscription_entry(inscription_id)?
      .ok_or_not_found(|| format!("inscription {inscription_id}"))?;

    let inscription = index
      .get_inscription_by_id(inscription_id)?
      .ok_or_not_found(|| format!("inscription {inscription_id}"))?;

    let satpoint = index
      .get_inscription_satpoint_by_id(inscription_id)?
      .ok_or_not_found(|| format!("inscription {inscription_id}"))?;

    let output = if satpoint.outpoint == unbound_outpoint() {
      None
    } else {
      Some(
        index
          .get_transaction(satpoint.outpoint.txid)?
          .ok_or_not_found(|| format!("inscription {inscription_id} current transaction"))?
          .output
          .into_iter()
          .nth(satpoint.outpoint.vout.try_into().unwrap())
          .ok_or_not_found(|| format!("inscription {inscription_id} current transaction output"))?,
      )
    };

    let previous = index.get_inscription_id_by_inscription_number(entry.number - 1)?;

    let next = index.get_inscription_id_by_inscription_number(entry.number + 1)?;

<<<<<<< HEAD
    let (content_hash_ids, content_hash_index) =
      index.get_inscription_ids_with_identical_content_hash(&inscription_id, &inscription)?;
=======
    let children = index.get_children_by_inscription_id(inscription_id)?;
>>>>>>> 05c10a73

    Ok(if accept_json.0 {
      Json(InscriptionJson::new(
        page_config.chain,
        children,
        entry.fee,
        entry.height,
        inscription,
        inscription_id,
        entry.parent,
        next,
        entry.number,
        output,
        previous,
        entry.sat,
        satpoint,
        timestamp(entry.timestamp),
      ))
      .into_response()
    } else {
      InscriptionHtml {
        chain: page_config.chain,
        content_hash_count: content_hash_ids.len(),
        content_hash_index,
        genesis_fee: entry.fee,
        genesis_height: entry.height,
        children,
        inscription,
        inscription_id,
        next,
        number: entry.number,
        output,
        parent: entry.parent,
        previous,
        sat: entry.sat,
        satpoint,
        timestamp: timestamp(entry.timestamp),
      }
      .page(page_config, index.has_sat_index()?)
      .into_response()
    })
  }

  async fn inscriptions(
    Extension(page_config): Extension<Arc<PageConfig>>,
    Extension(index): Extension<Arc<Index>>,
    accept_json: AcceptJson,
  ) -> ServerResult<Response> {
    Self::inscriptions_inner(page_config, index, None, 100, accept_json).await
  }

  async fn inscriptions_in_block(
    Extension(page_config): Extension<Arc<PageConfig>>,
    Extension(index): Extension<Arc<Index>>,
    Path(block_height): Path<u64>,
    accept_json: AcceptJson,
  ) -> ServerResult<Response> {
    Self::inscriptions_in_block_from_page(
      Extension(page_config),
      Extension(index),
      Path((block_height, 0)),
      accept_json,
    )
    .await
  }

  async fn inscriptions_in_block_from_page(
    Extension(page_config): Extension<Arc<PageConfig>>,
    Extension(index): Extension<Arc<Index>>,
    Path((block_height, page_index)): Path<(u64, usize)>,
    accept_json: AcceptJson,
  ) -> ServerResult<Response> {
    let inscriptions = index.get_inscriptions_in_block(block_height)?;

    Ok(if accept_json.0 {
      Json(InscriptionsJson::new(inscriptions, None, None, None, None)).into_response()
    } else {
      InscriptionsBlockHtml::new(
        block_height,
        index.block_height()?.unwrap_or(Height(0)).n(),
        inscriptions,
        page_index,
      )?
      .page(page_config, index.has_sat_index()?)
      .into_response()
    })
  }

  async fn inscriptions_from(
    Extension(page_config): Extension<Arc<PageConfig>>,
    Extension(index): Extension<Arc<Index>>,
    Path(from): Path<i64>,
    accept_json: AcceptJson,
  ) -> ServerResult<Response> {
    Self::inscriptions_inner(page_config, index, Some(from), 100, accept_json).await
  }

  async fn inscriptions_from_n(
    Extension(page_config): Extension<Arc<PageConfig>>,
    Extension(index): Extension<Arc<Index>>,
    Path((from, n)): Path<(i64, usize)>,
    accept_json: AcceptJson,
  ) -> ServerResult<Response> {
    Self::inscriptions_inner(page_config, index, Some(from), n, accept_json).await
  }

  async fn inscriptions_inner(
    page_config: Arc<PageConfig>,
    index: Arc<Index>,
    from: Option<i64>,
    n: usize,
    accept_json: AcceptJson,
  ) -> ServerResult<Response> {
    let (inscriptions, prev, next, lowest, highest) =
      index.get_latest_inscriptions_with_prev_and_next(n, from)?;
    Ok(if accept_json.0 {
      Json(InscriptionsJson::new(
        inscriptions,
        prev,
        next,
        Some(lowest),
        Some(highest),
      ))
      .into_response()
    } else {
      InscriptionsHtml {
        inscriptions,
        next,
        prev,
      }
      .page(page_config, index.has_sat_index()?)
      .into_response()
    })
  }

  async fn redirect_http_to_https(
    Extension(mut destination): Extension<String>,
    uri: Uri,
  ) -> Redirect {
    if let Some(path_and_query) = uri.path_and_query() {
      destination.push_str(path_and_query.as_str());
    }

    Redirect::to(&destination)
  }
}

#[cfg(test)]
mod tests {
  use {super::*, reqwest::Url, serde::de::DeserializeOwned, std::net::TcpListener};

  struct TestServer {
    bitcoin_rpc_server: test_bitcoincore_rpc::Handle,
    index: Arc<Index>,
    ord_server_handle: Handle,
    url: Url,
    #[allow(unused)]
    tempdir: TempDir,
  }

  impl TestServer {
    fn new() -> Self {
      Self::new_with_args(&[], &[])
    }

    fn new_with_sat_index() -> Self {
      Self::new_with_args(&["--index-sats"], &[])
    }

    fn new_with_args(ord_args: &[&str], server_args: &[&str]) -> Self {
      Self::new_server(test_bitcoincore_rpc::spawn(), None, ord_args, server_args)
    }

    fn new_with_regtest() -> Self {
      Self::new_server(
        test_bitcoincore_rpc::builder()
          .network(bitcoin::network::constants::Network::Regtest)
          .build(),
        None,
        &["--chain", "regtest"],
        &[],
      )
    }

    fn new_with_regtest_with_json_api() -> Self {
      Self::new_server(
        test_bitcoincore_rpc::builder()
          .network(bitcoin::network::constants::Network::Regtest)
          .build(),
        None,
        &["--chain", "regtest", "--enable-json-api"],
        &[],
      )
    }

    fn new_with_regtest_with_index_sats() -> Self {
      Self::new_server(
        test_bitcoincore_rpc::builder()
          .network(bitcoin::Network::Regtest)
          .build(),
        None,
        &["--chain", "regtest", "--index-sats"],
        &[],
      )
    }

    fn new_with_bitcoin_rpc_server_and_config(
      bitcoin_rpc_server: test_bitcoincore_rpc::Handle,
      config: String,
    ) -> Self {
      Self::new_server(bitcoin_rpc_server, Some(config), &[], &[])
    }

    fn new_server(
      bitcoin_rpc_server: test_bitcoincore_rpc::Handle,
      config: Option<String>,
      ord_args: &[&str],
      server_args: &[&str],
    ) -> Self {
      let tempdir = TempDir::new().unwrap();

      let cookiefile = tempdir.path().join("cookie");

      fs::write(&cookiefile, "username:password").unwrap();

      let port = TcpListener::bind("127.0.0.1:0")
        .unwrap()
        .local_addr()
        .unwrap()
        .port();

      let url = Url::parse(&format!("http://127.0.0.1:{port}")).unwrap();

      let config_args = match config {
        Some(config) => {
          let config_path = tempdir.path().join("ord.yaml");
          fs::write(&config_path, config).unwrap();
          format!("--config {}", config_path.display())
        }
        None => "".to_string(),
      };

      let (options, server) = parse_server_args(&format!(
        "ord --rpc-url {} --cookie-file {} --data-dir {} {config_args} {} server --http-port {} --address 127.0.0.1 {}",
        bitcoin_rpc_server.url(),
        cookiefile.to_str().unwrap(),
        tempdir.path().to_str().unwrap(),
        ord_args.join(" "),
        port,
        server_args.join(" "),
      ));

      let index = Arc::new(Index::open(&options).unwrap());
      let ord_server_handle = Handle::new();

      {
        let index = index.clone();
        let ord_server_handle = ord_server_handle.clone();
        thread::spawn(|| server.run(options, index, ord_server_handle).unwrap());
      }

      while index.statistic(crate::index::Statistic::Commits) == 0 {
        thread::sleep(Duration::from_millis(25));
      }

      let client = reqwest::blocking::Client::builder()
        .redirect(reqwest::redirect::Policy::none())
        .build()
        .unwrap();

      for i in 0.. {
        match client.get(format!("http://127.0.0.1:{port}/status")).send() {
          Ok(_) => break,
          Err(err) => {
            if i == 400 {
              panic!("server failed to start: {err}");
            }
          }
        }

        thread::sleep(Duration::from_millis(25));
      }

      Self {
        bitcoin_rpc_server,
        index,
        ord_server_handle,
        tempdir,
        url,
      }
    }

    fn get(&self, path: impl AsRef<str>) -> reqwest::blocking::Response {
      if let Err(error) = self.index.update() {
        log::error!("{error}");
      }
      reqwest::blocking::get(self.join_url(path.as_ref())).unwrap()
    }

    pub(crate) fn get_json<T: DeserializeOwned>(&self, path: impl AsRef<str>) -> T {
      if let Err(error) = self.index.update() {
        log::error!("{error}");
      }

      let client = reqwest::blocking::Client::new();

      let response = client
        .get(self.join_url(path.as_ref()))
        .header(reqwest::header::ACCEPT, "application/json")
        .send()
        .unwrap();

      assert_eq!(response.status(), StatusCode::OK);

      response.json().unwrap()
    }

    fn join_url(&self, url: &str) -> Url {
      self.url.join(url).unwrap()
    }

    fn assert_response(&self, path: impl AsRef<str>, status: StatusCode, expected_response: &str) {
      let response = self.get(path);
      assert_eq!(response.status(), status, "{}", response.text().unwrap());
      pretty_assert_eq!(response.text().unwrap(), expected_response);
    }

    fn assert_response_regex(
      &self,
      path: impl AsRef<str>,
      status: StatusCode,
      regex: impl AsRef<str>,
    ) {
      let response = self.get(path);
      assert_eq!(response.status(), status);
      assert_regex_match!(response.text().unwrap(), regex.as_ref());
    }

    fn assert_response_csp(
      &self,
      path: impl AsRef<str>,
      status: StatusCode,
      content_security_policy: &str,
      regex: impl AsRef<str>,
    ) {
      let response = self.get(path);
      assert_eq!(response.status(), status);
      assert_eq!(
        response
          .headers()
          .get(header::CONTENT_SECURITY_POLICY,)
          .unwrap(),
        content_security_policy
      );
      assert_regex_match!(response.text().unwrap(), regex.as_ref());
    }

    fn assert_redirect(&self, path: &str, location: &str) {
      let response = reqwest::blocking::Client::builder()
        .redirect(reqwest::redirect::Policy::none())
        .build()
        .unwrap()
        .get(self.join_url(path))
        .send()
        .unwrap();

      assert_eq!(response.status(), StatusCode::SEE_OTHER);
      assert_eq!(response.headers().get(header::LOCATION).unwrap(), location);
    }

    fn mine_blocks(&self, n: u64) -> Vec<bitcoin::Block> {
      let blocks = self.bitcoin_rpc_server.mine_blocks(n);
      self.index.update().unwrap();
      blocks
    }

    fn mine_blocks_with_subsidy(&self, n: u64, subsidy: u64) -> Vec<Block> {
      let blocks = self.bitcoin_rpc_server.mine_blocks_with_subsidy(n, subsidy);
      self.index.update().unwrap();
      blocks
    }
  }

  impl Drop for TestServer {
    fn drop(&mut self) {
      self.ord_server_handle.shutdown();
    }
  }

  fn parse_server_args(args: &str) -> (Options, Server) {
    match Arguments::try_parse_from(args.split_whitespace()) {
      Ok(arguments) => match arguments.subcommand {
        Subcommand::Server(server) => (arguments.options, server),
        subcommand => panic!("unexpected subcommand: {subcommand:?}"),
      },
      Err(err) => panic!("error parsing arguments: {err}"),
    }
  }

  #[test]
  fn http_and_https_port_dont_conflict() {
    parse_server_args(
      "ord server --http-port 0 --https-port 0 --acme-cache foo --acme-contact bar --acme-domain baz",
    );
  }

  #[test]
  fn http_port_defaults_to_80() {
    assert_eq!(parse_server_args("ord server").1.http_port(), Some(80));
  }

  #[test]
  fn https_port_defaults_to_none() {
    assert_eq!(parse_server_args("ord server").1.https_port(), None);
  }

  #[test]
  fn https_sets_https_port_to_443() {
    assert_eq!(
      parse_server_args("ord server --https --acme-cache foo --acme-contact bar --acme-domain baz")
        .1
        .https_port(),
      Some(443)
    );
  }

  #[test]
  fn https_disables_http() {
    assert_eq!(
      parse_server_args("ord server --https --acme-cache foo --acme-contact bar --acme-domain baz")
        .1
        .http_port(),
      None
    );
  }

  #[test]
  fn https_port_disables_http() {
    assert_eq!(
      parse_server_args(
        "ord server --https-port 433 --acme-cache foo --acme-contact bar --acme-domain baz"
      )
      .1
      .http_port(),
      None
    );
  }

  #[test]
  fn https_port_sets_https_port() {
    assert_eq!(
      parse_server_args(
        "ord server --https-port 1000 --acme-cache foo --acme-contact bar --acme-domain baz"
      )
      .1
      .https_port(),
      Some(1000)
    );
  }

  #[test]
  fn http_with_https_leaves_http_enabled() {
    assert_eq!(
      parse_server_args(
        "ord server --https --http --acme-cache foo --acme-contact bar --acme-domain baz"
      )
      .1
      .http_port(),
      Some(80)
    );
  }

  #[test]
  fn http_with_https_leaves_https_enabled() {
    assert_eq!(
      parse_server_args(
        "ord server --https --http --acme-cache foo --acme-contact bar --acme-domain baz"
      )
      .1
      .https_port(),
      Some(443)
    );
  }

  #[test]
  fn acme_contact_accepts_multiple_values() {
    assert!(Arguments::try_parse_from([
      "ord",
      "server",
      "--address",
      "127.0.0.1",
      "--http-port",
      "0",
      "--acme-contact",
      "foo",
      "--acme-contact",
      "bar"
    ])
    .is_ok());
  }

  #[test]
  fn acme_domain_accepts_multiple_values() {
    assert!(Arguments::try_parse_from([
      "ord",
      "server",
      "--address",
      "127.0.0.1",
      "--http-port",
      "0",
      "--acme-domain",
      "foo",
      "--acme-domain",
      "bar"
    ])
    .is_ok());
  }

  #[test]
  fn acme_cache_defaults_to_data_dir() {
    let arguments = Arguments::try_parse_from(["ord", "--data-dir", "foo", "server"]).unwrap();
    let acme_cache = Server::acme_cache(None, &arguments.options)
      .unwrap()
      .display()
      .to_string();
    assert!(
      acme_cache.contains(if cfg!(windows) {
        r"foo\acme-cache"
      } else {
        "foo/acme-cache"
      }),
      "{acme_cache}"
    )
  }

  #[test]
  fn acme_cache_flag_is_respected() {
    let arguments =
      Arguments::try_parse_from(["ord", "--data-dir", "foo", "server", "--acme-cache", "bar"])
        .unwrap();
    let acme_cache = Server::acme_cache(Some(&"bar".into()), &arguments.options)
      .unwrap()
      .display()
      .to_string();
    assert_eq!(acme_cache, "bar")
  }

  #[test]
  fn acme_domain_defaults_to_hostname() {
    let (_, server) = parse_server_args("ord server");
    assert_eq!(
      server.acme_domains().unwrap(),
      &[System::new().host_name().unwrap()]
    );
  }

  #[test]
  fn acme_domain_flag_is_respected() {
    let (_, server) = parse_server_args("ord server --acme-domain example.com");
    assert_eq!(server.acme_domains().unwrap(), &["example.com"]);
  }

  #[test]
  fn install_sh_redirects_to_github() {
    TestServer::new().assert_redirect(
      "/install.sh",
      "https://raw.githubusercontent.com/ordinals/ord/master/install.sh",
    );
  }

  #[test]
  fn ordinal_redirects_to_sat() {
    TestServer::new().assert_redirect("/ordinal/0", "/sat/0");
  }

  #[test]
  fn bounties_redirects_to_docs_site() {
    TestServer::new().assert_redirect("/bounties", "https://docs.ordinals.com/bounty/");
  }

  #[test]
  fn faq_redirects_to_docs_site() {
    TestServer::new().assert_redirect("/faq", "https://docs.ordinals.com/faq/");
  }

  #[test]
  fn search_by_query_returns_sat() {
    TestServer::new().assert_redirect("/search?query=0", "/sat/0");
  }

  #[test]
  fn search_by_query_returns_inscription() {
    TestServer::new().assert_redirect(
      "/search?query=0000000000000000000000000000000000000000000000000000000000000000i0",
      "/inscription/0000000000000000000000000000000000000000000000000000000000000000i0",
    );
  }

  #[test]
  fn search_is_whitespace_insensitive() {
    TestServer::new().assert_redirect("/search/ 0 ", "/sat/0");
  }

  #[test]
  fn search_by_path_returns_sat() {
    TestServer::new().assert_redirect("/search/0", "/sat/0");
  }

  #[test]
  fn search_for_blockhash_returns_block() {
    TestServer::new().assert_redirect(
      "/search/000000000019d6689c085ae165831e934ff763ae46a2a6c172b3f1b60a8ce26f",
      "/block/000000000019d6689c085ae165831e934ff763ae46a2a6c172b3f1b60a8ce26f",
    );
  }

  #[test]
  fn search_for_txid_returns_transaction() {
    TestServer::new().assert_redirect(
      "/search/0000000000000000000000000000000000000000000000000000000000000000",
      "/tx/0000000000000000000000000000000000000000000000000000000000000000",
    );
  }

  #[test]
  fn search_for_outpoint_returns_output() {
    TestServer::new().assert_redirect(
      "/search/0000000000000000000000000000000000000000000000000000000000000000:0",
      "/output/0000000000000000000000000000000000000000000000000000000000000000:0",
    );
  }

  #[test]
  fn search_for_inscription_id_returns_inscription() {
    TestServer::new().assert_redirect(
      "/search/0000000000000000000000000000000000000000000000000000000000000000i0",
      "/inscription/0000000000000000000000000000000000000000000000000000000000000000i0",
    );
  }

  #[test]
  fn http_to_https_redirect_with_path() {
    TestServer::new_with_args(&[], &["--redirect-http-to-https", "--https"]).assert_redirect(
      "/sat/0",
      &format!("https://{}/sat/0", System::new().host_name().unwrap()),
    );
  }

  #[test]
  fn http_to_https_redirect_with_empty() {
    TestServer::new_with_args(&[], &["--redirect-http-to-https", "--https"]).assert_redirect(
      "/",
      &format!("https://{}/", System::new().host_name().unwrap()),
    );
  }

  #[test]
  fn status() {
    TestServer::new().assert_response("/status", StatusCode::OK, "OK");
  }

  #[test]
  fn block_count_endpoint() {
    let test_server = TestServer::new();

    let response = test_server.get("/blockcount");

    assert_eq!(response.status(), StatusCode::OK);
    assert_eq!(response.text().unwrap(), "1");

    test_server.mine_blocks(1);

    let response = test_server.get("/blockcount");

    assert_eq!(response.status(), StatusCode::OK);
    assert_eq!(response.text().unwrap(), "2");
  }

  #[test]
  fn block_height_endpoint() {
    let test_server = TestServer::new();

    let response = test_server.get("/blockheight");

    assert_eq!(response.status(), StatusCode::OK);
    assert_eq!(response.text().unwrap(), "0");

    test_server.mine_blocks(2);

    let response = test_server.get("/blockheight");

    assert_eq!(response.status(), StatusCode::OK);
    assert_eq!(response.text().unwrap(), "2");
  }

  #[test]
  fn block_hash_endpoint() {
    let test_server = TestServer::new();

    let response = test_server.get("/blockhash");

    assert_eq!(response.status(), StatusCode::OK);
    assert_eq!(
      response.text().unwrap(),
      "000000000019d6689c085ae165831e934ff763ae46a2a6c172b3f1b60a8ce26f"
    );
  }

  #[test]
  fn block_hash_from_height_endpoint() {
    let test_server = TestServer::new();

    let response = test_server.get("/blockhash/0");

    assert_eq!(response.status(), StatusCode::OK);
    assert_eq!(
      response.text().unwrap(),
      "000000000019d6689c085ae165831e934ff763ae46a2a6c172b3f1b60a8ce26f"
    );
  }

  #[test]
  fn block_time_endpoint() {
    let test_server = TestServer::new();

    let response = test_server.get("/blocktime");

    assert_eq!(response.status(), StatusCode::OK);
    assert_eq!(response.text().unwrap(), "1231006505");
  }

  #[test]
  fn range_end_before_range_start_returns_400() {
    TestServer::new().assert_response(
      "/range/1/0",
      StatusCode::BAD_REQUEST,
      "range start greater than range end",
    );
  }

  #[test]
  fn invalid_range_start_returns_400() {
    TestServer::new().assert_response(
      "/range/=/0",
      StatusCode::BAD_REQUEST,
      "Invalid URL: invalid digit found in string",
    );
  }

  #[test]
  fn invalid_range_end_returns_400() {
    TestServer::new().assert_response(
      "/range/0/=",
      StatusCode::BAD_REQUEST,
      "Invalid URL: invalid digit found in string",
    );
  }

  #[test]
  fn empty_range_returns_400() {
    TestServer::new().assert_response("/range/0/0", StatusCode::BAD_REQUEST, "empty range");
  }

  #[test]
  fn range() {
    TestServer::new().assert_response_regex(
      "/range/0/1",
      StatusCode::OK,
      r".*<title>Sat range 0–1</title>.*<h1>Sat range 0–1</h1>
<dl>
  <dt>value</dt><dd>1</dd>
  <dt>first</dt><dd><a href=/sat/0 class=mythic>0</a></dd>
</dl>.*",
    );
  }
  #[test]
  fn sat_number() {
    TestServer::new().assert_response_regex("/sat/0", StatusCode::OK, ".*<h1>Sat 0</h1>.*");
  }

  #[test]
  fn sat_decimal() {
    TestServer::new().assert_response_regex("/sat/0.0", StatusCode::OK, ".*<h1>Sat 0</h1>.*");
  }

  #[test]
  fn sat_degree() {
    TestServer::new().assert_response_regex("/sat/0°0′0″0‴", StatusCode::OK, ".*<h1>Sat 0</h1>.*");
  }

  #[test]
  fn sat_name() {
    TestServer::new().assert_response_regex(
      "/sat/nvtdijuwxlp",
      StatusCode::OK,
      ".*<h1>Sat 0</h1>.*",
    );
  }

  #[test]
  fn sat() {
    TestServer::new().assert_response_regex(
      "/sat/0",
      StatusCode::OK,
      ".*<title>Sat 0</title>.*<h1>Sat 0</h1>.*",
    );
  }

  #[test]
  fn block() {
    TestServer::new().assert_response_regex(
      "/block/0",
      StatusCode::OK,
      ".*<title>Block 0</title>.*<h1>Block 0</h1>.*",
    );
  }

  #[test]
  fn sat_out_of_range() {
    TestServer::new().assert_response(
      "/sat/2099999997690000",
      StatusCode::BAD_REQUEST,
      "Invalid URL: invalid sat",
    );
  }

  #[test]
  fn invalid_outpoint_hash_returns_400() {
    TestServer::new().assert_response(
      "/output/foo:0",
      StatusCode::BAD_REQUEST,
      "Invalid URL: error parsing TXID",
    );
  }

  #[test]
  fn output_with_sat_index() {
    let txid = "4a5e1e4baab89f3a32518a88c31bc87f618f76673e2cc77ab2127b7afdeda33b";
    TestServer::new_with_sat_index().assert_response_regex(
      format!("/output/{txid}:0"),
      StatusCode::OK,
      format!(
        ".*<title>Output {txid}:0</title>.*<h1>Output <span class=monospace>{txid}:0</span></h1>
<dl>
  <dt>value</dt><dd>5000000000</dd>
  <dt>script pubkey</dt><dd class=monospace>OP_PUSHBYTES_65 [[:xdigit:]]{{130}} OP_CHECKSIG</dd>
  <dt>transaction</dt><dd><a class=monospace href=/tx/{txid}>{txid}</a></dd>
</dl>
<h2>1 Sat Range</h2>
<ul class=monospace>
  <li><a href=/range/0/5000000000 class=mythic>0–5000000000</a></li>
</ul>.*"
      ),
    );
  }

  #[test]
  fn output_without_sat_index() {
    let txid = "4a5e1e4baab89f3a32518a88c31bc87f618f76673e2cc77ab2127b7afdeda33b";
    TestServer::new().assert_response_regex(
      format!("/output/{txid}:0"),
      StatusCode::OK,
      format!(
        ".*<title>Output {txid}:0</title>.*<h1>Output <span class=monospace>{txid}:0</span></h1>
<dl>
  <dt>value</dt><dd>5000000000</dd>
  <dt>script pubkey</dt><dd class=monospace>OP_PUSHBYTES_65 [[:xdigit:]]{{130}} OP_CHECKSIG</dd>
  <dt>transaction</dt><dd><a class=monospace href=/tx/{txid}>{txid}</a></dd>
</dl>.*"
      ),
    );
  }

  #[test]
  fn null_output_is_initially_empty() {
    let txid = "0000000000000000000000000000000000000000000000000000000000000000";
    TestServer::new_with_sat_index().assert_response_regex(
      format!("/output/{txid}:4294967295"),
      StatusCode::OK,
      format!(
        ".*<title>Output {txid}:4294967295</title>.*<h1>Output <span class=monospace>{txid}:4294967295</span></h1>
<dl>
  <dt>value</dt><dd>0</dd>
  <dt>script pubkey</dt><dd class=monospace></dd>
  <dt>transaction</dt><dd><a class=monospace href=/tx/{txid}>{txid}</a></dd>
</dl>
<h2>0 Sat Ranges</h2>
<ul class=monospace>
</ul>.*"
      ),
    );
  }

  #[test]
  fn null_output_receives_lost_sats() {
    let server = TestServer::new_with_sat_index();

    server.mine_blocks_with_subsidy(1, 0);

    let txid = "0000000000000000000000000000000000000000000000000000000000000000";

    server.assert_response_regex(
      format!("/output/{txid}:4294967295"),
      StatusCode::OK,
      format!(
        ".*<title>Output {txid}:4294967295</title>.*<h1>Output <span class=monospace>{txid}:4294967295</span></h1>
<dl>
  <dt>value</dt><dd>5000000000</dd>
  <dt>script pubkey</dt><dd class=monospace></dd>
  <dt>transaction</dt><dd><a class=monospace href=/tx/{txid}>{txid}</a></dd>
</dl>
<h2>1 Sat Range</h2>
<ul class=monospace>
  <li><a href=/range/5000000000/10000000000 class=uncommon>5000000000–10000000000</a></li>
</ul>.*"
      ),
    );
  }

  #[test]
  fn unbound_output_recieves_unbound_inscriptions() {
    let server = TestServer::new_with_regtest();

    server.mine_blocks(1);

    server.bitcoin_rpc_server.broadcast_tx(TransactionTemplate {
      inputs: &[(1, 0, 0, Default::default())],
      fee: 50 * 100_000_000,
      ..Default::default()
    });

    server.mine_blocks(1);

    let txid = server.bitcoin_rpc_server.broadcast_tx(TransactionTemplate {
      inputs: &[(
        2,
        1,
        0,
        inscription("text/plain;charset=utf-8", "hello").to_witness(),
      )],
      ..Default::default()
    });

    server.mine_blocks(1);

    let inscription_id = InscriptionId { txid, index: 0 };

    server.assert_response_regex(
      format!("/inscription/{}", inscription_id),
      StatusCode::OK,
      format!(
        ".*<dl>
  <dt>id</dt>
  <dd class=monospace>{inscription_id}</dd>
  <dt>preview</dt>.*<dt>output</dt>
  <dd><a class=monospace href=/output/0000000000000000000000000000000000000000000000000000000000000000:0>0000000000000000000000000000000000000000000000000000000000000000:0 \\(unbound\\)</a></dd>.*"
      ),
    );
  }

  #[test]
  fn unbound_output_returns_200() {
    TestServer::new().assert_response_regex(
      "/output/0000000000000000000000000000000000000000000000000000000000000000:0",
      StatusCode::OK,
      ".*",
    );
  }

  #[test]
  fn invalid_output_returns_400() {
    TestServer::new().assert_response(
      "/output/foo:0",
      StatusCode::BAD_REQUEST,
      "Invalid URL: error parsing TXID",
    );
  }

  #[test]
  fn home() {
    let test_server = TestServer::new();

    test_server.mine_blocks(1);

    test_server.assert_response_regex(
      "/",
      StatusCode::OK,
      ".*<title>Ordinals</title>.*
<div class=block>
  <h2><a href=/block/1>Block 1</a></h2>
  <div class=thumbnails>
  </div>
</div>
<div class=block>
  <h2><a href=/block/0>Block 0</a></h2>
  <div class=thumbnails>
  </div>
</div>
</ol>.*",
    );
  }

  #[test]
  fn nav_displays_chain() {
    TestServer::new_with_regtest().assert_response_regex(
      "/",
      StatusCode::OK,
      ".*<a href=/>Ordinals<sup>regtest</sup></a>.*",
    );
  }

  #[test]
  fn home_block_limit() {
    let test_server = TestServer::new();

    test_server.mine_blocks(101);

    test_server.assert_response_regex(
    "/",
    StatusCode::OK,
    ".*<ol start=96 reversed class=block-list>\n(  <li><a href=/block/[[:xdigit:]]{64}>[[:xdigit:]]{64}</a></li>\n){95}</ol>.*"
  );
  }

  #[test]
  fn block_not_found() {
    TestServer::new().assert_response(
      "/block/467a86f0642b1d284376d13a98ef58310caa49502b0f9a560ee222e0a122fe16",
      StatusCode::NOT_FOUND,
      "block 467a86f0642b1d284376d13a98ef58310caa49502b0f9a560ee222e0a122fe16 not found",
    );
  }

  #[test]
  fn unmined_sat() {
    TestServer::new().assert_response_regex(
      "/sat/0",
      StatusCode::OK,
      ".*<dt>timestamp</dt><dd><time>2009-01-03 18:15:05 UTC</time></dd>.*",
    );
  }

  #[test]
  fn mined_sat() {
    TestServer::new().assert_response_regex(
      "/sat/5000000000",
      StatusCode::OK,
      ".*<dt>timestamp</dt><dd><time>.*</time> \\(expected\\)</dd>.*",
    );
  }

  #[test]
  fn static_asset() {
    TestServer::new().assert_response_regex(
      "/static/index.css",
      StatusCode::OK,
      r".*\.rare \{
  background-color: var\(--rare\);
}.*",
    );
  }

  #[test]
  fn favicon() {
    TestServer::new().assert_response_regex("/favicon.ico", StatusCode::OK, r".*");
  }

  #[test]
  fn clock_updates() {
    let test_server = TestServer::new();
    test_server.assert_response_regex("/clock", StatusCode::OK, ".*<text.*>0</text>.*");
    test_server.mine_blocks(1);
    test_server.assert_response_regex("/clock", StatusCode::OK, ".*<text.*>1</text>.*");
  }

  #[test]
  fn block_by_hash() {
    let test_server = TestServer::new();

    test_server.mine_blocks(1);
    let transaction = TransactionTemplate {
      inputs: &[(1, 0, 0, Default::default())],
      fee: 0,
      ..Default::default()
    };
    test_server.bitcoin_rpc_server.broadcast_tx(transaction);
    let block_hash = test_server.mine_blocks(1)[0].block_hash();

    test_server.assert_response_regex(
      format!("/block/{block_hash}"),
      StatusCode::OK,
      ".*<h1>Block 2</h1>.*",
    );
  }

  #[test]
  fn block_by_height() {
    let test_server = TestServer::new();

    test_server.assert_response_regex("/block/0", StatusCode::OK, ".*<h1>Block 0</h1>.*");
  }

  #[test]
  fn transaction() {
    let test_server = TestServer::new();

    let coinbase_tx = test_server.mine_blocks(1)[0].txdata[0].clone();
    let txid = coinbase_tx.txid();

    test_server.assert_response_regex(
      format!("/tx/{txid}"),
      StatusCode::OK,
      format!(
        ".*<title>Transaction {txid}</title>.*<h1>Transaction <span class=monospace>{txid}</span></h1>
<h2>1 Input</h2>
<ul>
  <li><a class=monospace href=/output/0000000000000000000000000000000000000000000000000000000000000000:4294967295>0000000000000000000000000000000000000000000000000000000000000000:4294967295</a></li>
</ul>
<h2>1 Output</h2>
<ul class=monospace>
  <li>
    <a href=/output/30f2f037629c6a21c1f40ed39b9bd6278df39762d68d07f49582b23bcb23386a:0 class=monospace>
      30f2f037629c6a21c1f40ed39b9bd6278df39762d68d07f49582b23bcb23386a:0
    </a>
    <dl>
      <dt>value</dt><dd>5000000000</dd>
      <dt>script pubkey</dt><dd class=monospace></dd>
    </dl>
  </li>
</ul>.*"
      ),
    );
  }

  #[test]
  fn detect_unrecoverable_reorg() {
    let test_server = TestServer::new();

    test_server.mine_blocks(21);

    test_server.assert_response("/status", StatusCode::OK, "OK");

    for _ in 0..15 {
      test_server.bitcoin_rpc_server.invalidate_tip();
    }

    test_server.bitcoin_rpc_server.mine_blocks(21);

    test_server.assert_response_regex("/status", StatusCode::OK, "unrecoverable reorg detected.*");
  }

  #[test]
  fn rare_with_index() {
    TestServer::new_with_sat_index().assert_response(
      "/rare.txt",
      StatusCode::OK,
      "sat\tsatpoint
0\t4a5e1e4baab89f3a32518a88c31bc87f618f76673e2cc77ab2127b7afdeda33b:0:0
",
    );
  }

  #[test]
  fn rare_without_sat_index() {
    TestServer::new().assert_response(
      "/rare.txt",
      StatusCode::NOT_FOUND,
      "tracking rare sats requires index created with `--index-sats` flag",
    );
  }

  #[test]
  fn show_rare_txt_in_header_with_sat_index() {
    TestServer::new_with_sat_index().assert_response_regex(
      "/",
      StatusCode::OK,
      ".*
      <a href=/clock>Clock</a>
      <a href=/rare.txt>rare.txt</a>
      <form action=/search method=get>.*",
    );
  }

  #[test]
  fn rare_sat_location() {
    TestServer::new_with_sat_index().assert_response_regex(
      "/sat/0",
      StatusCode::OK,
      ".*>4a5e1e4baab89f3a32518a88c31bc87f618f76673e2cc77ab2127b7afdeda33b:0:0<.*",
    );
  }

  #[test]
  fn dont_show_rare_txt_in_header_without_sat_index() {
    TestServer::new().assert_response_regex(
      "/",
      StatusCode::OK,
      ".*
      <a href=/clock>Clock</a>
      <form action=/search method=get>.*",
    );
  }

  #[test]
  fn input() {
    TestServer::new().assert_response_regex(
      "/input/0/0/0",
      StatusCode::OK,
      ".*<title>Input /0/0/0</title>.*<h1>Input /0/0/0</h1>.*<dt>text</dt><dd>.*The Times 03/Jan/2009 Chancellor on brink of second bailout for banks</dd>.*",
    );
  }

  #[test]
  fn input_missing() {
    TestServer::new().assert_response(
      "/input/1/1/1",
      StatusCode::NOT_FOUND,
      "input /1/1/1 not found",
    );
  }

  #[test]
  fn commits_are_tracked() {
    let server = TestServer::new();

    thread::sleep(Duration::from_millis(100));
    assert_eq!(server.index.statistic(crate::index::Statistic::Commits), 1);

    let info = server.index.info().unwrap();
    assert_eq!(info.transactions.len(), 1);
    assert_eq!(info.transactions[0].starting_block_count, 0);

    server.index.update().unwrap();

    assert_eq!(server.index.statistic(crate::index::Statistic::Commits), 1);

    let info = server.index.info().unwrap();
    assert_eq!(info.transactions.len(), 1);
    assert_eq!(info.transactions[0].starting_block_count, 0);

    server.mine_blocks(1);

    thread::sleep(Duration::from_millis(10));
    server.index.update().unwrap();

    assert_eq!(server.index.statistic(crate::index::Statistic::Commits), 2);

    let info = server.index.info().unwrap();
    assert_eq!(info.transactions.len(), 2);
    assert_eq!(info.transactions[0].starting_block_count, 0);
    assert_eq!(info.transactions[1].starting_block_count, 1);
    assert!(
      info.transactions[1].starting_timestamp - info.transactions[0].starting_timestamp >= 10
    );
  }

  #[test]
  fn outputs_traversed_are_tracked() {
    let server = TestServer::new_with_sat_index();

    assert_eq!(
      server
        .index
        .statistic(crate::index::Statistic::OutputsTraversed),
      1
    );

    server.index.update().unwrap();

    assert_eq!(
      server
        .index
        .statistic(crate::index::Statistic::OutputsTraversed),
      1
    );

    server.mine_blocks(2);

    server.index.update().unwrap();

    assert_eq!(
      server
        .index
        .statistic(crate::index::Statistic::OutputsTraversed),
      3
    );
  }

  #[test]
  fn coinbase_sat_ranges_are_tracked() {
    let server = TestServer::new_with_sat_index();

    assert_eq!(
      server.index.statistic(crate::index::Statistic::SatRanges),
      1
    );

    server.mine_blocks(1);

    assert_eq!(
      server.index.statistic(crate::index::Statistic::SatRanges),
      2
    );

    server.mine_blocks(1);

    assert_eq!(
      server.index.statistic(crate::index::Statistic::SatRanges),
      3
    );
  }

  #[test]
  fn split_sat_ranges_are_tracked() {
    let server = TestServer::new_with_sat_index();

    assert_eq!(
      server.index.statistic(crate::index::Statistic::SatRanges),
      1
    );

    server.mine_blocks(1);
    server.bitcoin_rpc_server.broadcast_tx(TransactionTemplate {
      inputs: &[(1, 0, 0, Default::default())],
      outputs: 2,
      fee: 0,
      ..Default::default()
    });
    server.mine_blocks(1);

    assert_eq!(
      server.index.statistic(crate::index::Statistic::SatRanges),
      4,
    );
  }

  #[test]
  fn fee_sat_ranges_are_tracked() {
    let server = TestServer::new_with_sat_index();

    assert_eq!(
      server.index.statistic(crate::index::Statistic::SatRanges),
      1
    );

    server.mine_blocks(1);
    server.bitcoin_rpc_server.broadcast_tx(TransactionTemplate {
      inputs: &[(1, 0, 0, Default::default())],
      outputs: 2,
      fee: 2,
      ..Default::default()
    });
    server.mine_blocks(1);

    assert_eq!(
      server.index.statistic(crate::index::Statistic::SatRanges),
      5,
    );
  }

  #[test]
  fn content_response_no_content() {
    assert_eq!(
      Server::content_response(Inscription::new(
        Some("text/plain".as_bytes().to_vec()),
        None
      )),
      None
    );
  }

  #[test]
  fn content_response_with_content() {
    let (headers, body) = Server::content_response(Inscription::new(
      Some("text/plain".as_bytes().to_vec()),
      Some(vec![1, 2, 3]),
    ))
    .unwrap();

    assert_eq!(headers["content-type"], "text/plain");
    assert_eq!(body, vec![1, 2, 3]);
  }

  #[test]
  fn content_response_no_content_type() {
    let (headers, body) =
      Server::content_response(Inscription::new(None, Some(Vec::new()))).unwrap();

    assert_eq!(headers["content-type"], "application/octet-stream");
    assert!(body.is_empty());
  }

  #[test]
  fn content_response_bad_content_type() {
    let (headers, body) = Server::content_response(Inscription::new(
      Some("\n".as_bytes().to_vec()),
      Some(Vec::new()),
    ))
    .unwrap();

    assert_eq!(headers["content-type"], "application/octet-stream");
    assert!(body.is_empty());
  }

  #[test]
  fn text_preview() {
    let server = TestServer::new_with_regtest();
    server.mine_blocks(1);

    let txid = server.bitcoin_rpc_server.broadcast_tx(TransactionTemplate {
      inputs: &[(
        1,
        0,
        0,
        inscription("text/plain;charset=utf-8", "hello").to_witness(),
      )],
      ..Default::default()
    });

    server.mine_blocks(1);

    server.assert_response_csp(
      format!("/preview/{}", InscriptionId { txid, index: 0 }),
      StatusCode::OK,
      "default-src 'self'",
      ".*<pre>hello</pre>.*",
    );
  }

  #[test]
  fn text_preview_returns_error_when_content_is_not_utf8() {
    let server = TestServer::new_with_regtest();
    server.mine_blocks(1);

    let txid = server.bitcoin_rpc_server.broadcast_tx(TransactionTemplate {
      inputs: &[(
        1,
        0,
        0,
        inscription("text/plain;charset=utf-8", b"\xc3\x28").to_witness(),
      )],
      ..Default::default()
    });

    server.mine_blocks(1);

    server.assert_response(
      format!("/preview/{}", InscriptionId { txid, index: 0 }),
      StatusCode::INTERNAL_SERVER_ERROR,
      "Internal Server Error",
    );
  }

  #[test]
  fn text_preview_text_is_escaped() {
    let server = TestServer::new_with_regtest();
    server.mine_blocks(1);

    let txid = server.bitcoin_rpc_server.broadcast_tx(TransactionTemplate {
      inputs: &[(
        1,
        0,
        0,
        inscription(
          "text/plain;charset=utf-8",
          "<script>alert('hello');</script>",
        )
        .to_witness(),
      )],
      ..Default::default()
    });

    server.mine_blocks(1);

    server.assert_response_csp(
      format!("/preview/{}", InscriptionId { txid, index: 0 }),
      StatusCode::OK,
      "default-src 'self'",
      r".*<pre>&lt;script&gt;alert\(&apos;hello&apos;\);&lt;/script&gt;</pre>.*",
    );
  }

  #[test]
  fn audio_preview() {
    let server = TestServer::new_with_regtest();
    server.mine_blocks(1);

    let txid = server.bitcoin_rpc_server.broadcast_tx(TransactionTemplate {
      inputs: &[(1, 0, 0, inscription("audio/flac", "hello").to_witness())],
      ..Default::default()
    });
    let inscription_id = InscriptionId { txid, index: 0 };

    server.mine_blocks(1);

    server.assert_response_regex(
      format!("/preview/{inscription_id}"),
      StatusCode::OK,
      format!(r".*<audio .*>\s*<source src=/content/{inscription_id}>.*"),
    );
  }

  #[test]
  fn pdf_preview() {
    let server = TestServer::new_with_regtest();
    server.mine_blocks(1);

    let txid = server.bitcoin_rpc_server.broadcast_tx(TransactionTemplate {
      inputs: &[(
        1,
        0,
        0,
        inscription("application/pdf", "hello").to_witness(),
      )],
      ..Default::default()
    });
    let inscription_id = InscriptionId { txid, index: 0 };

    server.mine_blocks(1);

    server.assert_response_regex(
      format!("/preview/{inscription_id}"),
      StatusCode::OK,
      format!(r".*<canvas data-inscription={inscription_id}></canvas>.*"),
    );
  }

  #[test]
  fn image_preview() {
    let server = TestServer::new_with_regtest();
    server.mine_blocks(1);

    let txid = server.bitcoin_rpc_server.broadcast_tx(TransactionTemplate {
      inputs: &[(1, 0, 0, inscription("image/png", "hello").to_witness())],
      ..Default::default()
    });
    let inscription_id = InscriptionId { txid, index: 0 };

    server.mine_blocks(1);

    server.assert_response_csp(
      format!("/preview/{inscription_id}"),
      StatusCode::OK,
      "default-src 'self' 'unsafe-inline'",
      format!(r".*background-image: url\(/content/{inscription_id}\);.*"),
    );
  }

  #[test]
  fn iframe_preview() {
    let server = TestServer::new_with_regtest();
    server.mine_blocks(1);

    let txid = server.bitcoin_rpc_server.broadcast_tx(TransactionTemplate {
      inputs: &[(
        1,
        0,
        0,
        inscription("text/html;charset=utf-8", "hello").to_witness(),
      )],
      ..Default::default()
    });

    server.mine_blocks(1);

    server.assert_response_csp(
      format!("/preview/{}", InscriptionId { txid, index: 0 }),
      StatusCode::OK,
      "default-src 'self' 'unsafe-eval' 'unsafe-inline' data: blob:",
      "hello",
    );
  }

  #[test]
  fn unknown_preview() {
    let server = TestServer::new_with_regtest();
    server.mine_blocks(1);

    let txid = server.bitcoin_rpc_server.broadcast_tx(TransactionTemplate {
      inputs: &[(1, 0, 0, inscription("text/foo", "hello").to_witness())],
      ..Default::default()
    });

    server.mine_blocks(1);

    server.assert_response_csp(
      format!("/preview/{}", InscriptionId { txid, index: 0 }),
      StatusCode::OK,
      "default-src 'self'",
      fs::read_to_string("templates/preview-unknown.html").unwrap(),
    );
  }

  #[test]
  fn video_preview() {
    let server = TestServer::new_with_regtest();
    server.mine_blocks(1);

    let txid = server.bitcoin_rpc_server.broadcast_tx(TransactionTemplate {
      inputs: &[(1, 0, 0, inscription("video/webm", "hello").to_witness())],
      ..Default::default()
    });
    let inscription_id = InscriptionId { txid, index: 0 };

    server.mine_blocks(1);

    server.assert_response_regex(
      format!("/preview/{inscription_id}"),
      StatusCode::OK,
      format!(r".*<video .*>\s*<source src=/content/{inscription_id}>.*"),
    );
  }

  #[test]
  fn inscription_page_title() {
    let server = TestServer::new_with_regtest_with_index_sats();
    server.mine_blocks(1);

    let txid = server.bitcoin_rpc_server.broadcast_tx(TransactionTemplate {
      inputs: &[(1, 0, 0, inscription("text/foo", "hello").to_witness())],
      ..Default::default()
    });

    server.mine_blocks(1);

    server.assert_response_regex(
      format!("/inscription/{}", InscriptionId { txid, index: 0 }),
      StatusCode::OK,
      ".*<title>Inscription 0</title>.*",
    );
  }

  #[test]
  fn inscription_page_has_sat_when_sats_are_tracked() {
    let server = TestServer::new_with_regtest_with_index_sats();
    server.mine_blocks(1);

    let txid = server.bitcoin_rpc_server.broadcast_tx(TransactionTemplate {
      inputs: &[(1, 0, 0, inscription("text/foo", "hello").to_witness())],
      ..Default::default()
    });

    server.mine_blocks(1);

    server.assert_response_regex(
      format!("/inscription/{}", InscriptionId { txid, index: 0 }),
      StatusCode::OK,
      r".*<dt>sat</dt>\s*<dd><a href=/sat/5000000000>5000000000</a></dd>\s*<dt>preview</dt>.*",
    );
  }

  #[test]
  fn inscription_page_does_not_have_sat_when_sats_are_not_tracked() {
    let server = TestServer::new_with_regtest();
    server.mine_blocks(1);

    let txid = server.bitcoin_rpc_server.broadcast_tx(TransactionTemplate {
      inputs: &[(1, 0, 0, inscription("text/foo", "hello").to_witness())],
      ..Default::default()
    });

    server.mine_blocks(1);

    server.assert_response_regex(
      format!("/inscription/{}", InscriptionId { txid, index: 0 }),
      StatusCode::OK,
      r".*<dt>output value</dt>\s*<dd>5000000000</dd>\s*<dt>preview</dt>.*",
    );
  }

  #[test]
  fn strict_transport_security_header_is_set() {
    assert_eq!(
      TestServer::new()
        .get("/status")
        .headers()
        .get(header::STRICT_TRANSPORT_SECURITY)
        .unwrap(),
      "max-age=31536000; includeSubDomains; preload",
    );
  }

  #[test]
  fn feed() {
    let server = TestServer::new_with_regtest_with_index_sats();
    server.mine_blocks(1);

    server.bitcoin_rpc_server.broadcast_tx(TransactionTemplate {
      inputs: &[(1, 0, 0, inscription("text/foo", "hello").to_witness())],
      ..Default::default()
    });

    server.mine_blocks(1);

    server.assert_response_regex(
      "/feed.xml",
      StatusCode::OK,
      ".*<title>Inscription 0</title>.*",
    );
  }

  #[test]
  fn inscription_with_unknown_type_and_no_body_has_unknown_preview() {
    let server = TestServer::new_with_regtest_with_index_sats();
    server.mine_blocks(1);

    let txid = server.bitcoin_rpc_server.broadcast_tx(TransactionTemplate {
      inputs: &[(
        1,
        0,
        0,
        Inscription::new(Some("foo/bar".as_bytes().to_vec()), None).to_witness(),
      )],
      ..Default::default()
    });

    let inscription_id = InscriptionId { txid, index: 0 };

    server.mine_blocks(1);

    server.assert_response(
      format!("/preview/{inscription_id}"),
      StatusCode::OK,
      &fs::read_to_string("templates/preview-unknown.html").unwrap(),
    );
  }

  #[test]
  fn inscription_with_known_type_and_no_body_has_unknown_preview() {
    let server = TestServer::new_with_regtest_with_index_sats();
    server.mine_blocks(1);

    let txid = server.bitcoin_rpc_server.broadcast_tx(TransactionTemplate {
      inputs: &[(
        1,
        0,
        0,
        Inscription::new(Some("image/png".as_bytes().to_vec()), None).to_witness(),
      )],
      ..Default::default()
    });

    let inscription_id = InscriptionId { txid, index: 0 };

    server.mine_blocks(1);

    server.assert_response(
      format!("/preview/{inscription_id}"),
      StatusCode::OK,
      &fs::read_to_string("templates/preview-unknown.html").unwrap(),
    );
  }

  #[test]
  fn content_responses_have_cache_control_headers() {
    let server = TestServer::new_with_regtest();
    server.mine_blocks(1);

    let txid = server.bitcoin_rpc_server.broadcast_tx(TransactionTemplate {
      inputs: &[(1, 0, 0, inscription("text/foo", "hello").to_witness())],
      ..Default::default()
    });

    server.mine_blocks(1);

    let response = server.get(format!("/content/{}", InscriptionId { txid, index: 0 }));

    assert_eq!(response.status(), StatusCode::OK);
    assert_eq!(
      response.headers().get(header::CACHE_CONTROL).unwrap(),
      "max-age=31536000, immutable"
    );
  }

  #[test]
  fn inscriptions_page_with_no_prev_or_next() {
    TestServer::new_with_regtest_with_index_sats().assert_response_regex(
      "/inscriptions",
      StatusCode::OK,
      ".*prev\nnext.*",
    );
  }

  #[test]
  fn inscriptions_page_with_no_next() {
    let server = TestServer::new_with_regtest_with_index_sats();

    for i in 0..101 {
      server.mine_blocks(1);
      server.bitcoin_rpc_server.broadcast_tx(TransactionTemplate {
        inputs: &[(i + 1, 0, 0, inscription("text/foo", "hello").to_witness())],
        ..Default::default()
      });
    }

    server.mine_blocks(1);

    server.assert_response_regex(
      "/inscriptions",
      StatusCode::OK,
      ".*<a class=prev href=/inscriptions/0>prev</a>\nnext.*",
    );
  }

  #[test]
  fn inscriptions_page_with_no_prev() {
    let server = TestServer::new_with_regtest_with_index_sats();

    for i in 0..101 {
      server.mine_blocks(1);
      server.bitcoin_rpc_server.broadcast_tx(TransactionTemplate {
        inputs: &[(i + 1, 0, 0, inscription("text/foo", "hello").to_witness())],
        ..Default::default()
      });
    }

    server.mine_blocks(1);

    server.assert_response_regex(
      "/inscriptions/0",
      StatusCode::OK,
      ".*prev\n<a class=next href=/inscriptions/100>next</a>.*",
    );
  }

  #[test]
  fn responses_are_gzipped() {
    let server = TestServer::new();

    let mut headers = HeaderMap::new();

    headers.insert(header::ACCEPT_ENCODING, "gzip".parse().unwrap());

    let response = reqwest::blocking::Client::builder()
      .default_headers(headers)
      .build()
      .unwrap()
      .get(server.join_url("/"))
      .send()
      .unwrap();

    assert_eq!(
      response.headers().get(header::CONTENT_ENCODING).unwrap(),
      "gzip"
    );
  }

  #[test]
  fn responses_are_brotlied() {
    let server = TestServer::new();

    let mut headers = HeaderMap::new();

    headers.insert(header::ACCEPT_ENCODING, "br".parse().unwrap());

    let response = reqwest::blocking::Client::builder()
      .default_headers(headers)
      .build()
      .unwrap()
      .get(server.join_url("/"))
      .send()
      .unwrap();

    assert_eq!(
      response.headers().get(header::CONTENT_ENCODING).unwrap(),
      "br"
    );
  }

  #[test]
  fn inscriptions_can_be_hidden_with_config() {
    let bitcoin_rpc_server = test_bitcoincore_rpc::spawn();
    bitcoin_rpc_server.mine_blocks(1);
    let txid = bitcoin_rpc_server.broadcast_tx(TransactionTemplate {
      inputs: &[(
        1,
        0,
        0,
        inscription("text/plain;charset=utf-8", "hello").to_witness(),
      )],
      ..Default::default()
    });
    let inscription = InscriptionId { txid, index: 0 };
    bitcoin_rpc_server.mine_blocks(1);

    let server = TestServer::new_with_bitcoin_rpc_server_and_config(
      bitcoin_rpc_server,
      format!("\"hidden\":\n - {inscription}"),
    );

    server.assert_response(
      format!("/preview/{inscription}"),
      StatusCode::OK,
      &fs::read_to_string("templates/preview-unknown.html").unwrap(),
    );

    server.assert_response(
      format!("/content/{inscription}"),
      StatusCode::OK,
      &fs::read_to_string("templates/preview-unknown.html").unwrap(),
    );
  }

  #[test]
  fn inscription_links_to_parent() {
    let server = TestServer::new_with_regtest_with_json_api();
    server.mine_blocks(1);

    let parent_txid = server.bitcoin_rpc_server.broadcast_tx(TransactionTemplate {
      inputs: &[(1, 0, 0, inscription("text/plain", "hello").to_witness())],
      ..Default::default()
    });

    server.mine_blocks(1);

    let parent_inscription_id = InscriptionId {
      txid: parent_txid,
      index: 0,
    };

    let txid = server.bitcoin_rpc_server.broadcast_tx(TransactionTemplate {
      inputs: &[
        (
          2,
          0,
          0,
          Inscription {
            content_type: Some("text/plain".into()),
            body: Some("hello".into()),
            parent: Some(parent_inscription_id.parent_value()),
            unrecognized_even_field: false,
          }
          .to_witness(),
        ),
        (2, 1, 0, Default::default()),
      ],
      ..Default::default()
    });

    server.mine_blocks(1);

    let inscription_id = InscriptionId { txid, index: 0 };

    server.assert_response_regex(
      format!("/inscription/{inscription_id}"),
      StatusCode::OK,
      format!(".*<title>Inscription 1</title>.*<dt>parent</dt>.*<dd><a class=monospace href=/inscription/{parent_inscription_id}>{parent_inscription_id}</a></dd>.*"),
    );

    server.assert_response_regex(
      format!("/inscription/{parent_inscription_id}"),
      StatusCode::OK,
      format!(".*<title>Inscription 0</title>.*<dt>children</dt>.*<a href=/inscription/{inscription_id}>.*</a>.*"),
    );

    assert_eq!(
      server
        .get_json::<InscriptionJson>(format!("/inscription/{inscription_id}"))
        .parent,
      Some(parent_inscription_id),
    );

    assert_eq!(
      server
        .get_json::<InscriptionJson>(format!("/inscription/{parent_inscription_id}"))
        .children,
      [inscription_id],
    );
  }
}<|MERGE_RESOLUTION|>--- conflicted
+++ resolved
@@ -1028,12 +1028,9 @@
 
     let next = index.get_inscription_id_by_inscription_number(entry.number + 1)?;
 
-<<<<<<< HEAD
     let (content_hash_ids, content_hash_index) =
       index.get_inscription_ids_with_identical_content_hash(&inscription_id, &inscription)?;
-=======
     let children = index.get_children_by_inscription_id(inscription_id)?;
->>>>>>> 05c10a73
 
     Ok(if accept_json.0 {
       Json(InscriptionJson::new(
