use {
  self::{
    accept_json::AcceptJson,
    deserialize_from_str::DeserializeFromStr,
    error::{OptionExt, ServerError, ServerResult},
  },
  super::*,
  crate::{
    page_config::PageConfig,
    runes::Rune,
    templates::{
      BlockHtml, ClockSvg, HomeHtml, InputHtml, InscriptionHtml, InscriptionJson,
      InscriptionsBlockHtml, InscriptionsHtml, InscriptionsJson, OutputHtml, OutputJson,
      PageContent, PageHtml, PreviewAudioHtml, PreviewCodeHtml, PreviewImageHtml,
      PreviewMarkdownHtml, PreviewModelHtml, PreviewPdfHtml, PreviewTextHtml, PreviewUnknownHtml,
      PreviewVideoHtml, RangeHtml, RareTxt, RuneHtml, RunesHtml, SatHtml, SatJson, TransactionHtml,
    },
  },
  axum::{
    body,
    extract::{Extension, Json, Path, Query},
    headers::UserAgent,
    http::{header, HeaderMap, HeaderValue, StatusCode, Uri},
    response::{IntoResponse, Redirect, Response},
    routing::get,
    Router, TypedHeader,
  },
  axum_server::Handle,
  rust_embed::RustEmbed,
  rustls_acme::{
    acme::{LETS_ENCRYPT_PRODUCTION_DIRECTORY, LETS_ENCRYPT_STAGING_DIRECTORY},
    axum::AxumAcceptor,
    caches::DirCache,
    AcmeConfig,
  },
  std::{cmp::Ordering, str, sync::Arc},
  tokio_stream::StreamExt,
  tower_http::{
    compression::CompressionLayer,
    cors::{Any, CorsLayer},
    set_header::SetResponseHeaderLayer,
  },
};

mod accept_json;
mod error;

#[derive(Clone)]
pub struct ServerConfig {
  pub is_json_api_enabled: bool,
}

enum InscriptionQuery {
  Id(InscriptionId),
  Number(i64),
}

impl FromStr for InscriptionQuery {
  type Err = Error;

  fn from_str(s: &str) -> Result<Self, Self::Err> {
    Ok(if s.contains('i') {
      InscriptionQuery::Id(s.parse()?)
    } else {
      InscriptionQuery::Number(s.parse()?)
    })
  }
}

enum BlockQuery {
  Height(u64),
  Hash(BlockHash),
}

impl FromStr for BlockQuery {
  type Err = Error;

  fn from_str(s: &str) -> Result<Self, Self::Err> {
    Ok(if s.len() == 64 {
      BlockQuery::Hash(s.parse()?)
    } else {
      BlockQuery::Height(s.parse()?)
    })
  }
}

enum SpawnConfig {
  Https(AxumAcceptor),
  Http,
  Redirect(String),
}

#[derive(Deserialize)]
struct Search {
  query: String,
}

#[derive(RustEmbed)]
#[folder = "static"]
struct StaticAssets;

struct StaticHtml {
  title: &'static str,
  html: &'static str,
}

impl PageContent for StaticHtml {
  fn title(&self) -> String {
    self.title.into()
  }
}

impl Display for StaticHtml {
  fn fmt(&self, f: &mut Formatter) -> fmt::Result {
    f.write_str(self.html)
  }
}

#[derive(Debug, Parser)]
pub(crate) struct Server {
  #[arg(
    long,
    default_value = "0.0.0.0",
    help = "Listen on <ADDRESS> for incoming requests."
  )]
  address: String,
  #[arg(
    long,
    help = "Request ACME TLS certificate for <ACME_DOMAIN>. This ord instance must be reachable at <ACME_DOMAIN>:443 to respond to Let's Encrypt ACME challenges."
  )]
  acme_domain: Vec<String>,
  #[arg(
    long,
    help = "Listen on <HTTP_PORT> for incoming HTTP requests. [default: 80]."
  )]
  http_port: Option<u16>,
  #[arg(
    long,
    group = "port",
    help = "Listen on <HTTPS_PORT> for incoming HTTPS requests. [default: 443]."
  )]
  https_port: Option<u16>,
  #[arg(long, help = "Store ACME TLS certificates in <ACME_CACHE>.")]
  acme_cache: Option<PathBuf>,
  #[arg(long, help = "Provide ACME contact <ACME_CONTACT>.")]
  acme_contact: Vec<String>,
  #[arg(long, help = "Serve HTTP traffic on <HTTP_PORT>.")]
  http: bool,
  #[arg(long, help = "Serve HTTPS traffic on <HTTPS_PORT>.")]
  https: bool,
  #[arg(long, help = "Redirect HTTP traffic to HTTPS.")]
  redirect_http_to_https: bool,
}

impl Server {
  pub(crate) fn run(self, options: Options, index: Arc<Index>, handle: Handle) -> SubcommandResult {
    Runtime::new()?.block_on(async {
      let index_clone = index.clone();

      let index_thread = thread::spawn(move || loop {
        if SHUTTING_DOWN.load(atomic::Ordering::Relaxed) {
          break;
        }
        if let Err(error) = index_clone.update() {
          log::warn!("Updating index: {error}");
        }
        thread::sleep(Duration::from_millis(5000));
      });
      INDEXER.lock().unwrap().replace(index_thread);

      let server_config = Arc::new(ServerConfig {
        is_json_api_enabled: index.is_json_api_enabled(),
      });

      let config = options.load_config()?;
      let acme_domains = self.acme_domains()?;

      let page_config = Arc::new(PageConfig {
        chain: options.chain(),
        domain: acme_domains.first().cloned(),
      });

      let router = Router::new()
        .route("/", get(Self::home))
        .route("/block/:query", get(Self::block))
        .route("/blockcount", get(Self::block_count))
        .route("/blockheight", get(Self::block_height))
        .route("/blockhash", get(Self::block_hash))
        .route("/blockhash/:height", get(Self::block_hash_from_height))
        .route("/blocktime", get(Self::block_time))
        .route("/bounties", get(Self::bounties))
        .route("/clock", get(Self::clock))
        .route("/content/:inscription_id", get(Self::content))
        .route("/faq", get(Self::faq))
        .route("/favicon.ico", get(Self::favicon))
        .route("/feed.xml", get(Self::feed))
        .route("/input/:block/:transaction/:input", get(Self::input))
        .route("/inscription/:inscription_query", get(Self::inscription))
        .route("/inscriptions", get(Self::inscriptions))
        .route(
          "/inscriptions/block/:height",
          get(Self::inscriptions_in_block),
        )
        .route(
          "/inscriptions/block/:height/:page_index",
          get(Self::inscriptions_in_block_from_page),
        )
        .route("/inscriptions/:from", get(Self::inscriptions_from))
        .route("/inscriptions/:from/:n", get(Self::inscriptions_from_n))
        .route("/install.sh", get(Self::install_script))
        .route("/ordinal/:sat", get(Self::ordinal))
        .route("/output/:output", get(Self::output))
        .route("/preview/:inscription_id", get(Self::preview))
        .route("/range/:start/:end", get(Self::range))
        .route("/rare.txt", get(Self::rare_txt))
        .route("/rune/:rune", get(Self::rune))
        .route("/runes", get(Self::runes))
        .route("/sat/:sat", get(Self::sat))
        .route("/search", get(Self::search_by_query))
        .route("/search/:query", get(Self::search_by_path))
        .route("/static/*path", get(Self::static_asset))
        .route("/status", get(Self::status))
        .route("/tx/:txid", get(Self::transaction))
        .layer(Extension(index))
        .layer(Extension(page_config))
        .layer(Extension(Arc::new(config)))
        .layer(SetResponseHeaderLayer::if_not_present(
          header::CONTENT_SECURITY_POLICY,
          HeaderValue::from_static("default-src 'self'"),
        ))
        .layer(SetResponseHeaderLayer::overriding(
          header::STRICT_TRANSPORT_SECURITY,
          HeaderValue::from_static("max-age=31536000; includeSubDomains; preload"),
        ))
        .layer(
          CorsLayer::new()
            .allow_methods([http::Method::GET])
            .allow_origin(Any),
        )
        .layer(CompressionLayer::new())
        .with_state(server_config);

      match (self.http_port(), self.https_port()) {
        (Some(http_port), None) => {
          self
            .spawn(router, handle, http_port, SpawnConfig::Http)?
            .await??
        }
        (None, Some(https_port)) => {
          self
            .spawn(
              router,
              handle,
              https_port,
              SpawnConfig::Https(self.acceptor(&options)?),
            )?
            .await??
        }
        (Some(http_port), Some(https_port)) => {
          let http_spawn_config = if self.redirect_http_to_https {
            SpawnConfig::Redirect(if https_port == 443 {
              format!("https://{}", acme_domains[0])
            } else {
              format!("https://{}:{https_port}", acme_domains[0])
            })
          } else {
            SpawnConfig::Http
          };

          let (http_result, https_result) = tokio::join!(
            self.spawn(router.clone(), handle.clone(), http_port, http_spawn_config)?,
            self.spawn(
              router,
              handle,
              https_port,
              SpawnConfig::Https(self.acceptor(&options)?),
            )?
          );
          http_result.and(https_result)??;
        }
        (None, None) => unreachable!(),
      }

      Ok(Box::new(Empty {}) as Box<dyn Output>)
    })
  }

  fn spawn(
    &self,
    router: Router,
    handle: Handle,
    port: u16,
    config: SpawnConfig,
  ) -> Result<task::JoinHandle<io::Result<()>>> {
    let addr = (self.address.as_str(), port)
      .to_socket_addrs()?
      .next()
      .ok_or_else(|| anyhow!("failed to get socket addrs"))?;

    if !integration_test() {
      eprintln!(
        "Listening on {}://{addr}",
        match config {
          SpawnConfig::Https(_) => "https",
          _ => "http",
        }
      );
    }

    Ok(tokio::spawn(async move {
      match config {
        SpawnConfig::Https(acceptor) => {
          axum_server::Server::bind(addr)
            .handle(handle)
            .acceptor(acceptor)
            .serve(router.into_make_service())
            .await
        }
        SpawnConfig::Redirect(destination) => {
          axum_server::Server::bind(addr)
            .handle(handle)
            .serve(
              Router::new()
                .fallback(Self::redirect_http_to_https)
                .layer(Extension(destination))
                .into_make_service(),
            )
            .await
        }
        SpawnConfig::Http => {
          axum_server::Server::bind(addr)
            .handle(handle)
            .serve(router.into_make_service())
            .await
        }
      }
    }))
  }

  fn acme_cache(acme_cache: Option<&PathBuf>, options: &Options) -> Result<PathBuf> {
    let acme_cache = if let Some(acme_cache) = acme_cache {
      acme_cache.clone()
    } else {
      options.data_dir()?.join("acme-cache")
    };

    Ok(acme_cache)
  }

  fn acme_domains(&self) -> Result<Vec<String>> {
    if !self.acme_domain.is_empty() {
      Ok(self.acme_domain.clone())
    } else {
      Ok(vec![System::new()
        .host_name()
        .ok_or(anyhow!("no hostname found"))?])
    }
  }

  fn http_port(&self) -> Option<u16> {
    if self.http || self.http_port.is_some() || (self.https_port.is_none() && !self.https) {
      Some(self.http_port.unwrap_or(80))
    } else {
      None
    }
  }

  fn https_port(&self) -> Option<u16> {
    if self.https || self.https_port.is_some() {
      Some(self.https_port.unwrap_or(443))
    } else {
      None
    }
  }

  fn acceptor(&self, options: &Options) -> Result<AxumAcceptor> {
    let config = AcmeConfig::new(self.acme_domains()?)
      .contact(&self.acme_contact)
      .cache_option(Some(DirCache::new(Self::acme_cache(
        self.acme_cache.as_ref(),
        options,
      )?)))
      .directory(if cfg!(test) {
        LETS_ENCRYPT_STAGING_DIRECTORY
      } else {
        LETS_ENCRYPT_PRODUCTION_DIRECTORY
      });

    let mut state = config.state();

    let acceptor = state.axum_acceptor(Arc::new(
      rustls::ServerConfig::builder()
        .with_safe_defaults()
        .with_no_client_auth()
        .with_cert_resolver(state.resolver()),
    ));

    tokio::spawn(async move {
      while let Some(result) = state.next().await {
        match result {
          Ok(ok) => log::info!("ACME event: {:?}", ok),
          Err(err) => log::error!("ACME error: {:?}", err),
        }
      }
    });

    Ok(acceptor)
  }

  fn index_height(index: &Index) -> ServerResult<Height> {
    index.block_height()?.ok_or_not_found(|| "genesis block")
  }

  async fn clock(Extension(index): Extension<Arc<Index>>) -> ServerResult<Response> {
    Ok(
      (
        [(
          header::CONTENT_SECURITY_POLICY,
          HeaderValue::from_static("default-src 'unsafe-inline'"),
        )],
        ClockSvg::new(Self::index_height(&index)?),
      )
        .into_response(),
    )
  }

  async fn sat(
    Extension(page_config): Extension<Arc<PageConfig>>,
    Extension(index): Extension<Arc<Index>>,
    Path(DeserializeFromStr(sat)): Path<DeserializeFromStr<Sat>>,
    accept_json: AcceptJson,
  ) -> ServerResult<Response> {
    let inscriptions = index.get_inscription_ids_by_sat(sat)?;
    let satpoint = index.rare_sat_satpoint(sat)?.or_else(|| {
      inscriptions.first().and_then(|&first_inscription_id| {
        index
          .get_inscription_satpoint_by_id(first_inscription_id)
          .ok()
          .flatten()
      })
    });
    let blocktime = index.block_time(sat.height())?;
    Ok(if accept_json.0 {
      Json(SatJson {
        number: sat.0,
        decimal: sat.decimal().to_string(),
        degree: sat.degree().to_string(),
        name: sat.name(),
        block: sat.height().0,
        cycle: sat.cycle(),
        epoch: sat.epoch().0,
        period: sat.period(),
        offset: sat.third(),
        rarity: sat.rarity(),
        percentile: sat.percentile(),
        satpoint,
        timestamp: blocktime.timestamp().timestamp(),
        inscriptions,
      })
      .into_response()
    } else {
      SatHtml {
        sat,
        satpoint,
        blocktime,
        inscriptions,
      }
      .page(page_config, index.has_sat_index()?)
      .into_response()
    })
  }

  async fn ordinal(Path(sat): Path<String>) -> Redirect {
    Redirect::to(&format!("/sat/{sat}"))
  }

  async fn output(
    Extension(page_config): Extension<Arc<PageConfig>>,
    Extension(index): Extension<Arc<Index>>,
    Path(outpoint): Path<OutPoint>,
    accept_json: AcceptJson,
  ) -> ServerResult<Response> {
    let list = if index.has_sat_index()? {
      index.list(outpoint)?
    } else {
      None
    };

    let output = if outpoint == OutPoint::null() || outpoint == unbound_outpoint() {
      let mut value = 0;

      if let Some(List::Unspent(ranges)) = &list {
        for (start, end) in ranges {
          value += end - start;
        }
      }

      TxOut {
        value,
        script_pubkey: ScriptBuf::new(),
      }
    } else {
      index
        .get_transaction(outpoint.txid)?
        .ok_or_not_found(|| format!("output {outpoint}"))?
        .output
        .into_iter()
        .nth(outpoint.vout as usize)
        .ok_or_not_found(|| format!("output {outpoint}"))?
    };

    let inscriptions = index.get_inscriptions_on_output(outpoint)?;

    let runes = index.get_rune_balances_for_outpoint(outpoint)?;

    Ok(if accept_json.0 {
      Json(OutputJson::new(
        outpoint,
        list,
        page_config.chain,
        output,
        inscriptions,
        runes
          .into_iter()
          .map(|(rune, pile)| (rune, pile.amount))
          .collect(),
      ))
      .into_response()
    } else {
      OutputHtml {
        outpoint,
        inscriptions,
        list,
        chain: page_config.chain,
        output,
        runes,
      }
      .page(page_config, index.has_sat_index()?)
      .into_response()
    })
  }

  async fn range(
    Extension(page_config): Extension<Arc<PageConfig>>,
    Extension(index): Extension<Arc<Index>>,
    Path((DeserializeFromStr(start), DeserializeFromStr(end))): Path<(
      DeserializeFromStr<Sat>,
      DeserializeFromStr<Sat>,
    )>,
  ) -> ServerResult<PageHtml<RangeHtml>> {
    match start.cmp(&end) {
      Ordering::Equal => Err(ServerError::BadRequest("empty range".to_string())),
      Ordering::Greater => Err(ServerError::BadRequest(
        "range start greater than range end".to_string(),
      )),
      Ordering::Less => Ok(RangeHtml { start, end }.page(page_config, index.has_sat_index()?)),
    }
  }

  async fn rare_txt(Extension(index): Extension<Arc<Index>>) -> ServerResult<RareTxt> {
    Ok(RareTxt(index.rare_sat_satpoints()?.ok_or_else(|| {
      ServerError::NotFound(
        "tracking rare sats requires index created with `--index-sats` flag".into(),
      )
    })?))
  }

  async fn rune(
    Extension(page_config): Extension<Arc<PageConfig>>,
    Extension(index): Extension<Arc<Index>>,
    Path(DeserializeFromStr(rune)): Path<DeserializeFromStr<Rune>>,
  ) -> ServerResult<PageHtml<RuneHtml>> {
    let (id, entry) = index.rune(rune)?.ok_or_else(|| {
      ServerError::NotFound(
        "tracking runes requires index created with `--index-runes-pre-alpha-i-agree-to-get-rekt` flag".into(),
      )
    })?;

    let inscription = InscriptionId {
      txid: entry.etching,
      index: 0,
    };

    let inscription = index
      .inscription_exists(inscription)?
      .then_some(inscription);

    Ok(
      RuneHtml {
        entry,
        id,
        inscription,
        timestamp: timestamp(entry.timestamp),
      }
      .page(page_config, index.has_sat_index()?),
    )
  }

  async fn runes(
    Extension(page_config): Extension<Arc<PageConfig>>,
    Extension(index): Extension<Arc<Index>>,
  ) -> ServerResult<PageHtml<RunesHtml>> {
    let entries = index.runes()?.ok_or_else(|| {
      ServerError::NotFound(
        "tracking runes requires index created with `--index-runes-pre-alpha-i-agree-to-get-rekt` flag".into(),
      )
    })?;

    Ok(RunesHtml { entries }.page(page_config, index.has_sat_index()?))
  }

  async fn home(
    Extension(page_config): Extension<Arc<PageConfig>>,
    Extension(index): Extension<Arc<Index>>,
  ) -> ServerResult<PageHtml<HomeHtml>> {
    let blocks = index.blocks(100)?;
    let mut featured_blocks = BTreeMap::new();
    for (height, hash) in blocks.iter().take(5) {
      let (inscriptions, _total_num) =
        index.get_highest_paying_inscriptions_in_block(*height, 8)?;

      featured_blocks.insert(*hash, inscriptions);
    }

    Ok(HomeHtml::new(blocks, featured_blocks).page(page_config, index.has_sat_index()?))
  }

  async fn install_script() -> Redirect {
    Redirect::to("https://raw.githubusercontent.com/ordinals/ord/master/install.sh")
  }

  async fn block(
    Extension(page_config): Extension<Arc<PageConfig>>,
    Extension(index): Extension<Arc<Index>>,
    Path(DeserializeFromStr(query)): Path<DeserializeFromStr<BlockQuery>>,
  ) -> ServerResult<PageHtml<BlockHtml>> {
    let (block, height) = match query {
      BlockQuery::Height(height) => {
        let block = index
          .get_block_by_height(height)?
          .ok_or_not_found(|| format!("block {height}"))?;

        (block, height)
      }
      BlockQuery::Hash(hash) => {
        let info = index
          .block_header_info(hash)?
          .ok_or_not_found(|| format!("block {hash}"))?;

        let block = index
          .get_block_by_hash(hash)?
          .ok_or_not_found(|| format!("block {hash}"))?;

        (block, info.height as u64)
      }
    };

    let (featured_inscriptions, total_num) =
      index.get_highest_paying_inscriptions_in_block(height, 8)?;

    Ok(
      BlockHtml::new(
        block,
        Height(height),
        Self::index_height(&index)?,
        total_num,
        featured_inscriptions,
      )
      .page(page_config, index.has_sat_index()?),
    )
  }

  async fn transaction(
    Extension(page_config): Extension<Arc<PageConfig>>,
    Extension(index): Extension<Arc<Index>>,
    Path(txid): Path<Txid>,
  ) -> ServerResult<PageHtml<TransactionHtml>> {
    let inscription = index.get_inscription_by_id(InscriptionId { txid, index: 0 })?;

    let blockhash = index.get_transaction_blockhash(txid)?;

    Ok(
      TransactionHtml::new(
        index
          .get_transaction(txid)?
          .ok_or_not_found(|| format!("transaction {txid}"))?,
        blockhash,
        inscription.map(|_| InscriptionId { txid, index: 0 }),
        page_config.chain,
        index.get_etching(txid)?,
      )
      .page(page_config, index.has_sat_index()?),
    )
  }

  async fn status(Extension(index): Extension<Arc<Index>>) -> (StatusCode, &'static str) {
    if index.is_unrecoverably_reorged() {
      (
        StatusCode::OK,
        "unrecoverable reorg detected, please rebuild the database.",
      )
    } else {
      (
        StatusCode::OK,
        StatusCode::OK.canonical_reason().unwrap_or_default(),
      )
    }
  }

  async fn search_by_query(
    Extension(index): Extension<Arc<Index>>,
    Query(search): Query<Search>,
  ) -> ServerResult<Redirect> {
    Self::search(&index, &search.query).await
  }

  async fn search_by_path(
    Extension(index): Extension<Arc<Index>>,
    Path(search): Path<Search>,
  ) -> ServerResult<Redirect> {
    Self::search(&index, &search.query).await
  }

  async fn search(index: &Index, query: &str) -> ServerResult<Redirect> {
    Self::search_inner(index, query)
  }

  fn search_inner(index: &Index, query: &str) -> ServerResult<Redirect> {
    lazy_static! {
      static ref HASH: Regex = Regex::new(r"^[[:xdigit:]]{64}$").unwrap();
      static ref OUTPOINT: Regex = Regex::new(r"^[[:xdigit:]]{64}:\d+$").unwrap();
      static ref INSCRIPTION_ID: Regex = Regex::new(r"^[[:xdigit:]]{64}i\d+$").unwrap();
    }

    let query = query.trim();

    if HASH.is_match(query) {
      if index.block_header(query.parse().unwrap())?.is_some() {
        Ok(Redirect::to(&format!("/block/{query}")))
      } else {
        Ok(Redirect::to(&format!("/tx/{query}")))
      }
    } else if OUTPOINT.is_match(query) {
      Ok(Redirect::to(&format!("/output/{query}")))
    } else if INSCRIPTION_ID.is_match(query) {
      Ok(Redirect::to(&format!("/inscription/{query}")))
    } else {
      Ok(Redirect::to(&format!("/sat/{query}")))
    }
  }

  async fn favicon(user_agent: Option<TypedHeader<UserAgent>>) -> ServerResult<Response> {
    if user_agent
      .map(|user_agent| {
        user_agent.as_str().contains("Safari/")
          && !user_agent.as_str().contains("Chrome/")
          && !user_agent.as_str().contains("Chromium/")
      })
      .unwrap_or_default()
    {
      Ok(
        Self::static_asset(Path("/favicon.png".to_string()))
          .await
          .into_response(),
      )
    } else {
      Ok(
        (
          [(
            header::CONTENT_SECURITY_POLICY,
            HeaderValue::from_static("default-src 'unsafe-inline'"),
          )],
          Self::static_asset(Path("/favicon.svg".to_string())).await?,
        )
          .into_response(),
      )
    }
  }

  async fn feed(
    Extension(page_config): Extension<Arc<PageConfig>>,
    Extension(index): Extension<Arc<Index>>,
  ) -> ServerResult<Response> {
    let mut builder = rss::ChannelBuilder::default();

    let chain = page_config.chain;
    match chain {
      Chain::Mainnet => builder.title("Inscriptions".to_string()),
      _ => builder.title(format!("Inscriptions – {chain:?}")),
    };

    builder.generator(Some("ord".to_string()));

    for (number, id) in index.get_feed_inscriptions(300)? {
      builder.item(
        rss::ItemBuilder::default()
          .title(Some(format!("Inscription {number}")))
          .link(Some(format!("/inscription/{id}")))
          .guid(Some(rss::Guid {
            value: format!("/inscription/{id}"),
            permalink: true,
          }))
          .build(),
      );
    }

    Ok(
      (
        [
          (header::CONTENT_TYPE, "application/rss+xml"),
          (
            header::CONTENT_SECURITY_POLICY,
            "default-src 'unsafe-inline'",
          ),
        ],
        builder.build().to_string(),
      )
        .into_response(),
    )
  }

  async fn static_asset(Path(path): Path<String>) -> ServerResult<Response> {
    let content = StaticAssets::get(if let Some(stripped) = path.strip_prefix('/') {
      stripped
    } else {
      &path
    })
    .ok_or_not_found(|| format!("asset {path}"))?;
    let body = body::boxed(body::Full::from(content.data));
    let mime = mime_guess::from_path(path).first_or_octet_stream();
    Ok(
      Response::builder()
        .header(header::CONTENT_TYPE, mime.as_ref())
        .body(body)
        .unwrap(),
    )
  }

  async fn block_count(Extension(index): Extension<Arc<Index>>) -> ServerResult<String> {
    Ok(index.block_count()?.to_string())
  }

  async fn block_height(Extension(index): Extension<Arc<Index>>) -> ServerResult<String> {
    Ok(
      index
        .block_height()?
        .ok_or_not_found(|| "blockheight")?
        .to_string(),
    )
  }

  async fn block_hash(Extension(index): Extension<Arc<Index>>) -> ServerResult<String> {
    Ok(
      index
        .block_hash(None)?
        .ok_or_not_found(|| "blockhash")?
        .to_string(),
    )
  }

  async fn block_hash_from_height(
    Extension(index): Extension<Arc<Index>>,
    Path(height): Path<u64>,
  ) -> ServerResult<String> {
    Ok(
      index
        .block_hash(Some(height))?
        .ok_or_not_found(|| "blockhash")?
        .to_string(),
    )
  }

  async fn block_time(Extension(index): Extension<Arc<Index>>) -> ServerResult<String> {
    Ok(
      index
        .block_time(index.block_height()?.ok_or_not_found(|| "blocktime")?)?
        .unix_timestamp()
        .to_string(),
    )
  }

  async fn input(
    Extension(page_config): Extension<Arc<PageConfig>>,
    Extension(index): Extension<Arc<Index>>,
    Path(path): Path<(u64, usize, usize)>,
  ) -> Result<PageHtml<InputHtml>, ServerError> {
    let not_found = || format!("input /{}/{}/{}", path.0, path.1, path.2);

    let block = index
      .get_block_by_height(path.0)?
      .ok_or_not_found(not_found)?;

    let transaction = block
      .txdata
      .into_iter()
      .nth(path.1)
      .ok_or_not_found(not_found)?;

    let input = transaction
      .input
      .into_iter()
      .nth(path.2)
      .ok_or_not_found(not_found)?;

    Ok(InputHtml { path, input }.page(page_config, index.has_sat_index()?))
  }

  async fn faq() -> Redirect {
    Redirect::to("https://docs.ordinals.com/faq/")
  }

  async fn bounties() -> Redirect {
    Redirect::to("https://docs.ordinals.com/bounty/")
  }

  async fn content(
    Extension(index): Extension<Arc<Index>>,
    Extension(config): Extension<Arc<Config>>,
    Path(inscription_id): Path<InscriptionId>,
  ) -> ServerResult<Response> {
    if config.is_hidden(inscription_id) {
      return Ok(PreviewUnknownHtml.into_response());
    }

    let inscription = index
      .get_inscription_by_id(inscription_id)?
      .ok_or_not_found(|| format!("inscription {inscription_id}"))?;

    Ok(
      Self::content_response(inscription)
        .ok_or_not_found(|| format!("inscription {inscription_id} content"))?
        .into_response(),
    )
  }

  fn content_response(inscription: Inscription) -> Option<(HeaderMap, Vec<u8>)> {
    let mut headers = HeaderMap::new();

    headers.insert(
      header::CONTENT_TYPE,
      inscription
        .content_type()
        .and_then(|content_type| content_type.parse().ok())
        .unwrap_or(HeaderValue::from_static("application/octet-stream")),
    );
    headers.insert(
      header::CONTENT_SECURITY_POLICY,
      HeaderValue::from_static("default-src 'self' 'unsafe-eval' 'unsafe-inline' data: blob:"),
    );
    headers.append(
      header::CONTENT_SECURITY_POLICY,
      HeaderValue::from_static("default-src *:*/content/ *:*/blockheight *:*/blockhash *:*/blockhash/ *:*/blocktime 'unsafe-eval' 'unsafe-inline' data: blob:"),
    );
    headers.insert(
      header::CACHE_CONTROL,
      HeaderValue::from_static("max-age=31536000, immutable"),
    );

    Some((headers, inscription.into_body()?))
  }

  async fn preview(
    Extension(index): Extension<Arc<Index>>,
    Extension(config): Extension<Arc<Config>>,
    Path(inscription_id): Path<InscriptionId>,
  ) -> ServerResult<Response> {
    if config.is_hidden(inscription_id) {
      return Ok(PreviewUnknownHtml.into_response());
    }

    let inscription = index
      .get_inscription_by_id(inscription_id)?
      .ok_or_not_found(|| format!("inscription {inscription_id}"))?;

    match inscription.media() {
      Media::Audio => Ok(PreviewAudioHtml { inscription_id }.into_response()),
      Media::Code => Ok(
        (
          [(
            header::CONTENT_SECURITY_POLICY,
            "script-src-elem 'self' https://cdn.jsdelivr.net; href-src 'self' https://cdn.jsdelivr.net",
          )],
          PreviewCodeHtml { inscription_id },
        )
          .into_response(),
      ),
      Media::Iframe => Ok(
        Self::content_response(inscription)
          .ok_or_not_found(|| format!("inscription {inscription_id} content"))?
          .into_response(),
      ),
      Media::Image => Ok(
        (
          [(
            header::CONTENT_SECURITY_POLICY,
            "default-src 'self' 'unsafe-inline'",
          )],
          PreviewImageHtml { inscription_id },
        )
          .into_response(),
      ),
      Media::Markdown => Ok(
        (
          [(
            header::CONTENT_SECURITY_POLICY,
            "script-src-elem 'self' https://cdn.jsdelivr.net",
          )],
          PreviewMarkdownHtml { inscription_id },
        )
          .into_response(),
      ),
      Media::Model => Ok(
        (
          [(
            header::CONTENT_SECURITY_POLICY,
            "script-src-elem 'self' https://ajax.googleapis.com",
          )],
          PreviewModelHtml { inscription_id },
        )
          .into_response(),
      ),
      Media::Pdf => Ok(
        (
          [(
            header::CONTENT_SECURITY_POLICY,
            "script-src-elem 'self' https://cdn.jsdelivr.net",
          )],
          PreviewPdfHtml { inscription_id },
        )
          .into_response(),
      ),
      Media::Text => {
        let content = inscription
          .body()
          .ok_or_not_found(|| format!("inscription {inscription_id} content"))?;
        Ok(
          PreviewTextHtml {
            text: str::from_utf8(content)
              .map_err(|err| anyhow!("Failed to decode {inscription_id} text: {err}"))?,
          }
          .into_response(),
        )
      }
      Media::Unknown => Ok(PreviewUnknownHtml.into_response()),
      Media::Video => Ok(PreviewVideoHtml { inscription_id }.into_response()),
    }
  }

  async fn inscription(
    Extension(page_config): Extension<Arc<PageConfig>>,
    Extension(index): Extension<Arc<Index>>,
    Path(DeserializeFromStr(query)): Path<DeserializeFromStr<InscriptionQuery>>,
    accept_json: AcceptJson,
  ) -> ServerResult<Response> {
    let inscription_id = match query {
      InscriptionQuery::Id(id) => id,
      InscriptionQuery::Number(inscription_number) => index
        .get_inscription_id_by_inscription_number(inscription_number)?
        .ok_or_not_found(|| format!("{inscription_number}"))?,
    };

    let entry = index
      .get_inscription_entry(inscription_id)?
      .ok_or_not_found(|| format!("inscription {inscription_id}"))?;

    let inscription = index
      .get_inscription_by_id(inscription_id)?
      .ok_or_not_found(|| format!("inscription {inscription_id}"))?;

    let satpoint = index
      .get_inscription_satpoint_by_id(inscription_id)?
      .ok_or_not_found(|| format!("inscription {inscription_id}"))?;

    let output = if satpoint.outpoint == unbound_outpoint() {
      None
    } else {
      Some(
        index
          .get_transaction(satpoint.outpoint.txid)?
          .ok_or_not_found(|| format!("inscription {inscription_id} current transaction"))?
          .output
          .into_iter()
          .nth(satpoint.outpoint.vout.try_into().unwrap())
          .ok_or_not_found(|| format!("inscription {inscription_id} current transaction output"))?,
      )
    };

    let previous = if let Some(n) = entry.sequence_number.checked_sub(1) {
      index.get_inscription_id_by_sequence_number(n)?
    } else {
      None
    };

    let next = index.get_inscription_id_by_sequence_number(entry.sequence_number + 1)?;

    let children = index.get_children_by_inscription_id(inscription_id)?;

    Ok(if accept_json.0 {
      Json(InscriptionJson::new(
        page_config.chain,
        children,
        entry.fee,
        entry.height,
        inscription,
        inscription_id,
        entry.parent,
        next,
        entry.inscription_number,
        output,
        previous,
        entry.sat,
        satpoint,
        timestamp(entry.timestamp),
      ))
      .into_response()
    } else {
      InscriptionHtml {
        chain: page_config.chain,
        genesis_fee: entry.fee,
        genesis_height: entry.height,
        children,
        inscription,
        inscription_id,
        next,
        inscription_number: entry.inscription_number,
        output,
        parent: entry.parent,
        previous,
        sat: entry.sat,
        satpoint,
        timestamp: timestamp(entry.timestamp),
      }
      .page(page_config, index.has_sat_index()?)
      .into_response()
    })
  }

  async fn inscriptions(
    Extension(page_config): Extension<Arc<PageConfig>>,
    Extension(index): Extension<Arc<Index>>,
    accept_json: AcceptJson,
  ) -> ServerResult<Response> {
    Self::inscriptions_inner(page_config, index, None, 100, accept_json).await
  }

  async fn inscriptions_in_block(
    Extension(page_config): Extension<Arc<PageConfig>>,
    Extension(index): Extension<Arc<Index>>,
    Path(block_height): Path<u64>,
    accept_json: AcceptJson,
  ) -> ServerResult<Response> {
    Self::inscriptions_in_block_from_page(
      Extension(page_config),
      Extension(index),
      Path((block_height, 0)),
      accept_json,
    )
    .await
  }

  async fn inscriptions_in_block_from_page(
    Extension(page_config): Extension<Arc<PageConfig>>,
    Extension(index): Extension<Arc<Index>>,
    Path((block_height, page_index)): Path<(u64, usize)>,
    accept_json: AcceptJson,
  ) -> ServerResult<Response> {
    let inscriptions = index.get_inscriptions_in_block(block_height)?;

    Ok(if accept_json.0 {
      Json(InscriptionsJson::new(inscriptions, None, None, None, None)).into_response()
    } else {
      InscriptionsBlockHtml::new(
        block_height,
        index.block_height()?.unwrap_or(Height(0)).n(),
        inscriptions,
        page_index,
      )?
      .page(page_config, index.has_sat_index()?)
      .into_response()
    })
  }

  async fn inscriptions_from(
    Extension(page_config): Extension<Arc<PageConfig>>,
    Extension(index): Extension<Arc<Index>>,
    Path(from): Path<u64>,
    accept_json: AcceptJson,
  ) -> ServerResult<Response> {
    Self::inscriptions_inner(page_config, index, Some(from), 100, accept_json).await
  }

  async fn inscriptions_from_n(
    Extension(page_config): Extension<Arc<PageConfig>>,
    Extension(index): Extension<Arc<Index>>,
    Path((from, n)): Path<(u64, usize)>,
    accept_json: AcceptJson,
  ) -> ServerResult<Response> {
    Self::inscriptions_inner(page_config, index, Some(from), n, accept_json).await
  }

  async fn inscriptions_inner(
    page_config: Arc<PageConfig>,
    index: Arc<Index>,
    from: Option<u64>,
    n: usize,
    accept_json: AcceptJson,
  ) -> ServerResult<Response> {
    let (inscriptions, prev, next, lowest, highest) =
      index.get_latest_inscriptions_with_prev_and_next(n, from)?;
    Ok(if accept_json.0 {
      Json(InscriptionsJson::new(
        inscriptions,
        prev,
        next,
        Some(lowest),
        Some(highest),
      ))
      .into_response()
    } else {
      InscriptionsHtml {
        inscriptions,
        next,
        prev,
      }
      .page(page_config, index.has_sat_index()?)
      .into_response()
    })
  }

  async fn redirect_http_to_https(
    Extension(mut destination): Extension<String>,
    uri: Uri,
  ) -> Redirect {
    if let Some(path_and_query) = uri.path_and_query() {
      destination.push_str(path_and_query.as_str());
    }

    Redirect::to(&destination)
  }
}

#[cfg(test)]
mod tests {
  use {
    super::*,
    crate::runes::{Edict, Etching, Rune, Runestone},
    reqwest::Url,
    serde::de::DeserializeOwned,
    std::net::TcpListener,
  };

  struct TestServer {
    bitcoin_rpc_server: test_bitcoincore_rpc::Handle,
    index: Arc<Index>,
    ord_server_handle: Handle,
    url: Url,
    #[allow(unused)]
    tempdir: TempDir,
  }

  impl TestServer {
    fn new() -> Self {
      Self::new_with_args(&[], &[])
    }

    fn new_with_sat_index() -> Self {
      Self::new_with_args(&["--index-sats"], &[])
    }

    fn new_with_args(ord_args: &[&str], server_args: &[&str]) -> Self {
      Self::new_server(test_bitcoincore_rpc::spawn(), None, ord_args, server_args)
    }

    fn new_with_regtest() -> Self {
      Self::new_server(
        test_bitcoincore_rpc::builder()
          .network(bitcoin::network::constants::Network::Regtest)
          .build(),
        None,
        &["--chain", "regtest"],
        &[],
      )
    }

    fn new_with_regtest_with_json_api() -> Self {
      Self::new_server(
        test_bitcoincore_rpc::builder()
          .network(bitcoin::network::constants::Network::Regtest)
          .build(),
        None,
        &["--chain", "regtest", "--enable-json-api"],
        &[],
      )
    }

    fn new_with_regtest_with_index_sats() -> Self {
      Self::new_server(
        test_bitcoincore_rpc::builder()
          .network(bitcoin::Network::Regtest)
          .build(),
        None,
        &["--chain", "regtest", "--index-sats"],
        &[],
      )
    }

    fn new_with_regtest_with_index_runes() -> Self {
      Self::new_server(
        test_bitcoincore_rpc::builder()
          .network(bitcoin::Network::Regtest)
          .build(),
        None,
        &[
          "--chain",
          "regtest",
          "--index-runes-pre-alpha-i-agree-to-get-rekt",
          "--enable-json-api",
        ],
        &[],
      )
    }

    fn new_with_bitcoin_rpc_server_and_config(
      bitcoin_rpc_server: test_bitcoincore_rpc::Handle,
      config: String,
    ) -> Self {
      Self::new_server(bitcoin_rpc_server, Some(config), &[], &[])
    }

    fn new_server(
      bitcoin_rpc_server: test_bitcoincore_rpc::Handle,
      config: Option<String>,
      ord_args: &[&str],
      server_args: &[&str],
    ) -> Self {
      let tempdir = TempDir::new().unwrap();

      let cookiefile = tempdir.path().join("cookie");

      fs::write(&cookiefile, "username:password").unwrap();

      let port = TcpListener::bind("127.0.0.1:0")
        .unwrap()
        .local_addr()
        .unwrap()
        .port();

      let url = Url::parse(&format!("http://127.0.0.1:{port}")).unwrap();

      let config_args = match config {
        Some(config) => {
          let config_path = tempdir.path().join("ord.yaml");
          fs::write(&config_path, config).unwrap();
          format!("--config {}", config_path.display())
        }
        None => "".to_string(),
      };

      let (options, server) = parse_server_args(&format!(
        "ord --rpc-url {} --cookie-file {} --data-dir {} {config_args} {} server --http-port {} --address 127.0.0.1 {}",
        bitcoin_rpc_server.url(),
        cookiefile.to_str().unwrap(),
        tempdir.path().to_str().unwrap(),
        ord_args.join(" "),
        port,
        server_args.join(" "),
      ));

      let index = Arc::new(Index::open(&options).unwrap());
      let ord_server_handle = Handle::new();

      {
        let index = index.clone();
        let ord_server_handle = ord_server_handle.clone();
        thread::spawn(|| server.run(options, index, ord_server_handle).unwrap());
      }

      while index.statistic(crate::index::Statistic::Commits) == 0 {
        thread::sleep(Duration::from_millis(25));
      }

      let client = reqwest::blocking::Client::builder()
        .redirect(reqwest::redirect::Policy::none())
        .build()
        .unwrap();

      for i in 0.. {
        match client.get(format!("http://127.0.0.1:{port}/status")).send() {
          Ok(_) => break,
          Err(err) => {
            if i == 400 {
              panic!("server failed to start: {err}");
            }
          }
        }

        thread::sleep(Duration::from_millis(25));
      }

      Self {
        bitcoin_rpc_server,
        index,
        ord_server_handle,
        tempdir,
        url,
      }
    }

    fn get(&self, path: impl AsRef<str>) -> reqwest::blocking::Response {
      if let Err(error) = self.index.update() {
        log::error!("{error}");
      }
      reqwest::blocking::get(self.join_url(path.as_ref())).unwrap()
    }

    pub(crate) fn get_json<T: DeserializeOwned>(&self, path: impl AsRef<str>) -> T {
      if let Err(error) = self.index.update() {
        log::error!("{error}");
      }

      let client = reqwest::blocking::Client::new();

      let response = client
        .get(self.join_url(path.as_ref()))
        .header(reqwest::header::ACCEPT, "application/json")
        .send()
        .unwrap();

      assert_eq!(response.status(), StatusCode::OK);

      response.json().unwrap()
    }

    fn join_url(&self, url: &str) -> Url {
      self.url.join(url).unwrap()
    }

    fn assert_response(&self, path: impl AsRef<str>, status: StatusCode, expected_response: &str) {
      let response = self.get(path);
      assert_eq!(response.status(), status, "{}", response.text().unwrap());
      pretty_assert_eq!(response.text().unwrap(), expected_response);
    }

    fn assert_response_regex(
      &self,
      path: impl AsRef<str>,
      status: StatusCode,
      regex: impl AsRef<str>,
    ) {
      let response = self.get(path);
      assert_eq!(response.status(), status);
      assert_regex_match!(response.text().unwrap(), regex.as_ref());
    }

    fn assert_response_csp(
      &self,
      path: impl AsRef<str>,
      status: StatusCode,
      content_security_policy: &str,
      regex: impl AsRef<str>,
    ) {
      let response = self.get(path);
      assert_eq!(response.status(), status);
      assert_eq!(
        response
          .headers()
          .get(header::CONTENT_SECURITY_POLICY,)
          .unwrap(),
        content_security_policy
      );
      assert_regex_match!(response.text().unwrap(), regex.as_ref());
    }

    fn assert_redirect(&self, path: &str, location: &str) {
      let response = reqwest::blocking::Client::builder()
        .redirect(reqwest::redirect::Policy::none())
        .build()
        .unwrap()
        .get(self.join_url(path))
        .send()
        .unwrap();

      assert_eq!(response.status(), StatusCode::SEE_OTHER);
      assert_eq!(response.headers().get(header::LOCATION).unwrap(), location);
    }

    fn mine_blocks(&self, n: u64) -> Vec<bitcoin::Block> {
      let blocks = self.bitcoin_rpc_server.mine_blocks(n);
      self.index.update().unwrap();
      blocks
    }

    fn mine_blocks_with_subsidy(&self, n: u64, subsidy: u64) -> Vec<Block> {
      let blocks = self.bitcoin_rpc_server.mine_blocks_with_subsidy(n, subsidy);
      self.index.update().unwrap();
      blocks
    }
  }

  impl Drop for TestServer {
    fn drop(&mut self) {
      self.ord_server_handle.shutdown();
    }
  }

  fn parse_server_args(args: &str) -> (Options, Server) {
    match Arguments::try_parse_from(args.split_whitespace()) {
      Ok(arguments) => match arguments.subcommand {
        Subcommand::Server(server) => (arguments.options, server),
        subcommand => panic!("unexpected subcommand: {subcommand:?}"),
      },
      Err(err) => panic!("error parsing arguments: {err}"),
    }
  }

  #[test]
  fn http_and_https_port_dont_conflict() {
    parse_server_args(
      "ord server --http-port 0 --https-port 0 --acme-cache foo --acme-contact bar --acme-domain baz",
    );
  }

  #[test]
  fn http_port_defaults_to_80() {
    assert_eq!(parse_server_args("ord server").1.http_port(), Some(80));
  }

  #[test]
  fn https_port_defaults_to_none() {
    assert_eq!(parse_server_args("ord server").1.https_port(), None);
  }

  #[test]
  fn https_sets_https_port_to_443() {
    assert_eq!(
      parse_server_args("ord server --https --acme-cache foo --acme-contact bar --acme-domain baz")
        .1
        .https_port(),
      Some(443)
    );
  }

  #[test]
  fn https_disables_http() {
    assert_eq!(
      parse_server_args("ord server --https --acme-cache foo --acme-contact bar --acme-domain baz")
        .1
        .http_port(),
      None
    );
  }

  #[test]
  fn https_port_disables_http() {
    assert_eq!(
      parse_server_args(
        "ord server --https-port 433 --acme-cache foo --acme-contact bar --acme-domain baz"
      )
      .1
      .http_port(),
      None
    );
  }

  #[test]
  fn https_port_sets_https_port() {
    assert_eq!(
      parse_server_args(
        "ord server --https-port 1000 --acme-cache foo --acme-contact bar --acme-domain baz"
      )
      .1
      .https_port(),
      Some(1000)
    );
  }

  #[test]
  fn http_with_https_leaves_http_enabled() {
    assert_eq!(
      parse_server_args(
        "ord server --https --http --acme-cache foo --acme-contact bar --acme-domain baz"
      )
      .1
      .http_port(),
      Some(80)
    );
  }

  #[test]
  fn http_with_https_leaves_https_enabled() {
    assert_eq!(
      parse_server_args(
        "ord server --https --http --acme-cache foo --acme-contact bar --acme-domain baz"
      )
      .1
      .https_port(),
      Some(443)
    );
  }

  #[test]
  fn acme_contact_accepts_multiple_values() {
    assert!(Arguments::try_parse_from([
      "ord",
      "server",
      "--address",
      "127.0.0.1",
      "--http-port",
      "0",
      "--acme-contact",
      "foo",
      "--acme-contact",
      "bar"
    ])
    .is_ok());
  }

  #[test]
  fn acme_domain_accepts_multiple_values() {
    assert!(Arguments::try_parse_from([
      "ord",
      "server",
      "--address",
      "127.0.0.1",
      "--http-port",
      "0",
      "--acme-domain",
      "foo",
      "--acme-domain",
      "bar"
    ])
    .is_ok());
  }

  #[test]
  fn acme_cache_defaults_to_data_dir() {
    let arguments = Arguments::try_parse_from(["ord", "--data-dir", "foo", "server"]).unwrap();
    let acme_cache = Server::acme_cache(None, &arguments.options)
      .unwrap()
      .display()
      .to_string();
    assert!(
      acme_cache.contains(if cfg!(windows) {
        r"foo\acme-cache"
      } else {
        "foo/acme-cache"
      }),
      "{acme_cache}"
    )
  }

  #[test]
  fn acme_cache_flag_is_respected() {
    let arguments =
      Arguments::try_parse_from(["ord", "--data-dir", "foo", "server", "--acme-cache", "bar"])
        .unwrap();
    let acme_cache = Server::acme_cache(Some(&"bar".into()), &arguments.options)
      .unwrap()
      .display()
      .to_string();
    assert_eq!(acme_cache, "bar")
  }

  #[test]
  fn acme_domain_defaults_to_hostname() {
    let (_, server) = parse_server_args("ord server");
    assert_eq!(
      server.acme_domains().unwrap(),
      &[System::new().host_name().unwrap()]
    );
  }

  #[test]
  fn acme_domain_flag_is_respected() {
    let (_, server) = parse_server_args("ord server --acme-domain example.com");
    assert_eq!(server.acme_domains().unwrap(), &["example.com"]);
  }

  #[test]
  fn install_sh_redirects_to_github() {
    TestServer::new().assert_redirect(
      "/install.sh",
      "https://raw.githubusercontent.com/ordinals/ord/master/install.sh",
    );
  }

  #[test]
  fn ordinal_redirects_to_sat() {
    TestServer::new().assert_redirect("/ordinal/0", "/sat/0");
  }

  #[test]
  fn bounties_redirects_to_docs_site() {
    TestServer::new().assert_redirect("/bounties", "https://docs.ordinals.com/bounty/");
  }

  #[test]
  fn faq_redirects_to_docs_site() {
    TestServer::new().assert_redirect("/faq", "https://docs.ordinals.com/faq/");
  }

  #[test]
  fn search_by_query_returns_sat() {
    TestServer::new().assert_redirect("/search?query=0", "/sat/0");
  }

  #[test]
  fn search_by_query_returns_inscription() {
    TestServer::new().assert_redirect(
      "/search?query=0000000000000000000000000000000000000000000000000000000000000000i0",
      "/inscription/0000000000000000000000000000000000000000000000000000000000000000i0",
    );
  }

  #[test]
  fn search_is_whitespace_insensitive() {
    TestServer::new().assert_redirect("/search/ 0 ", "/sat/0");
  }

  #[test]
  fn search_by_path_returns_sat() {
    TestServer::new().assert_redirect("/search/0", "/sat/0");
  }

  #[test]
  fn search_for_blockhash_returns_block() {
    TestServer::new().assert_redirect(
      "/search/000000000019d6689c085ae165831e934ff763ae46a2a6c172b3f1b60a8ce26f",
      "/block/000000000019d6689c085ae165831e934ff763ae46a2a6c172b3f1b60a8ce26f",
    );
  }

  #[test]
  fn search_for_txid_returns_transaction() {
    TestServer::new().assert_redirect(
      "/search/0000000000000000000000000000000000000000000000000000000000000000",
      "/tx/0000000000000000000000000000000000000000000000000000000000000000",
    );
  }

  #[test]
  fn search_for_outpoint_returns_output() {
    TestServer::new().assert_redirect(
      "/search/0000000000000000000000000000000000000000000000000000000000000000:0",
      "/output/0000000000000000000000000000000000000000000000000000000000000000:0",
    );
  }

  #[test]
  fn search_for_inscription_id_returns_inscription() {
    TestServer::new().assert_redirect(
      "/search/0000000000000000000000000000000000000000000000000000000000000000i0",
      "/inscription/0000000000000000000000000000000000000000000000000000000000000000i0",
    );
  }

  #[test]
  fn http_to_https_redirect_with_path() {
    TestServer::new_with_args(&[], &["--redirect-http-to-https", "--https"]).assert_redirect(
      "/sat/0",
      &format!("https://{}/sat/0", System::new().host_name().unwrap()),
    );
  }

  #[test]
  fn http_to_https_redirect_with_empty() {
    TestServer::new_with_args(&[], &["--redirect-http-to-https", "--https"]).assert_redirect(
      "/",
      &format!("https://{}/", System::new().host_name().unwrap()),
    );
  }

  #[test]
  fn status() {
    TestServer::new().assert_response("/status", StatusCode::OK, "OK");
  }

  #[test]
  fn block_count_endpoint() {
    let test_server = TestServer::new();

    let response = test_server.get("/blockcount");

    assert_eq!(response.status(), StatusCode::OK);
    assert_eq!(response.text().unwrap(), "1");

    test_server.mine_blocks(1);

    let response = test_server.get("/blockcount");

    assert_eq!(response.status(), StatusCode::OK);
    assert_eq!(response.text().unwrap(), "2");
  }

  #[test]
  fn block_height_endpoint() {
    let test_server = TestServer::new();

    let response = test_server.get("/blockheight");

    assert_eq!(response.status(), StatusCode::OK);
    assert_eq!(response.text().unwrap(), "0");

    test_server.mine_blocks(2);

    let response = test_server.get("/blockheight");

    assert_eq!(response.status(), StatusCode::OK);
    assert_eq!(response.text().unwrap(), "2");
  }

  #[test]
  fn block_hash_endpoint() {
    let test_server = TestServer::new();

    let response = test_server.get("/blockhash");

    assert_eq!(response.status(), StatusCode::OK);
    assert_eq!(
      response.text().unwrap(),
      "000000000019d6689c085ae165831e934ff763ae46a2a6c172b3f1b60a8ce26f"
    );
  }

  #[test]
  fn block_hash_from_height_endpoint() {
    let test_server = TestServer::new();

    let response = test_server.get("/blockhash/0");

    assert_eq!(response.status(), StatusCode::OK);
    assert_eq!(
      response.text().unwrap(),
      "000000000019d6689c085ae165831e934ff763ae46a2a6c172b3f1b60a8ce26f"
    );
  }

  #[test]
  fn block_time_endpoint() {
    let test_server = TestServer::new();

    let response = test_server.get("/blocktime");

    assert_eq!(response.status(), StatusCode::OK);
    assert_eq!(response.text().unwrap(), "1231006505");
  }

  #[test]
  fn range_end_before_range_start_returns_400() {
    TestServer::new().assert_response(
      "/range/1/0",
      StatusCode::BAD_REQUEST,
      "range start greater than range end",
    );
  }

  #[test]
  fn invalid_range_start_returns_400() {
    TestServer::new().assert_response(
      "/range/=/0",
      StatusCode::BAD_REQUEST,
      "Invalid URL: invalid digit found in string",
    );
  }

  #[test]
  fn invalid_range_end_returns_400() {
    TestServer::new().assert_response(
      "/range/0/=",
      StatusCode::BAD_REQUEST,
      "Invalid URL: invalid digit found in string",
    );
  }

  #[test]
  fn empty_range_returns_400() {
    TestServer::new().assert_response("/range/0/0", StatusCode::BAD_REQUEST, "empty range");
  }

  #[test]
  fn range() {
    TestServer::new().assert_response_regex(
      "/range/0/1",
      StatusCode::OK,
      r".*<title>Sat range 0–1</title>.*<h1>Sat range 0–1</h1>
<dl>
  <dt>value</dt><dd>1</dd>
  <dt>first</dt><dd><a href=/sat/0 class=mythic>0</a></dd>
</dl>.*",
    );
  }
  #[test]
  fn sat_number() {
    TestServer::new().assert_response_regex("/sat/0", StatusCode::OK, ".*<h1>Sat 0</h1>.*");
  }

  #[test]
  fn sat_decimal() {
    TestServer::new().assert_response_regex("/sat/0.0", StatusCode::OK, ".*<h1>Sat 0</h1>.*");
  }

  #[test]
  fn sat_degree() {
    TestServer::new().assert_response_regex("/sat/0°0′0″0‴", StatusCode::OK, ".*<h1>Sat 0</h1>.*");
  }

  #[test]
  fn sat_name() {
    TestServer::new().assert_response_regex(
      "/sat/nvtdijuwxlp",
      StatusCode::OK,
      ".*<h1>Sat 0</h1>.*",
    );
  }

  #[test]
  fn sat() {
    TestServer::new().assert_response_regex(
      "/sat/0",
      StatusCode::OK,
      ".*<title>Sat 0</title>.*<h1>Sat 0</h1>.*",
    );
  }

  #[test]
  fn block() {
    TestServer::new().assert_response_regex(
      "/block/0",
      StatusCode::OK,
      ".*<title>Block 0</title>.*<h1>Block 0</h1>.*",
    );
  }

  #[test]
  fn sat_out_of_range() {
    TestServer::new().assert_response(
      "/sat/2099999997690000",
      StatusCode::BAD_REQUEST,
      "Invalid URL: invalid sat",
    );
  }

  #[test]
  fn invalid_outpoint_hash_returns_400() {
    TestServer::new().assert_response(
      "/output/foo:0",
      StatusCode::BAD_REQUEST,
      "Invalid URL: error parsing TXID",
    );
  }

  #[test]
  fn output_with_sat_index() {
    let txid = "4a5e1e4baab89f3a32518a88c31bc87f618f76673e2cc77ab2127b7afdeda33b";
    TestServer::new_with_sat_index().assert_response_regex(
      format!("/output/{txid}:0"),
      StatusCode::OK,
      format!(
        ".*<title>Output {txid}:0</title>.*<h1>Output <span class=monospace>{txid}:0</span></h1>
<dl>
  <dt>value</dt><dd>5000000000</dd>
  <dt>script pubkey</dt><dd class=monospace>OP_PUSHBYTES_65 [[:xdigit:]]{{130}} OP_CHECKSIG</dd>
  <dt>transaction</dt><dd><a class=monospace href=/tx/{txid}>{txid}</a></dd>
</dl>
<h2>1 Sat Range</h2>
<ul class=monospace>
  <li><a href=/range/0/5000000000 class=mythic>0–5000000000</a></li>
</ul>.*"
      ),
    );
  }

  #[test]
  fn output_without_sat_index() {
    let txid = "4a5e1e4baab89f3a32518a88c31bc87f618f76673e2cc77ab2127b7afdeda33b";
    TestServer::new().assert_response_regex(
      format!("/output/{txid}:0"),
      StatusCode::OK,
      format!(
        ".*<title>Output {txid}:0</title>.*<h1>Output <span class=monospace>{txid}:0</span></h1>
<dl>
  <dt>value</dt><dd>5000000000</dd>
  <dt>script pubkey</dt><dd class=monospace>OP_PUSHBYTES_65 [[:xdigit:]]{{130}} OP_CHECKSIG</dd>
  <dt>transaction</dt><dd><a class=monospace href=/tx/{txid}>{txid}</a></dd>
</dl>.*"
      ),
    );
  }

  #[test]
  fn null_output_is_initially_empty() {
    let txid = "0000000000000000000000000000000000000000000000000000000000000000";
    TestServer::new_with_sat_index().assert_response_regex(
      format!("/output/{txid}:4294967295"),
      StatusCode::OK,
      format!(
        ".*<title>Output {txid}:4294967295</title>.*<h1>Output <span class=monospace>{txid}:4294967295</span></h1>
<dl>
  <dt>value</dt><dd>0</dd>
  <dt>script pubkey</dt><dd class=monospace></dd>
  <dt>transaction</dt><dd><a class=monospace href=/tx/{txid}>{txid}</a></dd>
</dl>
<h2>0 Sat Ranges</h2>
<ul class=monospace>
</ul>.*"
      ),
    );
  }

  #[test]
  fn null_output_receives_lost_sats() {
    let server = TestServer::new_with_sat_index();

    server.mine_blocks_with_subsidy(1, 0);

    let txid = "0000000000000000000000000000000000000000000000000000000000000000";

    server.assert_response_regex(
      format!("/output/{txid}:4294967295"),
      StatusCode::OK,
      format!(
        ".*<title>Output {txid}:4294967295</title>.*<h1>Output <span class=monospace>{txid}:4294967295</span></h1>
<dl>
  <dt>value</dt><dd>5000000000</dd>
  <dt>script pubkey</dt><dd class=monospace></dd>
  <dt>transaction</dt><dd><a class=monospace href=/tx/{txid}>{txid}</a></dd>
</dl>
<h2>1 Sat Range</h2>
<ul class=monospace>
  <li><a href=/range/5000000000/10000000000 class=uncommon>5000000000–10000000000</a></li>
</ul>.*"
      ),
    );
  }

  #[test]
  fn unbound_output_receives_unbound_inscriptions() {
    let server = TestServer::new_with_regtest();

    server.mine_blocks(1);

    server.bitcoin_rpc_server.broadcast_tx(TransactionTemplate {
      inputs: &[(1, 0, 0, Default::default())],
      fee: 50 * 100_000_000,
      ..Default::default()
    });

    server.mine_blocks(1);

    let txid = server.bitcoin_rpc_server.broadcast_tx(TransactionTemplate {
      inputs: &[(
        2,
        1,
        0,
        inscription("text/plain;charset=utf-8", "hello").to_witness(),
      )],
      ..Default::default()
    });

    server.mine_blocks(1);

    let inscription_id = InscriptionId { txid, index: 0 };

    server.assert_response_regex(
      format!("/inscription/{}", inscription_id),
      StatusCode::OK,
      format!(
        ".*<dl>
  <dt>id</dt>
  <dd class=monospace>{inscription_id}</dd>
  <dt>preview</dt>.*<dt>output</dt>
  <dd><a class=monospace href=/output/0000000000000000000000000000000000000000000000000000000000000000:0>0000000000000000000000000000000000000000000000000000000000000000:0 \\(unbound\\)</a></dd>.*"
      ),
    );
  }

  #[test]
  fn unbound_output_returns_200() {
    TestServer::new().assert_response_regex(
      "/output/0000000000000000000000000000000000000000000000000000000000000000:0",
      StatusCode::OK,
      ".*",
    );
  }

  #[test]
  fn invalid_output_returns_400() {
    TestServer::new().assert_response(
      "/output/foo:0",
      StatusCode::BAD_REQUEST,
      "Invalid URL: error parsing TXID",
    );
  }

  #[test]
  fn home() {
    let test_server = TestServer::new();

    test_server.mine_blocks(1);

    test_server.assert_response_regex(
      "/",
      StatusCode::OK,
      ".*<title>Ordinals</title>.*
<div class=block>
  <h2><a href=/block/1>Block 1</a></h2>
  <div class=thumbnails>
  </div>
</div>
<div class=block>
  <h2><a href=/block/0>Block 0</a></h2>
  <div class=thumbnails>
  </div>
</div>
</ol>.*",
    );
  }

  #[test]
  fn nav_displays_chain() {
    TestServer::new_with_regtest().assert_response_regex(
      "/",
      StatusCode::OK,
      ".*<a href=/>Ordinals<sup>regtest</sup></a>.*",
    );
  }

  #[test]
  fn home_block_limit() {
    let test_server = TestServer::new();

    test_server.mine_blocks(101);

    test_server.assert_response_regex(
    "/",
    StatusCode::OK,
    ".*<ol start=96 reversed class=block-list>\n(  <li><a href=/block/[[:xdigit:]]{64}>[[:xdigit:]]{64}</a></li>\n){95}</ol>.*"
  );
  }

  #[test]
  fn block_not_found() {
    TestServer::new().assert_response(
      "/block/467a86f0642b1d284376d13a98ef58310caa49502b0f9a560ee222e0a122fe16",
      StatusCode::NOT_FOUND,
      "block 467a86f0642b1d284376d13a98ef58310caa49502b0f9a560ee222e0a122fe16 not found",
    );
  }

  #[test]
  fn unmined_sat() {
    TestServer::new().assert_response_regex(
      "/sat/0",
      StatusCode::OK,
      ".*<dt>timestamp</dt><dd><time>2009-01-03 18:15:05 UTC</time></dd>.*",
    );
  }

  #[test]
  fn mined_sat() {
    TestServer::new().assert_response_regex(
      "/sat/5000000000",
      StatusCode::OK,
      ".*<dt>timestamp</dt><dd><time>.*</time> \\(expected\\)</dd>.*",
    );
  }

  #[test]
  fn static_asset() {
    TestServer::new().assert_response_regex(
      "/static/index.css",
      StatusCode::OK,
      r".*\.rare \{
  background-color: var\(--rare\);
}.*",
    );
  }

  #[test]
  fn favicon() {
    TestServer::new().assert_response_regex("/favicon.ico", StatusCode::OK, r".*");
  }

  #[test]
  fn clock_updates() {
    let test_server = TestServer::new();
    test_server.assert_response_regex("/clock", StatusCode::OK, ".*<text.*>0</text>.*");
    test_server.mine_blocks(1);
    test_server.assert_response_regex("/clock", StatusCode::OK, ".*<text.*>1</text>.*");
  }

  #[test]
  fn block_by_hash() {
    let test_server = TestServer::new();

    test_server.mine_blocks(1);
    let transaction = TransactionTemplate {
      inputs: &[(1, 0, 0, Default::default())],
      fee: 0,
      ..Default::default()
    };
    test_server.bitcoin_rpc_server.broadcast_tx(transaction);
    let block_hash = test_server.mine_blocks(1)[0].block_hash();

    test_server.assert_response_regex(
      format!("/block/{block_hash}"),
      StatusCode::OK,
      ".*<h1>Block 2</h1>.*",
    );
  }

  #[test]
  fn block_by_height() {
    let test_server = TestServer::new();

    test_server.assert_response_regex("/block/0", StatusCode::OK, ".*<h1>Block 0</h1>.*");
  }

  #[test]
  fn transaction() {
    let test_server = TestServer::new();

    let coinbase_tx = test_server.mine_blocks(1)[0].txdata[0].clone();
    let txid = coinbase_tx.txid();

    test_server.assert_response_regex(
      format!("/tx/{txid}"),
      StatusCode::OK,
      format!(
        ".*<title>Transaction {txid}</title>.*<h1>Transaction <span class=monospace>{txid}</span></h1>
<dl>
</dl>
<h2>1 Input</h2>
<ul>
  <li><a class=monospace href=/output/0000000000000000000000000000000000000000000000000000000000000000:4294967295>0000000000000000000000000000000000000000000000000000000000000000:4294967295</a></li>
</ul>
<h2>1 Output</h2>
<ul class=monospace>
  <li>
    <a href=/output/30f2f037629c6a21c1f40ed39b9bd6278df39762d68d07f49582b23bcb23386a:0 class=monospace>
      30f2f037629c6a21c1f40ed39b9bd6278df39762d68d07f49582b23bcb23386a:0
    </a>
    <dl>
      <dt>value</dt><dd>5000000000</dd>
      <dt>script pubkey</dt><dd class=monospace></dd>
    </dl>
  </li>
</ul>.*"
      ),
    );
  }

  #[test]
  fn detect_unrecoverable_reorg() {
    let test_server = TestServer::new();

    test_server.mine_blocks(21);

    test_server.assert_response("/status", StatusCode::OK, "OK");

    for _ in 0..15 {
      test_server.bitcoin_rpc_server.invalidate_tip();
    }

    test_server.bitcoin_rpc_server.mine_blocks(21);

    test_server.assert_response_regex("/status", StatusCode::OK, "unrecoverable reorg detected.*");
  }

  #[test]
  fn rare_with_index() {
    TestServer::new_with_sat_index().assert_response(
      "/rare.txt",
      StatusCode::OK,
      "sat\tsatpoint
0\t4a5e1e4baab89f3a32518a88c31bc87f618f76673e2cc77ab2127b7afdeda33b:0:0
",
    );
  }

  #[test]
  fn rare_without_sat_index() {
    TestServer::new().assert_response(
      "/rare.txt",
      StatusCode::NOT_FOUND,
      "tracking rare sats requires index created with `--index-sats` flag",
    );
  }

  #[test]
  fn show_rare_txt_in_header_with_sat_index() {
    TestServer::new_with_sat_index().assert_response_regex(
      "/",
      StatusCode::OK,
      ".*
      <a href=/clock>Clock</a>
      <a href=/rare.txt>rare.txt</a>
      <form action=/search method=get>.*",
    );
  }

  #[test]
  fn rare_sat_location() {
    TestServer::new_with_sat_index().assert_response_regex(
      "/sat/0",
      StatusCode::OK,
      ".*>4a5e1e4baab89f3a32518a88c31bc87f618f76673e2cc77ab2127b7afdeda33b:0:0<.*",
    );
  }

  #[test]
  fn dont_show_rare_txt_in_header_without_sat_index() {
    TestServer::new().assert_response_regex(
      "/",
      StatusCode::OK,
      ".*
      <a href=/clock>Clock</a>
      <form action=/search method=get>.*",
    );
  }

  #[test]
  fn input() {
    TestServer::new().assert_response_regex(
      "/input/0/0/0",
      StatusCode::OK,
      ".*<title>Input /0/0/0</title>.*<h1>Input /0/0/0</h1>.*<dt>text</dt><dd>.*The Times 03/Jan/2009 Chancellor on brink of second bailout for banks</dd>.*",
    );
  }

  #[test]
  fn input_missing() {
    TestServer::new().assert_response(
      "/input/1/1/1",
      StatusCode::NOT_FOUND,
      "input /1/1/1 not found",
    );
  }

  #[test]
  fn commits_are_tracked() {
    let server = TestServer::new();

    thread::sleep(Duration::from_millis(100));
    assert_eq!(server.index.statistic(crate::index::Statistic::Commits), 1);

    let info = server.index.info().unwrap();
    assert_eq!(info.transactions.len(), 1);
    assert_eq!(info.transactions[0].starting_block_count, 0);

    server.index.update().unwrap();

    assert_eq!(server.index.statistic(crate::index::Statistic::Commits), 1);

    let info = server.index.info().unwrap();
    assert_eq!(info.transactions.len(), 1);
    assert_eq!(info.transactions[0].starting_block_count, 0);

    server.mine_blocks(1);

    thread::sleep(Duration::from_millis(10));
    server.index.update().unwrap();

    assert_eq!(server.index.statistic(crate::index::Statistic::Commits), 2);

    let info = server.index.info().unwrap();
    assert_eq!(info.transactions.len(), 2);
    assert_eq!(info.transactions[0].starting_block_count, 0);
    assert_eq!(info.transactions[1].starting_block_count, 1);
    assert!(
      info.transactions[1].starting_timestamp - info.transactions[0].starting_timestamp >= 10
    );
  }

  #[test]
  fn outputs_traversed_are_tracked() {
    let server = TestServer::new_with_sat_index();

    assert_eq!(
      server
        .index
        .statistic(crate::index::Statistic::OutputsTraversed),
      1
    );

    server.index.update().unwrap();

    assert_eq!(
      server
        .index
        .statistic(crate::index::Statistic::OutputsTraversed),
      1
    );

    server.mine_blocks(2);

    server.index.update().unwrap();

    assert_eq!(
      server
        .index
        .statistic(crate::index::Statistic::OutputsTraversed),
      3
    );
  }

  #[test]
  fn coinbase_sat_ranges_are_tracked() {
    let server = TestServer::new_with_sat_index();

    assert_eq!(
      server.index.statistic(crate::index::Statistic::SatRanges),
      1
    );

    server.mine_blocks(1);

    assert_eq!(
      server.index.statistic(crate::index::Statistic::SatRanges),
      2
    );

    server.mine_blocks(1);

    assert_eq!(
      server.index.statistic(crate::index::Statistic::SatRanges),
      3
    );
  }

  #[test]
  fn split_sat_ranges_are_tracked() {
    let server = TestServer::new_with_sat_index();

    assert_eq!(
      server.index.statistic(crate::index::Statistic::SatRanges),
      1
    );

    server.mine_blocks(1);
    server.bitcoin_rpc_server.broadcast_tx(TransactionTemplate {
      inputs: &[(1, 0, 0, Default::default())],
      outputs: 2,
      fee: 0,
      ..Default::default()
    });
    server.mine_blocks(1);

    assert_eq!(
      server.index.statistic(crate::index::Statistic::SatRanges),
      4,
    );
  }

  #[test]
  fn fee_sat_ranges_are_tracked() {
    let server = TestServer::new_with_sat_index();

    assert_eq!(
      server.index.statistic(crate::index::Statistic::SatRanges),
      1
    );

    server.mine_blocks(1);
    server.bitcoin_rpc_server.broadcast_tx(TransactionTemplate {
      inputs: &[(1, 0, 0, Default::default())],
      outputs: 2,
      fee: 2,
      ..Default::default()
    });
    server.mine_blocks(1);

    assert_eq!(
      server.index.statistic(crate::index::Statistic::SatRanges),
      5,
    );
  }

  #[test]
  fn content_response_no_content() {
    assert_eq!(
      Server::content_response(Inscription::new(
        Some("text/plain".as_bytes().to_vec()),
        None
      )),
      None
    );
  }

  #[test]
  fn content_response_with_content() {
    let (headers, body) = Server::content_response(Inscription::new(
      Some("text/plain".as_bytes().to_vec()),
      Some(vec![1, 2, 3]),
    ))
    .unwrap();

    assert_eq!(headers["content-type"], "text/plain");
    assert_eq!(body, vec![1, 2, 3]);
  }

  #[test]
  fn code_preview() {
    let server = TestServer::new_with_regtest();
    server.mine_blocks(1);

    let txid = server.bitcoin_rpc_server.broadcast_tx(TransactionTemplate {
      inputs: &[(
        1,
        0,
        0,
        inscription("text/javascript", "hello").to_witness(),
      )],
      ..Default::default()
    });
    let inscription_id = InscriptionId { txid, index: 0 };

    server.mine_blocks(1);

    server.assert_response_regex(
      format!("/preview/{inscription_id}"),
      StatusCode::OK,
      format!(r".*<html lang=en data-inscription={inscription_id}>.*"),
    );
  }

  #[test]
  fn content_response_no_content_type() {
    let (headers, body) =
      Server::content_response(Inscription::new(None, Some(Vec::new()))).unwrap();

    assert_eq!(headers["content-type"], "application/octet-stream");
    assert!(body.is_empty());
  }

  #[test]
  fn content_response_bad_content_type() {
    let (headers, body) = Server::content_response(Inscription::new(
      Some("\n".as_bytes().to_vec()),
      Some(Vec::new()),
    ))
    .unwrap();

    assert_eq!(headers["content-type"], "application/octet-stream");
    assert!(body.is_empty());
  }

  #[test]
  fn text_preview() {
    let server = TestServer::new_with_regtest();
    server.mine_blocks(1);

    let txid = server.bitcoin_rpc_server.broadcast_tx(TransactionTemplate {
      inputs: &[(
        1,
        0,
        0,
        inscription("text/plain;charset=utf-8", "hello").to_witness(),
      )],
      ..Default::default()
    });

    server.mine_blocks(1);

    server.assert_response_csp(
      format!("/preview/{}", InscriptionId { txid, index: 0 }),
      StatusCode::OK,
      "default-src 'self'",
      ".*<pre>hello</pre>.*",
    );
  }

  #[test]
  fn text_preview_returns_error_when_content_is_not_utf8() {
    let server = TestServer::new_with_regtest();
    server.mine_blocks(1);

    let txid = server.bitcoin_rpc_server.broadcast_tx(TransactionTemplate {
      inputs: &[(
        1,
        0,
        0,
        inscription("text/plain;charset=utf-8", b"\xc3\x28").to_witness(),
      )],
      ..Default::default()
    });

    server.mine_blocks(1);

    server.assert_response(
      format!("/preview/{}", InscriptionId { txid, index: 0 }),
      StatusCode::INTERNAL_SERVER_ERROR,
      "Internal Server Error",
    );
  }

  #[test]
  fn text_preview_text_is_escaped() {
    let server = TestServer::new_with_regtest();
    server.mine_blocks(1);

    let txid = server.bitcoin_rpc_server.broadcast_tx(TransactionTemplate {
      inputs: &[(
        1,
        0,
        0,
        inscription(
          "text/plain;charset=utf-8",
          "<script>alert('hello');</script>",
        )
        .to_witness(),
      )],
      ..Default::default()
    });

    server.mine_blocks(1);

    server.assert_response_csp(
      format!("/preview/{}", InscriptionId { txid, index: 0 }),
      StatusCode::OK,
      "default-src 'self'",
      r".*<pre>&lt;script&gt;alert\(&apos;hello&apos;\);&lt;/script&gt;</pre>.*",
    );
  }

  #[test]
  fn audio_preview() {
    let server = TestServer::new_with_regtest();
    server.mine_blocks(1);

    let txid = server.bitcoin_rpc_server.broadcast_tx(TransactionTemplate {
      inputs: &[(1, 0, 0, inscription("audio/flac", "hello").to_witness())],
      ..Default::default()
    });
    let inscription_id = InscriptionId { txid, index: 0 };

    server.mine_blocks(1);

    server.assert_response_regex(
      format!("/preview/{inscription_id}"),
      StatusCode::OK,
      format!(r".*<audio .*>\s*<source src=/content/{inscription_id}>.*"),
    );
  }

  #[test]
  fn pdf_preview() {
    let server = TestServer::new_with_regtest();
    server.mine_blocks(1);

    let txid = server.bitcoin_rpc_server.broadcast_tx(TransactionTemplate {
      inputs: &[(
        1,
        0,
        0,
        inscription("application/pdf", "hello").to_witness(),
      )],
      ..Default::default()
    });
    let inscription_id = InscriptionId { txid, index: 0 };

    server.mine_blocks(1);

    server.assert_response_regex(
      format!("/preview/{inscription_id}"),
      StatusCode::OK,
      format!(r".*<canvas data-inscription={inscription_id}></canvas>.*"),
    );
  }

  #[test]
  fn markdown_preview() {
    let server = TestServer::new_with_regtest();
    server.mine_blocks(1);

    let txid = server.bitcoin_rpc_server.broadcast_tx(TransactionTemplate {
      inputs: &[(1, 0, 0, inscription("text/markdown", "hello").to_witness())],
      ..Default::default()
    });
    let inscription_id = InscriptionId { txid, index: 0 };

    server.mine_blocks(1);

    server.assert_response_regex(
      format!("/preview/{inscription_id}"),
      StatusCode::OK,
      format!(r".*<html lang=en data-inscription={inscription_id}>.*"),
    );
  }

  #[test]
  fn image_preview() {
    let server = TestServer::new_with_regtest();
    server.mine_blocks(1);

    let txid = server.bitcoin_rpc_server.broadcast_tx(TransactionTemplate {
      inputs: &[(1, 0, 0, inscription("image/png", "hello").to_witness())],
      ..Default::default()
    });
    let inscription_id = InscriptionId { txid, index: 0 };

    server.mine_blocks(1);

    server.assert_response_csp(
      format!("/preview/{inscription_id}"),
      StatusCode::OK,
      "default-src 'self' 'unsafe-inline'",
      format!(r".*background-image: url\(/content/{inscription_id}\);.*"),
    );
  }

  #[test]
  fn iframe_preview() {
    let server = TestServer::new_with_regtest();
    server.mine_blocks(1);

    let txid = server.bitcoin_rpc_server.broadcast_tx(TransactionTemplate {
      inputs: &[(
        1,
        0,
        0,
        inscription("text/html;charset=utf-8", "hello").to_witness(),
      )],
      ..Default::default()
    });

    server.mine_blocks(1);

    server.assert_response_csp(
      format!("/preview/{}", InscriptionId { txid, index: 0 }),
      StatusCode::OK,
      "default-src 'self' 'unsafe-eval' 'unsafe-inline' data: blob:",
      "hello",
    );
  }

  #[test]
  fn unknown_preview() {
    let server = TestServer::new_with_regtest();
    server.mine_blocks(1);

    let txid = server.bitcoin_rpc_server.broadcast_tx(TransactionTemplate {
      inputs: &[(1, 0, 0, inscription("text/foo", "hello").to_witness())],
      ..Default::default()
    });

    server.mine_blocks(1);

    server.assert_response_csp(
      format!("/preview/{}", InscriptionId { txid, index: 0 }),
      StatusCode::OK,
      "default-src 'self'",
      fs::read_to_string("templates/preview-unknown.html").unwrap(),
    );
  }

  #[test]
  fn video_preview() {
    let server = TestServer::new_with_regtest();
    server.mine_blocks(1);

    let txid = server.bitcoin_rpc_server.broadcast_tx(TransactionTemplate {
      inputs: &[(1, 0, 0, inscription("video/webm", "hello").to_witness())],
      ..Default::default()
    });
    let inscription_id = InscriptionId { txid, index: 0 };

    server.mine_blocks(1);

    server.assert_response_regex(
      format!("/preview/{inscription_id}"),
      StatusCode::OK,
      format!(r".*<video .*>\s*<source src=/content/{inscription_id}>.*"),
    );
  }

  #[test]
  fn inscription_page_title() {
    let server = TestServer::new_with_regtest_with_index_sats();
    server.mine_blocks(1);

    let txid = server.bitcoin_rpc_server.broadcast_tx(TransactionTemplate {
      inputs: &[(1, 0, 0, inscription("text/foo", "hello").to_witness())],
      ..Default::default()
    });

    server.mine_blocks(1);

    server.assert_response_regex(
      format!("/inscription/{}", InscriptionId { txid, index: 0 }),
      StatusCode::OK,
      ".*<title>Inscription 0</title>.*",
    );
  }

  #[test]
  fn inscription_page_has_sat_when_sats_are_tracked() {
    let server = TestServer::new_with_regtest_with_index_sats();
    server.mine_blocks(1);

    let txid = server.bitcoin_rpc_server.broadcast_tx(TransactionTemplate {
      inputs: &[(1, 0, 0, inscription("text/foo", "hello").to_witness())],
      ..Default::default()
    });

    server.mine_blocks(1);

    server.assert_response_regex(
      format!("/inscription/{}", InscriptionId { txid, index: 0 }),
      StatusCode::OK,
      r".*<dt>sat</dt>\s*<dd><a href=/sat/5000000000>5000000000</a></dd>\s*<dt>preview</dt>.*",
    );
  }

  #[test]
  fn inscription_page_does_not_have_sat_when_sats_are_not_tracked() {
    let server = TestServer::new_with_regtest();
    server.mine_blocks(1);

    let txid = server.bitcoin_rpc_server.broadcast_tx(TransactionTemplate {
      inputs: &[(1, 0, 0, inscription("text/foo", "hello").to_witness())],
      ..Default::default()
    });

    server.mine_blocks(1);

    server.assert_response_regex(
      format!("/inscription/{}", InscriptionId { txid, index: 0 }),
      StatusCode::OK,
      r".*<dt>output value</dt>\s*<dd>5000000000</dd>\s*<dt>preview</dt>.*",
    );
  }

  #[test]
  fn strict_transport_security_header_is_set() {
    assert_eq!(
      TestServer::new()
        .get("/status")
        .headers()
        .get(header::STRICT_TRANSPORT_SECURITY)
        .unwrap(),
      "max-age=31536000; includeSubDomains; preload",
    );
  }

  #[test]
  fn feed() {
    let server = TestServer::new_with_regtest_with_index_sats();
    server.mine_blocks(1);

    server.bitcoin_rpc_server.broadcast_tx(TransactionTemplate {
      inputs: &[(1, 0, 0, inscription("text/foo", "hello").to_witness())],
      ..Default::default()
    });

    server.mine_blocks(1);

    server.assert_response_regex(
      "/feed.xml",
      StatusCode::OK,
      ".*<title>Inscription 0</title>.*",
    );
  }

  #[test]
  fn inscription_with_unknown_type_and_no_body_has_unknown_preview() {
    let server = TestServer::new_with_regtest_with_index_sats();
    server.mine_blocks(1);

    let txid = server.bitcoin_rpc_server.broadcast_tx(TransactionTemplate {
      inputs: &[(
        1,
        0,
        0,
        Inscription::new(Some("foo/bar".as_bytes().to_vec()), None).to_witness(),
      )],
      ..Default::default()
    });

    let inscription_id = InscriptionId { txid, index: 0 };

    server.mine_blocks(1);

    server.assert_response(
      format!("/preview/{inscription_id}"),
      StatusCode::OK,
      &fs::read_to_string("templates/preview-unknown.html").unwrap(),
    );
  }

  #[test]
  fn inscription_with_known_type_and_no_body_has_unknown_preview() {
    let server = TestServer::new_with_regtest_with_index_sats();
    server.mine_blocks(1);

    let txid = server.bitcoin_rpc_server.broadcast_tx(TransactionTemplate {
      inputs: &[(
        1,
        0,
        0,
        Inscription::new(Some("image/png".as_bytes().to_vec()), None).to_witness(),
      )],
      ..Default::default()
    });

    let inscription_id = InscriptionId { txid, index: 0 };

    server.mine_blocks(1);

    server.assert_response(
      format!("/preview/{inscription_id}"),
      StatusCode::OK,
      &fs::read_to_string("templates/preview-unknown.html").unwrap(),
    );
  }

  #[test]
  fn content_responses_have_cache_control_headers() {
    let server = TestServer::new_with_regtest();
    server.mine_blocks(1);

    let txid = server.bitcoin_rpc_server.broadcast_tx(TransactionTemplate {
      inputs: &[(1, 0, 0, inscription("text/foo", "hello").to_witness())],
      ..Default::default()
    });

    server.mine_blocks(1);

    let response = server.get(format!("/content/{}", InscriptionId { txid, index: 0 }));

    assert_eq!(response.status(), StatusCode::OK);
    assert_eq!(
      response.headers().get(header::CACHE_CONTROL).unwrap(),
      "max-age=31536000, immutable"
    );
  }

  #[test]
  fn inscriptions_page_with_no_prev_or_next() {
    TestServer::new_with_regtest_with_index_sats().assert_response_regex(
      "/inscriptions",
      StatusCode::OK,
      ".*prev\nnext.*",
    );
  }

  #[test]
  fn inscriptions_page_with_no_next() {
    let server = TestServer::new_with_regtest_with_index_sats();

    for i in 0..101 {
      server.mine_blocks(1);
      server.bitcoin_rpc_server.broadcast_tx(TransactionTemplate {
        inputs: &[(i + 1, 0, 0, inscription("text/foo", "hello").to_witness())],
        ..Default::default()
      });
    }

    server.mine_blocks(1);

    server.assert_response_regex(
      "/inscriptions",
      StatusCode::OK,
      ".*<a class=prev href=/inscriptions/0>prev</a>\nnext.*",
    );
  }

  #[test]
  fn inscriptions_page_with_no_prev() {
    let server = TestServer::new_with_regtest_with_index_sats();

    for i in 0..101 {
      server.mine_blocks(1);
      server.bitcoin_rpc_server.broadcast_tx(TransactionTemplate {
        inputs: &[(i + 1, 0, 0, inscription("text/foo", "hello").to_witness())],
        ..Default::default()
      });
    }

    server.mine_blocks(1);

    server.assert_response_regex(
      "/inscriptions/0",
      StatusCode::OK,
      ".*prev\n<a class=next href=/inscriptions/100>next</a>.*",
    );
  }

  #[test]
  fn responses_are_gzipped() {
    let server = TestServer::new();

    let mut headers = HeaderMap::new();

    headers.insert(header::ACCEPT_ENCODING, "gzip".parse().unwrap());

    let response = reqwest::blocking::Client::builder()
      .default_headers(headers)
      .build()
      .unwrap()
      .get(server.join_url("/"))
      .send()
      .unwrap();

    assert_eq!(
      response.headers().get(header::CONTENT_ENCODING).unwrap(),
      "gzip"
    );
  }

  #[test]
  fn responses_are_brotlied() {
    let server = TestServer::new();

    let mut headers = HeaderMap::new();

    headers.insert(header::ACCEPT_ENCODING, "br".parse().unwrap());

    let response = reqwest::blocking::Client::builder()
      .default_headers(headers)
      .build()
      .unwrap()
      .get(server.join_url("/"))
      .send()
      .unwrap();

    assert_eq!(
      response.headers().get(header::CONTENT_ENCODING).unwrap(),
      "br"
    );
  }

  #[test]
  fn inscriptions_can_be_hidden_with_config() {
    let bitcoin_rpc_server = test_bitcoincore_rpc::spawn();
    bitcoin_rpc_server.mine_blocks(1);
    let txid = bitcoin_rpc_server.broadcast_tx(TransactionTemplate {
      inputs: &[(
        1,
        0,
        0,
        inscription("text/plain;charset=utf-8", "hello").to_witness(),
      )],
      ..Default::default()
    });
    let inscription = InscriptionId { txid, index: 0 };
    bitcoin_rpc_server.mine_blocks(1);

    let server = TestServer::new_with_bitcoin_rpc_server_and_config(
      bitcoin_rpc_server,
      format!("\"hidden\":\n - {inscription}"),
    );

    server.assert_response(
      format!("/preview/{inscription}"),
      StatusCode::OK,
      &fs::read_to_string("templates/preview-unknown.html").unwrap(),
    );

    server.assert_response(
      format!("/content/{inscription}"),
      StatusCode::OK,
      &fs::read_to_string("templates/preview-unknown.html").unwrap(),
    );
  }

  #[test]
  fn inscription_links_to_parent() {
    let server = TestServer::new_with_regtest_with_json_api();
    server.mine_blocks(1);

    let parent_txid = server.bitcoin_rpc_server.broadcast_tx(TransactionTemplate {
      inputs: &[(1, 0, 0, inscription("text/plain", "hello").to_witness())],
      ..Default::default()
    });

    server.mine_blocks(1);

    let parent_inscription_id = InscriptionId {
      txid: parent_txid,
      index: 0,
    };

    let txid = server.bitcoin_rpc_server.broadcast_tx(TransactionTemplate {
      inputs: &[
        (
          2,
          0,
          0,
          Inscription {
            content_type: Some("text/plain".into()),
            body: Some("hello".into()),
            parent: Some(parent_inscription_id.parent_value()),
            ..Default::default()
          }
          .to_witness(),
        ),
        (2, 1, 0, Default::default()),
      ],
      ..Default::default()
    });

    server.mine_blocks(1);

    let inscription_id = InscriptionId { txid, index: 0 };

    server.assert_response_regex(
      format!("/inscription/{inscription_id}"),
      StatusCode::OK,
      format!(".*<title>Inscription 1</title>.*<dt>parent</dt>.*<dd><a class=monospace href=/inscription/{parent_inscription_id}>{parent_inscription_id}</a></dd>.*"),
    );

    server.assert_response_regex(
      format!("/inscription/{parent_inscription_id}"),
      StatusCode::OK,
      format!(".*<title>Inscription 0</title>.*<dt>children</dt>.*<a href=/inscription/{inscription_id}>.*</a>.*"),
    );

    assert_eq!(
      server
        .get_json::<InscriptionJson>(format!("/inscription/{inscription_id}"))
        .parent,
      Some(parent_inscription_id),
    );

    assert_eq!(
      server
        .get_json::<InscriptionJson>(format!("/inscription/{parent_inscription_id}"))
        .children,
      [inscription_id],
    );
  }

  #[test]
  fn runes_are_displayed_on_runes_page() {
    let server = TestServer::new_with_regtest_with_index_runes();

    server.mine_blocks(1);

    server.assert_response_regex(
      "/runes",
      StatusCode::OK,
      ".*<title>Runes</title>.*<h1>Runes</h1>\n<ul>\n</ul>.*",
    );

    let txid = server.bitcoin_rpc_server.broadcast_tx(TransactionTemplate {
      inputs: &[(1, 0, 0, Witness::new())],
      op_return: Some(
        Runestone {
          edicts: vec![Edict {
            id: 0,
            amount: u128::max_value(),
            output: 0,
          }],
          etching: Some(Etching {
            divisibility: 0,
            rune: Rune(u128::from(21_000_000 * COIN_VALUE)),
            symbol: None,
          }),
        }
        .encipher(),
      ),
      ..Default::default()
    });

    server.mine_blocks(1);

    let id = RuneId {
      height: 2,
      index: 1,
    };

    assert_eq!(
      server.index.runes().unwrap().unwrap(),
      [(
        id,
        RuneEntry {
          burned: 0,
          divisibility: 0,
          etching: txid,
          rune: Rune(u128::from(21_000_000 * COIN_VALUE)),
          supply: u128::max_value(),
<<<<<<< HEAD
          timestamp: 2,
=======
          symbol: None,
>>>>>>> 659ce6c8
        }
      )]
    );

    assert_eq!(
      server.index.get_rune_balances(),
      [(OutPoint { txid, vout: 0 }, vec![(id, u128::max_value())])]
    );

    server.assert_response_regex(
      "/runes",
      StatusCode::OK,
      ".*<title>Runes</title>.*
<h1>Runes</h1>
<ul>
  <li><a href=/rune/NVTDIJZYIPU>NVTDIJZYIPU</a></li>
</ul>.*",
    );
  }

  #[test]
  fn runes_are_displayed_on_rune_page() {
    let server = TestServer::new_with_regtest_with_index_runes();

    server.mine_blocks(1);

    let rune = Rune(u128::from(21_000_000 * COIN_VALUE));

    server.assert_response_regex(format!("/rune/{rune}"), StatusCode::NOT_FOUND, ".*");

    let txid = server.bitcoin_rpc_server.broadcast_tx(TransactionTemplate {
      inputs: &[(1, 0, 0, inscription("text/plain", "hello").to_witness())],
      op_return: Some(
        Runestone {
          edicts: vec![Edict {
            id: 0,
            amount: u128::max_value(),
            output: 0,
          }],
          etching: Some(Etching {
            divisibility: 0,
            rune,
            symbol: Some('$'),
          }),
        }
        .encipher(),
      ),
      ..Default::default()
    });

    server.mine_blocks(1);

    let id = RuneId {
      height: 2,
      index: 1,
    };

    assert_eq!(
      server.index.runes().unwrap().unwrap(),
      [(
        id,
        RuneEntry {
          burned: 0,
          divisibility: 0,
          etching: txid,
          rune,
          supply: u128::max_value(),
<<<<<<< HEAD
          timestamp: 2,
=======
          symbol: Some('$'),
>>>>>>> 659ce6c8
        }
      )]
    );

    assert_eq!(
      server.index.get_rune_balances(),
      [(OutPoint { txid, vout: 0 }, vec![(id, u128::max_value())])]
    );

    server.assert_response_regex(
      format!("/rune/{rune}"),
      StatusCode::OK,
      format!(
        r".*<title>Rune NVTDIJZYIPU</title>.*
<h1>Rune NVTDIJZYIPU</h1>
<dl>
  <dt>id</dt>
  <dd>2/1</dd>
  <dt>timestamp</dt>
  <dd><time>1970-01-01 00:00:02 UTC</time></dd>
  <dt>etching block height</dt>
  <dd><a href=/block/2>2</a></dd>
  <dt>etching transaction index</dt>
  <dd>1</dd>
  <dt>supply</dt>
  <dd>\$340282366920938463463374607431768211455</dd>
  <dt>burned</dt>
  <dd>\$0</dd>
  <dt>divisibility</dt>
  <dd>0</dd>
  <dt>symbol</dt>
  <dd>\$</dd>
  <dt>etching</dt>
  <dd><a class=monospace href=/tx/{txid}>{txid}</a></dd>
  <dt>inscription</dt>
  <dd><a class=monospace href=/inscription/{txid}i0>{txid}i0</a></dd>
</dl>
.*"
      ),
    );
  }

  #[test]
  fn inscription_number_endpoint() {
    let server = TestServer::new_with_regtest();
    server.mine_blocks(2);

    let txid = server.bitcoin_rpc_server.broadcast_tx(TransactionTemplate {
      inputs: &[
        (1, 0, 0, inscription("text/plain", "hello").to_witness()),
        (2, 0, 0, inscription("text/plain", "cursed").to_witness()),
      ],
      outputs: 2,
      ..Default::default()
    });

    let inscription_id = InscriptionId { txid, index: 0 };
    let cursed_inscription_id = InscriptionId { txid, index: 1 };

    server.mine_blocks(1);

    server.assert_response_regex(
      format!("/inscription/{inscription_id}"),
      StatusCode::OK,
      format!(
        ".*<h1>Inscription 0</h1>.*
<dl>
  <dt>id</dt>
  <dd class=monospace>{inscription_id}</dd>.*"
      ),
    );
    server.assert_response_regex(
      "/inscription/0",
      StatusCode::OK,
      format!(
        ".*<h1>Inscription 0</h1>.*
<dl>
  <dt>id</dt>
  <dd class=monospace>{inscription_id}</dd>.*"
      ),
    );

    server.assert_response_regex(
      "/inscription/-1",
      StatusCode::OK,
      format!(
        ".*<h1>Inscription -1 \\(unstable\\)</h1>.*
<dl>
  <dt>id</dt>
  <dd class=monospace>{cursed_inscription_id}</dd>.*"
      ),
    )
  }

  #[test]
<<<<<<< HEAD
  fn transactions_link_to_etching() {
=======
  fn runes_are_displayed_on_output_page() {
>>>>>>> 659ce6c8
    let server = TestServer::new_with_regtest_with_index_runes();

    server.mine_blocks(1);

<<<<<<< HEAD
    server.assert_response_regex(
      "/runes",
      StatusCode::OK,
      ".*<title>Runes</title>.*<h1>Runes</h1>\n<ul>\n</ul>.*",
    );

    let txid = server.bitcoin_rpc_server.broadcast_tx(TransactionTemplate {
      inputs: &[(1, 0, 0, Witness::new())],
=======
    let rune = Rune(u128::from(21_000_000 * COIN_VALUE));

    server.assert_response_regex(format!("/rune/{rune}"), StatusCode::NOT_FOUND, ".*");

    let txid = server.bitcoin_rpc_server.broadcast_tx(TransactionTemplate {
      inputs: &[(1, 0, 0, Default::default())],
>>>>>>> 659ce6c8
      op_return: Some(
        Runestone {
          edicts: vec![Edict {
            id: 0,
            amount: u128::max_value(),
            output: 0,
          }],
          etching: Some(Etching {
<<<<<<< HEAD
            divisibility: 0,
            rune: Rune(u128::from(21_000_000 * COIN_VALUE)),
=======
            divisibility: 1,
            rune,
            symbol: None,
>>>>>>> 659ce6c8
          }),
        }
        .encipher(),
      ),
      ..Default::default()
    });

    server.mine_blocks(1);

    let id = RuneId {
      height: 2,
      index: 1,
    };

    assert_eq!(
      server.index.runes().unwrap().unwrap(),
      [(
        id,
        RuneEntry {
          burned: 0,
<<<<<<< HEAD
          divisibility: 0,
          etching: txid,
          rarity: Rarity::Uncommon,
          rune: Rune(u128::from(21_000_000 * COIN_VALUE)),
          supply: u128::max_value(),
          timestamp: 2,
        }
      )]
    );

    assert_eq!(
      server.index.rune_balances(),
      [(OutPoint { txid, vout: 0 }, vec![(id, u128::max_value())])]
    );

    server.assert_response_regex(
      format!("/tx/{txid}"),
      StatusCode::OK,
      ".*
  <dt>etching</dt>
  <dd><a href=/rune/NVTDIJZYIPU>NVTDIJZYIPU</a></dd>
.*",
=======
          divisibility: 1,
          etching: txid,
          rune,
          supply: u128::max_value(),
          symbol: None,
        }
      )]
    );

    let output = OutPoint { txid, vout: 0 };

    assert_eq!(
      server.index.get_rune_balances(),
      [(output, vec![(id, u128::max_value())])]
    );

    server.assert_response_regex(
      format!("/output/{output}"),
      StatusCode::OK,
      format!(
        ".*<title>Output {output}</title>.*<h1>Output <span class=monospace>{output}</span></h1>.*
  <dt>runes</dt>
  <dd>
    <table>
      <tr>
        <th>rune</th>
        <th>balance</th>
      </tr>
      <tr>
        <td><a href=/rune/NVTDIJZYIPU>NVTDIJZYIPU</a></td>
        <td>34028236692093846346337460743176821145.5</td>
      </tr>
    </table>
  </dd>
.*"
      ),
    );

    assert_eq!(
      server.get_json::<OutputJson>(format!("/output/{output}")),
      OutputJson {
        value: 5000000000,
        script_pubkey: String::new(),
        address: None,
        transaction: txid.to_string(),
        sat_ranges: None,
        inscriptions: Vec::new(),
        runes: vec![(
          Rune(2100000000000000),
          340282366920938463463374607431768211455
        )]
        .into_iter()
        .collect(),
      }
>>>>>>> 659ce6c8
    );
  }
}<|MERGE_RESOLUTION|>--- conflicted
+++ resolved
@@ -3180,11 +3180,8 @@
           etching: txid,
           rune: Rune(u128::from(21_000_000 * COIN_VALUE)),
           supply: u128::max_value(),
-<<<<<<< HEAD
+          symbol: None,
           timestamp: 2,
-=======
-          symbol: None,
->>>>>>> 659ce6c8
         }
       )]
     );
@@ -3252,11 +3249,8 @@
           etching: txid,
           rune,
           supply: u128::max_value(),
-<<<<<<< HEAD
+          symbol: Some('$'),
           timestamp: 2,
-=======
-          symbol: Some('$'),
->>>>>>> 659ce6c8
         }
       )]
     );
@@ -3352,16 +3346,11 @@
   }
 
   #[test]
-<<<<<<< HEAD
   fn transactions_link_to_etching() {
-=======
-  fn runes_are_displayed_on_output_page() {
->>>>>>> 659ce6c8
     let server = TestServer::new_with_regtest_with_index_runes();
 
     server.mine_blocks(1);
 
-<<<<<<< HEAD
     server.assert_response_regex(
       "/runes",
       StatusCode::OK,
@@ -3370,14 +3359,6 @@
 
     let txid = server.bitcoin_rpc_server.broadcast_tx(TransactionTemplate {
       inputs: &[(1, 0, 0, Witness::new())],
-=======
-    let rune = Rune(u128::from(21_000_000 * COIN_VALUE));
-
-    server.assert_response_regex(format!("/rune/{rune}"), StatusCode::NOT_FOUND, ".*");
-
-    let txid = server.bitcoin_rpc_server.broadcast_tx(TransactionTemplate {
-      inputs: &[(1, 0, 0, Default::default())],
->>>>>>> 659ce6c8
       op_return: Some(
         Runestone {
           edicts: vec![Edict {
@@ -3386,14 +3367,9 @@
             output: 0,
           }],
           etching: Some(Etching {
-<<<<<<< HEAD
             divisibility: 0,
             rune: Rune(u128::from(21_000_000 * COIN_VALUE)),
-=======
-            divisibility: 1,
-            rune,
             symbol: None,
->>>>>>> 659ce6c8
           }),
         }
         .encipher(),
@@ -3414,19 +3390,18 @@
         id,
         RuneEntry {
           burned: 0,
-<<<<<<< HEAD
           divisibility: 0,
           etching: txid,
-          rarity: Rarity::Uncommon,
           rune: Rune(u128::from(21_000_000 * COIN_VALUE)),
           supply: u128::max_value(),
+          symbol: None,
           timestamp: 2,
         }
       )]
     );
 
     assert_eq!(
-      server.index.rune_balances(),
+      server.index.get_rune_balances(),
       [(OutPoint { txid, vout: 0 }, vec![(id, u128::max_value())])]
     );
 
@@ -3437,12 +3412,58 @@
   <dt>etching</dt>
   <dd><a href=/rune/NVTDIJZYIPU>NVTDIJZYIPU</a></dd>
 .*",
-=======
+    );
+  }
+
+  #[test]
+  fn runes_are_displayed_on_output_page() {
+    let server = TestServer::new_with_regtest_with_index_runes();
+
+    server.mine_blocks(1);
+
+    let rune = Rune(u128::from(21_000_000 * COIN_VALUE));
+
+    server.assert_response_regex(format!("/rune/{rune}"), StatusCode::NOT_FOUND, ".*");
+
+    let txid = server.bitcoin_rpc_server.broadcast_tx(TransactionTemplate {
+      inputs: &[(1, 0, 0, Default::default())],
+      op_return: Some(
+        Runestone {
+          edicts: vec![Edict {
+            id: 0,
+            amount: u128::max_value(),
+            output: 0,
+          }],
+          etching: Some(Etching {
+            divisibility: 1,
+            rune,
+            symbol: None,
+          }),
+        }
+        .encipher(),
+      ),
+      ..Default::default()
+    });
+
+    server.mine_blocks(1);
+
+    let id = RuneId {
+      height: 2,
+      index: 1,
+    };
+
+    assert_eq!(
+      server.index.runes().unwrap().unwrap(),
+      [(
+        id,
+        RuneEntry {
+          burned: 0,
           divisibility: 1,
           etching: txid,
           rune,
           supply: u128::max_value(),
           symbol: None,
+          timestamp: 2,
         }
       )]
     );
@@ -3492,7 +3513,6 @@
         .into_iter()
         .collect(),
       }
->>>>>>> 659ce6c8
     );
   }
 }