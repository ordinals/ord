use super::*;

use {
  self::{
    deserialize_ordinal_from_str::DeserializeOrdinalFromStr,
    templates::{
      block::BlockHtml, home::HomeHtml, ordinal::OrdinalHtml, output::OutputHtml, range::RangeHtml,
      transaction::TransactionHtml, Content,
    },
    tls_acceptor::TlsAcceptor,
  },
  axum::{body, http::header, response::Response},
  clap::ArgGroup,
  rust_embed::RustEmbed,
  rustls_acme::{
    acme::{ACME_TLS_ALPN_NAME, LETS_ENCRYPT_PRODUCTION_DIRECTORY, LETS_ENCRYPT_STAGING_DIRECTORY},
    caches::DirCache,
    AcmeConfig,
  },
  serde::{de, Deserializer},
  std::cmp::Ordering,
  tokio_stream::StreamExt,
};

mod deserialize_ordinal_from_str;
mod templates;
mod tls_acceptor;

#[derive(RustEmbed)]
#[folder = "static"]
struct StaticAssets;

struct StaticHtml {
  title: &'static str,
  html: &'static str,
}

impl Content for StaticHtml {
  fn title(&self) -> String {
    self.title.into()
  }
}

impl Display for StaticHtml {
  fn fmt(&self, f: &mut Formatter) -> fmt::Result {
    f.write_str(self.html)
  }
}

#[derive(Debug, Parser)]
#[clap(group = ArgGroup::new("port").multiple(false))]
pub(crate) struct Server {
  #[clap(
    long,
    default_value = "0.0.0.0",
    help = "Listen on <ADDRESS> for incoming requests."
  )]
  address: String,
  #[clap(
    long,
    help = "Request ACME TLS certificate for <ACME_DOMAIN>. This ord instance must be reachable at <ACME_DOMAIN>:443 to respond to Let's Encrypt ACME challenges."
  )]
  acme_domain: Vec<String>,
  #[clap(
    long,
    group = "port",
    help = "Listen on <HTTP_PORT> for incoming HTTP requests. Defaults to 80."
  )]
  http_port: Option<u16>,
  #[clap(
    long,
    group = "port",
    help = "Listen on <HTTPS_PORT> for incoming HTTPS requests.",
    requires_all = &["acme-cache", "acme-domain", "acme-contact"]
  )]
  https_port: Option<u16>,
  #[structopt(long, help = "Store ACME TLS certificates in <ACME_CACHE>.")]
  acme_cache: Option<PathBuf>,
  #[structopt(long, help = "Provide ACME contact <ACME_CONTACT>.")]
  acme_contact: Vec<String>,
}

impl Server {
  pub(crate) fn run(self, options: Options) -> Result {
    Runtime::new()?.block_on(async {
      let index = Arc::new(Index::open(&options)?);

      let clone = index.clone();
      thread::spawn(move || loop {
        if let Err(error) = clone.index_ranges() {
          log::error!("{error}");
        }
        thread::sleep(Duration::from_millis(100));
      });

      let app = Router::new()
<<<<<<< HEAD
        .route("/", get(Self::root))
=======
        .route("/", get(Self::home))
        .route("/api/list/:outpoint", get(Self::api_list))
>>>>>>> 1558046d
        .route("/block/:hash", get(Self::block))
        .route("/bounties", get(Self::bounties))
        .route("/faq", get(Self::faq))
        .route("/height", get(Self::height))
        .route("/ordinal/:ordinal", get(Self::ordinal))
        .route("/output/:output", get(Self::output))
        .route("/range/:start/:end", get(Self::range))
        .route("/static/*path", get(Self::static_asset))
        .route("/status", get(Self::status))
        .route("/tx/:txid", get(Self::transaction))
        .layer(extract::Extension(index))
        .layer(
          CorsLayer::new()
            .allow_methods([http::Method::GET])
            .allow_origin(Any),
        );

      let port = self.port();

      let addr = (self.address.as_str(), port)
        .to_socket_addrs()?
        .next()
        .ok_or_else(|| anyhow!("Failed to get socket addrs"))?;

      let handle = Handle::new();

      LISTENERS.lock().unwrap().push(handle.clone());

      let server = axum_server::Server::bind(addr).handle(handle);

      match self.acceptor() {
        Some(acceptor) => {
          server
            .acceptor(acceptor)
            .serve(app.into_make_service())
            .await?
        }
        None => server.serve(app.into_make_service()).await?,
      }

      Ok(())
    })
  }

  fn port(&self) -> u16 {
    self.http_port.or(self.https_port).unwrap_or(80)
  }

  fn acceptor(&self) -> Option<TlsAcceptor> {
    if self.https_port.is_some() {
      let config = AcmeConfig::new(&self.acme_domain)
        .contact(&self.acme_contact)
        .cache_option(Some(DirCache::new(
          self.acme_cache.as_ref().unwrap().clone(),
        )))
        .directory(if cfg!(test) {
          LETS_ENCRYPT_STAGING_DIRECTORY
        } else {
          LETS_ENCRYPT_PRODUCTION_DIRECTORY
        });

      let mut state = config.state();

      let acceptor = state.acceptor();

      tokio::spawn(async move {
        while let Some(result) = state.next().await {
          match result {
            Ok(ok) => log::info!("ACME event: {:?}", ok),
            Err(err) => log::error!("ACME error: {:?}", err),
          }
        }
      });

      Some(TlsAcceptor(acceptor))
    } else {
      None
    }
  }

  async fn ordinal(
    index: extract::Extension<Arc<Index>>,
    extract::Path(DeserializeOrdinalFromStr(ordinal)): extract::Path<DeserializeOrdinalFromStr>,
  ) -> impl IntoResponse {
    match index.blocktime(ordinal.height()) {
      Ok(blocktime) => OrdinalHtml { ordinal, blocktime }.page().into_response(),
      Err(err) => {
        eprintln!("Failed to retrieve height from index: {err}");
        (
          StatusCode::INTERNAL_SERVER_ERROR,
          Html(
            StatusCode::INTERNAL_SERVER_ERROR
              .canonical_reason()
              .unwrap_or_default()
              .to_string(),
          ),
        )
          .into_response()
      }
    }
  }

  async fn output(
    index: extract::Extension<Arc<Index>>,
    extract::Path(outpoint): extract::Path<OutPoint>,
  ) -> impl IntoResponse {
    match index.list(outpoint) {
      Ok(Some(list)) => OutputHtml { outpoint, list }.page().into_response(),
      Ok(None) => (
        StatusCode::NOT_FOUND,
        Html("Output unknown, invalid, or spent.".to_string()),
      )
        .into_response(),
      Err(err) => {
        eprintln!("Error serving request for output: {err}");
        (
          StatusCode::INTERNAL_SERVER_ERROR,
          Html(
            StatusCode::INTERNAL_SERVER_ERROR
              .canonical_reason()
              .unwrap_or_default()
              .to_string(),
          ),
        )
          .into_response()
      }
    }
  }

  async fn range(
    extract::Path((DeserializeOrdinalFromStr(start), DeserializeOrdinalFromStr(end))): extract::Path<
      (DeserializeOrdinalFromStr, DeserializeOrdinalFromStr),
    >,
  ) -> impl IntoResponse {
    match start.cmp(&end) {
      Ordering::Equal => (StatusCode::BAD_REQUEST, Html("Empty Range".to_string())).into_response(),
      Ordering::Greater => (
        StatusCode::BAD_REQUEST,
        Html("Range Start Greater Than Range End".to_string()),
      )
        .into_response(),
      Ordering::Less => RangeHtml { start, end }.page().into_response(),
    }
  }

  async fn home(index: extract::Extension<Arc<Index>>) -> impl IntoResponse {
    match index.blocks(100) {
      Ok(blocks) => HomeHtml::new(blocks).page().into_response(),
      Err(err) => {
        eprintln!("Error getting blocks: {err}");
        (
          StatusCode::INTERNAL_SERVER_ERROR,
          Html(
            StatusCode::INTERNAL_SERVER_ERROR
              .canonical_reason()
              .unwrap_or_default()
              .to_string(),
          ),
        )
          .into_response()
      }
    }
  }

  async fn block(
    extract::Path(hash): extract::Path<sha256d::Hash>,
    index: extract::Extension<Arc<Index>>,
  ) -> impl IntoResponse {
    match index.block_with_hash(hash) {
      Ok(Some(block)) => BlockHtml::new(block).page().into_response(),
      Ok(None) => (
        StatusCode::NOT_FOUND,
        Html(
          StatusCode::NOT_FOUND
            .canonical_reason()
            .unwrap_or_default()
            .to_string(),
        ),
      )
        .into_response(),
      Err(error) => {
        eprintln!("Error serving request for block with hash {hash}: {error}");
        (
          StatusCode::INTERNAL_SERVER_ERROR,
          Html(
            StatusCode::INTERNAL_SERVER_ERROR
              .canonical_reason()
              .unwrap_or_default()
              .to_string(),
          ),
        )
          .into_response()
      }
    }
  }

  async fn transaction(
    index: extract::Extension<Arc<Index>>,
    extract::Path(txid): extract::Path<Txid>,
  ) -> impl IntoResponse {
    match index.transaction(txid) {
      Ok(Some(transaction)) => TransactionHtml::new(transaction).page().into_response(),
      Ok(None) => (
        StatusCode::NOT_FOUND,
        Html(
          StatusCode::NOT_FOUND
            .canonical_reason()
            .unwrap_or_default()
            .to_string(),
        ),
      )
        .into_response(),
      Err(error) => {
        eprintln!("Error serving request for transaction with txid {txid}: {error}");
        (
          StatusCode::INTERNAL_SERVER_ERROR,
          Html(
            StatusCode::INTERNAL_SERVER_ERROR
              .canonical_reason()
              .unwrap_or_default()
              .to_string(),
          ),
        )
          .into_response()
      }
    }
  }

  async fn status() -> impl IntoResponse {
    (
      StatusCode::OK,
      StatusCode::OK
        .canonical_reason()
        .unwrap_or_default()
        .to_string(),
    )
  }

  async fn static_asset(extract::Path(path): extract::Path<String>) -> impl IntoResponse {
    match StaticAssets::get(if let Some(stripped) = path.strip_prefix('/') {
      stripped
    } else {
      &path
    }) {
      Some(content) => {
        let body = body::boxed(body::Full::from(content.data));
        let mime = mime_guess::from_path(path).first_or_octet_stream();
        Response::builder()
          .header(header::CONTENT_TYPE, mime.as_ref())
          .body(body)
          .unwrap()
      }
      None => (
        StatusCode::NOT_FOUND,
        Html(
          StatusCode::NOT_FOUND
            .canonical_reason()
            .unwrap_or_default()
            .to_string(),
        ),
      )
        .into_response(),
    }
  }

  async fn height(index: extract::Extension<Arc<Index>>) -> impl IntoResponse {
    match index.height() {
      Ok(height) => (StatusCode::OK, Html(format!("{}", height))),
      Err(err) => {
        eprintln!("Failed to retrieve height from index: {err}");
        (
          StatusCode::INTERNAL_SERVER_ERROR,
          Html(
            StatusCode::INTERNAL_SERVER_ERROR
              .canonical_reason()
              .unwrap_or_default()
              .to_string(),
          ),
        )
      }
    }
  }

  async fn faq() -> impl IntoResponse {
    StaticHtml {
      title: "Ordinal FAQ",
      html: include_str!(concat!(env!("OUT_DIR"), "/faq.html")),
    }
    .page()
    .into_response()
  }

  async fn bounties() -> impl IntoResponse {
    StaticHtml {
      title: "Ordinal Bounties",
      html: include_str!(concat!(env!("OUT_DIR"), "/bounties.html")),
    }
    .page()
    .into_response()
  }
}

#[cfg(test)]
mod tests {
  use super::*;

  #[test]
  fn port_defaults_to_80() {
    match Arguments::try_parse_from(&["ord", "server"])
      .unwrap()
      .subcommand
    {
      Subcommand::Server(server) => assert_eq!(server.port(), 80),
      subcommand => panic!("Unexpected subcommand: {subcommand:?}"),
    }
  }

  #[test]
  fn http_and_https_port_conflict() {
    let err = Arguments::try_parse_from(&["ord", "server", "--http-port=0", "--https-port=0"])
      .unwrap_err()
      .to_string();

    assert!(
      err.starts_with("error: The argument '--http-port <HTTP_PORT>' cannot be used with '--https-port <HTTPS_PORT>'\n"),
      "{}",
      err
    );
  }

  #[test]
  fn http_port_requires_acme_flags() {
    let err = Arguments::try_parse_from(&["ord", "server", "--https-port=0"])
      .unwrap_err()
      .to_string();

    assert!(
      err.starts_with("error: The following required arguments were not provided:\n    --acme-cache <ACME_CACHE>\n    --acme-domain <ACME_DOMAIN>\n    --acme-contact <ACME_CONTACT>\n"),
      "{}",
      err
    );
  }

  #[test]
  fn acme_contact_accepts_multiple_values() {
    assert!(Arguments::try_parse_from(&[
      "ord",
      "server",
      "--address",
      "127.0.0.1",
      "--http-port",
      "0",
      "--acme-contact",
      "foo",
      "--acme-contact",
      "bar"
    ])
    .is_ok());
  }

  #[test]
  fn acme_domain_accepts_multiple_values() {
    assert!(Arguments::try_parse_from(&[
      "ord",
      "server",
      "--address",
      "127.0.0.1",
      "--http-port",
      "0",
      "--acme-domain",
      "foo",
      "--acme-domain",
      "bar"
    ])
    .is_ok());
  }
}<|MERGE_RESOLUTION|>--- conflicted
+++ resolved
@@ -94,12 +94,7 @@
       });
 
       let app = Router::new()
-<<<<<<< HEAD
-        .route("/", get(Self::root))
-=======
         .route("/", get(Self::home))
-        .route("/api/list/:outpoint", get(Self::api_list))
->>>>>>> 1558046d
         .route("/block/:hash", get(Self::block))
         .route("/bounties", get(Self::bounties))
         .route("/faq", get(Self::faq))
