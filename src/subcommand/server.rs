use {
  self::{
    accept_encoding::AcceptEncoding,
    accept_json::AcceptJson,
    error::{OptionExt, ServerError, ServerResult},
  },
  super::*,
  crate::{
    server_config::ServerConfig,
    templates::{
      BlockHtml, BlocksHtml, ChildrenHtml, ClockSvg, CollectionsHtml, HomeHtml, InputHtml,
      InscriptionHtml, InscriptionsBlockHtml, InscriptionsHtml, OutputHtml, PageContent, PageHtml,
      PreviewAudioHtml, PreviewCodeHtml, PreviewFontHtml, PreviewImageHtml, PreviewMarkdownHtml,
      PreviewModelHtml, PreviewPdfHtml, PreviewTextHtml, PreviewUnknownHtml, PreviewVideoHtml,
      RangeHtml, RareTxt, RuneBalancesHtml, RuneHtml, RunesHtml, SatHtml, TransactionHtml,
    },
  },
  axum::{
    body,
    extract::{Extension, Json, Path, Query},
    http::{header, HeaderMap, HeaderValue, StatusCode, Uri},
    response::{IntoResponse, Redirect, Response},
    routing::get,
    Router,
  },
  axum_server::Handle,
  brotli::Decompressor,
  rust_embed::RustEmbed,
  rustls_acme::{
    acme::{LETS_ENCRYPT_PRODUCTION_DIRECTORY, LETS_ENCRYPT_STAGING_DIRECTORY},
    axum::AxumAcceptor,
    caches::DirCache,
    AcmeConfig,
  },
  std::{cmp::Ordering, io::Read, str, sync::Arc},
  tokio_stream::StreamExt,
  tower_http::{
    compression::CompressionLayer,
    cors::{Any, CorsLayer},
    set_header::SetResponseHeaderLayer,
    validate_request::ValidateRequestHeaderLayer,
  },
};

mod accept_encoding;
mod accept_json;
mod error;
pub(crate) mod query;

enum SpawnConfig {
  Https(AxumAcceptor),
  Http,
  Redirect(String),
}

#[derive(Deserialize)]
struct Search {
  query: String,
}

#[derive(RustEmbed)]
#[folder = "static"]
struct StaticAssets;

struct StaticHtml {
  title: &'static str,
  html: &'static str,
}

impl PageContent for StaticHtml {
  fn title(&self) -> String {
    self.title.into()
  }
}

impl Display for StaticHtml {
  fn fmt(&self, f: &mut Formatter) -> fmt::Result {
    f.write_str(self.html)
  }
}

fn chainwork(chainwork: &[u8]) -> u128 {
  chainwork
    .iter()
    .rev()
    .enumerate()
    .map(|(i, byte)| u128::from(*byte) * 256u128.pow(i.try_into().unwrap()))
    .sum()
}

#[derive(Debug, Parser, Clone)]
pub struct Server {
  #[arg(
    long,
    help = "Listen on <ADDRESS> for incoming requests. [default: 0.0.0.0]"
  )]
  pub(crate) address: Option<String>,
  #[arg(
    long,
    help = "Request ACME TLS certificate for <ACME_DOMAIN>. This ord instance must be reachable at <ACME_DOMAIN>:443 to respond to Let's Encrypt ACME challenges."
  )]
  pub(crate) acme_domain: Vec<String>,
  #[arg(
    long,
    help = "Use <CSP_ORIGIN> in Content-Security-Policy header. Set this to the public-facing URL of your ord instance."
  )]
  pub(crate) csp_origin: Option<String>,
  #[arg(
    long,
    help = "Decompress encoded content. Currently only supports brotli. Be careful using this on production instances. A decompressed inscription may be arbitrarily large, making decompression a DoS vector."
  )]
  pub(crate) decompress: bool,
  #[arg(long, help = "Disable JSON API.")]
  pub(crate) disable_json_api: bool,
  #[arg(
    long,
    help = "Listen on <HTTP_PORT> for incoming HTTP requests. [default: 80]"
  )]
  pub(crate) http_port: Option<u16>,
  #[arg(
    long,
    group = "port",
    help = "Listen on <HTTPS_PORT> for incoming HTTPS requests. [default: 443]"
  )]
  pub(crate) https_port: Option<u16>,
  #[arg(long, help = "Store ACME TLS certificates in <ACME_CACHE>.")]
  pub(crate) acme_cache: Option<PathBuf>,
  #[arg(long, help = "Provide ACME contact <ACME_CONTACT>.")]
  pub(crate) acme_contact: Vec<String>,
  #[arg(long, help = "Serve HTTP traffic on <HTTP_PORT>.")]
  pub(crate) http: bool,
  #[arg(long, help = "Serve HTTPS traffic on <HTTPS_PORT>.")]
  pub(crate) https: bool,
  #[arg(long, help = "Redirect HTTP traffic to HTTPS.")]
  pub(crate) redirect_http_to_https: bool,
  #[arg(long, alias = "nosync", help = "Do not update the index.")]
  pub(crate) no_sync: bool,
  #[arg(
    long,
    help = "Proxy `/content/INSCRIPTION_ID` requests to `<CONTENT_PROXY>/content/INSCRIPTION_ID` if the inscription is not present on current chain."
  )]
  pub(crate) content_proxy: Option<Url>,
  #[arg(
    long,
    default_value = "5s",
    help = "Poll Bitcoin Core every <POLLING_INTERVAL>."
  )]
  pub(crate) polling_interval: humantime::Duration,
}

impl Server {
  pub fn run(self, settings: Settings, index: Arc<Index>, handle: Handle) -> SubcommandResult {
    Runtime::new()?.block_on(async {
      let index_clone = index.clone();
      let integration_test = settings.integration_test();

      let index_thread = thread::spawn(move || loop {
        if SHUTTING_DOWN.load(atomic::Ordering::Relaxed) {
          break;
        }

        if !self.no_sync {
          if let Err(error) = index_clone.update() {
            log::warn!("Updating index: {error}");
          }
        }

        thread::sleep(if integration_test {
          Duration::from_millis(100)
        } else {
          self.polling_interval.into()
        });
      });

      INDEXER.lock().unwrap().replace(index_thread);

      let settings = Arc::new(settings);
      let acme_domains = self.acme_domains()?;

      let server_config = Arc::new(ServerConfig {
        chain: settings.chain(),
        content_proxy: self.content_proxy.clone(),
        csp_origin: self.csp_origin.clone(),
        decompress: self.decompress,
        domain: acme_domains.first().cloned(),
        index_sats: index.has_sat_index(),
        json_api_enabled: !self.disable_json_api,
      });

      let router = Router::new()
        .route("/", get(Self::home))
        .route("/block/:query", get(Self::block))
        .route("/blockcount", get(Self::block_count))
        .route("/blockhash", get(Self::block_hash))
        .route("/blockhash/:height", get(Self::block_hash_from_height))
        .route("/blockheight", get(Self::block_height))
        .route("/blocks", get(Self::blocks))
        .route("/blocktime", get(Self::block_time))
        .route("/bounties", get(Self::bounties))
        .route("/children/:inscription_id", get(Self::children))
        .route(
          "/children/:inscription_id/:page",
          get(Self::children_paginated),
        )
        .route("/clock", get(Self::clock))
        .route("/collections", get(Self::collections))
        .route("/collections/:page", get(Self::collections_paginated))
        .route("/content/:inscription_id", get(Self::content))
        .route("/faq", get(Self::faq))
        .route("/favicon.ico", get(Self::favicon))
        .route("/feed.xml", get(Self::feed))
        .route("/input/:block/:transaction/:input", get(Self::input))
        .route("/inscription/:inscription_query", get(Self::inscription))
        .route("/inscriptions", get(Self::inscriptions))
        .route("/inscriptions/:page", get(Self::inscriptions_paginated))
        .route(
          "/inscriptions/block/:height",
          get(Self::inscriptions_in_block),
        )
        .route(
          "/inscriptions/block/:height/:page",
          get(Self::inscriptions_in_block_paginated),
        )
        .route("/install.sh", get(Self::install_script))
        .route("/ordinal/:sat", get(Self::ordinal))
        .route("/output/:output", get(Self::output))
        .route("/preview/:inscription_id", get(Self::preview))
        .route("/r/blockhash", get(Self::block_hash_json))
        .route(
          "/r/blockhash/:height",
          get(Self::block_hash_from_height_json),
        )
        .route("/r/blockheight", get(Self::block_height))
        .route("/r/blocktime", get(Self::block_time))
        .route("/r/blockinfo/:query", get(Self::block_info))
        .route(
          "/r/inscription/:inscription_id",
          get(Self::inscription_recursive),
        )
        .route("/r/children/:inscription_id", get(Self::children_recursive))
        .route(
          "/r/children/:inscription_id/:page",
          get(Self::children_recursive_paginated),
        )
        .route("/r/metadata/:inscription_id", get(Self::metadata))
        .route("/r/sat/:sat_number", get(Self::sat_inscriptions))
        .route(
          "/r/sat/:sat_number/:page",
          get(Self::sat_inscriptions_paginated),
        )
        .route(
          "/r/sat/:sat_number/at/:index",
          get(Self::sat_inscription_at_index),
        )
        .route("/range/:start/:end", get(Self::range))
        .route("/rare.txt", get(Self::rare_txt))
        .route("/rune/:rune", get(Self::rune))
        .route("/runes", get(Self::runes))
        .route("/runes/balances", get(Self::runes_balances))
        .route("/sat/:sat", get(Self::sat))
        .route("/search", get(Self::search_by_query))
        .route("/search/*query", get(Self::search_by_path))
        .route("/static/*path", get(Self::static_asset))
        .route("/status", get(Self::status))
        .route("/tx/:txid", get(Self::transaction))
        .layer(Extension(index))
        .layer(Extension(server_config.clone()))
        .layer(Extension(settings.clone()))
        .layer(SetResponseHeaderLayer::if_not_present(
          header::CONTENT_SECURITY_POLICY,
          HeaderValue::from_static("default-src 'self'"),
        ))
        .layer(SetResponseHeaderLayer::overriding(
          header::STRICT_TRANSPORT_SECURITY,
          HeaderValue::from_static("max-age=31536000; includeSubDomains; preload"),
        ))
        .layer(
          CorsLayer::new()
            .allow_methods([http::Method::GET])
            .allow_origin(Any),
        )
        .layer(CompressionLayer::new())
        .with_state(server_config);

      let router = if let Some((username, password)) = settings.credentials() {
        router.layer(ValidateRequestHeaderLayer::basic(username, password))
      } else {
        router
      };

      match (self.http_port(), self.https_port()) {
        (Some(http_port), None) => {
          self
            .spawn(&settings, router, handle, http_port, SpawnConfig::Http)?
            .await??
        }
        (None, Some(https_port)) => {
          self
            .spawn(
              &settings,
              router,
              handle,
              https_port,
              SpawnConfig::Https(self.acceptor(&settings)?),
            )?
            .await??
        }
        (Some(http_port), Some(https_port)) => {
          let http_spawn_config = if self.redirect_http_to_https {
            SpawnConfig::Redirect(if https_port == 443 {
              format!("https://{}", acme_domains[0])
            } else {
              format!("https://{}:{https_port}", acme_domains[0])
            })
          } else {
            SpawnConfig::Http
          };

          let (http_result, https_result) = tokio::join!(
            self.spawn(
              &settings,
              router.clone(),
              handle.clone(),
              http_port,
              http_spawn_config
            )?,
            self.spawn(
              &settings,
              router,
              handle,
              https_port,
              SpawnConfig::Https(self.acceptor(&settings)?),
            )?
          );
          http_result.and(https_result)??;
        }
        (None, None) => unreachable!(),
      }

      Ok(None)
    })
  }

  fn spawn(
    &self,
    settings: &Settings,
    router: Router,
    handle: Handle,
    port: u16,
    config: SpawnConfig,
  ) -> Result<task::JoinHandle<io::Result<()>>> {
    let address = match &self.address {
      Some(address) => address.as_str(),
      None => {
        if cfg!(test) || settings.integration_test() {
          "127.0.0.1"
        } else {
          "0.0.0.0"
        }
      }
    };

    let addr = (address, port)
      .to_socket_addrs()?
      .next()
      .ok_or_else(|| anyhow!("failed to get socket addrs"))?;

    if !settings.integration_test() && !cfg!(test) {
      eprintln!(
        "Listening on {}://{addr}",
        match config {
          SpawnConfig::Https(_) => "https",
          _ => "http",
        }
      );
    }

    Ok(tokio::spawn(async move {
      match config {
        SpawnConfig::Https(acceptor) => {
          axum_server::Server::bind(addr)
            .handle(handle)
            .acceptor(acceptor)
            .serve(router.into_make_service())
            .await
        }
        SpawnConfig::Redirect(destination) => {
          axum_server::Server::bind(addr)
            .handle(handle)
            .serve(
              Router::new()
                .fallback(Self::redirect_http_to_https)
                .layer(Extension(destination))
                .into_make_service(),
            )
            .await
        }
        SpawnConfig::Http => {
          axum_server::Server::bind(addr)
            .handle(handle)
            .serve(router.into_make_service())
            .await
        }
      }
    }))
  }

  fn acme_cache(acme_cache: Option<&PathBuf>, settings: &Settings) -> PathBuf {
    match acme_cache {
      Some(acme_cache) => acme_cache.clone(),
      None => settings.data_dir().join("acme-cache"),
    }
  }

  fn acme_domains(&self) -> Result<Vec<String>> {
    if !self.acme_domain.is_empty() {
      Ok(self.acme_domain.clone())
    } else {
      Ok(vec![
        System::host_name().ok_or(anyhow!("no hostname found"))?
      ])
    }
  }

  fn http_port(&self) -> Option<u16> {
    if self.http || self.http_port.is_some() || (self.https_port.is_none() && !self.https) {
      Some(self.http_port.unwrap_or(80))
    } else {
      None
    }
  }

  fn https_port(&self) -> Option<u16> {
    if self.https || self.https_port.is_some() {
      Some(self.https_port.unwrap_or(443))
    } else {
      None
    }
  }

  fn acceptor(&self, settings: &Settings) -> Result<AxumAcceptor> {
    let config = AcmeConfig::new(self.acme_domains()?)
      .contact(&self.acme_contact)
      .cache_option(Some(DirCache::new(Self::acme_cache(
        self.acme_cache.as_ref(),
        settings,
      ))))
      .directory(if cfg!(test) {
        LETS_ENCRYPT_STAGING_DIRECTORY
      } else {
        LETS_ENCRYPT_PRODUCTION_DIRECTORY
      });

    let mut state = config.state();

    let mut server_config = rustls::ServerConfig::builder()
      .with_no_client_auth()
      .with_cert_resolver(state.resolver());

    server_config.alpn_protocols = vec!["h2".into(), "http/1.1".into()];

    let acceptor = state.axum_acceptor(Arc::new(server_config));

    tokio::spawn(async move {
      while let Some(result) = state.next().await {
        match result {
          Ok(ok) => log::info!("ACME event: {:?}", ok),
          Err(err) => log::error!("ACME error: {:?}", err),
        }
      }
    });

    Ok(acceptor)
  }

  fn index_height(index: &Index) -> ServerResult<Height> {
    index.block_height()?.ok_or_not_found(|| "genesis block")
  }

  async fn clock(Extension(index): Extension<Arc<Index>>) -> ServerResult<Response> {
    task::block_in_place(|| {
      Ok(
        (
          [(
            header::CONTENT_SECURITY_POLICY,
            HeaderValue::from_static("default-src 'unsafe-inline'"),
          )],
          ClockSvg::new(Self::index_height(&index)?),
        )
          .into_response(),
      )
    })
  }

  async fn sat(
    Extension(server_config): Extension<Arc<ServerConfig>>,
    Extension(index): Extension<Arc<Index>>,
    Path(DeserializeFromStr(sat)): Path<DeserializeFromStr<Sat>>,
    AcceptJson(accept_json): AcceptJson,
  ) -> ServerResult<Response> {
    task::block_in_place(|| {
      let inscriptions = index.get_inscription_ids_by_sat(sat)?;
      let satpoint = index.rare_sat_satpoint(sat)?.or_else(|| {
        inscriptions.first().and_then(|&first_inscription_id| {
          index
            .get_inscription_satpoint_by_id(first_inscription_id)
            .ok()
            .flatten()
        })
      });
      let blocktime = index.block_time(sat.height())?;
      Ok(if accept_json {
        Json(api::Sat {
          number: sat.0,
          decimal: sat.decimal().to_string(),
          degree: sat.degree().to_string(),
          name: sat.name(),
          block: sat.height().0,
          cycle: sat.cycle(),
          epoch: sat.epoch().0,
          period: sat.period(),
          offset: sat.third(),
          rarity: sat.rarity(),
          percentile: sat.percentile(),
          satpoint,
          timestamp: blocktime.timestamp().timestamp(),
          inscriptions,
        })
        .into_response()
      } else {
        SatHtml {
          sat,
          satpoint,
          blocktime,
          inscriptions,
        }
        .page(server_config)
        .into_response()
      })
    })
  }

  async fn ordinal(Path(sat): Path<String>) -> Redirect {
    Redirect::to(&format!("/sat/{sat}"))
  }

  async fn output(
    Extension(server_config): Extension<Arc<ServerConfig>>,
    Extension(index): Extension<Arc<Index>>,
    Path(outpoint): Path<OutPoint>,
    AcceptJson(accept_json): AcceptJson,
  ) -> ServerResult<Response> {
    task::block_in_place(|| {
      let sat_ranges = index.list(outpoint)?;

      let indexed;

      let output = if outpoint == OutPoint::null() || outpoint == unbound_outpoint() {
        let mut value = 0;

        if let Some(ranges) = &sat_ranges {
          for (start, end) in ranges {
            value += end - start;
          }
        }

        indexed = true;

        TxOut {
          value,
          script_pubkey: ScriptBuf::new(),
        }
      } else {
        indexed = index.contains_output(&outpoint)?;

        index
          .get_transaction(outpoint.txid)?
          .ok_or_not_found(|| format!("output {outpoint}"))?
          .output
          .into_iter()
          .nth(outpoint.vout as usize)
          .ok_or_not_found(|| format!("output {outpoint}"))?
      };

      let inscriptions = index.get_inscriptions_on_output(outpoint)?;

      let runes = index.get_rune_balances_for_outpoint(outpoint)?;

      let spent = index.is_output_spent(outpoint)?;

      Ok(if accept_json {
        Json(api::Output::new(
          server_config.chain,
          inscriptions,
          outpoint,
          output,
          indexed,
          runes,
          sat_ranges,
          spent,
        ))
        .into_response()
      } else {
        OutputHtml {
          chain: server_config.chain,
          inscriptions,
          outpoint,
          output,
          runes,
          sat_ranges,
          spent,
        }
        .page(server_config)
        .into_response()
      })
    })
  }

  async fn range(
    Extension(server_config): Extension<Arc<ServerConfig>>,
    Path((DeserializeFromStr(start), DeserializeFromStr(end))): Path<(
      DeserializeFromStr<Sat>,
      DeserializeFromStr<Sat>,
    )>,
  ) -> ServerResult<PageHtml<RangeHtml>> {
    match start.cmp(&end) {
      Ordering::Equal => Err(ServerError::BadRequest("empty range".to_string())),
      Ordering::Greater => Err(ServerError::BadRequest(
        "range start greater than range end".to_string(),
      )),
      Ordering::Less => Ok(RangeHtml { start, end }.page(server_config)),
    }
  }

  async fn rare_txt(Extension(index): Extension<Arc<Index>>) -> ServerResult<RareTxt> {
    task::block_in_place(|| Ok(RareTxt(index.rare_sat_satpoints()?)))
  }

  async fn rune(
    Extension(server_config): Extension<Arc<ServerConfig>>,
    Extension(index): Extension<Arc<Index>>,
    Path(DeserializeFromStr(rune_query)): Path<DeserializeFromStr<query::Rune>>,
    AcceptJson(accept_json): AcceptJson,
  ) -> ServerResult<Response> {
    task::block_in_place(|| {
      if !index.has_rune_index() {
        return Err(ServerError::NotFound(
          "this server has no rune index".to_string(),
        ));
      }

      let rune = match rune_query {
        query::Rune::SpacedRune(spaced_rune) => spaced_rune.rune,
        query::Rune::RuneId(rune_id) => index
          .get_rune_by_id(rune_id)?
          .ok_or_not_found(|| format!("rune {rune_id}"))?,
      };

      let (id, entry, parent) = index
        .rune(rune)?
        .ok_or_not_found(|| format!("rune {rune}"))?;

      Ok(if accept_json {
        Json(api::Rune { entry, id, parent }).into_response()
      } else {
        RuneHtml { entry, id, parent }
          .page(server_config)
          .into_response()
      })
    })
  }

  async fn runes(
    Extension(server_config): Extension<Arc<ServerConfig>>,
    Extension(index): Extension<Arc<Index>>,
    AcceptJson(accept_json): AcceptJson,
  ) -> ServerResult<Response> {
    task::block_in_place(|| {
      Ok(if accept_json {
        Json(api::Runes {
          entries: index.runes()?,
        })
        .into_response()
      } else {
        RunesHtml {
          entries: index.runes()?,
        }
        .page(server_config)
        .into_response()
      })
    })
  }

  async fn runes_balances(
    Extension(server_config): Extension<Arc<ServerConfig>>,
    Extension(index): Extension<Arc<Index>>,
    AcceptJson(accept_json): AcceptJson,
  ) -> ServerResult<Response> {
    task::block_in_place(|| {
      let balances = index.get_rune_balance_map()?;
      Ok(if accept_json {
        Json(balances).into_response()
      } else {
        RuneBalancesHtml { balances }
          .page(server_config)
          .into_response()
      })
    })
  }

  async fn home(
    Extension(server_config): Extension<Arc<ServerConfig>>,
    Extension(index): Extension<Arc<Index>>,
  ) -> ServerResult<PageHtml<HomeHtml>> {
    task::block_in_place(|| {
      Ok(
        HomeHtml {
          inscriptions: index.get_home_inscriptions()?,
        }
        .page(server_config),
      )
    })
  }

  async fn blocks(
    Extension(server_config): Extension<Arc<ServerConfig>>,
    Extension(index): Extension<Arc<Index>>,
    AcceptJson(accept_json): AcceptJson,
  ) -> ServerResult<Response> {
    task::block_in_place(|| {
      let blocks = index.blocks(100)?;
      let mut featured_blocks = BTreeMap::new();
      for (height, hash) in blocks.iter().take(5) {
        let (inscriptions, _total_num) =
          index.get_highest_paying_inscriptions_in_block(*height, 8)?;

        featured_blocks.insert(*hash, inscriptions);
      }

      Ok(if accept_json {
        Json(api::Blocks::new(blocks, featured_blocks)).into_response()
      } else {
        BlocksHtml::new(blocks, featured_blocks)
          .page(server_config)
          .into_response()
      })
    })
  }

  async fn install_script() -> Redirect {
    Redirect::to("https://raw.githubusercontent.com/ordinals/ord/master/install.sh")
  }

  async fn block(
    Extension(server_config): Extension<Arc<ServerConfig>>,
    Extension(index): Extension<Arc<Index>>,
    Path(DeserializeFromStr(query)): Path<DeserializeFromStr<query::Block>>,
    AcceptJson(accept_json): AcceptJson,
  ) -> ServerResult<Response> {
    task::block_in_place(|| {
      let (block, height) = match query {
        query::Block::Height(height) => {
          let block = index
            .get_block_by_height(height)?
            .ok_or_not_found(|| format!("block {height}"))?;

          (block, height)
        }
        query::Block::Hash(hash) => {
          let info = index
            .block_header_info(hash)?
            .ok_or_not_found(|| format!("block {hash}"))?;

          let block = index
            .get_block_by_hash(hash)?
            .ok_or_not_found(|| format!("block {hash}"))?;

          (block, u32::try_from(info.height).unwrap())
        }
      };

      Ok(if accept_json {
        let inscriptions = index.get_inscriptions_in_block(height)?;
        Json(api::Block::new(
          block,
          Height(height),
          Self::index_height(&index)?,
          inscriptions,
        ))
        .into_response()
      } else {
        let (featured_inscriptions, total_num) =
          index.get_highest_paying_inscriptions_in_block(height, 8)?;
        BlockHtml::new(
          block,
          Height(height),
          Self::index_height(&index)?,
          total_num,
          featured_inscriptions,
        )
        .page(server_config)
        .into_response()
      })
    })
  }

  async fn transaction(
    Extension(server_config): Extension<Arc<ServerConfig>>,
    Extension(index): Extension<Arc<Index>>,
    Path(txid): Path<Txid>,
    AcceptJson(accept_json): AcceptJson,
  ) -> ServerResult<Response> {
    task::block_in_place(|| {
      let transaction = index
        .get_transaction(txid)?
        .ok_or_not_found(|| format!("transaction {txid}"))?;

      let inscription_count = index.inscription_count(txid)?;

      Ok(if accept_json {
        Json(api::Transaction {
          chain: server_config.chain,
          etching: index.get_etching(txid)?,
          inscription_count,
          transaction,
          txid,
        })
        .into_response()
      } else {
        TransactionHtml {
          chain: server_config.chain,
          etching: index.get_etching(txid)?,
          inscription_count,
          transaction,
          txid,
        }
        .page(server_config)
        .into_response()
      })
    })
  }

  async fn metadata(
    Extension(index): Extension<Arc<Index>>,
    Path(inscription_id): Path<InscriptionId>,
  ) -> ServerResult<Json<String>> {
    task::block_in_place(|| {
      let metadata = index
        .get_inscription_by_id(inscription_id)?
        .ok_or_not_found(|| format!("inscription {inscription_id}"))?
        .metadata
        .ok_or_not_found(|| format!("inscription {inscription_id} metadata"))?;

      Ok(Json(hex::encode(metadata)))
    })
  }

  async fn inscription_recursive(
    Extension(index): Extension<Arc<Index>>,
    Path(inscription_id): Path<InscriptionId>,
  ) -> ServerResult<Response> {
    task::block_in_place(|| {
      let inscription = index
        .get_inscription_by_id(inscription_id)?
        .ok_or_not_found(|| format!("inscription {inscription_id}"))?;

      let entry = index
        .get_inscription_entry(inscription_id)
        .unwrap()
        .unwrap();

      let satpoint = index
        .get_inscription_satpoint_by_id(inscription_id)
        .ok()
        .flatten()
        .unwrap();

      let output = if satpoint.outpoint == unbound_outpoint() {
        None
      } else {
        Some(
          index
            .get_transaction(satpoint.outpoint.txid)?
            .ok_or_not_found(|| format!("inscription {inscription_id} current transaction"))?
            .output
            .into_iter()
            .nth(satpoint.outpoint.vout.try_into().unwrap())
            .ok_or_not_found(|| {
              format!("inscription {inscription_id} current transaction output")
            })?,
        )
      };

      Ok(
        Json(api::InscriptionRecursive {
          charms: Charm::ALL
            .iter()
            .filter(|charm| charm.is_set(entry.charms))
            .map(|charm| charm.title().into())
            .collect(),
          content_type: inscription.content_type().map(|s| s.to_string()),
          content_length: inscription.content_length(),
          fee: entry.fee,
          height: entry.height,
          id: inscription_id,
          number: entry.inscription_number,
          output: satpoint.outpoint,
          value: output.as_ref().map(|o| o.value),
          sat: entry.sat,
          satpoint,
          timestamp: timestamp(entry.timestamp).timestamp(),
        })
        .into_response(),
      )
    })
  }

  async fn status(
    Extension(server_config): Extension<Arc<ServerConfig>>,
    Extension(index): Extension<Arc<Index>>,
    AcceptJson(accept_json): AcceptJson,
  ) -> ServerResult<Response> {
    task::block_in_place(|| {
      Ok(if accept_json {
        Json(index.status()?).into_response()
      } else {
        index.status()?.page(server_config).into_response()
      })
    })
  }

  async fn search_by_query(
    Extension(index): Extension<Arc<Index>>,
    Query(search): Query<Search>,
  ) -> ServerResult<Redirect> {
    Self::search(index, search.query).await
  }

  async fn search_by_path(
    Extension(index): Extension<Arc<Index>>,
    Path(search): Path<Search>,
  ) -> ServerResult<Redirect> {
    Self::search(index, search.query).await
  }

  async fn search(index: Arc<Index>, query: String) -> ServerResult<Redirect> {
    Self::search_inner(index, query).await
  }

  async fn search_inner(index: Arc<Index>, query: String) -> ServerResult<Redirect> {
    task::block_in_place(|| {
      lazy_static! {
        static ref HASH: Regex = Regex::new(r"^[[:xdigit:]]{64}$").unwrap();
        static ref INSCRIPTION_ID: Regex = Regex::new(r"^[[:xdigit:]]{64}i\d+$").unwrap();
        static ref OUTPOINT: Regex = Regex::new(r"^[[:xdigit:]]{64}:\d+$").unwrap();
        static ref RUNE: Regex = Regex::new(r"^[A-Z•.]+$").unwrap();
        static ref RUNE_ID: Regex = Regex::new(r"^[0-9]+:[0-9]+$").unwrap();
      }

      let query = query.trim();

      if HASH.is_match(query) {
        if index.block_header(query.parse().unwrap())?.is_some() {
          Ok(Redirect::to(&format!("/block/{query}")))
        } else {
          Ok(Redirect::to(&format!("/tx/{query}")))
        }
      } else if OUTPOINT.is_match(query) {
        Ok(Redirect::to(&format!("/output/{query}")))
      } else if INSCRIPTION_ID.is_match(query) {
        Ok(Redirect::to(&format!("/inscription/{query}")))
      } else if RUNE.is_match(query) {
        Ok(Redirect::to(&format!("/rune/{query}")))
      } else if RUNE_ID.is_match(query) {
        let id = query
          .parse::<RuneId>()
          .map_err(|err| ServerError::BadRequest(err.to_string()))?;

        let rune = index.get_rune_by_id(id)?.ok_or_not_found(|| "rune ID")?;

        Ok(Redirect::to(&format!("/rune/{rune}")))
      } else {
        Ok(Redirect::to(&format!("/sat/{query}")))
      }
    })
  }

  async fn favicon() -> ServerResult<Response> {
    Ok(
      Self::static_asset(Path("/favicon.png".to_string()))
        .await
        .into_response(),
    )
  }

  async fn feed(
    Extension(server_config): Extension<Arc<ServerConfig>>,
    Extension(index): Extension<Arc<Index>>,
  ) -> ServerResult<Response> {
    task::block_in_place(|| {
      let mut builder = rss::ChannelBuilder::default();

      let chain = server_config.chain;
      match chain {
        Chain::Mainnet => builder.title("Inscriptions".to_string()),
        _ => builder.title(format!("Inscriptions – {chain:?}")),
      };

      builder.generator(Some("ord".to_string()));

      for (number, id) in index.get_feed_inscriptions(300)? {
        builder.item(
          rss::ItemBuilder::default()
            .title(Some(format!("Inscription {number}")))
            .link(Some(format!("/inscription/{id}")))
            .guid(Some(rss::Guid {
              value: format!("/inscription/{id}"),
              permalink: true,
            }))
            .build(),
        );
      }

      Ok(
        (
          [
            (header::CONTENT_TYPE, "application/rss+xml"),
            (
              header::CONTENT_SECURITY_POLICY,
              "default-src 'unsafe-inline'",
            ),
          ],
          builder.build().to_string(),
        )
          .into_response(),
      )
    })
  }

  async fn static_asset(Path(path): Path<String>) -> ServerResult<Response> {
    let content = StaticAssets::get(if let Some(stripped) = path.strip_prefix('/') {
      stripped
    } else {
      &path
    })
    .ok_or_not_found(|| format!("asset {path}"))?;
    let body = body::boxed(body::Full::from(content.data));
    let mime = mime_guess::from_path(path).first_or_octet_stream();
    Ok(
      Response::builder()
        .header(header::CONTENT_TYPE, mime.as_ref())
        .body(body)
        .unwrap(),
    )
  }

  async fn block_count(Extension(index): Extension<Arc<Index>>) -> ServerResult<String> {
    task::block_in_place(|| Ok(index.block_count()?.to_string()))
  }

  async fn block_height(Extension(index): Extension<Arc<Index>>) -> ServerResult<String> {
    task::block_in_place(|| {
      Ok(
        index
          .block_height()?
          .ok_or_not_found(|| "blockheight")?
          .to_string(),
      )
    })
  }

  async fn block_hash(Extension(index): Extension<Arc<Index>>) -> ServerResult<String> {
    task::block_in_place(|| {
      Ok(
        index
          .block_hash(None)?
          .ok_or_not_found(|| "blockhash")?
          .to_string(),
      )
    })
  }

  async fn block_hash_json(Extension(index): Extension<Arc<Index>>) -> ServerResult<Json<String>> {
    task::block_in_place(|| {
      Ok(Json(
        index
          .block_hash(None)?
          .ok_or_not_found(|| "blockhash")?
          .to_string(),
      ))
    })
  }

  async fn block_hash_from_height(
    Extension(index): Extension<Arc<Index>>,
    Path(height): Path<u32>,
  ) -> ServerResult<String> {
    task::block_in_place(|| {
      Ok(
        index
          .block_hash(Some(height))?
          .ok_or_not_found(|| "blockhash")?
          .to_string(),
      )
    })
  }

  async fn block_hash_from_height_json(
    Extension(index): Extension<Arc<Index>>,
    Path(height): Path<u32>,
  ) -> ServerResult<Json<String>> {
    task::block_in_place(|| {
      Ok(Json(
        index
          .block_hash(Some(height))?
          .ok_or_not_found(|| "blockhash")?
          .to_string(),
      ))
    })
  }

  async fn block_info(
    Extension(index): Extension<Arc<Index>>,
    Path(DeserializeFromStr(query)): Path<DeserializeFromStr<query::Block>>,
  ) -> ServerResult<Json<api::BlockInfo>> {
    task::block_in_place(|| {
      let hash = match query {
        query::Block::Hash(hash) => hash,
        query::Block::Height(height) => index
          .block_hash(Some(height))?
          .ok_or_not_found(|| format!("block {height}"))?,
      };

      let info = index
        .block_header_info(hash)?
        .ok_or_not_found(|| format!("block {hash}"))?;

      let header = index
        .block_header(hash)?
        .ok_or_not_found(|| format!("block {hash}"))?;

      Ok(Json(api::BlockInfo {
        bits: header.bits.to_consensus(),
        chainwork: chainwork(&info.chainwork),
        confirmations: info.confirmations,
        difficulty: info.difficulty,
        hash,
        height: info.height.try_into().unwrap(),
        median_time: info
          .median_time
          .map(|median_time| median_time.try_into().unwrap()),
        merkle_root: info.merkle_root,
        next_block: info.next_block_hash,
        nonce: info.nonce,
        previous_block: info.previous_block_hash,
        target: target_as_block_hash(header.target()),
        timestamp: info.time.try_into().unwrap(),
        transaction_count: info.n_tx.try_into().unwrap(),
        #[allow(clippy::cast_sign_loss)]
        version: info.version.to_consensus() as u32,
      }))
    })
  }

  async fn block_time(Extension(index): Extension<Arc<Index>>) -> ServerResult<String> {
    task::block_in_place(|| {
      Ok(
        index
          .block_time(index.block_height()?.ok_or_not_found(|| "blocktime")?)?
          .unix_timestamp()
          .to_string(),
      )
    })
  }

  async fn input(
    Extension(server_config): Extension<Arc<ServerConfig>>,
    Extension(index): Extension<Arc<Index>>,
    Path(path): Path<(u32, usize, usize)>,
  ) -> ServerResult<PageHtml<InputHtml>> {
    task::block_in_place(|| {
      let not_found = || format!("input /{}/{}/{}", path.0, path.1, path.2);

      let block = index
        .get_block_by_height(path.0)?
        .ok_or_not_found(not_found)?;

      let transaction = block
        .txdata
        .into_iter()
        .nth(path.1)
        .ok_or_not_found(not_found)?;

      let input = transaction
        .input
        .into_iter()
        .nth(path.2)
        .ok_or_not_found(not_found)?;

      Ok(InputHtml { path, input }.page(server_config))
    })
  }

  async fn faq() -> Redirect {
    Redirect::to("https://docs.ordinals.com/faq/")
  }

  async fn bounties() -> Redirect {
    Redirect::to("https://docs.ordinals.com/bounty/")
  }

  fn proxy_content(proxy: &Url, inscription_id: InscriptionId) -> ServerResult<Response> {
    let response = reqwest::blocking::Client::new()
      .get(format!("{}content/{}", proxy, inscription_id))
      .send()
      .map_err(|err| anyhow!(err))?;

    let mut headers = response.headers().clone();

    headers.insert(
      header::CONTENT_SECURITY_POLICY,
      HeaderValue::from_str(&format!(
        "default-src 'self' {proxy} 'unsafe-eval' 'unsafe-inline' data: blob:"
      ))
      .map_err(|err| ServerError::Internal(Error::from(err)))?,
    );

    Ok(
      (
        response.status(),
        headers,
        response.bytes().map_err(|err| anyhow!(err))?,
      )
        .into_response(),
    )
  }

  async fn content(
    Extension(index): Extension<Arc<Index>>,
    Extension(settings): Extension<Arc<Settings>>,
    Extension(server_config): Extension<Arc<ServerConfig>>,
    Path(inscription_id): Path<InscriptionId>,
    accept_encoding: AcceptEncoding,
  ) -> ServerResult<Response> {
    task::block_in_place(|| {
      if settings.is_hidden(inscription_id) {
        return Ok(PreviewUnknownHtml.into_response());
      }

      let Some(mut inscription) = index.get_inscription_by_id(inscription_id)? else {
        return if let Some(proxy) = server_config.content_proxy.as_ref() {
          Self::proxy_content(proxy, inscription_id)
        } else {
          Err(ServerError::NotFound(format!(
            "{} not found",
            inscription_id
          )))
        };
      };

      if let Some(delegate) = inscription.delegate() {
        inscription = index
          .get_inscription_by_id(delegate)?
          .ok_or_not_found(|| format!("delegate {inscription_id}"))?
      }

      Ok(
        Self::content_response(inscription, accept_encoding, &server_config)?
          .ok_or_not_found(|| format!("inscription {inscription_id} content"))?
          .into_response(),
      )
    })
  }

  fn content_response(
    inscription: Inscription,
    accept_encoding: AcceptEncoding,
    server_config: &ServerConfig,
  ) -> ServerResult<Option<(HeaderMap, Vec<u8>)>> {
    let mut headers = HeaderMap::new();

    match &server_config.csp_origin {
      None => {
        headers.insert(
          header::CONTENT_SECURITY_POLICY,
          HeaderValue::from_static("default-src 'self' 'unsafe-eval' 'unsafe-inline' data: blob:"),
        );
        headers.append(
          header::CONTENT_SECURITY_POLICY,
          HeaderValue::from_static("default-src *:*/content/ *:*/blockheight *:*/blockhash *:*/blockhash/ *:*/blocktime *:*/r/ 'unsafe-eval' 'unsafe-inline' data: blob:"),
        );
      }
      Some(origin) => {
        let csp = format!("default-src {origin}/content/ {origin}/blockheight {origin}/blockhash {origin}/blockhash/ {origin}/blocktime {origin}/r/ 'unsafe-eval' 'unsafe-inline' data: blob:");
        headers.insert(
          header::CONTENT_SECURITY_POLICY,
          HeaderValue::from_str(&csp).map_err(|err| ServerError::Internal(Error::from(err)))?,
        );
      }
    }

    headers.insert(
      header::CACHE_CONTROL,
      HeaderValue::from_static("public, max-age=1209600, immutable"),
    );

    headers.insert(
      header::CONTENT_TYPE,
      inscription
        .content_type()
        .and_then(|content_type| content_type.parse().ok())
        .unwrap_or(HeaderValue::from_static("application/octet-stream")),
    );

    if let Some(content_encoding) = inscription.content_encoding() {
      if accept_encoding.is_acceptable(&content_encoding) {
        headers.insert(header::CONTENT_ENCODING, content_encoding);
      } else if server_config.decompress && content_encoding == "br" {
        let Some(body) = inscription.into_body() else {
          return Ok(None);
        };

        let mut decompressed = Vec::new();

        Decompressor::new(body.as_slice(), 4096)
          .read_to_end(&mut decompressed)
          .map_err(|err| ServerError::Internal(err.into()))?;

        return Ok(Some((headers, decompressed)));
      } else {
        return Err(ServerError::NotAcceptable {
          accept_encoding,
          content_encoding,
        });
      }
    }

    let Some(body) = inscription.into_body() else {
      return Ok(None);
    };

    Ok(Some((headers, body)))
  }

  async fn preview(
    Extension(index): Extension<Arc<Index>>,
    Extension(settings): Extension<Arc<Settings>>,
    Extension(server_config): Extension<Arc<ServerConfig>>,
    Path(inscription_id): Path<InscriptionId>,
    accept_encoding: AcceptEncoding,
  ) -> ServerResult<Response> {
    task::block_in_place(|| {
      if settings.is_hidden(inscription_id) {
        return Ok(PreviewUnknownHtml.into_response());
      }

      let mut inscription = index
        .get_inscription_by_id(inscription_id)?
        .ok_or_not_found(|| format!("inscription {inscription_id}"))?;

      if let Some(delegate) = inscription.delegate() {
        inscription = index
          .get_inscription_by_id(delegate)?
          .ok_or_not_found(|| format!("delegate {inscription_id}"))?
      }

      match inscription.media() {
        Media::Audio => Ok(PreviewAudioHtml { inscription_id }.into_response()),
        Media::Code(language) => Ok(
          (
            [(
              header::CONTENT_SECURITY_POLICY,
              "script-src-elem 'self' https://cdn.jsdelivr.net",
            )],
            PreviewCodeHtml {
              inscription_id,
              language,
            },
          )
            .into_response(),
        ),
        Media::Font => Ok(
          (
            [(
              header::CONTENT_SECURITY_POLICY,
              "script-src-elem 'self'; style-src 'self' 'unsafe-inline';",
            )],
            PreviewFontHtml { inscription_id },
          )
            .into_response(),
        ),
        Media::Iframe => Ok(
          Self::content_response(inscription, accept_encoding, &server_config)?
            .ok_or_not_found(|| format!("inscription {inscription_id} content"))?
            .into_response(),
        ),
        Media::Image(image_rendering) => Ok(
          (
            [(
              header::CONTENT_SECURITY_POLICY,
              "default-src 'self' 'unsafe-inline'",
            )],
            PreviewImageHtml {
              image_rendering,
              inscription_id,
            },
          )
            .into_response(),
        ),
        Media::Markdown => Ok(
          (
            [(
              header::CONTENT_SECURITY_POLICY,
              "script-src-elem 'self' https://cdn.jsdelivr.net",
            )],
            PreviewMarkdownHtml { inscription_id },
          )
            .into_response(),
        ),
        Media::Model => Ok(
          (
            [(
              header::CONTENT_SECURITY_POLICY,
              "script-src-elem 'self' https://ajax.googleapis.com",
            )],
            PreviewModelHtml { inscription_id },
          )
            .into_response(),
        ),
        Media::Pdf => Ok(
          (
            [(
              header::CONTENT_SECURITY_POLICY,
              "script-src-elem 'self' https://cdn.jsdelivr.net",
            )],
            PreviewPdfHtml { inscription_id },
          )
            .into_response(),
        ),
        Media::Text => Ok(PreviewTextHtml { inscription_id }.into_response()),
        Media::Unknown => Ok(PreviewUnknownHtml.into_response()),
        Media::Video => Ok(PreviewVideoHtml { inscription_id }.into_response()),
      }
    })
  }

  async fn inscription(
    Extension(server_config): Extension<Arc<ServerConfig>>,
    Extension(index): Extension<Arc<Index>>,
    Path(DeserializeFromStr(query)): Path<DeserializeFromStr<query::Inscription>>,
    AcceptJson(accept_json): AcceptJson,
  ) -> ServerResult<Response> {
    task::block_in_place(|| {
      let info = Index::inscription_info(&index, query)?
        .ok_or_not_found(|| format!("inscription {query}"))?;

      Ok(if accept_json {
        Json(api::Inscription {
<<<<<<< HEAD
          id: info.entry.id,
          charms: Charm::ALL
            .iter()
            .filter(|charm| charm.is_set(info.charms))
            .map(|charm| charm.title().into())
            .collect(),
          children: info.children,
          number: info.entry.inscription_number,
          height: info.entry.height,
          parent: info.parent,
          fee: info.entry.fee,
          value: info.output.as_ref().map(|o| o.value),
=======
>>>>>>> 2c7c4e82
          address: info
            .output
            .as_ref()
            .and_then(|o| {
              server_config
                .chain
                .address_from_script(&o.script_pubkey)
                .ok()
            })
            .map(|address| address.to_string()),
          charms: Charm::ALL
            .iter()
            .filter(|charm| charm.is_set(info.charms))
            .map(|charm| charm.title().into())
            .collect(),
          children: info.children,
          content_length: info.inscription.content_length(),
          content_type: info.inscription.content_type().map(|s| s.to_string()),
          fee: info.entry.fee,
          height: info.entry.height,
          id: info.entry.id,
          next: info.next,
          number: info.entry.inscription_number,
          parent: info.parent,
          previous: info.previous,
          rune: info.rune,
          sat: info.entry.sat,
          satpoint: info.satpoint,
          timestamp: timestamp(info.entry.timestamp).timestamp(),
          value: info.output.as_ref().map(|o| o.value),
        })
        .into_response()
      } else {
        InscriptionHtml {
          chain: server_config.chain,
          charms: Charm::Vindicated.unset(info.charms),
          children: info.children,
          fee: info.entry.fee,
          height: info.entry.height,
          inscription: info.inscription,
          id: info.entry.id,
          number: info.entry.inscription_number,
          next: info.next,
          output: info.output,
          parent: info.parent,
          previous: info.previous,
          rune: info.rune,
          sat: info.entry.sat,
          satpoint: info.satpoint,
          timestamp: timestamp(info.entry.timestamp),
        }
        .page(server_config)
        .into_response()
      })
    })
  }

  async fn collections(
    Extension(server_config): Extension<Arc<ServerConfig>>,
    Extension(index): Extension<Arc<Index>>,
  ) -> ServerResult<Response> {
    Self::collections_paginated(Extension(server_config), Extension(index), Path(0)).await
  }

  async fn collections_paginated(
    Extension(server_config): Extension<Arc<ServerConfig>>,
    Extension(index): Extension<Arc<Index>>,
    Path(page_index): Path<usize>,
  ) -> ServerResult<Response> {
    task::block_in_place(|| {
      let (collections, more_collections) = index.get_collections_paginated(100, page_index)?;

      let prev = page_index.checked_sub(1);

      let next = more_collections.then_some(page_index + 1);

      Ok(
        CollectionsHtml {
          inscriptions: collections,
          prev,
          next,
        }
        .page(server_config)
        .into_response(),
      )
    })
  }

  async fn children(
    Extension(server_config): Extension<Arc<ServerConfig>>,
    Extension(index): Extension<Arc<Index>>,
    Path(inscription_id): Path<InscriptionId>,
  ) -> ServerResult<Response> {
    Self::children_paginated(
      Extension(server_config),
      Extension(index),
      Path((inscription_id, 0)),
    )
    .await
  }

  async fn children_paginated(
    Extension(server_config): Extension<Arc<ServerConfig>>,
    Extension(index): Extension<Arc<Index>>,
    Path((parent, page)): Path<(InscriptionId, usize)>,
  ) -> ServerResult<Response> {
    task::block_in_place(|| {
      let entry = index
        .get_inscription_entry(parent)?
        .ok_or_not_found(|| format!("inscription {parent}"))?;

      let parent_number = entry.inscription_number;

      let (children, more_children) =
        index.get_children_by_sequence_number_paginated(entry.sequence_number, 100, page)?;

      let prev_page = page.checked_sub(1);

      let next_page = more_children.then_some(page + 1);

      Ok(
        ChildrenHtml {
          parent,
          parent_number,
          children,
          prev_page,
          next_page,
        }
        .page(server_config)
        .into_response(),
      )
    })
  }

  async fn children_recursive(
    Extension(index): Extension<Arc<Index>>,
    Path(inscription_id): Path<InscriptionId>,
  ) -> ServerResult<Response> {
    Self::children_recursive_paginated(Extension(index), Path((inscription_id, 0))).await
  }

  async fn children_recursive_paginated(
    Extension(index): Extension<Arc<Index>>,
    Path((parent, page)): Path<(InscriptionId, usize)>,
  ) -> ServerResult<Response> {
    task::block_in_place(|| {
      let parent_sequence_number = index
        .get_inscription_entry(parent)?
        .ok_or_not_found(|| format!("inscription {parent}"))?
        .sequence_number;

      let (ids, more) =
        index.get_children_by_sequence_number_paginated(parent_sequence_number, 100, page)?;

      Ok(Json(api::Children { ids, more, page }).into_response())
    })
  }

  async fn inscriptions(
    Extension(server_config): Extension<Arc<ServerConfig>>,
    Extension(index): Extension<Arc<Index>>,
    accept_json: AcceptJson,
  ) -> ServerResult<Response> {
    Self::inscriptions_paginated(
      Extension(server_config),
      Extension(index),
      Path(0),
      accept_json,
    )
    .await
  }

  async fn inscriptions_paginated(
    Extension(server_config): Extension<Arc<ServerConfig>>,
    Extension(index): Extension<Arc<Index>>,
    Path(page_index): Path<u32>,
    AcceptJson(accept_json): AcceptJson,
  ) -> ServerResult<Response> {
    task::block_in_place(|| {
      let (inscriptions, more) = index.get_inscriptions_paginated(100, page_index)?;

      let prev = page_index.checked_sub(1);

      let next = more.then_some(page_index + 1);

      Ok(if accept_json {
        Json(api::Inscriptions {
          ids: inscriptions,
          page_index,
          more,
        })
        .into_response()
      } else {
        InscriptionsHtml {
          inscriptions,
          next,
          prev,
        }
        .page(server_config)
        .into_response()
      })
    })
  }

  async fn inscriptions_in_block(
    Extension(server_config): Extension<Arc<ServerConfig>>,
    Extension(index): Extension<Arc<Index>>,
    Path(block_height): Path<u32>,
    AcceptJson(accept_json): AcceptJson,
  ) -> ServerResult<Response> {
    Self::inscriptions_in_block_paginated(
      Extension(server_config),
      Extension(index),
      Path((block_height, 0)),
      AcceptJson(accept_json),
    )
    .await
  }

  async fn inscriptions_in_block_paginated(
    Extension(server_config): Extension<Arc<ServerConfig>>,
    Extension(index): Extension<Arc<Index>>,
    Path((block_height, page_index)): Path<(u32, u32)>,
    AcceptJson(accept_json): AcceptJson,
  ) -> ServerResult<Response> {
    task::block_in_place(|| {
      let page_size = 100;

      let page_index_usize = usize::try_from(page_index).unwrap_or(usize::MAX);
      let page_size_usize = usize::try_from(page_size).unwrap_or(usize::MAX);

      let mut inscriptions = index
        .get_inscriptions_in_block(block_height)?
        .into_iter()
        .skip(page_index_usize.saturating_mul(page_size_usize))
        .take(page_size_usize.saturating_add(1))
        .collect::<Vec<InscriptionId>>();

      let more = inscriptions.len() > page_size_usize;

      if more {
        inscriptions.pop();
      }

      Ok(if accept_json {
        Json(api::Inscriptions {
          ids: inscriptions,
          page_index,
          more,
        })
        .into_response()
      } else {
        InscriptionsBlockHtml::new(
          block_height,
          index.block_height()?.unwrap_or(Height(0)).n(),
          inscriptions,
          more,
          page_index,
        )?
        .page(server_config)
        .into_response()
      })
    })
  }

  async fn sat_inscriptions(
    Extension(index): Extension<Arc<Index>>,
    Path(sat): Path<u64>,
  ) -> ServerResult<Json<api::SatInscriptions>> {
    Self::sat_inscriptions_paginated(Extension(index), Path((sat, 0))).await
  }

  async fn sat_inscriptions_paginated(
    Extension(index): Extension<Arc<Index>>,
    Path((sat, page)): Path<(u64, u64)>,
  ) -> ServerResult<Json<api::SatInscriptions>> {
    task::block_in_place(|| {
      if !index.has_sat_index() {
        return Err(ServerError::NotFound(
          "this server has no sat index".to_string(),
        ));
      }

      let (ids, more) = index.get_inscription_ids_by_sat_paginated(Sat(sat), 100, page)?;

      Ok(Json(api::SatInscriptions { ids, more, page }))
    })
  }

  async fn sat_inscription_at_index(
    Extension(index): Extension<Arc<Index>>,
    Path((DeserializeFromStr(sat), inscription_index)): Path<(DeserializeFromStr<Sat>, isize)>,
  ) -> ServerResult<Json<api::SatInscription>> {
    task::block_in_place(|| {
      if !index.has_sat_index() {
        return Err(ServerError::NotFound(
          "this server has no sat index".to_string(),
        ));
      }

      let id = index.get_inscription_id_by_sat_indexed(sat, inscription_index)?;

      Ok(Json(api::SatInscription { id }))
    })
  }

  async fn redirect_http_to_https(
    Extension(mut destination): Extension<String>,
    uri: Uri,
  ) -> Redirect {
    if let Some(path_and_query) = uri.path_and_query() {
      destination.push_str(path_and_query.as_str());
    }

    Redirect::to(&destination)
  }
}

#[cfg(test)]
mod tests {
  use {
    super::*,
    crate::runes::{Edict, Etching, Rune, Runestone},
    reqwest::Url,
    serde::de::DeserializeOwned,
    std::net::TcpListener,
    tempfile::TempDir,
  };

  const RUNE: u128 = 99246114928149462;

  #[derive(Default)]
  struct Builder {
    bitcoin_rpc_server: Option<test_bitcoincore_rpc::Handle>,
    config: String,
    ord_args: BTreeMap<String, Option<String>>,
    server_args: BTreeMap<String, Option<String>>,
  }

  impl Builder {
    fn bitcoin_rpc_server(self, bitcoin_rpc_server: test_bitcoincore_rpc::Handle) -> Self {
      Self {
        bitcoin_rpc_server: Some(bitcoin_rpc_server),
        ..self
      }
    }

    fn ord_option(mut self, option: &str, value: &str) -> Self {
      self.ord_args.insert(option.into(), Some(value.into()));
      self
    }

    fn ord_flag(mut self, flag: &str) -> Self {
      self.ord_args.insert(flag.into(), None);
      self
    }

    fn server_option(mut self, option: &str, value: &str) -> Self {
      self.server_args.insert(option.into(), Some(value.into()));
      self
    }

    fn server_flag(mut self, flag: &str) -> Self {
      self.server_args.insert(flag.into(), None);
      self
    }

    fn chain(self, chain: Chain) -> Self {
      self.ord_option("--chain", &chain.to_string())
    }

    fn config(self, config: &str) -> Self {
      Self {
        config: config.into(),
        ..self
      }
    }

    fn build(self) -> TestServer {
      let bitcoin_rpc_server = self.bitcoin_rpc_server.unwrap_or_else(|| {
        test_bitcoincore_rpc::builder()
          .network(
            self
              .ord_args
              .get("--chain")
              .map(|chain| chain.as_ref().unwrap().parse::<Chain>().unwrap())
              .unwrap_or_default()
              .network(),
          )
          .build()
      });

      let tempdir = TempDir::new().unwrap();

      let cookiefile = tempdir.path().join("cookie");

      fs::write(&cookiefile, "username:password").unwrap();

      let port = TcpListener::bind("127.0.0.1:0")
        .unwrap()
        .local_addr()
        .unwrap()
        .port();

      let mut args = vec!["ord".to_string()];

      args.push("--bitcoin-rpc-url".into());
      args.push(bitcoin_rpc_server.url());

      args.push("--cookie-file".into());
      args.push(cookiefile.to_str().unwrap().into());

      args.push("--data-dir".into());
      args.push(tempdir.path().to_str().unwrap().into());

      if !self.ord_args.contains_key("--chain") {
        args.push("--chain".into());
        args.push(bitcoin_rpc_server.network());
      }

      for (arg, value) in self.ord_args {
        args.push(arg);

        if let Some(value) = value {
          args.push(value);
        }
      }

      args.push("server".into());

      args.push("--address".into());
      args.push("127.0.0.1".into());

      args.push("--http-port".into());
      args.push(port.to_string());

      args.push("--polling-interval".into());
      args.push("100ms".into());

      for (arg, value) in self.server_args {
        args.push(arg);

        if let Some(value) = value {
          args.push(value);
        }
      }

      let arguments = Arguments::try_parse_from(args).unwrap();

      let Subcommand::Server(server) = arguments.subcommand else {
        panic!("unexpected subcommand: {:?}", arguments.subcommand);
      };

      let settings = Settings::from_options(arguments.options)
        .or(serde_yaml::from_str::<Settings>(&self.config).unwrap())
        .or_defaults()
        .unwrap();

      let index = Arc::new(Index::open(&settings).unwrap());
      let ord_server_handle = Handle::new();

      {
        let index = index.clone();
        let ord_server_handle = ord_server_handle.clone();
        thread::spawn(|| server.run(settings, index, ord_server_handle).unwrap());
      }

      while index.statistic(crate::index::Statistic::Commits) == 0 {
        thread::sleep(Duration::from_millis(50));
      }

      let client = reqwest::blocking::Client::builder()
        .redirect(reqwest::redirect::Policy::none())
        .build()
        .unwrap();

      for i in 0.. {
        match client.get(format!("http://127.0.0.1:{port}/status")).send() {
          Ok(_) => break,
          Err(err) => {
            if i == 400 {
              panic!("ord server failed to start: {err}");
            }
          }
        }

        thread::sleep(Duration::from_millis(50));
      }

      TestServer {
        bitcoin_rpc_server,
        index,
        ord_server_handle,
        tempdir,
        url: Url::parse(&format!("http://127.0.0.1:{port}")).unwrap(),
      }
    }

    fn https(self) -> Self {
      self.server_flag("--https")
    }

    fn index_runes(self) -> Self {
      self.ord_flag("--index-runes")
    }

    fn index_sats(self) -> Self {
      self.ord_flag("--index-sats")
    }

    fn redirect_http_to_https(self) -> Self {
      self.server_flag("--redirect-http-to-https")
    }
  }

  struct TestServer {
    bitcoin_rpc_server: test_bitcoincore_rpc::Handle,
    index: Arc<Index>,
    ord_server_handle: Handle,
    #[allow(unused)]
    tempdir: TempDir,
    url: Url,
  }

  impl TestServer {
    fn builder() -> Builder {
      Default::default()
    }

    fn new() -> Self {
      Builder::default().build()
    }

    fn get(&self, path: impl AsRef<str>) -> reqwest::blocking::Response {
      if let Err(error) = self.index.update() {
        log::error!("{error}");
      }
      reqwest::blocking::get(self.join_url(path.as_ref())).unwrap()
    }

    pub(crate) fn get_json<T: DeserializeOwned>(&self, path: impl AsRef<str>) -> T {
      if let Err(error) = self.index.update() {
        log::error!("{error}");
      }

      let client = reqwest::blocking::Client::new();

      let response = client
        .get(self.join_url(path.as_ref()))
        .header(header::ACCEPT, "application/json")
        .send()
        .unwrap();

      assert_eq!(response.status(), StatusCode::OK);

      response.json().unwrap()
    }

    fn join_url(&self, url: &str) -> Url {
      self.url.join(url).unwrap()
    }

    #[track_caller]
    fn assert_response(&self, path: impl AsRef<str>, status: StatusCode, expected_response: &str) {
      let response = self.get(path);
      assert_eq!(response.status(), status, "{}", response.text().unwrap());
      pretty_assert_eq!(response.text().unwrap(), expected_response);
    }

    #[track_caller]
    fn assert_response_regex(
      &self,
      path: impl AsRef<str>,
      status: StatusCode,
      regex: impl AsRef<str>,
    ) {
      let response = self.get(path);
      assert_eq!(response.status(), status);
      assert_regex_match!(response.text().unwrap(), regex.as_ref());
    }

    fn assert_response_csp(
      &self,
      path: impl AsRef<str>,
      status: StatusCode,
      content_security_policy: &str,
      regex: impl AsRef<str>,
    ) {
      let response = self.get(path);
      assert_eq!(response.status(), status);
      assert_eq!(
        response
          .headers()
          .get(header::CONTENT_SECURITY_POLICY,)
          .unwrap(),
        content_security_policy
      );
      assert_regex_match!(response.text().unwrap(), regex.as_ref());
    }

    #[track_caller]
    fn assert_redirect(&self, path: &str, location: &str) {
      let response = reqwest::blocking::Client::builder()
        .redirect(reqwest::redirect::Policy::none())
        .build()
        .unwrap()
        .get(self.join_url(path))
        .send()
        .unwrap();

      assert_eq!(response.status(), StatusCode::SEE_OTHER);
      assert_eq!(response.headers().get(header::LOCATION).unwrap(), location);
    }

    fn mine_blocks(&self, n: u64) -> Vec<Block> {
      let blocks = self.bitcoin_rpc_server.mine_blocks(n);
      self.index.update().unwrap();
      blocks
    }

    fn mine_blocks_with_subsidy(&self, n: u64, subsidy: u64) -> Vec<Block> {
      let blocks = self.bitcoin_rpc_server.mine_blocks_with_subsidy(n, subsidy);
      self.index.update().unwrap();
      blocks
    }
  }

  impl Drop for TestServer {
    fn drop(&mut self) {
      self.ord_server_handle.shutdown();
    }
  }

  fn parse_server_args(args: &str) -> (Settings, Server) {
    match Arguments::try_parse_from(args.split_whitespace()) {
      Ok(arguments) => match arguments.subcommand {
        Subcommand::Server(server) => (
          Settings::from_options(arguments.options)
            .or_defaults()
            .unwrap(),
          server,
        ),
        subcommand => panic!("unexpected subcommand: {subcommand:?}"),
      },
      Err(err) => panic!("error parsing arguments: {err}"),
    }
  }

  #[test]
  fn http_and_https_port_dont_conflict() {
    parse_server_args(
      "ord server --http-port 0 --https-port 0 --acme-cache foo --acme-contact bar --acme-domain baz",
    );
  }

  #[test]
  fn http_port_defaults_to_80() {
    assert_eq!(parse_server_args("ord server").1.http_port(), Some(80));
  }

  #[test]
  fn https_port_defaults_to_none() {
    assert_eq!(parse_server_args("ord server").1.https_port(), None);
  }

  #[test]
  fn https_sets_https_port_to_443() {
    assert_eq!(
      parse_server_args("ord server --https --acme-cache foo --acme-contact bar --acme-domain baz")
        .1
        .https_port(),
      Some(443)
    );
  }

  #[test]
  fn https_disables_http() {
    assert_eq!(
      parse_server_args("ord server --https --acme-cache foo --acme-contact bar --acme-domain baz")
        .1
        .http_port(),
      None
    );
  }

  #[test]
  fn https_port_disables_http() {
    assert_eq!(
      parse_server_args(
        "ord server --https-port 433 --acme-cache foo --acme-contact bar --acme-domain baz"
      )
      .1
      .http_port(),
      None
    );
  }

  #[test]
  fn https_port_sets_https_port() {
    assert_eq!(
      parse_server_args(
        "ord server --https-port 1000 --acme-cache foo --acme-contact bar --acme-domain baz"
      )
      .1
      .https_port(),
      Some(1000)
    );
  }

  #[test]
  fn http_with_https_leaves_http_enabled() {
    assert_eq!(
      parse_server_args(
        "ord server --https --http --acme-cache foo --acme-contact bar --acme-domain baz"
      )
      .1
      .http_port(),
      Some(80)
    );
  }

  #[test]
  fn http_with_https_leaves_https_enabled() {
    assert_eq!(
      parse_server_args(
        "ord server --https --http --acme-cache foo --acme-contact bar --acme-domain baz"
      )
      .1
      .https_port(),
      Some(443)
    );
  }

  #[test]
  fn acme_contact_accepts_multiple_values() {
    assert!(Arguments::try_parse_from([
      "ord",
      "server",
      "--address",
      "127.0.0.1",
      "--http-port",
      "0",
      "--acme-contact",
      "foo",
      "--acme-contact",
      "bar"
    ])
    .is_ok());
  }

  #[test]
  fn acme_domain_accepts_multiple_values() {
    assert!(Arguments::try_parse_from([
      "ord",
      "server",
      "--address",
      "127.0.0.1",
      "--http-port",
      "0",
      "--acme-domain",
      "foo",
      "--acme-domain",
      "bar"
    ])
    .is_ok());
  }

  #[test]
  fn acme_cache_defaults_to_data_dir() {
    let arguments = Arguments::try_parse_from(["ord", "--data-dir", "foo", "server"]).unwrap();

    let settings = Settings::from_options(arguments.options)
      .or_defaults()
      .unwrap();

    let acme_cache = Server::acme_cache(None, &settings).display().to_string();
    assert!(
      acme_cache.contains(if cfg!(windows) {
        r"foo\acme-cache"
      } else {
        "foo/acme-cache"
      }),
      "{acme_cache}"
    )
  }

  #[test]
  fn acme_cache_flag_is_respected() {
    let arguments =
      Arguments::try_parse_from(["ord", "--data-dir", "foo", "server", "--acme-cache", "bar"])
        .unwrap();

    let settings = Settings::from_options(arguments.options)
      .or_defaults()
      .unwrap();

    let acme_cache = Server::acme_cache(Some(&"bar".into()), &settings)
      .display()
      .to_string();
    assert_eq!(acme_cache, "bar")
  }

  #[test]
  fn acme_domain_defaults_to_hostname() {
    let (_, server) = parse_server_args("ord server");
    assert_eq!(
      server.acme_domains().unwrap(),
      &[System::host_name().unwrap()]
    );
  }

  #[test]
  fn acme_domain_flag_is_respected() {
    let (_, server) = parse_server_args("ord server --acme-domain example.com");
    assert_eq!(server.acme_domains().unwrap(), &["example.com"]);
  }

  #[test]
  fn install_sh_redirects_to_github() {
    TestServer::new().assert_redirect(
      "/install.sh",
      "https://raw.githubusercontent.com/ordinals/ord/master/install.sh",
    );
  }

  #[test]
  fn ordinal_redirects_to_sat() {
    TestServer::new().assert_redirect("/ordinal/0", "/sat/0");
  }

  #[test]
  fn bounties_redirects_to_docs_site() {
    TestServer::new().assert_redirect("/bounties", "https://docs.ordinals.com/bounty/");
  }

  #[test]
  fn faq_redirects_to_docs_site() {
    TestServer::new().assert_redirect("/faq", "https://docs.ordinals.com/faq/");
  }

  #[test]
  fn search_by_query_returns_sat() {
    TestServer::new().assert_redirect("/search?query=0", "/sat/0");
  }

  #[test]
  fn search_by_query_returns_rune() {
    TestServer::new().assert_redirect("/search?query=ABCD", "/rune/ABCD");
  }

  #[test]
  fn search_by_query_returns_spaced_rune() {
    TestServer::new().assert_redirect("/search?query=AB•CD", "/rune/AB•CD");
  }

  #[test]
  fn search_by_query_returns_inscription() {
    TestServer::new().assert_redirect(
      "/search?query=0000000000000000000000000000000000000000000000000000000000000000i0",
      "/inscription/0000000000000000000000000000000000000000000000000000000000000000i0",
    );
  }

  #[test]
  fn search_is_whitespace_insensitive() {
    TestServer::new().assert_redirect("/search/ 0 ", "/sat/0");
  }

  #[test]
  fn search_by_path_returns_sat() {
    TestServer::new().assert_redirect("/search/0", "/sat/0");
  }

  #[test]
  fn search_for_blockhash_returns_block() {
    TestServer::new().assert_redirect(
      "/search/000000000019d6689c085ae165831e934ff763ae46a2a6c172b3f1b60a8ce26f",
      "/block/000000000019d6689c085ae165831e934ff763ae46a2a6c172b3f1b60a8ce26f",
    );
  }

  #[test]
  fn search_for_txid_returns_transaction() {
    TestServer::new().assert_redirect(
      "/search/0000000000000000000000000000000000000000000000000000000000000000",
      "/tx/0000000000000000000000000000000000000000000000000000000000000000",
    );
  }

  #[test]
  fn search_for_outpoint_returns_output() {
    TestServer::new().assert_redirect(
      "/search/0000000000000000000000000000000000000000000000000000000000000000:0",
      "/output/0000000000000000000000000000000000000000000000000000000000000000:0",
    );
  }

  #[test]
  fn search_for_inscription_id_returns_inscription() {
    TestServer::new().assert_redirect(
      "/search/0000000000000000000000000000000000000000000000000000000000000000i0",
      "/inscription/0000000000000000000000000000000000000000000000000000000000000000i0",
    );
  }

  #[test]
  fn search_by_path_returns_rune() {
    TestServer::new().assert_redirect("/search/ABCD", "/rune/ABCD");
  }

  #[test]
  fn search_by_path_returns_spaced_rune() {
    TestServer::new().assert_redirect("/search/AB•CD", "/rune/AB•CD");
  }

  #[test]
  fn search_by_rune_id_returns_rune() {
    let server = TestServer::builder()
      .chain(Chain::Regtest)
      .index_runes()
      .build();

    server.mine_blocks(1);

    let rune = Rune(RUNE);

    server.assert_response_regex(format!("/rune/{rune}"), StatusCode::NOT_FOUND, ".*");

    server.bitcoin_rpc_server.broadcast_tx(TransactionTemplate {
      inputs: &[(1, 0, 0, inscription("text/plain", "hello").to_witness())],
      op_return: Some(
        Runestone {
          edicts: vec![Edict {
            id: 0,
            amount: u128::MAX,
            output: 0,
          }],
          etching: Some(Etching {
            rune: Some(rune),
            ..Default::default()
          }),
          ..Default::default()
        }
        .encipher(),
      ),
      ..Default::default()
    });

    server.mine_blocks(1);

    server.assert_redirect("/search/2:1", "/rune/AAAAAAAAAAAAA");
    server.assert_redirect("/search?query=2:1", "/rune/AAAAAAAAAAAAA");

    server.assert_response_regex(
      "/search/100000000000000000000:200000000000000000",
      StatusCode::BAD_REQUEST,
      ".*",
    );
  }

  #[test]
  fn runes_can_be_queried_by_rune_id() {
    let server = TestServer::builder()
      .chain(Chain::Regtest)
      .index_runes()
      .build();

    server.mine_blocks(1);

    let rune = Rune(RUNE);

    server.assert_response_regex("/rune/2:1", StatusCode::NOT_FOUND, ".*");

    server.bitcoin_rpc_server.broadcast_tx(TransactionTemplate {
      inputs: &[(1, 0, 0, inscription("text/plain", "hello").to_witness())],
      op_return: Some(
        Runestone {
          edicts: vec![Edict {
            id: 0,
            amount: u128::MAX,
            output: 0,
          }],
          etching: Some(Etching {
            rune: Some(rune),
            ..Default::default()
          }),
          ..Default::default()
        }
        .encipher(),
      ),
      ..Default::default()
    });

    server.mine_blocks(1);

    server.assert_response_regex(
      "/rune/2:1",
      StatusCode::OK,
      ".*<title>Rune AAAAAAAAAAAAA</title>.*",
    );
  }

  #[test]
  fn runes_are_displayed_on_runes_page() {
    let server = TestServer::builder()
      .chain(Chain::Regtest)
      .index_runes()
      .build();

    server.mine_blocks(1);

    server.assert_response_regex(
      "/runes",
      StatusCode::OK,
      ".*<title>Runes</title>.*<h1>Runes</h1>\n<ul>\n</ul>.*",
    );

    let txid = server.bitcoin_rpc_server.broadcast_tx(TransactionTemplate {
      inputs: &[(1, 0, 0, Witness::new())],
      op_return: Some(
        Runestone {
          edicts: vec![Edict {
            id: 0,
            amount: u128::MAX,
            output: 0,
          }],
          etching: Some(Etching {
            rune: Some(Rune(RUNE)),
            ..Default::default()
          }),
          ..Default::default()
        }
        .encipher(),
      ),
      ..Default::default()
    });

    server.mine_blocks(1);

    let id = RuneId {
      height: 2,
      index: 1,
    };

    assert_eq!(
      server.index.runes().unwrap(),
      [(
        id,
        RuneEntry {
          etching: txid,
          rune: Rune(RUNE),
          supply: u128::MAX,
          timestamp: 2,
          ..Default::default()
        }
      )]
    );

    assert_eq!(
      server.index.get_rune_balances().unwrap(),
      [(OutPoint { txid, vout: 0 }, vec![(id, u128::MAX)])]
    );

    server.assert_response_regex(
      "/runes",
      StatusCode::OK,
      ".*<title>Runes</title>.*
<h1>Runes</h1>
<ul>
  <li><a href=/rune/AAAAAAAAAAAAA>AAAAAAAAAAAAA</a></li>
</ul>.*",
    );
  }

  #[test]
  fn runes_are_displayed_on_rune_page() {
    let server = TestServer::builder()
      .chain(Chain::Regtest)
      .index_runes()
      .build();

    server.mine_blocks(1);

    let rune = Rune(RUNE);

    server.assert_response_regex(format!("/rune/{rune}"), StatusCode::NOT_FOUND, ".*");

    let txid = server.bitcoin_rpc_server.broadcast_tx(TransactionTemplate {
      inputs: &[(1, 0, 0, inscription("text/plain", "hello").to_witness())],
      op_return: Some(
        Runestone {
          edicts: vec![Edict {
            id: 0,
            amount: u128::MAX,
            output: 0,
          }],
          etching: Some(Etching {
            rune: Some(rune),
            symbol: Some('%'),
            ..Default::default()
          }),
          ..Default::default()
        }
        .encipher(),
      ),
      ..Default::default()
    });

    server.mine_blocks(1);

    let id = RuneId {
      height: 2,
      index: 1,
    };

    assert_eq!(
      server.index.runes().unwrap(),
      [(
        id,
        RuneEntry {
          etching: txid,
          rune,
          supply: u128::MAX,
          symbol: Some('%'),
          timestamp: 2,
          ..Default::default()
        }
      )]
    );

    assert_eq!(
      server.index.get_rune_balances().unwrap(),
      [(OutPoint { txid, vout: 0 }, vec![(id, u128::MAX)])]
    );

    server.assert_response_regex(
      format!("/rune/{rune}"),
      StatusCode::OK,
      format!(
        ".*<title>Rune AAAAAAAAAAAAA</title>.*
<h1>AAAAAAAAAAAAA</h1>
<iframe .* src=/preview/{txid}i0></iframe>
<dl>
  <dt>number</dt>
  <dd>0</dd>
  <dt>timestamp</dt>
  <dd><time>1970-01-01 00:00:02 UTC</time></dd>
  <dt>id</dt>
  <dd>2:1</dd>
  <dt>etching block height</dt>
  <dd><a href=/block/2>2</a></dd>
  <dt>etching transaction index</dt>
  <dd>1</dd>
  <dt>mint</dt>
  <dd>no</dd>
  <dt>supply</dt>
  <dd>340282366920938463463374607431768211455\u{00A0}%</dd>
  <dt>burned</dt>
  <dd>0\u{00A0}%</dd>
  <dt>divisibility</dt>
  <dd>0</dd>
  <dt>symbol</dt>
  <dd>%</dd>
  <dt>etching</dt>
  <dd><a class=monospace href=/tx/{txid}>{txid}</a></dd>
  <dt>parent</dt>
  <dd><a class=monospace href=/inscription/{txid}i0>{txid}i0</a></dd>
</dl>
.*"
      ),
    );

    server.assert_response_regex(
      format!("/inscription/{txid}i0"),
      StatusCode::OK,
      ".*
<dl>
  .*
  <dt>rune</dt>
  <dd><a href=/rune/AAAAAAAAAAAAA>AAAAAAAAAAAAA</a></dd>
</dl>
.*",
    );
  }

  #[test]
  fn runes_are_spaced() {
    let server = TestServer::builder()
      .chain(Chain::Regtest)
      .index_runes()
      .build();

    server.mine_blocks(1);

    let rune = Rune(RUNE);

    server.assert_response_regex(format!("/rune/{rune}"), StatusCode::NOT_FOUND, ".*");

    let txid = server.bitcoin_rpc_server.broadcast_tx(TransactionTemplate {
      inputs: &[(1, 0, 0, inscription("text/plain", "hello").to_witness())],
      op_return: Some(
        Runestone {
          edicts: vec![Edict {
            id: 0,
            amount: u128::MAX,
            output: 0,
          }],
          etching: Some(Etching {
            rune: Some(rune),
            symbol: Some('%'),
            spacers: 1,
            ..Default::default()
          }),
          ..Default::default()
        }
        .encipher(),
      ),
      ..Default::default()
    });

    server.mine_blocks(1);

    let id = RuneId {
      height: 2,
      index: 1,
    };

    assert_eq!(
      server.index.runes().unwrap(),
      [(
        id,
        RuneEntry {
          etching: txid,
          rune,
          supply: u128::MAX,
          symbol: Some('%'),
          timestamp: 2,
          spacers: 1,
          ..Default::default()
        }
      )]
    );

    assert_eq!(
      server.index.get_rune_balances().unwrap(),
      [(OutPoint { txid, vout: 0 }, vec![(id, u128::MAX)])]
    );

    server.assert_response_regex(
      format!("/rune/{rune}"),
      StatusCode::OK,
      r".*<title>Rune A•AAAAAAAAAAAA</title>.*<h1>A•AAAAAAAAAAAA</h1>.*",
    );

    server.assert_response_regex(
      format!("/inscription/{txid}i0"),
      StatusCode::OK,
      ".*<dt>rune</dt>.*<dd><a href=/rune/A•AAAAAAAAAAAA>A•AAAAAAAAAAAA</a></dd>.*",
    );

    server.assert_response_regex(
      "/runes",
      StatusCode::OK,
      ".*<li><a href=/rune/A•AAAAAAAAAAAA>A•AAAAAAAAAAAA</a></li>.*",
    );

    server.assert_response_regex(
      format!("/tx/{txid}"),
      StatusCode::OK,
      ".*
  <dt>etching</dt>
  <dd><a href=/rune/A•AAAAAAAAAAAA>A•AAAAAAAAAAAA</a></dd>
.*",
    );

    server.assert_response_regex(
      format!("/output/{txid}:0"),
      StatusCode::OK,
      ".*<tr>
        <td><a href=/rune/A•AAAAAAAAAAAA>A•AAAAAAAAAAAA</a></td>
        <td>340282366920938463463374607431768211455\u{00A0}%</td>
      </tr>.*",
    );
  }

  #[test]
  fn transactions_link_to_etching() {
    let server = TestServer::builder()
      .chain(Chain::Regtest)
      .index_runes()
      .build();

    server.mine_blocks(1);

    server.assert_response_regex(
      "/runes",
      StatusCode::OK,
      ".*<title>Runes</title>.*<h1>Runes</h1>\n<ul>\n</ul>.*",
    );

    let txid = server.bitcoin_rpc_server.broadcast_tx(TransactionTemplate {
      inputs: &[(1, 0, 0, Witness::new())],
      op_return: Some(
        Runestone {
          edicts: vec![Edict {
            id: 0,
            amount: u128::MAX,
            output: 0,
          }],
          etching: Some(Etching {
            rune: Some(Rune(RUNE)),
            ..Default::default()
          }),
          ..Default::default()
        }
        .encipher(),
      ),
      ..Default::default()
    });

    server.mine_blocks(1);

    let id = RuneId {
      height: 2,
      index: 1,
    };

    assert_eq!(
      server.index.runes().unwrap(),
      [(
        id,
        RuneEntry {
          etching: txid,
          rune: Rune(RUNE),
          supply: u128::MAX,
          timestamp: 2,
          ..Default::default()
        }
      )]
    );

    assert_eq!(
      server.index.get_rune_balances().unwrap(),
      [(OutPoint { txid, vout: 0 }, vec![(id, u128::MAX)])]
    );

    server.assert_response_regex(
      format!("/tx/{txid}"),
      StatusCode::OK,
      ".*
  <dt>etching</dt>
  <dd><a href=/rune/AAAAAAAAAAAAA>AAAAAAAAAAAAA</a></dd>
.*",
    );
  }

  #[test]
  fn runes_are_displayed_on_output_page() {
    let server = TestServer::builder()
      .chain(Chain::Regtest)
      .index_runes()
      .build();

    server.mine_blocks(1);

    let rune = Rune(RUNE);

    server.assert_response_regex(format!("/rune/{rune}"), StatusCode::NOT_FOUND, ".*");

    let txid = server.bitcoin_rpc_server.broadcast_tx(TransactionTemplate {
      inputs: &[(1, 0, 0, Default::default())],
      op_return: Some(
        Runestone {
          edicts: vec![Edict {
            id: 0,
            amount: u128::MAX,
            output: 0,
          }],
          etching: Some(Etching {
            divisibility: 1,
            rune: Some(rune),
            ..Default::default()
          }),
          ..Default::default()
        }
        .encipher(),
      ),
      ..Default::default()
    });

    server.mine_blocks(1);

    let id = RuneId {
      height: 2,
      index: 1,
    };

    assert_eq!(
      server.index.runes().unwrap(),
      [(
        id,
        RuneEntry {
          divisibility: 1,
          etching: txid,
          rune,
          supply: u128::MAX,
          timestamp: 2,
          ..Default::default()
        }
      )]
    );

    let output = OutPoint { txid, vout: 0 };

    assert_eq!(
      server.index.get_rune_balances().unwrap(),
      [(output, vec![(id, u128::MAX)])]
    );

    server.assert_response_regex(
      format!("/output/{output}"),
      StatusCode::OK,
      format!(
        ".*<title>Output {output}</title>.*<h1>Output <span class=monospace>{output}</span></h1>.*
  <dt>runes</dt>
  <dd>
    <table>
      <tr>
        <th>rune</th>
        <th>balance</th>
      </tr>
      <tr>
        <td><a href=/rune/AAAAAAAAAAAAA>AAAAAAAAAAAAA</a></td>
        <td>34028236692093846346337460743176821145.5</td>
      </tr>
    </table>
  </dd>
.*"
      ),
    );

    assert_eq!(
      server.get_json::<api::Output>(format!("/output/{output}")),
      api::Output {
        value: 5000000000,
        script_pubkey: String::new(),
        address: None,
        transaction: txid.to_string(),
        sat_ranges: None,
        indexed: true,
        inscriptions: Vec::new(),
        runes: vec![(
          SpacedRune {
            rune: Rune(RUNE),
            spacers: 0
          },
          Pile {
            amount: 340282366920938463463374607431768211455,
            divisibility: 1,
            symbol: None,
          }
        )],
        spent: false,
      }
    );
  }

  #[test]
  fn http_to_https_redirect_with_path() {
    TestServer::builder()
      .redirect_http_to_https()
      .https()
      .build()
      .assert_redirect(
        "/sat/0",
        &format!("https://{}/sat/0", System::host_name().unwrap()),
      );
  }

  #[test]
  fn http_to_https_redirect_with_empty() {
    TestServer::builder()
      .redirect_http_to_https()
      .https()
      .build()
      .assert_redirect("/", &format!("https://{}/", System::host_name().unwrap()));
  }

  #[test]
  fn status() {
    let server = TestServer::builder().chain(Chain::Regtest).build();

    server.mine_blocks(3);

    server.bitcoin_rpc_server.broadcast_tx(TransactionTemplate {
      inputs: &[(
        1,
        0,
        0,
        inscription("text/plain;charset=utf-8", "hello").to_witness(),
      )],
      ..Default::default()
    });

    server.bitcoin_rpc_server.broadcast_tx(TransactionTemplate {
      inputs: &[(
        2,
        0,
        0,
        inscription("text/plain;charset=utf-8", "hello").to_witness(),
      )],
      ..Default::default()
    });

    server.bitcoin_rpc_server.broadcast_tx(TransactionTemplate {
      inputs: &[(
        3,
        0,
        0,
        Inscription::new(None, Some("hello".as_bytes().into())).to_witness(),
      )],
      ..Default::default()
    });

    server.mine_blocks(1);

    server.assert_response_regex(
      "/status",
      StatusCode::OK,
      ".*<h1>Status</h1>
<dl>
  <dt>chain</dt>
  <dd>regtest</dd>
  <dt>height</dt>
  <dd>4</dd>
  <dt>inscriptions</dt>
  <dd>3</dd>
  <dt>blessed inscriptions</dt>
  <dd>3</dd>
  <dt>cursed inscriptions</dt>
  <dd>0</dd>
  <dt>runes</dt>
  <dd>0</dd>
  <dt>lost sats</dt>
  <dd>.*</dd>
  <dt>started</dt>
  <dd>.*</dd>
  <dt>uptime</dt>
  <dd>.*</dd>
  <dt>minimum rune for next block</dt>
  <dd>.*</dd>
  <dt>version</dt>
  <dd>.*</dd>
  <dt>unrecoverably reorged</dt>
  <dd>false</dd>
  <dt>rune index</dt>
  <dd>false</dd>
  <dt>sat index</dt>
  <dd>false</dd>
  <dt>transaction index</dt>
  <dd>false</dd>
  <dt>git branch</dt>
  <dd>.*</dd>
  <dt>git commit</dt>
  <dd>
    <a href=https://github.com/ordinals/ord/commit/[[:xdigit:]]{40}>
      [[:xdigit:]]{40}
    </a>
  </dd>
  <dt>inscription content types</dt>
  <dd>
    <dl>
      <dt>text/plain;charset=utf-8</dt>
      <dd>2</dt>
      <dt><em>none</em></dt>
      <dd>1</dt>
    </dl>
  </dd>
</dl>
.*",
    );
  }

  #[test]
  fn block_count_endpoint() {
    let test_server = TestServer::new();

    let response = test_server.get("/blockcount");

    assert_eq!(response.status(), StatusCode::OK);
    assert_eq!(response.text().unwrap(), "1");

    test_server.mine_blocks(1);

    let response = test_server.get("/blockcount");

    assert_eq!(response.status(), StatusCode::OK);
    assert_eq!(response.text().unwrap(), "2");
  }

  #[test]
  fn block_height_endpoint() {
    let test_server = TestServer::new();

    let response = test_server.get("/blockheight");

    assert_eq!(response.status(), StatusCode::OK);
    assert_eq!(response.text().unwrap(), "0");

    test_server.mine_blocks(2);

    let response = test_server.get("/blockheight");

    assert_eq!(response.status(), StatusCode::OK);
    assert_eq!(response.text().unwrap(), "2");
  }

  #[test]
  fn block_hash_endpoint() {
    let test_server = TestServer::new();

    let response = test_server.get("/blockhash");

    assert_eq!(response.status(), StatusCode::OK);
    assert_eq!(
      response.text().unwrap(),
      "000000000019d6689c085ae165831e934ff763ae46a2a6c172b3f1b60a8ce26f"
    );
  }

  #[test]
  fn block_hash_from_height_endpoint() {
    let test_server = TestServer::new();

    let response = test_server.get("/blockhash/0");

    assert_eq!(response.status(), StatusCode::OK);
    assert_eq!(
      response.text().unwrap(),
      "000000000019d6689c085ae165831e934ff763ae46a2a6c172b3f1b60a8ce26f"
    );
  }

  #[test]
  fn block_time_endpoint() {
    let test_server = TestServer::new();

    let response = test_server.get("/blocktime");

    assert_eq!(response.status(), StatusCode::OK);
    assert_eq!(response.text().unwrap(), "1231006505");
  }

  #[test]
  fn range_end_before_range_start_returns_400() {
    TestServer::new().assert_response(
      "/range/1/0",
      StatusCode::BAD_REQUEST,
      "range start greater than range end",
    );
  }

  #[test]
  fn invalid_range_start_returns_400() {
    TestServer::new().assert_response(
      "/range/=/0",
      StatusCode::BAD_REQUEST,
      "Invalid URL: failed to parse sat `=`: invalid integer: invalid digit found in string",
    );
  }

  #[test]
  fn invalid_range_end_returns_400() {
    TestServer::new().assert_response(
      "/range/0/=",
      StatusCode::BAD_REQUEST,
      "Invalid URL: failed to parse sat `=`: invalid integer: invalid digit found in string",
    );
  }

  #[test]
  fn empty_range_returns_400() {
    TestServer::new().assert_response("/range/0/0", StatusCode::BAD_REQUEST, "empty range");
  }

  #[test]
  fn range() {
    TestServer::new().assert_response_regex(
      "/range/0/1",
      StatusCode::OK,
      r".*<title>Sat Range 0–1</title>.*<h1>Sat Range 0–1</h1>
<dl>
  <dt>value</dt><dd>1</dd>
  <dt>first</dt><dd><a href=/sat/0 class=mythic>0</a></dd>
</dl>.*",
    );
  }
  #[test]
  fn sat_number() {
    TestServer::new().assert_response_regex("/sat/0", StatusCode::OK, ".*<h1>Sat 0</h1>.*");
  }

  #[test]
  fn sat_decimal() {
    TestServer::new().assert_response_regex("/sat/0.0", StatusCode::OK, ".*<h1>Sat 0</h1>.*");
  }

  #[test]
  fn sat_degree() {
    TestServer::new().assert_response_regex("/sat/0°0′0″0‴", StatusCode::OK, ".*<h1>Sat 0</h1>.*");
  }

  #[test]
  fn sat_name() {
    TestServer::new().assert_response_regex(
      "/sat/nvtdijuwxlp",
      StatusCode::OK,
      ".*<h1>Sat 0</h1>.*",
    );
  }

  #[test]
  fn sat() {
    TestServer::new().assert_response_regex(
      "/sat/0",
      StatusCode::OK,
      ".*<title>Sat 0</title>.*<h1>Sat 0</h1>.*",
    );
  }

  #[test]
  fn block() {
    TestServer::new().assert_response_regex(
      "/block/0",
      StatusCode::OK,
      ".*<title>Block 0</title>.*<h1>Block 0</h1>.*",
    );
  }

  #[test]
  fn sat_out_of_range() {
    TestServer::new().assert_response(
      "/sat/2099999997690000",
      StatusCode::BAD_REQUEST,
      "Invalid URL: failed to parse sat `2099999997690000`: invalid integer range",
    );
  }

  #[test]
  fn invalid_outpoint_hash_returns_400() {
    TestServer::new().assert_response(
      "/output/foo:0",
      StatusCode::BAD_REQUEST,
      "Invalid URL: error parsing TXID",
    );
  }

  #[test]
  fn output_with_sat_index() {
    let txid = "4a5e1e4baab89f3a32518a88c31bc87f618f76673e2cc77ab2127b7afdeda33b";
    TestServer::builder()
      .index_sats()
      .build()
      .assert_response_regex(
        format!("/output/{txid}:0"),
        StatusCode::OK,
        format!(
          ".*<title>Output {txid}:0</title>.*<h1>Output <span class=monospace>{txid}:0</span></h1>
<dl>
  <dt>value</dt><dd>5000000000</dd>
  <dt>script pubkey</dt><dd class=monospace>OP_PUSHBYTES_65 [[:xdigit:]]{{130}} OP_CHECKSIG</dd>
  <dt>transaction</dt><dd><a class=monospace href=/tx/{txid}>{txid}</a></dd>
  <dt>spent</dt><dd>false</dd>
</dl>
<h2>1 Sat Range</h2>
<ul class=monospace>
  <li><a href=/range/0/5000000000 class=mythic>0–5000000000</a></li>
</ul>.*"
        ),
      );
  }

  #[test]
  fn output_without_sat_index() {
    let txid = "4a5e1e4baab89f3a32518a88c31bc87f618f76673e2cc77ab2127b7afdeda33b";
    TestServer::new().assert_response_regex(
      format!("/output/{txid}:0"),
      StatusCode::OK,
      format!(
        ".*<title>Output {txid}:0</title>.*<h1>Output <span class=monospace>{txid}:0</span></h1>
<dl>
  <dt>value</dt><dd>5000000000</dd>
  <dt>script pubkey</dt><dd class=monospace>OP_PUSHBYTES_65 [[:xdigit:]]{{130}} OP_CHECKSIG</dd>
  <dt>transaction</dt><dd><a class=monospace href=/tx/{txid}>{txid}</a></dd>
  <dt>spent</dt><dd>false</dd>
</dl>.*"
      ),
    );
  }

  #[test]
  fn null_output_is_initially_empty() {
    let txid = "0000000000000000000000000000000000000000000000000000000000000000";
    TestServer::builder().index_sats().build().assert_response_regex(
      format!("/output/{txid}:4294967295"),
      StatusCode::OK,
      format!(
        ".*<title>Output {txid}:4294967295</title>.*<h1>Output <span class=monospace>{txid}:4294967295</span></h1>
<dl>
  <dt>value</dt><dd>0</dd>
  <dt>script pubkey</dt><dd class=monospace></dd>
  <dt>transaction</dt><dd><a class=monospace href=/tx/{txid}>{txid}</a></dd>
  <dt>spent</dt><dd>false</dd>
</dl>
<h2>0 Sat Ranges</h2>
<ul class=monospace>
</ul>.*"
      ),
    );
  }

  #[test]
  fn null_output_receives_lost_sats() {
    let server = TestServer::builder().index_sats().build();

    server.mine_blocks_with_subsidy(1, 0);

    let txid = "0000000000000000000000000000000000000000000000000000000000000000";

    server.assert_response_regex(
      format!("/output/{txid}:4294967295"),
      StatusCode::OK,
      format!(
        ".*<title>Output {txid}:4294967295</title>.*<h1>Output <span class=monospace>{txid}:4294967295</span></h1>
<dl>
  <dt>value</dt><dd>5000000000</dd>
  <dt>script pubkey</dt><dd class=monospace></dd>
  <dt>transaction</dt><dd><a class=monospace href=/tx/{txid}>{txid}</a></dd>
  <dt>spent</dt><dd>false</dd>
</dl>
<h2>1 Sat Range</h2>
<ul class=monospace>
  <li><a href=/range/5000000000/10000000000 class=uncommon>5000000000–10000000000</a></li>
</ul>.*"
      ),
    );
  }

  #[test]
  fn unbound_output_receives_unbound_inscriptions() {
    let server = TestServer::builder()
      .chain(Chain::Regtest)
      .index_sats()
      .build();

    server.mine_blocks(1);

    server.bitcoin_rpc_server.broadcast_tx(TransactionTemplate {
      inputs: &[(1, 0, 0, Default::default())],
      fee: 50 * 100_000_000,
      ..Default::default()
    });

    server.mine_blocks(1);

    let txid = server.bitcoin_rpc_server.broadcast_tx(TransactionTemplate {
      inputs: &[(
        2,
        1,
        0,
        inscription("text/plain;charset=utf-8", "hello").to_witness(),
      )],
      ..Default::default()
    });

    server.mine_blocks(1);

    let inscription_id = InscriptionId { txid, index: 0 };

    server.assert_response_regex(
      format!("/inscription/{}", inscription_id),
      StatusCode::OK,
      format!(
        ".*<dl>
  <dt>id</dt>
  <dd class=monospace>{inscription_id}</dd>.*<dt>output</dt>
  <dd><a class=monospace href=/output/0000000000000000000000000000000000000000000000000000000000000000:0>0000000000000000000000000000000000000000000000000000000000000000:0</a></dd>.*"
      ),
    );

    server.assert_response_regex(
      "/output/0000000000000000000000000000000000000000000000000000000000000000:0",
      StatusCode::OK,
      ".*<h1>Output <span class=monospace>0000000000000000000000000000000000000000000000000000000000000000:0</span></h1>
<dl>
  <dt>inscriptions</dt>
  <dd class=thumbnails>
    <a href=/inscription/.*><iframe sandbox=allow-scripts scrolling=no loading=lazy src=/preview/.*></iframe></a>
  </dd>.*",
    );
  }

  #[test]
  fn unbound_output_returns_200() {
    TestServer::new().assert_response_regex(
      "/output/0000000000000000000000000000000000000000000000000000000000000000:0",
      StatusCode::OK,
      ".*",
    );
  }

  #[test]
  fn invalid_output_returns_400() {
    TestServer::new().assert_response(
      "/output/foo:0",
      StatusCode::BAD_REQUEST,
      "Invalid URL: error parsing TXID",
    );
  }

  #[test]
  fn home() {
    let server = TestServer::builder().chain(Chain::Regtest).build();

    server.mine_blocks(1);

    let mut ids = Vec::new();

    for i in 0..101 {
      let txid = server.bitcoin_rpc_server.broadcast_tx(TransactionTemplate {
        inputs: &[(i + 1, 0, 0, inscription("image/png", "hello").to_witness())],
        ..Default::default()
      });
      ids.push(InscriptionId { txid, index: 0 });
      server.mine_blocks(1);
    }

    server.bitcoin_rpc_server.broadcast_tx(TransactionTemplate {
      inputs: &[(1, 0, 0, inscription("text/plain", "{}").to_witness())],
      ..Default::default()
    });

    server.mine_blocks(1);

    server.assert_response_regex(
      "/",
      StatusCode::OK,
      format!(
        r".*<title>Ordinals</title>.*
<h1>Latest Inscriptions</h1>
<div class=thumbnails>
  <a href=/inscription/{}>.*</a>
  (<a href=/inscription/[[:xdigit:]]{{64}}i0>.*</a>\s*){{99}}
</div>
.*
",
        ids[100]
      ),
    );
  }

  #[test]
  fn blocks() {
    let test_server = TestServer::new();

    test_server.mine_blocks(1);

    test_server.assert_response_regex(
      "/blocks",
      StatusCode::OK,
      ".*<title>Blocks</title>.*
<h1>Blocks</h1>
<div class=block>
  <h2><a href=/block/1>Block 1</a></h2>
  <div class=thumbnails>
  </div>
</div>
<div class=block>
  <h2><a href=/block/0>Block 0</a></h2>
  <div class=thumbnails>
  </div>
</div>
</ol>.*",
    );
  }

  #[test]
  fn nav_displays_chain() {
    TestServer::builder()
      .chain(Chain::Regtest)
      .build()
      .assert_response_regex(
        "/",
        StatusCode::OK,
        ".*<a href=/ title=home>Ordinals<sup>regtest</sup></a>.*",
      );
  }

  #[test]
  fn blocks_block_limit() {
    let test_server = TestServer::new();

    test_server.mine_blocks(101);

    test_server.assert_response_regex(
      "/blocks",
      StatusCode::OK,
      ".*<ol start=96 reversed class=block-list>\n(  <li><a href=/block/[[:xdigit:]]{64}>[[:xdigit:]]{64}</a></li>\n){95}</ol>.*"
    );
  }

  #[test]
  fn block_not_found() {
    TestServer::new().assert_response(
      "/block/467a86f0642b1d284376d13a98ef58310caa49502b0f9a560ee222e0a122fe16",
      StatusCode::NOT_FOUND,
      "block 467a86f0642b1d284376d13a98ef58310caa49502b0f9a560ee222e0a122fe16 not found",
    );
  }

  #[test]
  fn unmined_sat() {
    TestServer::new().assert_response_regex(
      "/sat/0",
      StatusCode::OK,
      ".*<dt>timestamp</dt><dd><time>2009-01-03 18:15:05 UTC</time></dd>.*",
    );
  }

  #[test]
  fn mined_sat() {
    TestServer::new().assert_response_regex(
      "/sat/5000000000",
      StatusCode::OK,
      ".*<dt>timestamp</dt><dd><time>.*</time> \\(expected\\)</dd>.*",
    );
  }

  #[test]
  fn static_asset() {
    TestServer::new().assert_response_regex(
      "/static/index.css",
      StatusCode::OK,
      r".*\.rare \{
  background-color: var\(--rare\);
}.*",
    );
  }

  #[test]
  fn favicon() {
    TestServer::new().assert_response_regex("/favicon.ico", StatusCode::OK, r".*");
  }

  #[test]
  fn clock_updates() {
    let test_server = TestServer::new();
    test_server.assert_response_regex("/clock", StatusCode::OK, ".*<text.*>0</text>.*");
    test_server.mine_blocks(1);
    test_server.assert_response_regex("/clock", StatusCode::OK, ".*<text.*>1</text>.*");
  }

  #[test]
  fn block_by_hash() {
    let test_server = TestServer::new();

    test_server.mine_blocks(1);
    let transaction = TransactionTemplate {
      inputs: &[(1, 0, 0, Default::default())],
      fee: 0,
      ..Default::default()
    };
    test_server.bitcoin_rpc_server.broadcast_tx(transaction);
    let block_hash = test_server.mine_blocks(1)[0].block_hash();

    test_server.assert_response_regex(
      format!("/block/{block_hash}"),
      StatusCode::OK,
      ".*<h1>Block 2</h1>.*",
    );
  }

  #[test]
  fn block_by_height() {
    let test_server = TestServer::new();

    test_server.assert_response_regex("/block/0", StatusCode::OK, ".*<h1>Block 0</h1>.*");
  }

  #[test]
  fn transaction() {
    let test_server = TestServer::new();

    let coinbase_tx = test_server.mine_blocks(1)[0].txdata[0].clone();
    let txid = coinbase_tx.txid();

    test_server.assert_response_regex(
      format!("/tx/{txid}"),
      StatusCode::OK,
      format!(
        ".*<title>Transaction {txid}</title>.*<h1>Transaction <span class=monospace>{txid}</span></h1>
<dl>
</dl>
<h2>1 Input</h2>
<ul>
  <li><a class=monospace href=/output/0000000000000000000000000000000000000000000000000000000000000000:4294967295>0000000000000000000000000000000000000000000000000000000000000000:4294967295</a></li>
</ul>
<h2>1 Output</h2>
<ul class=monospace>
  <li>
    <a href=/output/84aca0d43f45ac753d4744f40b2f54edec3a496b298951735d450e601386089d:0 class=monospace>
      84aca0d43f45ac753d4744f40b2f54edec3a496b298951735d450e601386089d:0
    </a>
    <dl>
      <dt>value</dt><dd>5000000000</dd>
      <dt>script pubkey</dt><dd class=monospace></dd>
    </dl>
  </li>
</ul>.*"
      ),
    );
  }

  #[test]
  fn detect_unrecoverable_reorg() {
    let test_server = TestServer::new();

    test_server.mine_blocks(21);

    test_server.assert_response_regex(
      "/status",
      StatusCode::OK,
      ".*<dt>unrecoverably reorged</dt>\n  <dd>false</dd>.*",
    );

    for _ in 0..15 {
      test_server.bitcoin_rpc_server.invalidate_tip();
    }

    test_server.bitcoin_rpc_server.mine_blocks(21);

    test_server.assert_response_regex(
      "/status",
      StatusCode::OK,
      ".*<dt>unrecoverably reorged</dt>\n  <dd>true</dd>.*",
    );
  }

  #[test]
  fn rare_with_sat_index() {
    TestServer::builder().index_sats().build().assert_response(
      "/rare.txt",
      StatusCode::OK,
      "sat\tsatpoint
0\t4a5e1e4baab89f3a32518a88c31bc87f618f76673e2cc77ab2127b7afdeda33b:0:0
",
    );
  }

  #[test]
  fn rare_without_sat_index() {
    TestServer::new().assert_response(
      "/rare.txt",
      StatusCode::OK,
      "sat\tsatpoint
",
    );
  }

  #[test]
  fn show_rare_txt_in_header_with_sat_index() {
    TestServer::builder()
      .index_sats()
      .build()
      .assert_response_regex(
        "/",
        StatusCode::OK,
        ".*
      <a href=/clock title=clock>.*</a>
      <a href=/rare.txt title=rare>.*</a>.*",
      );
  }

  #[test]
  fn rare_sat_location() {
    TestServer::builder()
      .index_sats()
      .build()
      .assert_response_regex(
        "/sat/0",
        StatusCode::OK,
        ".*>4a5e1e4baab89f3a32518a88c31bc87f618f76673e2cc77ab2127b7afdeda33b:0:0<.*",
      );
  }

  #[test]
  fn dont_show_rare_txt_in_header_without_sat_index() {
    TestServer::new().assert_response_regex(
      "/",
      StatusCode::OK,
      ".*
      <a href=/clock title=clock>.*</a>
      <a href=https://docs.ordinals.com/.*",
    );
  }

  #[test]
  fn input() {
    TestServer::new().assert_response_regex(
      "/input/0/0/0",
      StatusCode::OK,
      ".*<title>Input /0/0/0</title>.*<h1>Input /0/0/0</h1>.*<dt>text</dt><dd>.*The Times 03/Jan/2009 Chancellor on brink of second bailout for banks</dd>.*",
    );
  }

  #[test]
  fn input_missing() {
    TestServer::new().assert_response(
      "/input/1/1/1",
      StatusCode::NOT_FOUND,
      "input /1/1/1 not found",
    );
  }

  #[test]
  fn commits_are_tracked() {
    let server = TestServer::new();

    thread::sleep(Duration::from_millis(100));
    assert_eq!(server.index.statistic(crate::index::Statistic::Commits), 1);

    let info = server.index.info().unwrap();
    assert_eq!(info.transactions.len(), 1);
    assert_eq!(info.transactions[0].starting_block_count, 0);

    server.index.update().unwrap();

    assert_eq!(server.index.statistic(crate::index::Statistic::Commits), 1);

    let info = server.index.info().unwrap();
    assert_eq!(info.transactions.len(), 1);
    assert_eq!(info.transactions[0].starting_block_count, 0);

    server.mine_blocks(1);

    thread::sleep(Duration::from_millis(10));
    server.index.update().unwrap();

    assert_eq!(server.index.statistic(crate::index::Statistic::Commits), 2);

    let info = server.index.info().unwrap();
    assert_eq!(info.transactions.len(), 2);
    assert_eq!(info.transactions[0].starting_block_count, 0);
    assert_eq!(info.transactions[1].starting_block_count, 1);
    assert!(
      info.transactions[1].starting_timestamp - info.transactions[0].starting_timestamp >= 10
    );
  }

  #[test]
  fn outputs_traversed_are_tracked() {
    let server = TestServer::builder().index_sats().build();

    assert_eq!(
      server
        .index
        .statistic(crate::index::Statistic::OutputsTraversed),
      1
    );

    server.index.update().unwrap();

    assert_eq!(
      server
        .index
        .statistic(crate::index::Statistic::OutputsTraversed),
      1
    );

    server.mine_blocks(2);

    server.index.update().unwrap();

    assert_eq!(
      server
        .index
        .statistic(crate::index::Statistic::OutputsTraversed),
      3
    );
  }

  #[test]
  fn coinbase_sat_ranges_are_tracked() {
    let server = TestServer::builder().index_sats().build();

    assert_eq!(
      server.index.statistic(crate::index::Statistic::SatRanges),
      1
    );

    server.mine_blocks(1);

    assert_eq!(
      server.index.statistic(crate::index::Statistic::SatRanges),
      2
    );

    server.mine_blocks(1);

    assert_eq!(
      server.index.statistic(crate::index::Statistic::SatRanges),
      3
    );
  }

  #[test]
  fn split_sat_ranges_are_tracked() {
    let server = TestServer::builder().index_sats().build();

    assert_eq!(
      server.index.statistic(crate::index::Statistic::SatRanges),
      1
    );

    server.mine_blocks(1);
    server.bitcoin_rpc_server.broadcast_tx(TransactionTemplate {
      inputs: &[(1, 0, 0, Default::default())],
      outputs: 2,
      fee: 0,
      ..Default::default()
    });
    server.mine_blocks(1);

    assert_eq!(
      server.index.statistic(crate::index::Statistic::SatRanges),
      4,
    );
  }

  #[test]
  fn fee_sat_ranges_are_tracked() {
    let server = TestServer::builder().index_sats().build();

    assert_eq!(
      server.index.statistic(crate::index::Statistic::SatRanges),
      1
    );

    server.mine_blocks(1);
    server.bitcoin_rpc_server.broadcast_tx(TransactionTemplate {
      inputs: &[(1, 0, 0, Default::default())],
      outputs: 2,
      fee: 2,
      ..Default::default()
    });
    server.mine_blocks(1);

    assert_eq!(
      server.index.statistic(crate::index::Statistic::SatRanges),
      5,
    );
  }

  #[test]
  fn content_response_no_content() {
    assert_eq!(
      Server::content_response(
        Inscription::new(Some("text/plain".as_bytes().to_vec()), None),
        AcceptEncoding::default(),
        &ServerConfig::default(),
      )
      .unwrap(),
      None
    );
  }

  #[test]
  fn content_response_with_content() {
    let (headers, body) = Server::content_response(
      Inscription::new(Some("text/plain".as_bytes().to_vec()), Some(vec![1, 2, 3])),
      AcceptEncoding::default(),
      &ServerConfig::default(),
    )
    .unwrap()
    .unwrap();

    assert_eq!(headers["content-type"], "text/plain");
    assert_eq!(body, vec![1, 2, 3]);
  }

  #[test]
  fn content_security_policy_no_origin() {
    let (headers, _) = Server::content_response(
      Inscription::new(Some("text/plain".as_bytes().to_vec()), Some(vec![1, 2, 3])),
      AcceptEncoding::default(),
      &ServerConfig::default(),
    )
    .unwrap()
    .unwrap();

    assert_eq!(
      headers["content-security-policy"],
      HeaderValue::from_static("default-src 'self' 'unsafe-eval' 'unsafe-inline' data: blob:")
    );
  }

  #[test]
  fn content_security_policy_with_origin() {
    let (headers, _) = Server::content_response(
      Inscription::new(Some("text/plain".as_bytes().to_vec()), Some(vec![1, 2, 3])),
      AcceptEncoding::default(),
      &ServerConfig {
        csp_origin: Some("https://ordinals.com".into()),
        ..Default::default()
      },
    )
    .unwrap()
    .unwrap();

    assert_eq!(headers["content-security-policy"], HeaderValue::from_static("default-src https://ordinals.com/content/ https://ordinals.com/blockheight https://ordinals.com/blockhash https://ordinals.com/blockhash/ https://ordinals.com/blocktime https://ordinals.com/r/ 'unsafe-eval' 'unsafe-inline' data: blob:"));
  }

  #[test]
  fn code_preview() {
    let server = TestServer::builder().chain(Chain::Regtest).build();
    server.mine_blocks(1);

    let txid = server.bitcoin_rpc_server.broadcast_tx(TransactionTemplate {
      inputs: &[(
        1,
        0,
        0,
        inscription("text/javascript", "hello").to_witness(),
      )],
      ..Default::default()
    });
    let inscription_id = InscriptionId { txid, index: 0 };

    server.mine_blocks(1);

    server.assert_response_regex(
      format!("/preview/{inscription_id}"),
      StatusCode::OK,
      format!(r".*<html lang=en data-inscription={inscription_id} data-language=javascript>.*"),
    );
  }

  #[test]
  fn content_response_no_content_type() {
    let (headers, body) = Server::content_response(
      Inscription::new(None, Some(Vec::new())),
      AcceptEncoding::default(),
      &ServerConfig::default(),
    )
    .unwrap()
    .unwrap();

    assert_eq!(headers["content-type"], "application/octet-stream");
    assert!(body.is_empty());
  }

  #[test]
  fn content_response_bad_content_type() {
    let (headers, body) = Server::content_response(
      Inscription::new(Some("\n".as_bytes().to_vec()), Some(Vec::new())),
      AcceptEncoding::default(),
      &ServerConfig::default(),
    )
    .unwrap()
    .unwrap();

    assert_eq!(headers["content-type"], "application/octet-stream");
    assert!(body.is_empty());
  }

  #[test]
  fn text_preview() {
    let server = TestServer::builder().chain(Chain::Regtest).build();
    server.mine_blocks(1);

    let txid = server.bitcoin_rpc_server.broadcast_tx(TransactionTemplate {
      inputs: &[(
        1,
        0,
        0,
        inscription("text/plain;charset=utf-8", "hello").to_witness(),
      )],
      ..Default::default()
    });

    let inscription_id = InscriptionId { txid, index: 0 };

    server.mine_blocks(1);

    server.assert_response_csp(
      format!("/preview/{}", inscription_id),
      StatusCode::OK,
      "default-src 'self'",
      format!(".*<html lang=en data-inscription={}>.*", inscription_id),
    );
  }

  #[test]
  fn audio_preview() {
    let server = TestServer::builder().chain(Chain::Regtest).build();
    server.mine_blocks(1);

    let txid = server.bitcoin_rpc_server.broadcast_tx(TransactionTemplate {
      inputs: &[(1, 0, 0, inscription("audio/flac", "hello").to_witness())],
      ..Default::default()
    });
    let inscription_id = InscriptionId { txid, index: 0 };

    server.mine_blocks(1);

    server.assert_response_regex(
      format!("/preview/{inscription_id}"),
      StatusCode::OK,
      format!(r".*<audio .*>\s*<source src=/content/{inscription_id}>.*"),
    );
  }

  #[test]
  fn font_preview() {
    let server = TestServer::builder().chain(Chain::Regtest).build();
    server.mine_blocks(1);

    let txid = server.bitcoin_rpc_server.broadcast_tx(TransactionTemplate {
      inputs: &[(1, 0, 0, inscription("font/ttf", "hello").to_witness())],
      ..Default::default()
    });
    let inscription_id = InscriptionId { txid, index: 0 };

    server.mine_blocks(1);

    server.assert_response_regex(
      format!("/preview/{inscription_id}"),
      StatusCode::OK,
      format!(r".*src: url\(/content/{inscription_id}\).*"),
    );
  }

  #[test]
  fn pdf_preview() {
    let server = TestServer::builder().chain(Chain::Regtest).build();
    server.mine_blocks(1);

    let txid = server.bitcoin_rpc_server.broadcast_tx(TransactionTemplate {
      inputs: &[(
        1,
        0,
        0,
        inscription("application/pdf", "hello").to_witness(),
      )],
      ..Default::default()
    });
    let inscription_id = InscriptionId { txid, index: 0 };

    server.mine_blocks(1);

    server.assert_response_regex(
      format!("/preview/{inscription_id}"),
      StatusCode::OK,
      format!(r".*<canvas data-inscription={inscription_id}></canvas>.*"),
    );
  }

  #[test]
  fn markdown_preview() {
    let server = TestServer::builder().chain(Chain::Regtest).build();
    server.mine_blocks(1);

    let txid = server.bitcoin_rpc_server.broadcast_tx(TransactionTemplate {
      inputs: &[(1, 0, 0, inscription("text/markdown", "hello").to_witness())],
      ..Default::default()
    });
    let inscription_id = InscriptionId { txid, index: 0 };

    server.mine_blocks(1);

    server.assert_response_regex(
      format!("/preview/{inscription_id}"),
      StatusCode::OK,
      format!(r".*<html lang=en data-inscription={inscription_id}>.*"),
    );
  }

  #[test]
  fn image_preview() {
    let server = TestServer::builder().chain(Chain::Regtest).build();
    server.mine_blocks(1);

    let txid = server.bitcoin_rpc_server.broadcast_tx(TransactionTemplate {
      inputs: &[(1, 0, 0, inscription("image/png", "hello").to_witness())],
      ..Default::default()
    });
    let inscription_id = InscriptionId { txid, index: 0 };

    server.mine_blocks(1);

    server.assert_response_csp(
      format!("/preview/{inscription_id}"),
      StatusCode::OK,
      "default-src 'self' 'unsafe-inline'",
      format!(r".*background-image: url\(/content/{inscription_id}\);.*"),
    );
  }

  #[test]
  fn iframe_preview() {
    let server = TestServer::builder().chain(Chain::Regtest).build();
    server.mine_blocks(1);

    let txid = server.bitcoin_rpc_server.broadcast_tx(TransactionTemplate {
      inputs: &[(
        1,
        0,
        0,
        inscription("text/html;charset=utf-8", "hello").to_witness(),
      )],
      ..Default::default()
    });

    server.mine_blocks(1);

    server.assert_response_csp(
      format!("/preview/{}", InscriptionId { txid, index: 0 }),
      StatusCode::OK,
      "default-src 'self' 'unsafe-eval' 'unsafe-inline' data: blob:",
      "hello",
    );
  }

  #[test]
  fn unknown_preview() {
    let server = TestServer::builder().chain(Chain::Regtest).build();
    server.mine_blocks(1);

    let txid = server.bitcoin_rpc_server.broadcast_tx(TransactionTemplate {
      inputs: &[(1, 0, 0, inscription("text/foo", "hello").to_witness())],
      ..Default::default()
    });

    server.mine_blocks(1);

    server.assert_response_csp(
      format!("/preview/{}", InscriptionId { txid, index: 0 }),
      StatusCode::OK,
      "default-src 'self'",
      fs::read_to_string("templates/preview-unknown.html").unwrap(),
    );
  }

  #[test]
  fn video_preview() {
    let server = TestServer::builder().chain(Chain::Regtest).build();
    server.mine_blocks(1);

    let txid = server.bitcoin_rpc_server.broadcast_tx(TransactionTemplate {
      inputs: &[(1, 0, 0, inscription("video/webm", "hello").to_witness())],
      ..Default::default()
    });
    let inscription_id = InscriptionId { txid, index: 0 };

    server.mine_blocks(1);

    server.assert_response_regex(
      format!("/preview/{inscription_id}"),
      StatusCode::OK,
      format!(r".*<video .*>\s*<source src=/content/{inscription_id}>.*"),
    );
  }

  #[test]
  fn inscription_page_title() {
    let server = TestServer::builder()
      .chain(Chain::Regtest)
      .index_sats()
      .build();
    server.mine_blocks(1);

    let txid = server.bitcoin_rpc_server.broadcast_tx(TransactionTemplate {
      inputs: &[(1, 0, 0, inscription("text/foo", "hello").to_witness())],
      ..Default::default()
    });

    server.mine_blocks(1);

    server.assert_response_regex(
      format!("/inscription/{}", InscriptionId { txid, index: 0 }),
      StatusCode::OK,
      ".*<title>Inscription 0</title>.*",
    );
  }

  #[test]
  fn inscription_page_has_sat_when_sats_are_tracked() {
    let server = TestServer::builder()
      .chain(Chain::Regtest)
      .index_sats()
      .build();
    server.mine_blocks(1);

    let txid = server.bitcoin_rpc_server.broadcast_tx(TransactionTemplate {
      inputs: &[(1, 0, 0, inscription("text/foo", "hello").to_witness())],
      ..Default::default()
    });

    server.mine_blocks(1);

    server.assert_response_regex(
      format!("/inscription/{}", InscriptionId { txid, index: 0 }),
      StatusCode::OK,
      r".*<dt>sat</dt>\s*<dd><a href=/sat/5000000000>5000000000</a></dd>\s*<dt>preview</dt>.*",
    );
  }

  #[test]
  fn inscription_page_does_not_have_sat_when_sats_are_not_tracked() {
    let server = TestServer::builder().chain(Chain::Regtest).build();
    server.mine_blocks(1);

    let txid = server.bitcoin_rpc_server.broadcast_tx(TransactionTemplate {
      inputs: &[(1, 0, 0, inscription("text/foo", "hello").to_witness())],
      ..Default::default()
    });

    server.mine_blocks(1);

    server.assert_response_regex(
      format!("/inscription/{}", InscriptionId { txid, index: 0 }),
      StatusCode::OK,
      r".*<dt>value</dt>\s*<dd>5000000000</dd>\s*<dt>preview</dt>.*",
    );
  }

  #[test]
  fn strict_transport_security_header_is_set() {
    assert_eq!(
      TestServer::new()
        .get("/status")
        .headers()
        .get(header::STRICT_TRANSPORT_SECURITY)
        .unwrap(),
      "max-age=31536000; includeSubDomains; preload",
    );
  }

  #[test]
  fn feed() {
    let server = TestServer::builder()
      .chain(Chain::Regtest)
      .index_sats()
      .build();
    server.mine_blocks(1);

    server.bitcoin_rpc_server.broadcast_tx(TransactionTemplate {
      inputs: &[(1, 0, 0, inscription("text/foo", "hello").to_witness())],
      ..Default::default()
    });

    server.mine_blocks(1);

    server.assert_response_regex(
      "/feed.xml",
      StatusCode::OK,
      ".*<title>Inscription 0</title>.*",
    );
  }

  #[test]
  fn inscription_with_unknown_type_and_no_body_has_unknown_preview() {
    let server = TestServer::builder()
      .chain(Chain::Regtest)
      .index_sats()
      .build();
    server.mine_blocks(1);

    let txid = server.bitcoin_rpc_server.broadcast_tx(TransactionTemplate {
      inputs: &[(
        1,
        0,
        0,
        Inscription::new(Some("foo/bar".as_bytes().to_vec()), None).to_witness(),
      )],
      ..Default::default()
    });

    let inscription_id = InscriptionId { txid, index: 0 };

    server.mine_blocks(1);

    server.assert_response(
      format!("/preview/{inscription_id}"),
      StatusCode::OK,
      &fs::read_to_string("templates/preview-unknown.html").unwrap(),
    );
  }

  #[test]
  fn inscription_with_known_type_and_no_body_has_unknown_preview() {
    let server = TestServer::builder()
      .chain(Chain::Regtest)
      .index_sats()
      .build();
    server.mine_blocks(1);

    let txid = server.bitcoin_rpc_server.broadcast_tx(TransactionTemplate {
      inputs: &[(
        1,
        0,
        0,
        Inscription::new(Some("image/png".as_bytes().to_vec()), None).to_witness(),
      )],
      ..Default::default()
    });

    let inscription_id = InscriptionId { txid, index: 0 };

    server.mine_blocks(1);

    server.assert_response(
      format!("/preview/{inscription_id}"),
      StatusCode::OK,
      &fs::read_to_string("templates/preview-unknown.html").unwrap(),
    );
  }

  #[test]
  fn content_responses_have_cache_control_headers() {
    let server = TestServer::builder().chain(Chain::Regtest).build();
    server.mine_blocks(1);

    let txid = server.bitcoin_rpc_server.broadcast_tx(TransactionTemplate {
      inputs: &[(1, 0, 0, inscription("text/foo", "hello").to_witness())],
      ..Default::default()
    });

    server.mine_blocks(1);

    let response = server.get(format!("/content/{}", InscriptionId { txid, index: 0 }));

    assert_eq!(response.status(), StatusCode::OK);
    assert_eq!(
      response.headers().get(header::CACHE_CONTROL).unwrap(),
      "public, max-age=1209600, immutable"
    );
  }

  #[test]
  fn error_content_responses_have_max_age_zero_cache_control_headers() {
    let server = TestServer::builder().chain(Chain::Regtest).build();
    let response =
      server.get("/content/6ac5cacb768794f4fd7a78bf00f2074891fce68bd65c4ff36e77177237aacacai0");

    assert_eq!(response.status(), 404);
    assert_eq!(
      response.headers().get(header::CACHE_CONTROL).unwrap(),
      "no-store"
    );
  }

  #[test]
  fn inscriptions_page_with_no_prev_or_next() {
    TestServer::builder()
      .chain(Chain::Regtest)
      .index_sats()
      .build()
      .assert_response_regex("/inscriptions", StatusCode::OK, ".*prev\nnext.*");
  }

  #[test]
  fn inscriptions_page_with_no_next() {
    let server = TestServer::builder()
      .chain(Chain::Regtest)
      .index_sats()
      .build();

    for i in 0..101 {
      server.mine_blocks(1);
      server.bitcoin_rpc_server.broadcast_tx(TransactionTemplate {
        inputs: &[(i + 1, 0, 0, inscription("text/foo", "hello").to_witness())],
        ..Default::default()
      });
    }

    server.mine_blocks(1);

    server.assert_response_regex(
      "/inscriptions/1",
      StatusCode::OK,
      ".*<a class=prev href=/inscriptions/0>prev</a>\nnext.*",
    );
  }

  #[test]
  fn inscriptions_page_with_no_prev() {
    let server = TestServer::builder()
      .chain(Chain::Regtest)
      .index_sats()
      .build();

    for i in 0..101 {
      server.mine_blocks(1);
      server.bitcoin_rpc_server.broadcast_tx(TransactionTemplate {
        inputs: &[(i + 1, 0, 0, inscription("text/foo", "hello").to_witness())],
        ..Default::default()
      });
    }

    server.mine_blocks(1);

    server.assert_response_regex(
      "/inscriptions/0",
      StatusCode::OK,
      ".*prev\n<a class=next href=/inscriptions/1>next</a>.*",
    );
  }

  #[test]
  fn collections_page_prev_and_next() {
    let server = TestServer::builder()
      .chain(Chain::Regtest)
      .index_sats()
      .build();

    let mut parent_ids = Vec::new();

    for i in 0..101 {
      server.mine_blocks(1);

      parent_ids.push(InscriptionId {
        txid: server.bitcoin_rpc_server.broadcast_tx(TransactionTemplate {
          inputs: &[(i + 1, 0, 0, inscription("text/plain", "hello").to_witness())],
          ..Default::default()
        }),
        index: 0,
      });
    }

    for (i, parent_id) in parent_ids.iter().enumerate().take(101) {
      server.mine_blocks(1);

      server.bitcoin_rpc_server.broadcast_tx(TransactionTemplate {
        inputs: &[
          (i + 2, 1, 0, Default::default()),
          (
            i + 102,
            0,
            0,
            Inscription {
              content_type: Some("text/plain".into()),
              body: Some("hello".into()),
              parent: Some(parent_id.value()),
              ..Default::default()
            }
            .to_witness(),
          ),
        ],
        outputs: 2,
        output_values: &[50 * COIN_VALUE, 50 * COIN_VALUE],
        ..Default::default()
      });
    }

    server.mine_blocks(1);

    server.assert_response_regex(
      "/collections",
      StatusCode::OK,
      r".*
<h1>Collections</h1>
<div class=thumbnails>
  <a href=/inscription/.*><iframe .* src=/preview/.*></iframe></a>
  (<a href=/inscription/[[:xdigit:]]{64}i0>.*</a>\s*){99}
</div>
<div class=center>
prev
<a class=next href=/collections/1>next</a>
</div>.*"
        .to_string()
        .unindent(),
    );

    server.assert_response_regex(
      "/collections/1",
      StatusCode::OK,
      ".*
<h1>Collections</h1>
<div class=thumbnails>
  <a href=/inscription/.*><iframe .* src=/preview/.*></iframe></a>
</div>
<div class=center>
<a class=prev href=/collections/0>prev</a>
next
</div>.*"
        .unindent(),
    );
  }

  #[test]
  fn responses_are_gzipped() {
    let server = TestServer::new();

    let mut headers = HeaderMap::new();

    headers.insert(header::ACCEPT_ENCODING, "gzip".parse().unwrap());

    let response = reqwest::blocking::Client::builder()
      .default_headers(headers)
      .build()
      .unwrap()
      .get(server.join_url("/"))
      .send()
      .unwrap();

    assert_eq!(
      response.headers().get(header::CONTENT_ENCODING).unwrap(),
      "gzip"
    );
  }

  #[test]
  fn responses_are_brotlied() {
    let server = TestServer::new();

    let mut headers = HeaderMap::new();

    headers.insert(header::ACCEPT_ENCODING, "br".parse().unwrap());

    let response = reqwest::blocking::Client::builder()
      .default_headers(headers)
      .brotli(false)
      .build()
      .unwrap()
      .get(server.join_url("/"))
      .send()
      .unwrap();

    assert_eq!(
      response.headers().get(header::CONTENT_ENCODING).unwrap(),
      "br"
    );
  }

  #[test]
  fn inscription_links_to_parent() {
    let server = TestServer::builder().chain(Chain::Regtest).build();
    server.mine_blocks(1);

    let parent_txid = server.bitcoin_rpc_server.broadcast_tx(TransactionTemplate {
      inputs: &[(1, 0, 0, inscription("text/plain", "hello").to_witness())],
      ..Default::default()
    });

    server.mine_blocks(1);

    let parent_inscription_id = InscriptionId {
      txid: parent_txid,
      index: 0,
    };

    let txid = server.bitcoin_rpc_server.broadcast_tx(TransactionTemplate {
      inputs: &[
        (
          2,
          0,
          0,
          Inscription {
            content_type: Some("text/plain".into()),
            body: Some("hello".into()),
            parent: Some(parent_inscription_id.value()),
            ..Default::default()
          }
          .to_witness(),
        ),
        (2, 1, 0, Default::default()),
      ],
      ..Default::default()
    });

    server.mine_blocks(1);

    let inscription_id = InscriptionId { txid, index: 0 };

    server.assert_response_regex(
      format!("/inscription/{inscription_id}"),
      StatusCode::OK,
      format!(".*<title>Inscription 1</title>.*<dt>parent</dt>.*<div class=thumbnails>.**<a href=/inscription/{parent_inscription_id}><iframe .* src=/preview/{parent_inscription_id}></iframe></a>.*"),
    );
    server.assert_response_regex(
      format!("/inscription/{parent_inscription_id}"),
      StatusCode::OK,
      format!(".*<title>Inscription 0</title>.*<dt>children</dt>.*<a href=/inscription/{inscription_id}>.*</a>.*"),
    );

    assert_eq!(
      server
        .get_json::<api::Inscription>(format!("/inscription/{inscription_id}"))
        .parent,
      Some(parent_inscription_id),
    );

    assert_eq!(
      server
        .get_json::<api::Inscription>(format!("/inscription/{parent_inscription_id}"))
        .children,
      [inscription_id],
    );
  }

  #[test]
  fn inscription_with_and_without_children_page() {
    let server = TestServer::builder().chain(Chain::Regtest).build();
    server.mine_blocks(1);

    let parent_txid = server.bitcoin_rpc_server.broadcast_tx(TransactionTemplate {
      inputs: &[(1, 0, 0, inscription("text/plain", "hello").to_witness())],
      ..Default::default()
    });

    server.mine_blocks(1);

    let parent_inscription_id = InscriptionId {
      txid: parent_txid,
      index: 0,
    };

    server.assert_response_regex(
      format!("/children/{parent_inscription_id}"),
      StatusCode::OK,
      ".*<h3>No children</h3>.*",
    );

    let txid = server.bitcoin_rpc_server.broadcast_tx(TransactionTemplate {
      inputs: &[
        (
          2,
          0,
          0,
          Inscription {
            content_type: Some("text/plain".into()),
            body: Some("hello".into()),
            parent: Some(parent_inscription_id.value()),
            ..Default::default()
          }
          .to_witness(),
        ),
        (2, 1, 0, Default::default()),
      ],
      ..Default::default()
    });

    server.mine_blocks(1);

    let inscription_id = InscriptionId { txid, index: 0 };

    server.assert_response_regex(
      format!("/children/{parent_inscription_id}"),
      StatusCode::OK,
      format!(".*<title>Inscription 0 Children</title>.*<h1><a href=/inscription/{parent_inscription_id}>Inscription 0</a> Children</h1>.*<div class=thumbnails>.*<a href=/inscription/{inscription_id}><iframe .* src=/preview/{inscription_id}></iframe></a>.*"),
    );
  }

  #[test]
  fn inscriptions_page_shows_max_four_children() {
    let server = TestServer::builder().chain(Chain::Regtest).build();
    server.mine_blocks(1);

    let parent_txid = server.bitcoin_rpc_server.broadcast_tx(TransactionTemplate {
      inputs: &[(1, 0, 0, inscription("text/plain", "hello").to_witness())],
      ..Default::default()
    });

    server.mine_blocks(6);

    let parent_inscription_id = InscriptionId {
      txid: parent_txid,
      index: 0,
    };

    let _txid = server.bitcoin_rpc_server.broadcast_tx(TransactionTemplate {
      inputs: &[
        (
          2,
          0,
          0,
          Inscription {
            content_type: Some("text/plain".into()),
            body: Some("hello".into()),
            parent: Some(parent_inscription_id.value()),
            ..Default::default()
          }
          .to_witness(),
        ),
        (
          3,
          0,
          0,
          Inscription {
            content_type: Some("text/plain".into()),
            body: Some("hello".into()),
            parent: Some(parent_inscription_id.value()),
            ..Default::default()
          }
          .to_witness(),
        ),
        (
          4,
          0,
          0,
          Inscription {
            content_type: Some("text/plain".into()),
            body: Some("hello".into()),
            parent: Some(parent_inscription_id.value()),
            ..Default::default()
          }
          .to_witness(),
        ),
        (
          5,
          0,
          0,
          Inscription {
            content_type: Some("text/plain".into()),
            body: Some("hello".into()),
            parent: Some(parent_inscription_id.value()),
            ..Default::default()
          }
          .to_witness(),
        ),
        (
          6,
          0,
          0,
          Inscription {
            content_type: Some("text/plain".into()),
            body: Some("hello".into()),
            parent: Some(parent_inscription_id.value()),
            ..Default::default()
          }
          .to_witness(),
        ),
        (2, 1, 0, Default::default()),
      ],
      ..Default::default()
    });

    server.mine_blocks(1);

    server.assert_response_regex(
      format!("/inscription/{parent_inscription_id}"),
      StatusCode::OK,
      format!(
        ".*<title>Inscription 0</title>.*
.*<a href=/inscription/.*><iframe .* src=/preview/.*></iframe></a>.*
.*<a href=/inscription/.*><iframe .* src=/preview/.*></iframe></a>.*
.*<a href=/inscription/.*><iframe .* src=/preview/.*></iframe></a>.*
.*<a href=/inscription/.*><iframe .* src=/preview/.*></iframe></a>.*
    <div class=center>
      <a href=/children/{parent_inscription_id}>all</a>
    </div>.*"
      ),
    );
  }

  #[test]
  fn inscription_number_endpoint() {
    let server = TestServer::builder().chain(Chain::Regtest).build();
    server.mine_blocks(2);

    let txid = server.bitcoin_rpc_server.broadcast_tx(TransactionTemplate {
      inputs: &[
        (1, 0, 0, inscription("text/plain", "hello").to_witness()),
        (2, 0, 0, inscription("text/plain", "cursed").to_witness()),
      ],
      outputs: 2,
      ..Default::default()
    });

    let inscription_id = InscriptionId { txid, index: 0 };
    let cursed_inscription_id = InscriptionId { txid, index: 1 };

    server.mine_blocks(1);

    server.assert_response_regex(
      format!("/inscription/{inscription_id}"),
      StatusCode::OK,
      format!(
        ".*<h1>Inscription 0</h1>.*
<dl>
  <dt>id</dt>
  <dd class=monospace>{inscription_id}</dd>.*"
      ),
    );
    server.assert_response_regex(
      "/inscription/0",
      StatusCode::OK,
      format!(
        ".*<h1>Inscription 0</h1>.*
<dl>
  <dt>id</dt>
  <dd class=monospace>{inscription_id}</dd>.*"
      ),
    );

    server.assert_response_regex(
      "/inscription/-1",
      StatusCode::OK,
      format!(
        ".*<h1>Inscription -1</h1>.*
<dl>
  <dt>id</dt>
  <dd class=monospace>{cursed_inscription_id}</dd>.*"
      ),
    )
  }

  #[test]
  fn charm_cursed() {
    let server = TestServer::builder().chain(Chain::Regtest).build();

    server.mine_blocks(2);

    let txid = server.bitcoin_rpc_server.broadcast_tx(TransactionTemplate {
      inputs: &[
        (1, 0, 0, Witness::default()),
        (2, 0, 0, inscription("text/plain", "cursed").to_witness()),
      ],
      outputs: 2,
      ..Default::default()
    });

    let id = InscriptionId { txid, index: 0 };

    server.mine_blocks(1);

    server.assert_response_regex(
      format!("/inscription/{id}"),
      StatusCode::OK,
      format!(
        ".*<h1>Inscription -1</h1>.*
<dl>
  <dt>id</dt>
  <dd class=monospace>{id}</dd>
  <dt>charms</dt>
  <dd>
    <span title=cursed>👹</span>
  </dd>
  .*
</dl>
.*
"
      ),
    );
  }

  #[test]
  fn charm_vindicated() {
    let server = TestServer::builder().chain(Chain::Regtest).build();

    server.mine_blocks(110);

    let txid = server.bitcoin_rpc_server.broadcast_tx(TransactionTemplate {
      inputs: &[
        (1, 0, 0, Witness::default()),
        (2, 0, 0, inscription("text/plain", "cursed").to_witness()),
      ],
      outputs: 2,
      ..Default::default()
    });

    let id = InscriptionId { txid, index: 0 };

    server.mine_blocks(1);

    server.assert_response_regex(
      format!("/inscription/{id}"),
      StatusCode::OK,
      format!(
        ".*<h1>Inscription 0</h1>.*
<dl>
  <dt>id</dt>
  <dd class=monospace>{id}</dd>
  <dt>value</dt>
  .*
</dl>
.*
"
      ),
    );
  }

  #[test]
  fn charm_coin() {
    let server = TestServer::builder()
      .chain(Chain::Regtest)
      .index_sats()
      .build();

    server.mine_blocks(2);

    let txid = server.bitcoin_rpc_server.broadcast_tx(TransactionTemplate {
      inputs: &[(1, 0, 0, inscription("text/plain", "foo").to_witness())],
      ..Default::default()
    });

    let id = InscriptionId { txid, index: 0 };

    server.mine_blocks(1);

    server.assert_response_regex(
      format!("/inscription/{id}"),
      StatusCode::OK,
      format!(
        ".*<h1>Inscription 0</h1>.*
<dl>
  <dt>id</dt>
  <dd class=monospace>{id}</dd>
  <dt>charms</dt>
  <dd>.*<span title=coin>🪙</span>.*</dd>
  .*
</dl>
.*
"
      ),
    );
  }

  #[test]
  fn charm_uncommon() {
    let server = TestServer::builder()
      .chain(Chain::Regtest)
      .index_sats()
      .build();

    server.mine_blocks(2);

    let txid = server.bitcoin_rpc_server.broadcast_tx(TransactionTemplate {
      inputs: &[(1, 0, 0, inscription("text/plain", "foo").to_witness())],
      ..Default::default()
    });

    let id = InscriptionId { txid, index: 0 };

    server.mine_blocks(1);

    server.assert_response_regex(
      format!("/inscription/{id}"),
      StatusCode::OK,
      format!(
        ".*<h1>Inscription 0</h1>.*
<dl>
  <dt>id</dt>
  <dd class=monospace>{id}</dd>
  <dt>charms</dt>
  <dd>.*<span title=uncommon>🌱</span>.*</dd>
  .*
</dl>
.*
"
      ),
    );
  }

  #[test]
  fn charm_nineball() {
    let server = TestServer::builder()
      .chain(Chain::Regtest)
      .index_sats()
      .build();

    server.mine_blocks(9);

    let txid = server.bitcoin_rpc_server.broadcast_tx(TransactionTemplate {
      inputs: &[(9, 0, 0, inscription("text/plain", "foo").to_witness())],
      ..Default::default()
    });

    let id = InscriptionId { txid, index: 0 };

    server.mine_blocks(1);

    server.assert_response_regex(
      format!("/inscription/{id}"),
      StatusCode::OK,
      format!(
        ".*<h1>Inscription 0</h1>.*
<dl>
  <dt>id</dt>
  <dd class=monospace>{id}</dd>
  <dt>charms</dt>
  <dd>.*<span title=nineball>9️⃣</span>.*</dd>
  .*
</dl>
.*
"
      ),
    );
  }

  #[test]
  fn charm_reinscription() {
    let server = TestServer::builder().chain(Chain::Regtest).build();

    server.mine_blocks(1);

    server.bitcoin_rpc_server.broadcast_tx(TransactionTemplate {
      inputs: &[(1, 0, 0, inscription("text/plain", "foo").to_witness())],
      ..Default::default()
    });

    server.mine_blocks(1);

    let txid = server.bitcoin_rpc_server.broadcast_tx(TransactionTemplate {
      inputs: &[(2, 1, 0, inscription("text/plain", "bar").to_witness())],
      ..Default::default()
    });

    server.mine_blocks(1);

    let id = InscriptionId { txid, index: 0 };

    server.assert_response_regex(
      format!("/inscription/{id}"),
      StatusCode::OK,
      format!(
        ".*<h1>Inscription -1</h1>.*
<dl>
  <dt>id</dt>
  <dd class=monospace>{id}</dd>
  <dt>charms</dt>
  <dd>
    <span title=reinscription>♻️</span>
    <span title=cursed>👹</span>
  </dd>
  .*
</dl>
.*
"
      ),
    );
  }

  #[test]
  fn charm_reinscription_in_same_tx_input() {
    let server = TestServer::builder().chain(Chain::Regtest).build();

    server.mine_blocks(1);

    let script = script::Builder::new()
      .push_opcode(opcodes::OP_FALSE)
      .push_opcode(opcodes::all::OP_IF)
      .push_slice(b"ord")
      .push_slice([1])
      .push_slice(b"text/plain;charset=utf-8")
      .push_slice([])
      .push_slice(b"foo")
      .push_opcode(opcodes::all::OP_ENDIF)
      .push_opcode(opcodes::OP_FALSE)
      .push_opcode(opcodes::all::OP_IF)
      .push_slice(b"ord")
      .push_slice([1])
      .push_slice(b"text/plain;charset=utf-8")
      .push_slice([])
      .push_slice(b"bar")
      .push_opcode(opcodes::all::OP_ENDIF)
      .push_opcode(opcodes::OP_FALSE)
      .push_opcode(opcodes::all::OP_IF)
      .push_slice(b"ord")
      .push_slice([1])
      .push_slice(b"text/plain;charset=utf-8")
      .push_slice([])
      .push_slice(b"qix")
      .push_opcode(opcodes::all::OP_ENDIF)
      .into_script();

    let witness = Witness::from_slice(&[script.into_bytes(), Vec::new()]);

    let txid = server.bitcoin_rpc_server.broadcast_tx(TransactionTemplate {
      inputs: &[(1, 0, 0, witness)],
      ..Default::default()
    });

    server.mine_blocks(1);

    let id = InscriptionId { txid, index: 0 };
    server.assert_response_regex(
      format!("/inscription/{id}"),
      StatusCode::OK,
      format!(
        ".*<h1>Inscription 0</h1>.*
<dl>
  <dt>id</dt>
  <dd class=monospace>{id}</dd>
  <dt>value</dt>
  .*
</dl>
.*
"
      ),
    );

    let id = InscriptionId { txid, index: 1 };
    server.assert_response_regex(
      format!("/inscription/{id}"),
      StatusCode::OK,
      ".*
    <span title=reinscription>♻️</span>
    <span title=cursed>👹</span>.*",
    );

    let id = InscriptionId { txid, index: 2 };
    server.assert_response_regex(
      format!("/inscription/{id}"),
      StatusCode::OK,
      ".*
    <span title=reinscription>♻️</span>
    <span title=cursed>👹</span>.*",
    );
  }

  #[test]
  fn charm_reinscription_in_same_tx_with_pointer() {
    let server = TestServer::builder().chain(Chain::Regtest).build();

    server.mine_blocks(3);

    let cursed_inscription = inscription("text/plain", "bar");
    let reinscription: Inscription = InscriptionTemplate {
      pointer: Some(0),
      ..Default::default()
    }
    .into();

    let txid = server.bitcoin_rpc_server.broadcast_tx(TransactionTemplate {
      inputs: &[
        (1, 0, 0, inscription("text/plain", "foo").to_witness()),
        (2, 0, 0, cursed_inscription.to_witness()),
        (3, 0, 0, reinscription.to_witness()),
      ],
      ..Default::default()
    });

    server.mine_blocks(1);

    let id = InscriptionId { txid, index: 0 };
    server.assert_response_regex(
      format!("/inscription/{id}"),
      StatusCode::OK,
      format!(
        ".*<h1>Inscription 0</h1>.*
<dl>
  <dt>id</dt>
  <dd class=monospace>{id}</dd>
  <dt>value</dt>
  .*
</dl>
.*
"
      ),
    );

    let id = InscriptionId { txid, index: 1 };
    server.assert_response_regex(
      format!("/inscription/{id}"),
      StatusCode::OK,
      ".*
    <span title=cursed>👹</span>.*",
    );

    let id = InscriptionId { txid, index: 2 };
    server.assert_response_regex(
      format!("/inscription/{id}"),
      StatusCode::OK,
      ".*
    <span title=reinscription>♻️</span>
    <span title=cursed>👹</span>.*",
    );
  }

  #[test]
  fn charm_unbound() {
    let server = TestServer::builder().chain(Chain::Regtest).build();

    server.mine_blocks(1);

    let txid = server.bitcoin_rpc_server.broadcast_tx(TransactionTemplate {
      inputs: &[(1, 0, 0, envelope(&[b"ord", &[128], &[0]]))],
      ..Default::default()
    });

    server.mine_blocks(1);

    let id = InscriptionId { txid, index: 0 };

    server.assert_response_regex(
      format!("/inscription/{id}"),
      StatusCode::OK,
      format!(
        ".*<h1>Inscription -1</h1>.*
<dl>
  <dt>id</dt>
  <dd class=monospace>{id}</dd>
  <dt>charms</dt>
  <dd>
    <span title=cursed>👹</span>
    <span title=unbound>🔓</span>
  </dd>
  .*
</dl>
.*
"
      ),
    );
  }

  #[test]
  fn charm_lost() {
    let server = TestServer::builder().chain(Chain::Regtest).build();

    server.mine_blocks(1);

    let txid = server.bitcoin_rpc_server.broadcast_tx(TransactionTemplate {
      inputs: &[(1, 0, 0, inscription("text/plain", "foo").to_witness())],
      ..Default::default()
    });

    let id = InscriptionId { txid, index: 0 };

    server.mine_blocks(1);

    server.assert_response_regex(
      format!("/inscription/{id}"),
      StatusCode::OK,
      format!(
        ".*<h1>Inscription 0</h1>.*
<dl>
  <dt>id</dt>
  <dd class=monospace>{id}</dd>
  <dt>value</dt>
  <dd>5000000000</dd>
  .*
</dl>
.*
"
      ),
    );

    server.bitcoin_rpc_server.broadcast_tx(TransactionTemplate {
      inputs: &[(2, 1, 0, Default::default())],
      fee: 50 * COIN_VALUE,
      ..Default::default()
    });

    server.mine_blocks_with_subsidy(1, 0);

    server.assert_response_regex(
      format!("/inscription/{id}"),
      StatusCode::OK,
      format!(
        ".*<h1>Inscription 0</h1>.*
<dl>
  <dt>id</dt>
  <dd class=monospace>{id}</dd>
  <dt>charms</dt>
  <dd>
    <span title=lost>🤔</span>
  </dd>
  .*
</dl>
.*
"
      ),
    );
  }

  #[test]
  fn sat_recursive_endpoints() {
    let server = TestServer::builder()
      .chain(Chain::Regtest)
      .index_sats()
      .build();

    assert_eq!(
      server.get_json::<api::SatInscriptions>("/r/sat/5000000000"),
      api::SatInscriptions {
        ids: vec![],
        page: 0,
        more: false
      }
    );

    assert_eq!(
      server.get_json::<api::SatInscription>("/r/sat/5000000000/at/0"),
      api::SatInscription { id: None }
    );

    server.mine_blocks(1);

    let txid = server.bitcoin_rpc_server.broadcast_tx(TransactionTemplate {
      inputs: &[(1, 0, 0, inscription("text/plain", "foo").to_witness())],
      ..Default::default()
    });

    server.mine_blocks(1);

    let mut ids = Vec::new();
    ids.push(InscriptionId { txid, index: 0 });

    for i in 1..111 {
      let txid = server.bitcoin_rpc_server.broadcast_tx(TransactionTemplate {
        inputs: &[(i + 1, 1, 0, inscription("text/plain", "foo").to_witness())],
        ..Default::default()
      });

      server.mine_blocks(1);

      ids.push(InscriptionId { txid, index: 0 });
    }

    let paginated_response = server.get_json::<api::SatInscriptions>("/r/sat/5000000000");

    let equivalent_paginated_response =
      server.get_json::<api::SatInscriptions>("/r/sat/5000000000/0");

    assert_eq!(paginated_response.ids.len(), 100);
    assert!(paginated_response.more);
    assert_eq!(paginated_response.page, 0);

    assert_eq!(
      paginated_response.ids.len(),
      equivalent_paginated_response.ids.len()
    );
    assert_eq!(paginated_response.more, equivalent_paginated_response.more);
    assert_eq!(paginated_response.page, equivalent_paginated_response.page);

    let paginated_response = server.get_json::<api::SatInscriptions>("/r/sat/5000000000/1");

    assert_eq!(paginated_response.ids.len(), 11);
    assert!(!paginated_response.more);
    assert_eq!(paginated_response.page, 1);

    assert_eq!(
      server
        .get_json::<api::SatInscription>("/r/sat/5000000000/at/0")
        .id,
      Some(ids[0])
    );

    assert_eq!(
      server
        .get_json::<api::SatInscription>("/r/sat/5000000000/at/-111")
        .id,
      Some(ids[0])
    );

    assert_eq!(
      server
        .get_json::<api::SatInscription>("/r/sat/5000000000/at/110")
        .id,
      Some(ids[110])
    );

    assert_eq!(
      server
        .get_json::<api::SatInscription>("/r/sat/5000000000/at/-1")
        .id,
      Some(ids[110])
    );

    assert!(server
      .get_json::<api::SatInscription>("/r/sat/5000000000/at/111")
      .id
      .is_none());
  }

  #[test]
  fn children_recursive_endpoint() {
    let server = TestServer::builder().chain(Chain::Regtest).build();
    server.mine_blocks(1);

    let parent_txid = server.bitcoin_rpc_server.broadcast_tx(TransactionTemplate {
      inputs: &[(1, 0, 0, inscription("text/plain", "hello").to_witness())],
      ..Default::default()
    });

    let parent_inscription_id = InscriptionId {
      txid: parent_txid,
      index: 0,
    };

    server.assert_response(
      format!("/r/children/{parent_inscription_id}"),
      StatusCode::NOT_FOUND,
      &format!("inscription {parent_inscription_id} not found"),
    );

    server.mine_blocks(1);

    let children_json =
      server.get_json::<api::Children>(format!("/r/children/{parent_inscription_id}"));
    assert_eq!(children_json.ids.len(), 0);

    let mut builder = script::Builder::new();
    for _ in 0..111 {
      builder = Inscription {
        content_type: Some("text/plain".into()),
        body: Some("hello".into()),
        parent: Some(parent_inscription_id.value()),
        unrecognized_even_field: false,
        ..Default::default()
      }
      .append_reveal_script_to_builder(builder);
    }

    let witness = Witness::from_slice(&[builder.into_bytes(), Vec::new()]);

    let txid = server.bitcoin_rpc_server.broadcast_tx(TransactionTemplate {
      inputs: &[(2, 0, 0, witness), (2, 1, 0, Default::default())],
      ..Default::default()
    });

    server.mine_blocks(1);

    let first_child_inscription_id = InscriptionId { txid, index: 0 };
    let hundredth_child_inscription_id = InscriptionId { txid, index: 99 };
    let hundred_first_child_inscription_id = InscriptionId { txid, index: 100 };
    let hundred_eleventh_child_inscription_id = InscriptionId { txid, index: 110 };

    let children_json =
      server.get_json::<api::Children>(format!("/r/children/{parent_inscription_id}"));

    assert_eq!(children_json.ids.len(), 100);
    assert_eq!(children_json.ids[0], first_child_inscription_id);
    assert_eq!(children_json.ids[99], hundredth_child_inscription_id);
    assert!(children_json.more);
    assert_eq!(children_json.page, 0);

    let children_json =
      server.get_json::<api::Children>(format!("/r/children/{parent_inscription_id}/1"));

    assert_eq!(children_json.ids.len(), 11);
    assert_eq!(children_json.ids[0], hundred_first_child_inscription_id);
    assert_eq!(children_json.ids[10], hundred_eleventh_child_inscription_id);
    assert!(!children_json.more);
    assert_eq!(children_json.page, 1);
  }

  #[test]
  fn inscriptions_in_block_page() {
    let server = TestServer::builder()
      .chain(Chain::Regtest)
      .index_sats()
      .build();

    for _ in 0..101 {
      server.mine_blocks(1);
    }

    for i in 0..101 {
      server.bitcoin_rpc_server.broadcast_tx(TransactionTemplate {
        inputs: &[(i + 1, 0, 0, inscription("text/foo", "hello").to_witness())],
        ..Default::default()
      });
    }

    server.mine_blocks(1);

    server.assert_response_regex(
      "/inscriptions/block/102",
      StatusCode::OK,
      r".*(<a href=/inscription/[[:xdigit:]]{64}i0>.*</a>.*){100}.*",
    );

    server.assert_response_regex(
      "/inscriptions/block/102/1",
      StatusCode::OK,
      r".*<a href=/inscription/[[:xdigit:]]{64}i0>.*</a>.*",
    );
  }

  #[test]
  fn inscription_query_display() {
    assert_eq!(
      query::Inscription::Id(inscription_id(1)).to_string(),
      "1111111111111111111111111111111111111111111111111111111111111111i1"
    );
    assert_eq!(query::Inscription::Number(1).to_string(), "1")
  }

  #[test]
  fn inscription_not_found() {
    TestServer::builder()
      .chain(Chain::Regtest)
      .build()
      .assert_response(
        "/inscription/0",
        StatusCode::NOT_FOUND,
        "inscription 0 not found",
      );
  }

  #[test]
  fn delegate() {
    let server = TestServer::builder().chain(Chain::Regtest).build();

    server.mine_blocks(1);

    let delegate = Inscription {
      content_type: Some("text/html".into()),
      body: Some("foo".into()),
      ..Default::default()
    };

    let txid = server.bitcoin_rpc_server.broadcast_tx(TransactionTemplate {
      inputs: &[(1, 0, 0, delegate.to_witness())],
      ..Default::default()
    });

    let delegate = InscriptionId { txid, index: 0 };

    server.mine_blocks(1);

    let inscription = Inscription {
      delegate: Some(delegate.value()),
      ..Default::default()
    };

    let txid = server.bitcoin_rpc_server.broadcast_tx(TransactionTemplate {
      inputs: &[(2, 0, 0, inscription.to_witness())],
      ..Default::default()
    });

    server.mine_blocks(1);

    let id = InscriptionId { txid, index: 0 };

    server.assert_response_regex(
      format!("/inscription/{id}"),
      StatusCode::OK,
      format!(
        ".*<h1>Inscription 1</h1>.*
        <dl>
          <dt>id</dt>
          <dd class=monospace>{id}</dd>
          .*
          <dt>delegate</dt>
          <dd><a href=/inscription/{delegate}>{delegate}</a></dd>
          .*
        </dl>.*"
      )
      .unindent(),
    );

    server.assert_response(format!("/content/{id}"), StatusCode::OK, "foo");

    server.assert_response(format!("/preview/{id}"), StatusCode::OK, "foo");
  }

  #[test]
  fn proxy() {
    let server = TestServer::builder().chain(Chain::Regtest).build();

    server.mine_blocks(1);

    let inscription = Inscription {
      content_type: Some("text/html".into()),
      body: Some("foo".into()),
      ..Default::default()
    };

    let txid = server.bitcoin_rpc_server.broadcast_tx(TransactionTemplate {
      inputs: &[(1, 0, 0, inscription.to_witness())],
      ..Default::default()
    });

    server.mine_blocks(1);

    let id = InscriptionId { txid, index: 0 };

    server.assert_response(format!("/content/{id}"), StatusCode::OK, "foo");

    let server_with_proxy = TestServer::builder()
      .chain(Chain::Regtest)
      .server_option("--content-proxy", server.url.as_ref())
      .build();

    server_with_proxy.mine_blocks(1);

    server.assert_response(format!("/content/{id}"), StatusCode::OK, "foo");
    server_with_proxy.assert_response(format!("/content/{id}"), StatusCode::OK, "foo");
  }

  #[test]
  fn chainwork_conversion_to_integer() {
    assert_eq!(chainwork(&[]), 0);
    assert_eq!(chainwork(&[1]), 1);
    assert_eq!(chainwork(&[1, 0]), 256);
    assert_eq!(chainwork(&[1, 1]), 257);
    assert_eq!(chainwork(&[1, 0, 0]), 65536);
    assert_eq!(chainwork(&[1, 0, 1]), 65537);
    assert_eq!(chainwork(&[1, 1, 1]), 65793);
  }

  #[test]
  fn block_info() {
    let server = TestServer::new();

    pretty_assert_eq!(
      server.get_json::<api::BlockInfo>("/r/blockinfo/0"),
      api::BlockInfo {
        bits: 486604799,
        chainwork: 0,
        confirmations: 0,
        difficulty: 0.0,
        hash: "000000000019d6689c085ae165831e934ff763ae46a2a6c172b3f1b60a8ce26f"
          .parse()
          .unwrap(),
        height: 0,
        median_time: None,
        merkle_root: TxMerkleNode::all_zeros(),
        next_block: None,
        nonce: 0,
        previous_block: None,
        target: "00000000ffff0000000000000000000000000000000000000000000000000000"
          .parse()
          .unwrap(),
        timestamp: 0,
        transaction_count: 0,
        version: 1,
      },
    );

    server.mine_blocks(1);

    pretty_assert_eq!(
      server.get_json::<api::BlockInfo>("/r/blockinfo/1"),
      api::BlockInfo {
        bits: 0,
        chainwork: 0,
        confirmations: 0,
        difficulty: 0.0,
        hash: "56d05060a0280d0712d113f25321158747310ece87ea9e299bde06cf385b8d85"
          .parse()
          .unwrap(),
        height: 1,
        median_time: None,
        merkle_root: TxMerkleNode::all_zeros(),
        next_block: None,
        nonce: 0,
        previous_block: None,
        target: BlockHash::all_zeros(),
        timestamp: 0,
        transaction_count: 0,
        version: 1,
      },
    )
  }

  #[test]
  fn authentication_requires_username_and_password() {
    assert!(Arguments::try_parse_from(["ord", "--server-username", "server", "foo"]).is_err());
    assert!(Arguments::try_parse_from(["ord", "--server-password", "server", "bar"]).is_err());
    assert!(Arguments::try_parse_from([
      "ord",
      "--server-username",
      "foo",
      "--server-password",
      "bar",
      "server"
    ])
    .is_ok());
  }

  #[test]
  fn inscriptions_can_be_hidden_with_config() {
    let bitcoin_rpc_server = test_bitcoincore_rpc::builder()
      .network(Chain::Regtest.network())
      .build();

    bitcoin_rpc_server.mine_blocks(1);

    let txid = bitcoin_rpc_server.broadcast_tx(TransactionTemplate {
      inputs: &[(1, 0, 0, inscription("text/foo", "hello").to_witness())],
      ..Default::default()
    });

    bitcoin_rpc_server.mine_blocks(1);

    let inscription = InscriptionId { txid, index: 0 };

    let server = TestServer::builder()
      .bitcoin_rpc_server(bitcoin_rpc_server)
      .config(&format!("hidden: [{inscription}]"))
      .build();

    server.assert_response_regex(format!("/inscription/{inscription}"), StatusCode::OK, ".*");

    server.assert_response_regex(
      format!("/content/{inscription}"),
      StatusCode::OK,
      PreviewUnknownHtml.to_string(),
    );
  }
}<|MERGE_RESOLUTION|>--- conflicted
+++ resolved
@@ -1456,21 +1456,6 @@
 
       Ok(if accept_json {
         Json(api::Inscription {
-<<<<<<< HEAD
-          id: info.entry.id,
-          charms: Charm::ALL
-            .iter()
-            .filter(|charm| charm.is_set(info.charms))
-            .map(|charm| charm.title().into())
-            .collect(),
-          children: info.children,
-          number: info.entry.inscription_number,
-          height: info.entry.height,
-          parent: info.parent,
-          fee: info.entry.fee,
-          value: info.output.as_ref().map(|o| o.value),
-=======
->>>>>>> 2c7c4e82
           address: info
             .output
             .as_ref()
