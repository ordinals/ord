use {
  self::{
    accept_encoding::AcceptEncoding,
    accept_json::AcceptJson,
    deserialize_from_str::DeserializeFromStr,
    error::{OptionExt, ServerError, ServerResult},
  },
  super::*,
  crate::{
    server_config::ServerConfig,
    templates::{
      BlockHtml, BlockJson, BlocksHtml, ChildrenHtml, ChildrenJson, ClockSvg, CollectionsHtml,
      HomeHtml, InputHtml, InscriptionHtml, InscriptionJson, InscriptionsBlockHtml,
      InscriptionsHtml, InscriptionsJson, OutputHtml, OutputJson, PageContent, PageHtml,
      PreviewAudioHtml, PreviewCodeHtml, PreviewFontHtml, PreviewImageHtml, PreviewMarkdownHtml,
      PreviewModelHtml, PreviewPdfHtml, PreviewTextHtml, PreviewUnknownHtml, PreviewVideoHtml,
      RangeHtml, RareTxt, RuneHtml, RuneJson, RunesHtml, RunesJson, SatHtml, SatInscriptionJson,
      SatInscriptionsJson, SatJson, TransactionHtml,
    },
  },
  axum::{
    body,
    extract::{Extension, Json, Path, Query},
    headers::UserAgent,
    http::{header, HeaderMap, HeaderValue, StatusCode, Uri},
    response::{IntoResponse, Redirect, Response},
    routing::get,
    Router, TypedHeader,
  },
  axum_server::Handle,
  brotli::Decompressor,
  rust_embed::RustEmbed,
  rustls_acme::{
    acme::{LETS_ENCRYPT_PRODUCTION_DIRECTORY, LETS_ENCRYPT_STAGING_DIRECTORY},
    axum::AxumAcceptor,
    caches::DirCache,
    AcmeConfig,
  },
  std::{cmp::Ordering, io::Read, str, sync::Arc},
  tokio_stream::StreamExt,
  tower_http::{
    compression::CompressionLayer,
    cors::{Any, CorsLayer},
    set_header::SetResponseHeaderLayer,
  },
};

mod accept_encoding;
mod accept_json;
mod error;

#[derive(Copy, Clone)]
pub(crate) enum InscriptionQuery {
  Id(InscriptionId),
  Number(i32),
}

impl FromStr for InscriptionQuery {
  type Err = Error;

  fn from_str(s: &str) -> Result<Self, Self::Err> {
    Ok(if s.contains('i') {
      Self::Id(s.parse()?)
    } else {
      Self::Number(s.parse()?)
    })
  }
}

impl Display for InscriptionQuery {
  fn fmt(&self, f: &mut Formatter) -> fmt::Result {
    match self {
      Self::Id(id) => write!(f, "{id}"),
      Self::Number(number) => write!(f, "{number}"),
    }
  }
}

enum BlockQuery {
  Height(u32),
  Hash(BlockHash),
}

impl FromStr for BlockQuery {
  type Err = Error;

  fn from_str(s: &str) -> Result<Self, Self::Err> {
    Ok(if s.len() == 64 {
      BlockQuery::Hash(s.parse()?)
    } else {
      BlockQuery::Height(s.parse()?)
    })
  }
}

enum SpawnConfig {
  Https(AxumAcceptor),
  Http,
  Redirect(String),
}

#[derive(Deserialize)]
struct Search {
  query: String,
}

#[derive(RustEmbed)]
#[folder = "static"]
struct StaticAssets;

struct StaticHtml {
  title: &'static str,
  html: &'static str,
}

impl PageContent for StaticHtml {
  fn title(&self) -> String {
    self.title.into()
  }
}

impl Display for StaticHtml {
  fn fmt(&self, f: &mut Formatter) -> fmt::Result {
    f.write_str(self.html)
  }
}

#[derive(Debug, Parser)]
pub(crate) struct Server {
  #[arg(
    long,
    help = "Listen on <ADDRESS> for incoming requests. [default: 0.0.0.0]"
  )]
  pub(crate) address: Option<String>,
  #[arg(
    long,
    help = "Request ACME TLS certificate for <ACME_DOMAIN>. This ord instance must be reachable at <ACME_DOMAIN>:443 to respond to Let's Encrypt ACME challenges."
  )]
  pub(crate) acme_domain: Vec<String>,
  #[arg(
    long,
    help = "Use <CSP_ORIGIN> in Content-Security-Policy header. Set this to the public-facing URL of your ord instance."
  )]
  pub(crate) csp_origin: Option<String>,
  #[arg(
    long,
    help = "Listen on <HTTP_PORT> for incoming HTTP requests. [default: 80]"
  )]
  pub(crate) http_port: Option<u16>,
  #[arg(
    long,
    group = "port",
    help = "Listen on <HTTPS_PORT> for incoming HTTPS requests. [default: 443]"
  )]
  pub(crate) https_port: Option<u16>,
  #[arg(long, help = "Store ACME TLS certificates in <ACME_CACHE>.")]
  pub(crate) acme_cache: Option<PathBuf>,
  #[arg(long, help = "Provide ACME contact <ACME_CONTACT>.")]
  pub(crate) acme_contact: Vec<String>,
  #[arg(long, help = "Serve HTTP traffic on <HTTP_PORT>.")]
  pub(crate) http: bool,
  #[arg(long, help = "Serve HTTPS traffic on <HTTPS_PORT>.")]
  pub(crate) https: bool,
  #[arg(long, help = "Redirect HTTP traffic to HTTPS.")]
  pub(crate) redirect_http_to_https: bool,
  #[arg(long, short = 'j', help = "Enable JSON API.")]
  pub(crate) enable_json_api: bool,
  #[arg(
    long,
    help = "Decompress encoded content. Currently only supports brotli. Be careful using this on production instances. A decompressed inscription may be arbitrarily large, making decompression a DoS vector."
  )]
  pub(crate) decompress: bool,
  #[arg(long, alias = "nosync", help = "Do not update the index.")]
  pub(crate) no_sync: bool,
}

impl Server {
  pub(crate) fn run(self, options: Options, index: Arc<Index>, handle: Handle) -> SubcommandResult {
    Runtime::new()?.block_on(async {
      let index_clone = index.clone();

      let index_thread = thread::spawn(move || loop {
        if SHUTTING_DOWN.load(atomic::Ordering::Relaxed) {
          break;
        }
        if !self.no_sync {
          if let Err(error) = index_clone.update() {
            log::warn!("Updating index: {error}");
          }
        }
        thread::sleep(Duration::from_millis(5000));
      });
      INDEXER.lock().unwrap().replace(index_thread);

      let config = Arc::new(options.load_config()?);
      let acme_domains = self.acme_domains()?;

      let server_config = Arc::new(ServerConfig {
        chain: options.chain(),
        csp_origin: self.csp_origin.clone(),
        domain: acme_domains.first().cloned(),
        index_sats: index.has_sat_index(),
        is_json_api_enabled: self.enable_json_api,
        decompress: self.decompress,
      });

      let router = Router::new()
        .route("/", get(Self::home))
        .route("/block/:query", get(Self::block))
        .route("/blockcount", get(Self::block_count))
        .route("/blockhash", get(Self::block_hash))
        .route("/blockhash/:height", get(Self::block_hash_from_height))
        .route("/blockheight", get(Self::block_height))
        .route("/blocks", get(Self::blocks))
        .route("/blocktime", get(Self::block_time))
        .route("/bounties", get(Self::bounties))
        .route("/children/:inscription_id", get(Self::children))
        .route(
          "/children/:inscription_id/:page",
          get(Self::children_paginated),
        )
        .route("/clock", get(Self::clock))
        .route("/collections", get(Self::collections))
        .route("/collections/:page", get(Self::collections_paginated))
        .route("/content/:inscription_id", get(Self::content))
        .route("/faq", get(Self::faq))
        .route("/favicon.ico", get(Self::favicon))
        .route("/feed.xml", get(Self::feed))
        .route("/input/:block/:transaction/:input", get(Self::input))
        .route("/inscription/:inscription_query", get(Self::inscription))
        .route("/inscriptions", get(Self::inscriptions))
        .route("/inscriptions/:page", get(Self::inscriptions_paginated))
        .route(
          "/inscriptions/block/:height",
          get(Self::inscriptions_in_block),
        )
        .route(
          "/inscriptions/block/:height/:page",
          get(Self::inscriptions_in_block_paginated),
        )
        .route("/install.sh", get(Self::install_script))
        .route("/ordinal/:sat", get(Self::ordinal))
        .route("/output/:output", get(Self::output))
        .route("/preview/:inscription_id", get(Self::preview))
        .route("/r/blockhash", get(Self::block_hash_json))
        .route(
          "/r/blockhash/:height",
          get(Self::block_hash_from_height_json),
        )
        .route("/r/blockheight", get(Self::block_height))
        .route("/r/blocktime", get(Self::block_time))
        .route("/r/children/:inscription_id", get(Self::children_recursive))
        .route(
          "/r/children/:inscription_id/:page",
          get(Self::children_recursive_paginated),
        )
        .route("/r/metadata/:inscription_id", get(Self::metadata))
        .route("/r/sat/:sat_number", get(Self::sat_inscriptions))
        .route(
          "/r/sat/:sat_number/:page",
          get(Self::sat_inscriptions_paginated),
        )
        .route(
          "/r/sat/:sat_number/at/:index",
          get(Self::sat_inscription_at_index),
        )
        .route("/range/:start/:end", get(Self::range))
        .route("/rare.txt", get(Self::rare_txt))
        .route("/rune/:rune", get(Self::rune))
        .route("/runes", get(Self::runes))
        .route("/sat/:sat", get(Self::sat))
        .route("/search", get(Self::search_by_query))
        .route("/search/*query", get(Self::search_by_path))
        .route("/static/*path", get(Self::static_asset))
        .route("/status", get(Self::status))
        .route("/tx/:txid", get(Self::transaction))
        .layer(Extension(index))
        .layer(Extension(server_config.clone()))
        .layer(Extension(config))
        .layer(SetResponseHeaderLayer::if_not_present(
          header::CONTENT_SECURITY_POLICY,
          HeaderValue::from_static("default-src 'self'"),
        ))
        .layer(SetResponseHeaderLayer::overriding(
          header::STRICT_TRANSPORT_SECURITY,
          HeaderValue::from_static("max-age=31536000; includeSubDomains; preload"),
        ))
        .layer(
          CorsLayer::new()
            .allow_methods([http::Method::GET])
            .allow_origin(Any),
        )
        .layer(CompressionLayer::new())
        .with_state(server_config);

      match (self.http_port(), self.https_port()) {
        (Some(http_port), None) => {
          self
            .spawn(router, handle, http_port, SpawnConfig::Http)?
            .await??
        }
        (None, Some(https_port)) => {
          self
            .spawn(
              router,
              handle,
              https_port,
              SpawnConfig::Https(self.acceptor(&options)?),
            )?
            .await??
        }
        (Some(http_port), Some(https_port)) => {
          let http_spawn_config = if self.redirect_http_to_https {
            SpawnConfig::Redirect(if https_port == 443 {
              format!("https://{}", acme_domains[0])
            } else {
              format!("https://{}:{https_port}", acme_domains[0])
            })
          } else {
            SpawnConfig::Http
          };

          let (http_result, https_result) = tokio::join!(
            self.spawn(router.clone(), handle.clone(), http_port, http_spawn_config)?,
            self.spawn(
              router,
              handle,
              https_port,
              SpawnConfig::Https(self.acceptor(&options)?),
            )?
          );
          http_result.and(https_result)??;
        }
        (None, None) => unreachable!(),
      }

      Ok(Box::new(Empty {}) as Box<dyn Output>)
    })
  }

  fn spawn(
    &self,
    router: Router,
    handle: Handle,
    port: u16,
    config: SpawnConfig,
  ) -> Result<task::JoinHandle<io::Result<()>>> {
    let address = match &self.address {
      Some(address) => address.as_str(),
      None => {
        if cfg!(test) || integration_test() {
          "127.0.0.1"
        } else {
          "0.0.0.0"
        }
      }
    };

    let addr = (address, port)
      .to_socket_addrs()?
      .next()
      .ok_or_else(|| anyhow!("failed to get socket addrs"))?;

    if !integration_test() {
      eprintln!(
        "Listening on {}://{addr}",
        match config {
          SpawnConfig::Https(_) => "https",
          _ => "http",
        }
      );
    }

    Ok(tokio::spawn(async move {
      match config {
        SpawnConfig::Https(acceptor) => {
          axum_server::Server::bind(addr)
            .handle(handle)
            .acceptor(acceptor)
            .serve(router.into_make_service())
            .await
        }
        SpawnConfig::Redirect(destination) => {
          axum_server::Server::bind(addr)
            .handle(handle)
            .serve(
              Router::new()
                .fallback(Self::redirect_http_to_https)
                .layer(Extension(destination))
                .into_make_service(),
            )
            .await
        }
        SpawnConfig::Http => {
          axum_server::Server::bind(addr)
            .handle(handle)
            .serve(router.into_make_service())
            .await
        }
      }
    }))
  }

  fn acme_cache(acme_cache: Option<&PathBuf>, options: &Options) -> PathBuf {
    acme_cache
      .unwrap_or(&options.data_dir().join("acme-cache"))
      .to_path_buf()
  }

  fn acme_domains(&self) -> Result<Vec<String>> {
    if !self.acme_domain.is_empty() {
      Ok(self.acme_domain.clone())
    } else {
      Ok(vec![
        System::host_name().ok_or(anyhow!("no hostname found"))?
      ])
    }
  }

  fn http_port(&self) -> Option<u16> {
    if self.http || self.http_port.is_some() || (self.https_port.is_none() && !self.https) {
      Some(self.http_port.unwrap_or(80))
    } else {
      None
    }
  }

  fn https_port(&self) -> Option<u16> {
    if self.https || self.https_port.is_some() {
      Some(self.https_port.unwrap_or(443))
    } else {
      None
    }
  }

  fn acceptor(&self, options: &Options) -> Result<AxumAcceptor> {
    let config = AcmeConfig::new(self.acme_domains()?)
      .contact(&self.acme_contact)
      .cache_option(Some(DirCache::new(Self::acme_cache(
        self.acme_cache.as_ref(),
        options,
      ))))
      .directory(if cfg!(test) {
        LETS_ENCRYPT_STAGING_DIRECTORY
      } else {
        LETS_ENCRYPT_PRODUCTION_DIRECTORY
      });

    let mut state = config.state();

    let mut server_config = rustls::ServerConfig::builder()
      .with_no_client_auth()
      .with_cert_resolver(state.resolver());

    server_config.alpn_protocols = vec!["h2".into(), "http/1.1".into()];

    let acceptor = state.axum_acceptor(Arc::new(server_config));

    tokio::spawn(async move {
      while let Some(result) = state.next().await {
        match result {
          Ok(ok) => log::info!("ACME event: {:?}", ok),
          Err(err) => log::error!("ACME error: {:?}", err),
        }
      }
    });

    Ok(acceptor)
  }

  fn index_height(index: &Index) -> ServerResult<Height> {
    index.block_height()?.ok_or_not_found(|| "genesis block")
  }

  async fn clock(Extension(index): Extension<Arc<Index>>) -> ServerResult<Response> {
    Ok(
      (
        [(
          header::CONTENT_SECURITY_POLICY,
          HeaderValue::from_static("default-src 'unsafe-inline'"),
        )],
        ClockSvg::new(Self::index_height(&index)?),
      )
        .into_response(),
    )
  }

  async fn sat(
    Extension(server_config): Extension<Arc<ServerConfig>>,
    Extension(index): Extension<Arc<Index>>,
    Path(DeserializeFromStr(sat)): Path<DeserializeFromStr<Sat>>,
    AcceptJson(accept_json): AcceptJson,
  ) -> ServerResult<Response> {
    let inscriptions = index.get_inscription_ids_by_sat(sat)?;
    let satpoint = index.rare_sat_satpoint(sat)?.or_else(|| {
      inscriptions.first().and_then(|&first_inscription_id| {
        index
          .get_inscription_satpoint_by_id(first_inscription_id)
          .ok()
          .flatten()
      })
    });
    let blocktime = index.block_time(sat.height())?;
    Ok(if accept_json {
      Json(SatJson {
        number: sat.0,
        decimal: sat.decimal().to_string(),
        degree: sat.degree().to_string(),
        name: sat.name(),
        block: sat.height().0,
        cycle: sat.cycle(),
        epoch: sat.epoch().0,
        period: sat.period(),
        offset: sat.third(),
        rarity: sat.rarity(),
        percentile: sat.percentile(),
        satpoint,
        timestamp: blocktime.timestamp().timestamp(),
        inscriptions,
      })
      .into_response()
    } else {
      SatHtml {
        sat,
        satpoint,
        blocktime,
        inscriptions,
      }
      .page(server_config)
      .into_response()
    })
  }

  async fn ordinal(Path(sat): Path<String>) -> Redirect {
    Redirect::to(&format!("/sat/{sat}"))
  }

  async fn output(
    Extension(server_config): Extension<Arc<ServerConfig>>,
    Extension(index): Extension<Arc<Index>>,
    Path(outpoint): Path<OutPoint>,
    AcceptJson(accept_json): AcceptJson,
  ) -> ServerResult<Response> {
    let list = index.list(outpoint)?;

    let mut in_index = false;

    let output = if outpoint == OutPoint::null() || outpoint == unbound_outpoint() {
      let mut value = 0;

      if let Some(List::Unspent(ranges)) = &list {
        for (start, end) in ranges {
          value += end - start;
        }
      }

      in_index = true;

      TxOut {
        value,
        script_pubkey: ScriptBuf::new(),
      }
    } else {
      in_index = index.contains(&outpoint)?;

      index
        .get_transaction(outpoint.txid)?
        .ok_or_not_found(|| format!("output {outpoint}"))?
        .output
        .into_iter()
        .nth(outpoint.vout as usize)
        .ok_or_not_found(|| format!("output {outpoint}"))?
    };

    let inscriptions = index.get_inscriptions_on_output(outpoint)?;

    let runes = index.get_rune_balances_for_outpoint(outpoint)?;

    Ok(if accept_json {
      Json(OutputJson::new(
        outpoint,
        list,
        server_config.chain,
        output,
        inscriptions,
<<<<<<< HEAD
        runes,
=======
        in_index,
        runes
          .into_iter()
          .map(|(spaced_rune, pile)| (spaced_rune.rune, pile.amount))
          .collect(),
>>>>>>> c6c1abe5
      ))
      .into_response()
    } else {
      OutputHtml {
        outpoint,
        inscriptions,
        list,
        chain: server_config.chain,
        output,
        runes,
      }
      .page(server_config)
      .into_response()
    })
  }

  async fn range(
    Extension(server_config): Extension<Arc<ServerConfig>>,
    Path((DeserializeFromStr(start), DeserializeFromStr(end))): Path<(
      DeserializeFromStr<Sat>,
      DeserializeFromStr<Sat>,
    )>,
  ) -> ServerResult<PageHtml<RangeHtml>> {
    match start.cmp(&end) {
      Ordering::Equal => Err(ServerError::BadRequest("empty range".to_string())),
      Ordering::Greater => Err(ServerError::BadRequest(
        "range start greater than range end".to_string(),
      )),
      Ordering::Less => Ok(RangeHtml { start, end }.page(server_config)),
    }
  }

  async fn rare_txt(Extension(index): Extension<Arc<Index>>) -> ServerResult<RareTxt> {
    Ok(RareTxt(index.rare_sat_satpoints()?))
  }

  async fn rune(
    Extension(server_config): Extension<Arc<ServerConfig>>,
    Extension(index): Extension<Arc<Index>>,
    Path(DeserializeFromStr(spaced_rune)): Path<DeserializeFromStr<SpacedRune>>,
    AcceptJson(accept_json): AcceptJson,
  ) -> ServerResult<Response> {
    if !index.has_rune_index() {
      return Err(ServerError::NotFound(
        "this server has no rune index".to_string(),
      ));
    }

    let (id, entry, parent) = index
      .rune(spaced_rune.rune)?
      .ok_or_not_found(|| format!("rune {spaced_rune}"))?;

    Ok(if accept_json {
      Json(RuneJson { entry, id, parent }).into_response()
    } else {
      RuneHtml { entry, id, parent }
        .page(server_config)
        .into_response()
    })
  }

  async fn runes(
    Extension(server_config): Extension<Arc<ServerConfig>>,
    Extension(index): Extension<Arc<Index>>,
    AcceptJson(accept_json): AcceptJson,
  ) -> ServerResult<Response> {
    Ok(if accept_json {
      Json(RunesJson {
        entries: index.runes()?,
      })
      .into_response()
    } else {
      RunesHtml {
        entries: index.runes()?,
      }
      .page(server_config)
      .into_response()
    })
  }

  async fn home(
    Extension(server_config): Extension<Arc<ServerConfig>>,
    Extension(index): Extension<Arc<Index>>,
  ) -> ServerResult<PageHtml<HomeHtml>> {
    Ok(
      HomeHtml {
        inscriptions: index.get_home_inscriptions()?,
      }
      .page(server_config),
    )
  }

  async fn blocks(
    Extension(server_config): Extension<Arc<ServerConfig>>,
    Extension(index): Extension<Arc<Index>>,
  ) -> ServerResult<PageHtml<BlocksHtml>> {
    let blocks = index.blocks(100)?;
    let mut featured_blocks = BTreeMap::new();
    for (height, hash) in blocks.iter().take(5) {
      let (inscriptions, _total_num) =
        index.get_highest_paying_inscriptions_in_block(*height, 8)?;

      featured_blocks.insert(*hash, inscriptions);
    }

    Ok(BlocksHtml::new(blocks, featured_blocks).page(server_config))
  }

  async fn install_script() -> Redirect {
    Redirect::to("https://raw.githubusercontent.com/ordinals/ord/master/install.sh")
  }

  async fn block(
    Extension(server_config): Extension<Arc<ServerConfig>>,
    Extension(index): Extension<Arc<Index>>,
    Path(DeserializeFromStr(query)): Path<DeserializeFromStr<BlockQuery>>,
    AcceptJson(accept_json): AcceptJson,
  ) -> ServerResult<Response> {
    let (block, height) = match query {
      BlockQuery::Height(height) => {
        let block = index
          .get_block_by_height(height)?
          .ok_or_not_found(|| format!("block {height}"))?;

        (block, height)
      }
      BlockQuery::Hash(hash) => {
        let info = index
          .block_header_info(hash)?
          .ok_or_not_found(|| format!("block {hash}"))?;

        let block = index
          .get_block_by_hash(hash)?
          .ok_or_not_found(|| format!("block {hash}"))?;

        (block, u32::try_from(info.height).unwrap())
      }
    };

    Ok(if accept_json {
      let inscriptions = index.get_inscriptions_in_block(height)?;
      Json(BlockJson::new(
        block,
        Height(height),
        Self::index_height(&index)?,
        inscriptions,
      ))
      .into_response()
    } else {
      let (featured_inscriptions, total_num) =
        index.get_highest_paying_inscriptions_in_block(height, 8)?;
      BlockHtml::new(
        block,
        Height(height),
        Self::index_height(&index)?,
        total_num,
        featured_inscriptions,
      )
      .page(server_config)
      .into_response()
    })
  }

  async fn transaction(
    Extension(server_config): Extension<Arc<ServerConfig>>,
    Extension(index): Extension<Arc<Index>>,
    Path(txid): Path<Txid>,
  ) -> ServerResult<PageHtml<TransactionHtml>> {
    let transaction = index
      .get_transaction(txid)?
      .ok_or_not_found(|| format!("transaction {txid}"))?;

    let inscription_count = index.inscription_count(txid)?;

    let blockhash = index.get_transaction_blockhash(txid)?;

    Ok(
      TransactionHtml {
        blockhash,
        transaction,
        txid,
        inscription_count,
        chain: server_config.chain,
        etching: index.get_etching(txid)?,
      }
      .page(server_config),
    )
  }

  async fn metadata(
    Extension(index): Extension<Arc<Index>>,
    Path(inscription_id): Path<InscriptionId>,
  ) -> ServerResult<Json<String>> {
    let metadata = index
      .get_inscription_by_id(inscription_id)?
      .ok_or_not_found(|| format!("inscription {inscription_id}"))?
      .metadata
      .ok_or_not_found(|| format!("inscription {inscription_id} metadata"))?;

    Ok(Json(hex::encode(metadata)))
  }

  async fn status(
    Extension(server_config): Extension<Arc<ServerConfig>>,
    Extension(index): Extension<Arc<Index>>,
    AcceptJson(accept_json): AcceptJson,
  ) -> ServerResult<Response> {
    Ok(if accept_json {
      Json(index.status()?).into_response()
    } else {
      index.status()?.page(server_config).into_response()
    })
  }

  async fn search_by_query(
    Extension(index): Extension<Arc<Index>>,
    Query(search): Query<Search>,
  ) -> ServerResult<Redirect> {
    Self::search(&index, &search.query).await
  }

  async fn search_by_path(
    Extension(index): Extension<Arc<Index>>,
    Path(search): Path<Search>,
  ) -> ServerResult<Redirect> {
    Self::search(&index, &search.query).await
  }

  async fn search(index: &Index, query: &str) -> ServerResult<Redirect> {
    Self::search_inner(index, query)
  }

  fn search_inner(index: &Index, query: &str) -> ServerResult<Redirect> {
    lazy_static! {
      static ref HASH: Regex = Regex::new(r"^[[:xdigit:]]{64}$").unwrap();
      static ref INSCRIPTION_ID: Regex = Regex::new(r"^[[:xdigit:]]{64}i\d+$").unwrap();
      static ref OUTPOINT: Regex = Regex::new(r"^[[:xdigit:]]{64}:\d+$").unwrap();
      static ref RUNE: Regex = Regex::new(r"^[A-Z•.]+$").unwrap();
      static ref RUNE_ID: Regex = Regex::new(r"^[0-9]+/[0-9]+$").unwrap();
    }

    let query = query.trim();

    if HASH.is_match(query) {
      if index.block_header(query.parse().unwrap())?.is_some() {
        Ok(Redirect::to(&format!("/block/{query}")))
      } else {
        Ok(Redirect::to(&format!("/tx/{query}")))
      }
    } else if OUTPOINT.is_match(query) {
      Ok(Redirect::to(&format!("/output/{query}")))
    } else if INSCRIPTION_ID.is_match(query) {
      Ok(Redirect::to(&format!("/inscription/{query}")))
    } else if RUNE.is_match(query) {
      Ok(Redirect::to(&format!("/rune/{query}")))
    } else if RUNE_ID.is_match(query) {
      let id = query
        .parse::<RuneId>()
        .map_err(|err| ServerError::BadRequest(err.to_string()))?;

      let rune = index.get_rune_by_id(id)?.ok_or_not_found(|| "rune ID")?;

      Ok(Redirect::to(&format!("/rune/{rune}")))
    } else {
      Ok(Redirect::to(&format!("/sat/{query}")))
    }
  }

  async fn favicon(user_agent: Option<TypedHeader<UserAgent>>) -> ServerResult<Response> {
    if user_agent
      .map(|user_agent| {
        user_agent.as_str().contains("Safari/")
          && !user_agent.as_str().contains("Chrome/")
          && !user_agent.as_str().contains("Chromium/")
      })
      .unwrap_or_default()
    {
      Ok(
        Self::static_asset(Path("/favicon.png".to_string()))
          .await
          .into_response(),
      )
    } else {
      Ok(
        (
          [(
            header::CONTENT_SECURITY_POLICY,
            HeaderValue::from_static("default-src 'unsafe-inline'"),
          )],
          Self::static_asset(Path("/favicon.svg".to_string())).await?,
        )
          .into_response(),
      )
    }
  }

  async fn feed(
    Extension(server_config): Extension<Arc<ServerConfig>>,
    Extension(index): Extension<Arc<Index>>,
  ) -> ServerResult<Response> {
    let mut builder = rss::ChannelBuilder::default();

    let chain = server_config.chain;
    match chain {
      Chain::Mainnet => builder.title("Inscriptions".to_string()),
      _ => builder.title(format!("Inscriptions – {chain:?}")),
    };

    builder.generator(Some("ord".to_string()));

    for (number, id) in index.get_feed_inscriptions(300)? {
      builder.item(
        rss::ItemBuilder::default()
          .title(Some(format!("Inscription {number}")))
          .link(Some(format!("/inscription/{id}")))
          .guid(Some(rss::Guid {
            value: format!("/inscription/{id}"),
            permalink: true,
          }))
          .build(),
      );
    }

    Ok(
      (
        [
          (header::CONTENT_TYPE, "application/rss+xml"),
          (
            header::CONTENT_SECURITY_POLICY,
            "default-src 'unsafe-inline'",
          ),
        ],
        builder.build().to_string(),
      )
        .into_response(),
    )
  }

  async fn static_asset(Path(path): Path<String>) -> ServerResult<Response> {
    let content = StaticAssets::get(if let Some(stripped) = path.strip_prefix('/') {
      stripped
    } else {
      &path
    })
    .ok_or_not_found(|| format!("asset {path}"))?;
    let body = body::boxed(body::Full::from(content.data));
    let mime = mime_guess::from_path(path).first_or_octet_stream();
    Ok(
      Response::builder()
        .header(header::CONTENT_TYPE, mime.as_ref())
        .body(body)
        .unwrap(),
    )
  }

  async fn block_count(Extension(index): Extension<Arc<Index>>) -> ServerResult<String> {
    Ok(index.block_count()?.to_string())
  }

  async fn block_height(Extension(index): Extension<Arc<Index>>) -> ServerResult<String> {
    Ok(
      index
        .block_height()?
        .ok_or_not_found(|| "blockheight")?
        .to_string(),
    )
  }

  async fn block_hash(Extension(index): Extension<Arc<Index>>) -> ServerResult<String> {
    Ok(
      index
        .block_hash(None)?
        .ok_or_not_found(|| "blockhash")?
        .to_string(),
    )
  }

  async fn block_hash_json(Extension(index): Extension<Arc<Index>>) -> ServerResult<Json<String>> {
    Ok(Json(
      index
        .block_hash(None)?
        .ok_or_not_found(|| "blockhash")?
        .to_string(),
    ))
  }

  async fn block_hash_from_height(
    Extension(index): Extension<Arc<Index>>,
    Path(height): Path<u32>,
  ) -> ServerResult<String> {
    Ok(
      index
        .block_hash(Some(height))?
        .ok_or_not_found(|| "blockhash")?
        .to_string(),
    )
  }

  async fn block_hash_from_height_json(
    Extension(index): Extension<Arc<Index>>,
    Path(height): Path<u32>,
  ) -> ServerResult<Json<String>> {
    Ok(Json(
      index
        .block_hash(Some(height))?
        .ok_or_not_found(|| "blockhash")?
        .to_string(),
    ))
  }

  async fn block_time(Extension(index): Extension<Arc<Index>>) -> ServerResult<String> {
    Ok(
      index
        .block_time(index.block_height()?.ok_or_not_found(|| "blocktime")?)?
        .unix_timestamp()
        .to_string(),
    )
  }

  async fn input(
    Extension(server_config): Extension<Arc<ServerConfig>>,
    Extension(index): Extension<Arc<Index>>,
    Path(path): Path<(u32, usize, usize)>,
  ) -> ServerResult<PageHtml<InputHtml>> {
    let not_found = || format!("input /{}/{}/{}", path.0, path.1, path.2);

    let block = index
      .get_block_by_height(path.0)?
      .ok_or_not_found(not_found)?;

    let transaction = block
      .txdata
      .into_iter()
      .nth(path.1)
      .ok_or_not_found(not_found)?;

    let input = transaction
      .input
      .into_iter()
      .nth(path.2)
      .ok_or_not_found(not_found)?;

    Ok(InputHtml { path, input }.page(server_config))
  }

  async fn faq() -> Redirect {
    Redirect::to("https://docs.ordinals.com/faq/")
  }

  async fn bounties() -> Redirect {
    Redirect::to("https://docs.ordinals.com/bounty/")
  }

  async fn content(
    Extension(index): Extension<Arc<Index>>,
    Extension(config): Extension<Arc<Config>>,
    Extension(server_config): Extension<Arc<ServerConfig>>,
    Path(inscription_id): Path<InscriptionId>,
    accept_encoding: AcceptEncoding,
  ) -> ServerResult<Response> {
    if config.is_hidden(inscription_id) {
      return Ok(PreviewUnknownHtml.into_response());
    }

    let mut inscription = index
      .get_inscription_by_id(inscription_id)?
      .ok_or_not_found(|| format!("inscription {inscription_id}"))?;

    if let Some(delegate) = inscription.delegate() {
      inscription = index
        .get_inscription_by_id(delegate)?
        .ok_or_not_found(|| format!("delegate {inscription_id}"))?
    }

    Ok(
      Self::content_response(inscription, accept_encoding, &server_config)?
        .ok_or_not_found(|| format!("inscription {inscription_id} content"))?
        .into_response(),
    )
  }

  fn content_response(
    inscription: Inscription,
    accept_encoding: AcceptEncoding,
    server_config: &ServerConfig,
  ) -> ServerResult<Option<(HeaderMap, Vec<u8>)>> {
    let mut headers = HeaderMap::new();

    match &server_config.csp_origin {
      None => {
        headers.insert(
          header::CONTENT_SECURITY_POLICY,
          HeaderValue::from_static("default-src 'self' 'unsafe-eval' 'unsafe-inline' data: blob:"),
        );
        headers.append(
          header::CONTENT_SECURITY_POLICY,
          HeaderValue::from_static("default-src *:*/content/ *:*/blockheight *:*/blockhash *:*/blockhash/ *:*/blocktime *:*/r/ 'unsafe-eval' 'unsafe-inline' data: blob:"),
        );
      }
      Some(origin) => {
        let csp = format!("default-src {origin}/content/ {origin}/blockheight {origin}/blockhash {origin}/blockhash/ {origin}/blocktime {origin}/r/ 'unsafe-eval' 'unsafe-inline' data: blob:");
        headers.insert(
          header::CONTENT_SECURITY_POLICY,
          HeaderValue::from_str(&csp).map_err(|err| ServerError::Internal(Error::from(err)))?,
        );
      }
    }

    headers.insert(
      header::CACHE_CONTROL,
      HeaderValue::from_static("public, max-age=31536000, immutable"),
    );

    headers.insert(
      header::CONTENT_TYPE,
      inscription
        .content_type()
        .and_then(|content_type| content_type.parse().ok())
        .unwrap_or(HeaderValue::from_static("application/octet-stream")),
    );

    if let Some(content_encoding) = inscription.content_encoding() {
      if accept_encoding.is_acceptable(&content_encoding) {
        headers.insert(header::CONTENT_ENCODING, content_encoding);
      } else if server_config.decompress && content_encoding == "br" {
        let Some(body) = inscription.into_body() else {
          return Ok(None);
        };

        let mut decompressed = Vec::new();

        Decompressor::new(body.as_slice(), 4096)
          .read_to_end(&mut decompressed)
          .map_err(|err| ServerError::Internal(err.into()))?;

        return Ok(Some((headers, decompressed)));
      } else {
        return Err(ServerError::NotAcceptable {
          accept_encoding,
          content_encoding,
        });
      }
    }

    let Some(body) = inscription.into_body() else {
      return Ok(None);
    };

    Ok(Some((headers, body)))
  }

  async fn preview(
    Extension(index): Extension<Arc<Index>>,
    Extension(config): Extension<Arc<Config>>,
    Extension(server_config): Extension<Arc<ServerConfig>>,
    Path(inscription_id): Path<InscriptionId>,
    accept_encoding: AcceptEncoding,
  ) -> ServerResult<Response> {
    if config.is_hidden(inscription_id) {
      return Ok(PreviewUnknownHtml.into_response());
    }

    let mut inscription = index
      .get_inscription_by_id(inscription_id)?
      .ok_or_not_found(|| format!("inscription {inscription_id}"))?;

    if let Some(delegate) = inscription.delegate() {
      inscription = index
        .get_inscription_by_id(delegate)?
        .ok_or_not_found(|| format!("delegate {inscription_id}"))?
    }

    match inscription.media() {
      Media::Audio => Ok(PreviewAudioHtml { inscription_id }.into_response()),
      Media::Code(language) => Ok(
        (
          [(
            header::CONTENT_SECURITY_POLICY,
            "script-src-elem 'self' https://cdn.jsdelivr.net",
          )],
          PreviewCodeHtml {
            inscription_id,
            language,
          },
        )
          .into_response(),
      ),
      Media::Font => Ok(
        (
          [(
            header::CONTENT_SECURITY_POLICY,
            "script-src-elem 'self'; style-src 'self' 'unsafe-inline';",
          )],
          PreviewFontHtml { inscription_id },
        )
          .into_response(),
      ),
      Media::Iframe => Ok(
        Self::content_response(inscription, accept_encoding, &server_config)?
          .ok_or_not_found(|| format!("inscription {inscription_id} content"))?
          .into_response(),
      ),
      Media::Image => Ok(
        (
          [(
            header::CONTENT_SECURITY_POLICY,
            "default-src 'self' 'unsafe-inline'",
          )],
          PreviewImageHtml { inscription_id },
        )
          .into_response(),
      ),
      Media::Markdown => Ok(
        (
          [(
            header::CONTENT_SECURITY_POLICY,
            "script-src-elem 'self' https://cdn.jsdelivr.net",
          )],
          PreviewMarkdownHtml { inscription_id },
        )
          .into_response(),
      ),
      Media::Model => Ok(
        (
          [(
            header::CONTENT_SECURITY_POLICY,
            "script-src-elem 'self' https://ajax.googleapis.com",
          )],
          PreviewModelHtml { inscription_id },
        )
          .into_response(),
      ),
      Media::Pdf => Ok(
        (
          [(
            header::CONTENT_SECURITY_POLICY,
            "script-src-elem 'self' https://cdn.jsdelivr.net",
          )],
          PreviewPdfHtml { inscription_id },
        )
          .into_response(),
      ),
      Media::Text => Ok(PreviewTextHtml { inscription_id }.into_response()),
      Media::Unknown => Ok(PreviewUnknownHtml.into_response()),
      Media::Video => Ok(PreviewVideoHtml { inscription_id }.into_response()),
    }
  }

  async fn inscription(
    Extension(server_config): Extension<Arc<ServerConfig>>,
    Extension(index): Extension<Arc<Index>>,
    Path(DeserializeFromStr(query)): Path<DeserializeFromStr<InscriptionQuery>>,
    AcceptJson(accept_json): AcceptJson,
  ) -> ServerResult<Response> {
    let info =
      Index::inscription_info(&index, query)?.ok_or_not_found(|| format!("inscription {query}"))?;

    Ok(if accept_json {
      Json(InscriptionJson {
        inscription_id: info.entry.id,
        charms: Charm::ALL
          .iter()
          .filter(|charm| charm.is_set(info.charms))
          .map(|charm| charm.title().into())
          .collect(),
        children: info.children,
        inscription_number: info.entry.inscription_number,
        genesis_height: info.entry.height,
        parent: info.parent,
        genesis_fee: info.entry.fee,
        output_value: info.output.as_ref().map(|o| o.value),
        address: info
          .output
          .as_ref()
          .and_then(|o| {
            server_config
              .chain
              .address_from_script(&o.script_pubkey)
              .ok()
          })
          .map(|address| address.to_string()),
        sat: info.entry.sat,
        satpoint: info.satpoint,
        content_type: info.inscription.content_type().map(|s| s.to_string()),
        content_length: info.inscription.content_length(),
        timestamp: timestamp(info.entry.timestamp).timestamp(),
        previous: info.previous,
        next: info.next,
        rune: info.rune,
      })
      .into_response()
    } else {
      InscriptionHtml {
        chain: server_config.chain,
        charms: info.charms,
        children: info.children,
        genesis_fee: info.entry.fee,
        genesis_height: info.entry.height,
        inscription: info.inscription,
        inscription_id: info.entry.id,
        inscription_number: info.entry.inscription_number,
        next: info.next,
        output: info.output,
        parent: info.parent,
        previous: info.previous,
        rune: info.rune,
        sat: info.entry.sat,
        satpoint: info.satpoint,
        timestamp: timestamp(info.entry.timestamp),
      }
      .page(server_config)
      .into_response()
    })
  }

  async fn collections(
    Extension(server_config): Extension<Arc<ServerConfig>>,
    Extension(index): Extension<Arc<Index>>,
  ) -> ServerResult<Response> {
    Self::collections_paginated(Extension(server_config), Extension(index), Path(0)).await
  }

  async fn collections_paginated(
    Extension(server_config): Extension<Arc<ServerConfig>>,
    Extension(index): Extension<Arc<Index>>,
    Path(page_index): Path<usize>,
  ) -> ServerResult<Response> {
    let (collections, more_collections) = index.get_collections_paginated(100, page_index)?;

    let prev = page_index.checked_sub(1);

    let next = more_collections.then_some(page_index + 1);

    Ok(
      CollectionsHtml {
        inscriptions: collections,
        prev,
        next,
      }
      .page(server_config)
      .into_response(),
    )
  }

  async fn children(
    Extension(server_config): Extension<Arc<ServerConfig>>,
    Extension(index): Extension<Arc<Index>>,
    Path(inscription_id): Path<InscriptionId>,
  ) -> ServerResult<Response> {
    Self::children_paginated(
      Extension(server_config),
      Extension(index),
      Path((inscription_id, 0)),
    )
    .await
  }

  async fn children_paginated(
    Extension(server_config): Extension<Arc<ServerConfig>>,
    Extension(index): Extension<Arc<Index>>,
    Path((parent, page)): Path<(InscriptionId, usize)>,
  ) -> ServerResult<Response> {
    let entry = index
      .get_inscription_entry(parent)?
      .ok_or_not_found(|| format!("inscription {parent}"))?;

    let parent_number = entry.inscription_number;

    let (children, more_children) =
      index.get_children_by_sequence_number_paginated(entry.sequence_number, 100, page)?;

    let prev_page = page.checked_sub(1);

    let next_page = more_children.then_some(page + 1);

    Ok(
      ChildrenHtml {
        parent,
        parent_number,
        children,
        prev_page,
        next_page,
      }
      .page(server_config)
      .into_response(),
    )
  }

  async fn children_recursive(
    Extension(index): Extension<Arc<Index>>,
    Path(inscription_id): Path<InscriptionId>,
  ) -> ServerResult<Response> {
    Self::children_recursive_paginated(Extension(index), Path((inscription_id, 0))).await
  }

  async fn children_recursive_paginated(
    Extension(index): Extension<Arc<Index>>,
    Path((parent, page)): Path<(InscriptionId, usize)>,
  ) -> ServerResult<Response> {
    let parent_sequence_number = index
      .get_inscription_entry(parent)?
      .ok_or_not_found(|| format!("inscription {parent}"))?
      .sequence_number;

    let (ids, more) =
      index.get_children_by_sequence_number_paginated(parent_sequence_number, 100, page)?;

    Ok(Json(ChildrenJson { ids, more, page }).into_response())
  }

  async fn inscriptions(
    Extension(server_config): Extension<Arc<ServerConfig>>,
    Extension(index): Extension<Arc<Index>>,
    accept_json: AcceptJson,
  ) -> ServerResult<Response> {
    Self::inscriptions_paginated(
      Extension(server_config),
      Extension(index),
      Path(0),
      accept_json,
    )
    .await
  }

  async fn inscriptions_paginated(
    Extension(server_config): Extension<Arc<ServerConfig>>,
    Extension(index): Extension<Arc<Index>>,
    Path(page_index): Path<usize>,
    AcceptJson(accept_json): AcceptJson,
  ) -> ServerResult<Response> {
    let (inscriptions, more_inscriptions) = index.get_inscriptions_paginated(100, page_index)?;

    let prev = page_index.checked_sub(1);

    let next = more_inscriptions.then_some(page_index + 1);

    Ok(if accept_json {
      Json(InscriptionsJson {
        inscriptions,
        page_index,
        more: more_inscriptions,
      })
      .into_response()
    } else {
      InscriptionsHtml {
        inscriptions,
        next,
        prev,
      }
      .page(server_config)
      .into_response()
    })
  }

  async fn inscriptions_in_block(
    Extension(server_config): Extension<Arc<ServerConfig>>,
    Extension(index): Extension<Arc<Index>>,
    Path(block_height): Path<u32>,
    AcceptJson(accept_json): AcceptJson,
  ) -> ServerResult<Response> {
    Self::inscriptions_in_block_paginated(
      Extension(server_config),
      Extension(index),
      Path((block_height, 0)),
      AcceptJson(accept_json),
    )
    .await
  }

  async fn inscriptions_in_block_paginated(
    Extension(server_config): Extension<Arc<ServerConfig>>,
    Extension(index): Extension<Arc<Index>>,
    Path((block_height, page_index)): Path<(u32, usize)>,
    AcceptJson(accept_json): AcceptJson,
  ) -> ServerResult<Response> {
    let page_size = 100;

    let mut inscriptions = index
      .get_inscriptions_in_block(block_height)?
      .into_iter()
      .skip(page_index.saturating_mul(page_size))
      .take(page_size.saturating_add(1))
      .collect::<Vec<InscriptionId>>();

    let more = inscriptions.len() > page_size;

    if more {
      inscriptions.pop();
    }

    Ok(if accept_json {
      Json(InscriptionsJson {
        inscriptions,
        page_index,
        more,
      })
      .into_response()
    } else {
      InscriptionsBlockHtml::new(
        block_height,
        index.block_height()?.unwrap_or(Height(0)).n(),
        inscriptions,
        more,
        page_index,
      )?
      .page(server_config)
      .into_response()
    })
  }

  async fn sat_inscriptions(
    Extension(index): Extension<Arc<Index>>,
    Path(sat): Path<u64>,
  ) -> ServerResult<Json<SatInscriptionsJson>> {
    Self::sat_inscriptions_paginated(Extension(index), Path((sat, 0))).await
  }

  async fn sat_inscriptions_paginated(
    Extension(index): Extension<Arc<Index>>,
    Path((sat, page)): Path<(u64, u64)>,
  ) -> ServerResult<Json<SatInscriptionsJson>> {
    if !index.has_sat_index() {
      return Err(ServerError::NotFound(
        "this server has no sat index".to_string(),
      ));
    }

    let (ids, more) = index.get_inscription_ids_by_sat_paginated(Sat(sat), 100, page)?;

    Ok(Json(SatInscriptionsJson { ids, more, page }))
  }

  async fn sat_inscription_at_index(
    Extension(index): Extension<Arc<Index>>,
    Path((DeserializeFromStr(sat), inscription_index)): Path<(DeserializeFromStr<Sat>, isize)>,
  ) -> ServerResult<Json<SatInscriptionJson>> {
    if !index.has_sat_index() {
      return Err(ServerError::NotFound(
        "this server has no sat index".to_string(),
      ));
    }

    let id = index.get_inscription_id_by_sat_indexed(sat, inscription_index)?;

    Ok(Json(SatInscriptionJson { id }))
  }

  async fn redirect_http_to_https(
    Extension(mut destination): Extension<String>,
    uri: Uri,
  ) -> Redirect {
    if let Some(path_and_query) = uri.path_and_query() {
      destination.push_str(path_and_query.as_str());
    }

    Redirect::to(&destination)
  }
}

#[cfg(test)]
mod tests {
  use {
    super::*,
    crate::runes::{Edict, Etching, Rune, Runestone},
    reqwest::Url,
    serde::de::DeserializeOwned,
    std::net::TcpListener,
  };

  const RUNE: u128 = 99246114928149462;

  struct TestServer {
    bitcoin_rpc_server: test_bitcoincore_rpc::Handle,
    index: Arc<Index>,
    ord_server_handle: Handle,
    url: Url,
    #[allow(unused)]
    tempdir: TempDir,
  }

  impl TestServer {
    fn new() -> Self {
      Self::new_with_args(&[], &[])
    }

    fn new_with_sat_index() -> Self {
      Self::new_with_args(&["--index-sats"], &[])
    }

    fn new_with_args(ord_args: &[&str], server_args: &[&str]) -> Self {
      Self::new_server(test_bitcoincore_rpc::spawn(), None, ord_args, server_args)
    }

    fn new_with_regtest() -> Self {
      Self::new_server(
        test_bitcoincore_rpc::builder()
          .network(bitcoin::network::constants::Network::Regtest)
          .build(),
        None,
        &["--chain", "regtest"],
        &[],
      )
    }

    fn new_with_regtest_with_json_api() -> Self {
      Self::new_server(
        test_bitcoincore_rpc::builder()
          .network(bitcoin::network::constants::Network::Regtest)
          .build(),
        None,
        &["--chain", "regtest"],
        &["--enable-json-api"],
      )
    }

    fn new_with_regtest_with_index_sats() -> Self {
      Self::new_server(
        test_bitcoincore_rpc::builder()
          .network(bitcoin::Network::Regtest)
          .build(),
        None,
        &["--chain", "regtest", "--index-sats"],
        &[],
      )
    }

    fn new_with_regtest_with_index_runes() -> Self {
      Self::new_server(
        test_bitcoincore_rpc::builder()
          .network(bitcoin::Network::Regtest)
          .build(),
        None,
        &["--chain", "regtest", "--index-runes"],
        &["--enable-json-api"],
      )
    }

    fn new_with_bitcoin_rpc_server_and_config(
      bitcoin_rpc_server: test_bitcoincore_rpc::Handle,
      config: String,
    ) -> Self {
      Self::new_server(bitcoin_rpc_server, Some(config), &[], &[])
    }

    fn new_server(
      bitcoin_rpc_server: test_bitcoincore_rpc::Handle,
      config: Option<String>,
      ord_args: &[&str],
      server_args: &[&str],
    ) -> Self {
      let tempdir = TempDir::new().unwrap();

      let cookiefile = tempdir.path().join("cookie");

      fs::write(&cookiefile, "username:password").unwrap();

      let port = TcpListener::bind("127.0.0.1:0")
        .unwrap()
        .local_addr()
        .unwrap()
        .port();

      let url = Url::parse(&format!("http://127.0.0.1:{port}")).unwrap();

      let config_args = match config {
        Some(config) => {
          let config_path = tempdir.path().join("ord.yaml");
          fs::write(&config_path, config).unwrap();
          format!("--config {}", config_path.display())
        }
        None => "".to_string(),
      };

      let (options, server) = parse_server_args(&format!(
        "ord --rpc-url {} --cookie-file {} --data-dir {} {config_args} {} server --http-port {} --address 127.0.0.1 {}",
        bitcoin_rpc_server.url(),
        cookiefile.to_str().unwrap(),
        tempdir.path().to_str().unwrap(),
        ord_args.join(" "),
        port,
        server_args.join(" "),
      ));

      let index = Arc::new(Index::open(&options).unwrap());
      let ord_server_handle = Handle::new();

      {
        let index = index.clone();
        let ord_server_handle = ord_server_handle.clone();
        thread::spawn(|| server.run(options, index, ord_server_handle).unwrap());
      }

      while index.statistic(crate::index::Statistic::Commits) == 0 {
        thread::sleep(Duration::from_millis(25));
      }

      let client = reqwest::blocking::Client::builder()
        .redirect(reqwest::redirect::Policy::none())
        .build()
        .unwrap();

      for i in 0.. {
        match client.get(format!("http://127.0.0.1:{port}/status")).send() {
          Ok(_) => break,
          Err(err) => {
            if i == 400 {
              panic!("server failed to start: {err}");
            }
          }
        }

        thread::sleep(Duration::from_millis(25));
      }

      Self {
        bitcoin_rpc_server,
        index,
        ord_server_handle,
        tempdir,
        url,
      }
    }

    fn get(&self, path: impl AsRef<str>) -> reqwest::blocking::Response {
      if let Err(error) = self.index.update() {
        log::error!("{error}");
      }
      reqwest::blocking::get(self.join_url(path.as_ref())).unwrap()
    }

    pub(crate) fn get_json<T: DeserializeOwned>(&self, path: impl AsRef<str>) -> T {
      if let Err(error) = self.index.update() {
        log::error!("{error}");
      }

      let client = reqwest::blocking::Client::new();

      let response = client
        .get(self.join_url(path.as_ref()))
        .header(reqwest::header::ACCEPT, "application/json")
        .send()
        .unwrap();

      assert_eq!(response.status(), StatusCode::OK);

      response.json().unwrap()
    }

    fn join_url(&self, url: &str) -> Url {
      self.url.join(url).unwrap()
    }

    fn assert_response(&self, path: impl AsRef<str>, status: StatusCode, expected_response: &str) {
      let response = self.get(path);
      assert_eq!(response.status(), status, "{}", response.text().unwrap());
      pretty_assert_eq!(response.text().unwrap(), expected_response);
    }

    #[track_caller]
    fn assert_response_regex(
      &self,
      path: impl AsRef<str>,
      status: StatusCode,
      regex: impl AsRef<str>,
    ) {
      let response = self.get(path);
      assert_eq!(response.status(), status);
      assert_regex_match!(response.text().unwrap(), regex.as_ref());
    }

    fn assert_response_csp(
      &self,
      path: impl AsRef<str>,
      status: StatusCode,
      content_security_policy: &str,
      regex: impl AsRef<str>,
    ) {
      let response = self.get(path);
      assert_eq!(response.status(), status);
      assert_eq!(
        response
          .headers()
          .get(header::CONTENT_SECURITY_POLICY,)
          .unwrap(),
        content_security_policy
      );
      assert_regex_match!(response.text().unwrap(), regex.as_ref());
    }

    #[track_caller]
    fn assert_redirect(&self, path: &str, location: &str) {
      let response = reqwest::blocking::Client::builder()
        .redirect(reqwest::redirect::Policy::none())
        .build()
        .unwrap()
        .get(self.join_url(path))
        .send()
        .unwrap();

      assert_eq!(response.status(), StatusCode::SEE_OTHER);
      assert_eq!(response.headers().get(header::LOCATION).unwrap(), location);
    }

    fn mine_blocks(&self, n: u64) -> Vec<bitcoin::Block> {
      let blocks = self.bitcoin_rpc_server.mine_blocks(n);
      self.index.update().unwrap();
      blocks
    }

    fn mine_blocks_with_subsidy(&self, n: u64, subsidy: u64) -> Vec<Block> {
      let blocks = self.bitcoin_rpc_server.mine_blocks_with_subsidy(n, subsidy);
      self.index.update().unwrap();
      blocks
    }
  }

  impl Drop for TestServer {
    fn drop(&mut self) {
      self.ord_server_handle.shutdown();
    }
  }

  fn parse_server_args(args: &str) -> (Options, Server) {
    match Arguments::try_parse_from(args.split_whitespace()) {
      Ok(arguments) => match arguments.subcommand {
        Subcommand::Server(server) => (arguments.options, server),
        subcommand => panic!("unexpected subcommand: {subcommand:?}"),
      },
      Err(err) => panic!("error parsing arguments: {err}"),
    }
  }

  #[test]
  fn http_and_https_port_dont_conflict() {
    parse_server_args(
      "ord server --http-port 0 --https-port 0 --acme-cache foo --acme-contact bar --acme-domain baz",
    );
  }

  #[test]
  fn http_port_defaults_to_80() {
    assert_eq!(parse_server_args("ord server").1.http_port(), Some(80));
  }

  #[test]
  fn https_port_defaults_to_none() {
    assert_eq!(parse_server_args("ord server").1.https_port(), None);
  }

  #[test]
  fn https_sets_https_port_to_443() {
    assert_eq!(
      parse_server_args("ord server --https --acme-cache foo --acme-contact bar --acme-domain baz")
        .1
        .https_port(),
      Some(443)
    );
  }

  #[test]
  fn https_disables_http() {
    assert_eq!(
      parse_server_args("ord server --https --acme-cache foo --acme-contact bar --acme-domain baz")
        .1
        .http_port(),
      None
    );
  }

  #[test]
  fn https_port_disables_http() {
    assert_eq!(
      parse_server_args(
        "ord server --https-port 433 --acme-cache foo --acme-contact bar --acme-domain baz"
      )
      .1
      .http_port(),
      None
    );
  }

  #[test]
  fn https_port_sets_https_port() {
    assert_eq!(
      parse_server_args(
        "ord server --https-port 1000 --acme-cache foo --acme-contact bar --acme-domain baz"
      )
      .1
      .https_port(),
      Some(1000)
    );
  }

  #[test]
  fn http_with_https_leaves_http_enabled() {
    assert_eq!(
      parse_server_args(
        "ord server --https --http --acme-cache foo --acme-contact bar --acme-domain baz"
      )
      .1
      .http_port(),
      Some(80)
    );
  }

  #[test]
  fn http_with_https_leaves_https_enabled() {
    assert_eq!(
      parse_server_args(
        "ord server --https --http --acme-cache foo --acme-contact bar --acme-domain baz"
      )
      .1
      .https_port(),
      Some(443)
    );
  }

  #[test]
  fn acme_contact_accepts_multiple_values() {
    assert!(Arguments::try_parse_from([
      "ord",
      "server",
      "--address",
      "127.0.0.1",
      "--http-port",
      "0",
      "--acme-contact",
      "foo",
      "--acme-contact",
      "bar"
    ])
    .is_ok());
  }

  #[test]
  fn acme_domain_accepts_multiple_values() {
    assert!(Arguments::try_parse_from([
      "ord",
      "server",
      "--address",
      "127.0.0.1",
      "--http-port",
      "0",
      "--acme-domain",
      "foo",
      "--acme-domain",
      "bar"
    ])
    .is_ok());
  }

  #[test]
  fn acme_cache_defaults_to_data_dir() {
    let arguments = Arguments::try_parse_from(["ord", "--data-dir", "foo", "server"]).unwrap();
    let acme_cache = Server::acme_cache(None, &arguments.options)
      .display()
      .to_string();
    assert!(
      acme_cache.contains(if cfg!(windows) {
        r"foo\acme-cache"
      } else {
        "foo/acme-cache"
      }),
      "{acme_cache}"
    )
  }

  #[test]
  fn acme_cache_flag_is_respected() {
    let arguments =
      Arguments::try_parse_from(["ord", "--data-dir", "foo", "server", "--acme-cache", "bar"])
        .unwrap();
    let acme_cache = Server::acme_cache(Some(&"bar".into()), &arguments.options)
      .display()
      .to_string();
    assert_eq!(acme_cache, "bar")
  }

  #[test]
  fn acme_domain_defaults_to_hostname() {
    let (_, server) = parse_server_args("ord server");
    assert_eq!(
      server.acme_domains().unwrap(),
      &[System::host_name().unwrap()]
    );
  }

  #[test]
  fn acme_domain_flag_is_respected() {
    let (_, server) = parse_server_args("ord server --acme-domain example.com");
    assert_eq!(server.acme_domains().unwrap(), &["example.com"]);
  }

  #[test]
  fn install_sh_redirects_to_github() {
    TestServer::new().assert_redirect(
      "/install.sh",
      "https://raw.githubusercontent.com/ordinals/ord/master/install.sh",
    );
  }

  #[test]
  fn ordinal_redirects_to_sat() {
    TestServer::new().assert_redirect("/ordinal/0", "/sat/0");
  }

  #[test]
  fn bounties_redirects_to_docs_site() {
    TestServer::new().assert_redirect("/bounties", "https://docs.ordinals.com/bounty/");
  }

  #[test]
  fn faq_redirects_to_docs_site() {
    TestServer::new().assert_redirect("/faq", "https://docs.ordinals.com/faq/");
  }

  #[test]
  fn search_by_query_returns_sat() {
    TestServer::new().assert_redirect("/search?query=0", "/sat/0");
  }

  #[test]
  fn search_by_query_returns_rune() {
    TestServer::new().assert_redirect("/search?query=ABCD", "/rune/ABCD");
  }

  #[test]
  fn search_by_query_returns_spaced_rune() {
    TestServer::new().assert_redirect("/search?query=AB•CD", "/rune/AB•CD");
  }

  #[test]
  fn search_by_query_returns_inscription() {
    TestServer::new().assert_redirect(
      "/search?query=0000000000000000000000000000000000000000000000000000000000000000i0",
      "/inscription/0000000000000000000000000000000000000000000000000000000000000000i0",
    );
  }

  #[test]
  fn search_is_whitespace_insensitive() {
    TestServer::new().assert_redirect("/search/ 0 ", "/sat/0");
  }

  #[test]
  fn search_by_path_returns_sat() {
    TestServer::new().assert_redirect("/search/0", "/sat/0");
  }

  #[test]
  fn search_for_blockhash_returns_block() {
    TestServer::new().assert_redirect(
      "/search/000000000019d6689c085ae165831e934ff763ae46a2a6c172b3f1b60a8ce26f",
      "/block/000000000019d6689c085ae165831e934ff763ae46a2a6c172b3f1b60a8ce26f",
    );
  }

  #[test]
  fn search_for_txid_returns_transaction() {
    TestServer::new().assert_redirect(
      "/search/0000000000000000000000000000000000000000000000000000000000000000",
      "/tx/0000000000000000000000000000000000000000000000000000000000000000",
    );
  }

  #[test]
  fn search_for_outpoint_returns_output() {
    TestServer::new().assert_redirect(
      "/search/0000000000000000000000000000000000000000000000000000000000000000:0",
      "/output/0000000000000000000000000000000000000000000000000000000000000000:0",
    );
  }

  #[test]
  fn search_for_inscription_id_returns_inscription() {
    TestServer::new().assert_redirect(
      "/search/0000000000000000000000000000000000000000000000000000000000000000i0",
      "/inscription/0000000000000000000000000000000000000000000000000000000000000000i0",
    );
  }

  #[test]
  fn search_by_path_returns_rune() {
    TestServer::new().assert_redirect("/search/ABCD", "/rune/ABCD");
  }

  #[test]
  fn search_by_path_returns_spaced_rune() {
    TestServer::new().assert_redirect("/search/AB•CD", "/rune/AB•CD");
  }

  #[test]
  fn search_by_rune_id_returns_rune() {
    let server = TestServer::new_with_regtest_with_index_runes();

    server.mine_blocks(1);

    let rune = Rune(RUNE);

    server.assert_response_regex(format!("/rune/{rune}"), StatusCode::NOT_FOUND, ".*");

    server.bitcoin_rpc_server.broadcast_tx(TransactionTemplate {
      inputs: &[(1, 0, 0, inscription("text/plain", "hello").to_witness())],
      op_return: Some(
        Runestone {
          edicts: vec![Edict {
            id: 0,
            amount: u128::max_value(),
            output: 0,
          }],
          etching: Some(Etching {
            rune: Some(rune),
            ..Default::default()
          }),
          ..Default::default()
        }
        .encipher(),
      ),
      ..Default::default()
    });

    server.mine_blocks(1);

    server.assert_redirect("/search/2/1", "/rune/AAAAAAAAAAAAA");
    server.assert_redirect("/search?query=2/1", "/rune/AAAAAAAAAAAAA");

    server.assert_response_regex("/rune/100/200", StatusCode::NOT_FOUND, ".*");

    server.assert_response_regex(
      "/search/100000000000000000000/200000000000000000",
      StatusCode::BAD_REQUEST,
      ".*",
    );
  }

  #[test]
  fn runes_are_displayed_on_runes_page() {
    let server = TestServer::new_with_regtest_with_index_runes();

    server.mine_blocks(1);

    server.assert_response_regex(
      "/runes",
      StatusCode::OK,
      ".*<title>Runes</title>.*<h1>Runes</h1>\n<ul>\n</ul>.*",
    );

    let txid = server.bitcoin_rpc_server.broadcast_tx(TransactionTemplate {
      inputs: &[(1, 0, 0, Witness::new())],
      op_return: Some(
        Runestone {
          edicts: vec![Edict {
            id: 0,
            amount: u128::max_value(),
            output: 0,
          }],
          etching: Some(Etching {
            rune: Some(Rune(RUNE)),
            ..Default::default()
          }),
          ..Default::default()
        }
        .encipher(),
      ),
      ..Default::default()
    });

    server.mine_blocks(1);

    let id = RuneId {
      height: 2,
      index: 1,
    };

    assert_eq!(
      server.index.runes().unwrap(),
      [(
        id,
        RuneEntry {
          etching: txid,
          rune: Rune(RUNE),
          supply: u128::max_value(),
          timestamp: 2,
          ..Default::default()
        }
      )]
    );

    assert_eq!(
      server.index.get_rune_balances().unwrap(),
      [(OutPoint { txid, vout: 0 }, vec![(id, u128::max_value())])]
    );

    server.assert_response_regex(
      "/runes",
      StatusCode::OK,
      ".*<title>Runes</title>.*
<h1>Runes</h1>
<ul>
  <li><a href=/rune/AAAAAAAAAAAAA>AAAAAAAAAAAAA</a></li>
</ul>.*",
    );
  }

  #[test]
  fn runes_are_displayed_on_rune_page() {
    let server = TestServer::new_with_regtest_with_index_runes();

    server.mine_blocks(1);

    let rune = Rune(RUNE);

    server.assert_response_regex(format!("/rune/{rune}"), StatusCode::NOT_FOUND, ".*");

    let txid = server.bitcoin_rpc_server.broadcast_tx(TransactionTemplate {
      inputs: &[(1, 0, 0, inscription("text/plain", "hello").to_witness())],
      op_return: Some(
        Runestone {
          edicts: vec![Edict {
            id: 0,
            amount: u128::max_value(),
            output: 0,
          }],
          etching: Some(Etching {
            rune: Some(rune),
            symbol: Some('%'),
            ..Default::default()
          }),
          ..Default::default()
        }
        .encipher(),
      ),
      ..Default::default()
    });

    server.mine_blocks(1);

    let id = RuneId {
      height: 2,
      index: 1,
    };

    assert_eq!(
      server.index.runes().unwrap(),
      [(
        id,
        RuneEntry {
          etching: txid,
          rune,
          supply: u128::max_value(),
          symbol: Some('%'),
          timestamp: 2,
          ..Default::default()
        }
      )]
    );

    assert_eq!(
      server.index.get_rune_balances().unwrap(),
      [(OutPoint { txid, vout: 0 }, vec![(id, u128::max_value())])]
    );

    server.assert_response_regex(
      format!("/rune/{rune}"),
      StatusCode::OK,
      format!(
        ".*<title>Rune AAAAAAAAAAAAA</title>.*
<h1>AAAAAAAAAAAAA</h1>
<iframe .* src=/preview/{txid}i0></iframe>
<dl>
  <dt>number</dt>
  <dd>0</dd>
  <dt>timestamp</dt>
  <dd><time>1970-01-01 00:00:02 UTC</time></dd>
  <dt>id</dt>
  <dd>2/1</dd>
  <dt>etching block height</dt>
  <dd><a href=/block/2>2</a></dd>
  <dt>etching transaction index</dt>
  <dd>1</dd>
  <dt>mints</dt>
  <dd>0</dd>
  <dt>supply</dt>
  <dd>340282366920938463463374607431768211455\u{00A0}%</dd>
  <dt>burned</dt>
  <dd>0\u{00A0}%</dd>
  <dt>divisibility</dt>
  <dd>0</dd>
  <dt>symbol</dt>
  <dd>%</dd>
  <dt>etching</dt>
  <dd><a class=monospace href=/tx/{txid}>{txid}</a></dd>
  <dt>parent</dt>
  <dd><a class=monospace href=/inscription/{txid}i0>{txid}i0</a></dd>
</dl>
.*"
      ),
    );

    server.assert_response_regex(
      format!("/inscription/{txid}i0"),
      StatusCode::OK,
      ".*
<dl>
  .*
  <dt>rune</dt>
  <dd><a href=/rune/AAAAAAAAAAAAA>AAAAAAAAAAAAA</a></dd>
</dl>
.*",
    );
  }

  #[test]
  fn runes_are_spaced() {
    let server = TestServer::new_with_regtest_with_index_runes();

    server.mine_blocks(1);

    let rune = Rune(RUNE);

    server.assert_response_regex(format!("/rune/{rune}"), StatusCode::NOT_FOUND, ".*");

    let txid = server.bitcoin_rpc_server.broadcast_tx(TransactionTemplate {
      inputs: &[(1, 0, 0, inscription("text/plain", "hello").to_witness())],
      op_return: Some(
        Runestone {
          edicts: vec![Edict {
            id: 0,
            amount: u128::max_value(),
            output: 0,
          }],
          etching: Some(Etching {
            rune: Some(rune),
            symbol: Some('%'),
            spacers: 1,
            ..Default::default()
          }),
          ..Default::default()
        }
        .encipher(),
      ),
      ..Default::default()
    });

    server.mine_blocks(1);

    let id = RuneId {
      height: 2,
      index: 1,
    };

    assert_eq!(
      server.index.runes().unwrap(),
      [(
        id,
        RuneEntry {
          etching: txid,
          rune,
          supply: u128::max_value(),
          symbol: Some('%'),
          timestamp: 2,
          spacers: 1,
          ..Default::default()
        }
      )]
    );

    assert_eq!(
      server.index.get_rune_balances().unwrap(),
      [(OutPoint { txid, vout: 0 }, vec![(id, u128::max_value())])]
    );

    server.assert_response_regex(
      format!("/rune/{rune}"),
      StatusCode::OK,
      r".*<title>Rune A•AAAAAAAAAAAA</title>.*<h1>A•AAAAAAAAAAAA</h1>.*",
    );

    server.assert_response_regex(
      format!("/inscription/{txid}i0"),
      StatusCode::OK,
      ".*<dt>rune</dt>.*<dd><a href=/rune/A•AAAAAAAAAAAA>A•AAAAAAAAAAAA</a></dd>.*",
    );

    server.assert_response_regex(
      "/runes",
      StatusCode::OK,
      ".*<li><a href=/rune/A•AAAAAAAAAAAA>A•AAAAAAAAAAAA</a></li>.*",
    );

    server.assert_response_regex(
      format!("/tx/{txid}"),
      StatusCode::OK,
      ".*
  <dt>etching</dt>
  <dd><a href=/rune/A•AAAAAAAAAAAA>A•AAAAAAAAAAAA</a></dd>
.*",
    );

    server.assert_response_regex(
      format!("/output/{txid}:0"),
      StatusCode::OK,
      ".*<tr>
        <td><a href=/rune/A•AAAAAAAAAAAA>A•AAAAAAAAAAAA</a></td>
        <td>340282366920938463463374607431768211455\u{00A0}%</td>
      </tr>.*",
    );
  }

  #[test]
  fn transactions_link_to_etching() {
    let server = TestServer::new_with_regtest_with_index_runes();

    server.mine_blocks(1);

    server.assert_response_regex(
      "/runes",
      StatusCode::OK,
      ".*<title>Runes</title>.*<h1>Runes</h1>\n<ul>\n</ul>.*",
    );

    let txid = server.bitcoin_rpc_server.broadcast_tx(TransactionTemplate {
      inputs: &[(1, 0, 0, Witness::new())],
      op_return: Some(
        Runestone {
          edicts: vec![Edict {
            id: 0,
            amount: u128::max_value(),
            output: 0,
          }],
          etching: Some(Etching {
            rune: Some(Rune(RUNE)),
            ..Default::default()
          }),
          ..Default::default()
        }
        .encipher(),
      ),
      ..Default::default()
    });

    server.mine_blocks(1);

    let id = RuneId {
      height: 2,
      index: 1,
    };

    assert_eq!(
      server.index.runes().unwrap(),
      [(
        id,
        RuneEntry {
          etching: txid,
          rune: Rune(RUNE),
          supply: u128::max_value(),
          timestamp: 2,
          ..Default::default()
        }
      )]
    );

    assert_eq!(
      server.index.get_rune_balances().unwrap(),
      [(OutPoint { txid, vout: 0 }, vec![(id, u128::max_value())])]
    );

    server.assert_response_regex(
      format!("/tx/{txid}"),
      StatusCode::OK,
      ".*
  <dt>etching</dt>
  <dd><a href=/rune/AAAAAAAAAAAAA>AAAAAAAAAAAAA</a></dd>
.*",
    );
  }

  #[test]
  fn runes_are_displayed_on_output_page() {
    let server = TestServer::new_with_regtest_with_index_runes();

    server.mine_blocks(1);

    let rune = Rune(RUNE);

    server.assert_response_regex(format!("/rune/{rune}"), StatusCode::NOT_FOUND, ".*");

    let txid = server.bitcoin_rpc_server.broadcast_tx(TransactionTemplate {
      inputs: &[(1, 0, 0, Default::default())],
      op_return: Some(
        Runestone {
          edicts: vec![Edict {
            id: 0,
            amount: u128::max_value(),
            output: 0,
          }],
          etching: Some(Etching {
            divisibility: 1,
            rune: Some(rune),
            ..Default::default()
          }),
          ..Default::default()
        }
        .encipher(),
      ),
      ..Default::default()
    });

    server.mine_blocks(1);

    let id = RuneId {
      height: 2,
      index: 1,
    };

    assert_eq!(
      server.index.runes().unwrap(),
      [(
        id,
        RuneEntry {
          divisibility: 1,
          etching: txid,
          rune,
          supply: u128::max_value(),
          timestamp: 2,
          ..Default::default()
        }
      )]
    );

    let output = OutPoint { txid, vout: 0 };

    assert_eq!(
      server.index.get_rune_balances().unwrap(),
      [(output, vec![(id, u128::max_value())])]
    );

    server.assert_response_regex(
      format!("/output/{output}"),
      StatusCode::OK,
      format!(
        ".*<title>Output {output}</title>.*<h1>Output <span class=monospace>{output}</span></h1>.*
  <dt>runes</dt>
  <dd>
    <table>
      <tr>
        <th>rune</th>
        <th>balance</th>
      </tr>
      <tr>
        <td><a href=/rune/AAAAAAAAAAAAA>AAAAAAAAAAAAA</a></td>
        <td>34028236692093846346337460743176821145.5</td>
      </tr>
    </table>
  </dd>
.*"
      ),
    );

    assert_eq!(
      server.get_json::<OutputJson>(format!("/output/{output}")),
      OutputJson {
        value: 5000000000,
        script_pubkey: String::new(),
        address: None,
        transaction: txid.to_string(),
        sat_ranges: None,
        in_index: true,
        inscriptions: Vec::new(),
        runes: vec![(
          SpacedRune {
            rune: Rune(RUNE),
            spacers: 0
          },
          Pile {
            amount: 340282366920938463463374607431768211455,
            divisibility: 1,
            symbol: None,
          }
        )],
      }
    );
  }

  #[test]
  fn http_to_https_redirect_with_path() {
    TestServer::new_with_args(&[], &["--redirect-http-to-https", "--https"]).assert_redirect(
      "/sat/0",
      &format!("https://{}/sat/0", System::host_name().unwrap()),
    );
  }

  #[test]
  fn http_to_https_redirect_with_empty() {
    TestServer::new_with_args(&[], &["--redirect-http-to-https", "--https"])
      .assert_redirect("/", &format!("https://{}/", System::host_name().unwrap()));
  }

  #[test]
  fn status() {
    let test_server = TestServer::new();

    test_server.assert_response_regex(
      "/status",
      StatusCode::OK,
      ".*<h1>Status</h1>
<dl>
  <dt>chain</dt>
  <dd>mainnet</dd>
  <dt>height</dt>
  <dd>0</dd>
  <dt>inscriptions</dt>
  <dd>0</dd>
  <dt>blessed inscriptions</dt>
  <dd>0</dd>
  <dt>cursed inscriptions</dt>
  <dd>0</dd>
  <dt>runes</dt>
  <dd>0</dd>
  <dt>lost sats</dt>
  <dd>.*</dd>
  <dt>started</dt>
  <dd>.*</dd>
  <dt>uptime</dt>
  <dd>.*</dd>
  <dt>minimum rune for next block</dt>
  <dd>AAAAAAAAAAAAA</dd>
  <dt>version</dt>
  <dd>.*</dd>
  <dt>unrecoverably reorged</dt>
  <dd>false</dd>
  <dt>rune index</dt>
  <dd>false</dd>
  <dt>sat index</dt>
  <dd>false</dd>
  <dt>transaction index</dt>
  <dd>false</dd>
  <dt>git branch</dt>
  <dd>.*</dd>
  <dt>git commit</dt>
  <dd>
    <a href=https://github.com/ordinals/ord/commit/[[:xdigit:]]{40}>
      [[:xdigit:]]{40}
    </a>
  </dd>
</dl>
.*",
    );
  }

  #[test]
  fn block_count_endpoint() {
    let test_server = TestServer::new();

    let response = test_server.get("/blockcount");

    assert_eq!(response.status(), StatusCode::OK);
    assert_eq!(response.text().unwrap(), "1");

    test_server.mine_blocks(1);

    let response = test_server.get("/blockcount");

    assert_eq!(response.status(), StatusCode::OK);
    assert_eq!(response.text().unwrap(), "2");
  }

  #[test]
  fn block_height_endpoint() {
    let test_server = TestServer::new();

    let response = test_server.get("/blockheight");

    assert_eq!(response.status(), StatusCode::OK);
    assert_eq!(response.text().unwrap(), "0");

    test_server.mine_blocks(2);

    let response = test_server.get("/blockheight");

    assert_eq!(response.status(), StatusCode::OK);
    assert_eq!(response.text().unwrap(), "2");
  }

  #[test]
  fn block_hash_endpoint() {
    let test_server = TestServer::new();

    let response = test_server.get("/blockhash");

    assert_eq!(response.status(), StatusCode::OK);
    assert_eq!(
      response.text().unwrap(),
      "000000000019d6689c085ae165831e934ff763ae46a2a6c172b3f1b60a8ce26f"
    );
  }

  #[test]
  fn block_hash_from_height_endpoint() {
    let test_server = TestServer::new();

    let response = test_server.get("/blockhash/0");

    assert_eq!(response.status(), StatusCode::OK);
    assert_eq!(
      response.text().unwrap(),
      "000000000019d6689c085ae165831e934ff763ae46a2a6c172b3f1b60a8ce26f"
    );
  }

  #[test]
  fn block_time_endpoint() {
    let test_server = TestServer::new();

    let response = test_server.get("/blocktime");

    assert_eq!(response.status(), StatusCode::OK);
    assert_eq!(response.text().unwrap(), "1231006505");
  }

  #[test]
  fn range_end_before_range_start_returns_400() {
    TestServer::new().assert_response(
      "/range/1/0",
      StatusCode::BAD_REQUEST,
      "range start greater than range end",
    );
  }

  #[test]
  fn invalid_range_start_returns_400() {
    TestServer::new().assert_response(
      "/range/=/0",
      StatusCode::BAD_REQUEST,
      "Invalid URL: invalid digit found in string",
    );
  }

  #[test]
  fn invalid_range_end_returns_400() {
    TestServer::new().assert_response(
      "/range/0/=",
      StatusCode::BAD_REQUEST,
      "Invalid URL: invalid digit found in string",
    );
  }

  #[test]
  fn empty_range_returns_400() {
    TestServer::new().assert_response("/range/0/0", StatusCode::BAD_REQUEST, "empty range");
  }

  #[test]
  fn range() {
    TestServer::new().assert_response_regex(
      "/range/0/1",
      StatusCode::OK,
      r".*<title>Sat range 0–1</title>.*<h1>Sat range 0–1</h1>
<dl>
  <dt>value</dt><dd>1</dd>
  <dt>first</dt><dd><a href=/sat/0 class=mythic>0</a></dd>
</dl>.*",
    );
  }
  #[test]
  fn sat_number() {
    TestServer::new().assert_response_regex("/sat/0", StatusCode::OK, ".*<h1>Sat 0</h1>.*");
  }

  #[test]
  fn sat_decimal() {
    TestServer::new().assert_response_regex("/sat/0.0", StatusCode::OK, ".*<h1>Sat 0</h1>.*");
  }

  #[test]
  fn sat_degree() {
    TestServer::new().assert_response_regex("/sat/0°0′0″0‴", StatusCode::OK, ".*<h1>Sat 0</h1>.*");
  }

  #[test]
  fn sat_name() {
    TestServer::new().assert_response_regex(
      "/sat/nvtdijuwxlp",
      StatusCode::OK,
      ".*<h1>Sat 0</h1>.*",
    );
  }

  #[test]
  fn sat() {
    TestServer::new().assert_response_regex(
      "/sat/0",
      StatusCode::OK,
      ".*<title>Sat 0</title>.*<h1>Sat 0</h1>.*",
    );
  }

  #[test]
  fn block() {
    TestServer::new().assert_response_regex(
      "/block/0",
      StatusCode::OK,
      ".*<title>Block 0</title>.*<h1>Block 0</h1>.*",
    );
  }

  #[test]
  fn sat_out_of_range() {
    TestServer::new().assert_response(
      "/sat/2099999997690000",
      StatusCode::BAD_REQUEST,
      "Invalid URL: invalid sat",
    );
  }

  #[test]
  fn invalid_outpoint_hash_returns_400() {
    TestServer::new().assert_response(
      "/output/foo:0",
      StatusCode::BAD_REQUEST,
      "Invalid URL: error parsing TXID",
    );
  }

  #[test]
  fn output_with_sat_index() {
    let txid = "4a5e1e4baab89f3a32518a88c31bc87f618f76673e2cc77ab2127b7afdeda33b";
    TestServer::new_with_sat_index().assert_response_regex(
      format!("/output/{txid}:0"),
      StatusCode::OK,
      format!(
        ".*<title>Output {txid}:0</title>.*<h1>Output <span class=monospace>{txid}:0</span></h1>
<dl>
  <dt>value</dt><dd>5000000000</dd>
  <dt>script pubkey</dt><dd class=monospace>OP_PUSHBYTES_65 [[:xdigit:]]{{130}} OP_CHECKSIG</dd>
  <dt>transaction</dt><dd><a class=monospace href=/tx/{txid}>{txid}</a></dd>
</dl>
<h2>1 Sat Range</h2>
<ul class=monospace>
  <li><a href=/range/0/5000000000 class=mythic>0–5000000000</a></li>
</ul>.*"
      ),
    );
  }

  #[test]
  fn output_without_sat_index() {
    let txid = "4a5e1e4baab89f3a32518a88c31bc87f618f76673e2cc77ab2127b7afdeda33b";
    TestServer::new().assert_response_regex(
      format!("/output/{txid}:0"),
      StatusCode::OK,
      format!(
        ".*<title>Output {txid}:0</title>.*<h1>Output <span class=monospace>{txid}:0</span></h1>
<dl>
  <dt>value</dt><dd>5000000000</dd>
  <dt>script pubkey</dt><dd class=monospace>OP_PUSHBYTES_65 [[:xdigit:]]{{130}} OP_CHECKSIG</dd>
  <dt>transaction</dt><dd><a class=monospace href=/tx/{txid}>{txid}</a></dd>
</dl>.*"
      ),
    );
  }

  #[test]
  fn null_output_is_initially_empty() {
    let txid = "0000000000000000000000000000000000000000000000000000000000000000";
    TestServer::new_with_sat_index().assert_response_regex(
      format!("/output/{txid}:4294967295"),
      StatusCode::OK,
      format!(
        ".*<title>Output {txid}:4294967295</title>.*<h1>Output <span class=monospace>{txid}:4294967295</span></h1>
<dl>
  <dt>value</dt><dd>0</dd>
  <dt>script pubkey</dt><dd class=monospace></dd>
  <dt>transaction</dt><dd><a class=monospace href=/tx/{txid}>{txid}</a></dd>
</dl>
<h2>0 Sat Ranges</h2>
<ul class=monospace>
</ul>.*"
      ),
    );
  }

  #[test]
  fn null_output_receives_lost_sats() {
    let server = TestServer::new_with_sat_index();

    server.mine_blocks_with_subsidy(1, 0);

    let txid = "0000000000000000000000000000000000000000000000000000000000000000";

    server.assert_response_regex(
      format!("/output/{txid}:4294967295"),
      StatusCode::OK,
      format!(
        ".*<title>Output {txid}:4294967295</title>.*<h1>Output <span class=monospace>{txid}:4294967295</span></h1>
<dl>
  <dt>value</dt><dd>5000000000</dd>
  <dt>script pubkey</dt><dd class=monospace></dd>
  <dt>transaction</dt><dd><a class=monospace href=/tx/{txid}>{txid}</a></dd>
</dl>
<h2>1 Sat Range</h2>
<ul class=monospace>
  <li><a href=/range/5000000000/10000000000 class=uncommon>5000000000–10000000000</a></li>
</ul>.*"
      ),
    );
  }

  #[test]
  fn unbound_output_receives_unbound_inscriptions() {
    let server = TestServer::new_with_regtest_with_index_sats();

    server.mine_blocks(1);

    server.bitcoin_rpc_server.broadcast_tx(TransactionTemplate {
      inputs: &[(1, 0, 0, Default::default())],
      fee: 50 * 100_000_000,
      ..Default::default()
    });

    server.mine_blocks(1);

    let txid = server.bitcoin_rpc_server.broadcast_tx(TransactionTemplate {
      inputs: &[(
        2,
        1,
        0,
        inscription("text/plain;charset=utf-8", "hello").to_witness(),
      )],
      ..Default::default()
    });

    server.mine_blocks(1);

    let inscription_id = InscriptionId { txid, index: 0 };

    server.assert_response_regex(
      format!("/inscription/{}", inscription_id),
      StatusCode::OK,
      format!(
        ".*<dl>
  <dt>id</dt>
  <dd class=monospace>{inscription_id}</dd>.*<dt>output</dt>
  <dd><a class=monospace href=/output/0000000000000000000000000000000000000000000000000000000000000000:0>0000000000000000000000000000000000000000000000000000000000000000:0</a></dd>.*"
      ),
    );

    server.assert_response_regex(
      "/output/0000000000000000000000000000000000000000000000000000000000000000:0",
      StatusCode::OK,
      ".*<h1>Output <span class=monospace>0000000000000000000000000000000000000000000000000000000000000000:0</span></h1>
<dl>
  <dt>inscriptions</dt>
  <dd class=thumbnails>
    <a href=/inscription/.*><iframe sandbox=allow-scripts scrolling=no loading=lazy src=/preview/.*></iframe></a>
  </dd>.*",
    );
  }

  #[test]
  fn unbound_output_returns_200() {
    TestServer::new().assert_response_regex(
      "/output/0000000000000000000000000000000000000000000000000000000000000000:0",
      StatusCode::OK,
      ".*",
    );
  }

  #[test]
  fn invalid_output_returns_400() {
    TestServer::new().assert_response(
      "/output/foo:0",
      StatusCode::BAD_REQUEST,
      "Invalid URL: error parsing TXID",
    );
  }

  #[test]
  fn home() {
    let server = TestServer::new_with_regtest();

    server.mine_blocks(1);

    let mut ids = Vec::new();

    for i in 0..101 {
      let txid = server.bitcoin_rpc_server.broadcast_tx(TransactionTemplate {
        inputs: &[(i + 1, 0, 0, inscription("image/png", "hello").to_witness())],
        ..Default::default()
      });
      ids.push(InscriptionId { txid, index: 0 });
      server.mine_blocks(1);
    }

    server.bitcoin_rpc_server.broadcast_tx(TransactionTemplate {
      inputs: &[(1, 0, 0, inscription("text/plain", "{}").to_witness())],
      ..Default::default()
    });

    server.mine_blocks(1);

    server.assert_response_regex(
      "/",
      StatusCode::OK,
      format!(
        r".*<title>Ordinals</title>.*
<h1>Latest Inscriptions</h1>
<div class=thumbnails>
  <a href=/inscription/{}>.*</a>
  (<a href=/inscription/[[:xdigit:]]{{64}}i0>.*</a>\s*){{99}}
</div>
.*
",
        ids[100]
      ),
    );
  }

  #[test]
  fn blocks() {
    let test_server = TestServer::new();

    test_server.mine_blocks(1);

    test_server.assert_response_regex(
      "/blocks",
      StatusCode::OK,
      ".*<title>Blocks</title>.*
<h1>Blocks</h1>
<div class=block>
  <h2><a href=/block/1>Block 1</a></h2>
  <div class=thumbnails>
  </div>
</div>
<div class=block>
  <h2><a href=/block/0>Block 0</a></h2>
  <div class=thumbnails>
  </div>
</div>
</ol>.*",
    );
  }

  #[test]
  fn nav_displays_chain() {
    TestServer::new_with_regtest().assert_response_regex(
      "/",
      StatusCode::OK,
      ".*<a href=/ title=home>Ordinals<sup>regtest</sup></a>.*",
    );
  }

  #[test]
  fn blocks_block_limit() {
    let test_server = TestServer::new();

    test_server.mine_blocks(101);

    test_server.assert_response_regex(
      "/blocks",
      StatusCode::OK,
      ".*<ol start=96 reversed class=block-list>\n(  <li><a href=/block/[[:xdigit:]]{64}>[[:xdigit:]]{64}</a></li>\n){95}</ol>.*"
    );
  }

  #[test]
  fn block_not_found() {
    TestServer::new().assert_response(
      "/block/467a86f0642b1d284376d13a98ef58310caa49502b0f9a560ee222e0a122fe16",
      StatusCode::NOT_FOUND,
      "block 467a86f0642b1d284376d13a98ef58310caa49502b0f9a560ee222e0a122fe16 not found",
    );
  }

  #[test]
  fn unmined_sat() {
    TestServer::new().assert_response_regex(
      "/sat/0",
      StatusCode::OK,
      ".*<dt>timestamp</dt><dd><time>2009-01-03 18:15:05 UTC</time></dd>.*",
    );
  }

  #[test]
  fn mined_sat() {
    TestServer::new().assert_response_regex(
      "/sat/5000000000",
      StatusCode::OK,
      ".*<dt>timestamp</dt><dd><time>.*</time> \\(expected\\)</dd>.*",
    );
  }

  #[test]
  fn static_asset() {
    TestServer::new().assert_response_regex(
      "/static/index.css",
      StatusCode::OK,
      r".*\.rare \{
  background-color: var\(--rare\);
}.*",
    );
  }

  #[test]
  fn favicon() {
    TestServer::new().assert_response_regex("/favicon.ico", StatusCode::OK, r".*");
  }

  #[test]
  fn clock_updates() {
    let test_server = TestServer::new();
    test_server.assert_response_regex("/clock", StatusCode::OK, ".*<text.*>0</text>.*");
    test_server.mine_blocks(1);
    test_server.assert_response_regex("/clock", StatusCode::OK, ".*<text.*>1</text>.*");
  }

  #[test]
  fn block_by_hash() {
    let test_server = TestServer::new();

    test_server.mine_blocks(1);
    let transaction = TransactionTemplate {
      inputs: &[(1, 0, 0, Default::default())],
      fee: 0,
      ..Default::default()
    };
    test_server.bitcoin_rpc_server.broadcast_tx(transaction);
    let block_hash = test_server.mine_blocks(1)[0].block_hash();

    test_server.assert_response_regex(
      format!("/block/{block_hash}"),
      StatusCode::OK,
      ".*<h1>Block 2</h1>.*",
    );
  }

  #[test]
  fn block_by_height() {
    let test_server = TestServer::new();

    test_server.assert_response_regex("/block/0", StatusCode::OK, ".*<h1>Block 0</h1>.*");
  }

  #[test]
  fn transaction() {
    let test_server = TestServer::new();

    let coinbase_tx = test_server.mine_blocks(1)[0].txdata[0].clone();
    let txid = coinbase_tx.txid();

    test_server.assert_response_regex(
      format!("/tx/{txid}"),
      StatusCode::OK,
      format!(
        ".*<title>Transaction {txid}</title>.*<h1>Transaction <span class=monospace>{txid}</span></h1>
<dl>
</dl>
<h2>1 Input</h2>
<ul>
  <li><a class=monospace href=/output/0000000000000000000000000000000000000000000000000000000000000000:4294967295>0000000000000000000000000000000000000000000000000000000000000000:4294967295</a></li>
</ul>
<h2>1 Output</h2>
<ul class=monospace>
  <li>
    <a href=/output/84aca0d43f45ac753d4744f40b2f54edec3a496b298951735d450e601386089d:0 class=monospace>
      84aca0d43f45ac753d4744f40b2f54edec3a496b298951735d450e601386089d:0
    </a>
    <dl>
      <dt>value</dt><dd>5000000000</dd>
      <dt>script pubkey</dt><dd class=monospace></dd>
    </dl>
  </li>
</ul>.*"
      ),
    );
  }

  #[test]
  fn detect_unrecoverable_reorg() {
    let test_server = TestServer::new();

    test_server.mine_blocks(21);

    test_server.assert_response_regex(
      "/status",
      StatusCode::OK,
      ".*<dt>unrecoverably reorged</dt>\n  <dd>false</dd>.*",
    );

    for _ in 0..15 {
      test_server.bitcoin_rpc_server.invalidate_tip();
    }

    test_server.bitcoin_rpc_server.mine_blocks(21);

    test_server.assert_response_regex(
      "/status",
      StatusCode::OK,
      ".*<dt>unrecoverably reorged</dt>\n  <dd>true</dd>.*",
    );
  }

  #[test]
  fn rare_with_sat_index() {
    TestServer::new_with_sat_index().assert_response(
      "/rare.txt",
      StatusCode::OK,
      "sat\tsatpoint
0\t4a5e1e4baab89f3a32518a88c31bc87f618f76673e2cc77ab2127b7afdeda33b:0:0
",
    );
  }

  #[test]
  fn rare_without_sat_index() {
    TestServer::new().assert_response(
      "/rare.txt",
      StatusCode::OK,
      "sat\tsatpoint
",
    );
  }

  #[test]
  fn show_rare_txt_in_header_with_sat_index() {
    TestServer::new_with_sat_index().assert_response_regex(
      "/",
      StatusCode::OK,
      ".*
      <a href=/clock title=clock>.*</a>
      <a href=/rare.txt title=rare>.*</a>.*",
    );
  }

  #[test]
  fn rare_sat_location() {
    TestServer::new_with_sat_index().assert_response_regex(
      "/sat/0",
      StatusCode::OK,
      ".*>4a5e1e4baab89f3a32518a88c31bc87f618f76673e2cc77ab2127b7afdeda33b:0:0<.*",
    );
  }

  #[test]
  fn dont_show_rare_txt_in_header_without_sat_index() {
    TestServer::new().assert_response_regex(
      "/",
      StatusCode::OK,
      ".*
      <a href=/clock title=clock>.*</a>
      <a href=https://docs.ordinals.com/.*",
    );
  }

  #[test]
  fn input() {
    TestServer::new().assert_response_regex(
      "/input/0/0/0",
      StatusCode::OK,
      ".*<title>Input /0/0/0</title>.*<h1>Input /0/0/0</h1>.*<dt>text</dt><dd>.*The Times 03/Jan/2009 Chancellor on brink of second bailout for banks</dd>.*",
    );
  }

  #[test]
  fn input_missing() {
    TestServer::new().assert_response(
      "/input/1/1/1",
      StatusCode::NOT_FOUND,
      "input /1/1/1 not found",
    );
  }

  #[test]
  fn commits_are_tracked() {
    let server = TestServer::new();

    thread::sleep(Duration::from_millis(100));
    assert_eq!(server.index.statistic(crate::index::Statistic::Commits), 1);

    let info = server.index.info().unwrap();
    assert_eq!(info.transactions.len(), 1);
    assert_eq!(info.transactions[0].starting_block_count, 0);

    server.index.update().unwrap();

    assert_eq!(server.index.statistic(crate::index::Statistic::Commits), 1);

    let info = server.index.info().unwrap();
    assert_eq!(info.transactions.len(), 1);
    assert_eq!(info.transactions[0].starting_block_count, 0);

    server.mine_blocks(1);

    thread::sleep(Duration::from_millis(10));
    server.index.update().unwrap();

    assert_eq!(server.index.statistic(crate::index::Statistic::Commits), 2);

    let info = server.index.info().unwrap();
    assert_eq!(info.transactions.len(), 2);
    assert_eq!(info.transactions[0].starting_block_count, 0);
    assert_eq!(info.transactions[1].starting_block_count, 1);
    assert!(
      info.transactions[1].starting_timestamp - info.transactions[0].starting_timestamp >= 10
    );
  }

  #[test]
  fn outputs_traversed_are_tracked() {
    let server = TestServer::new_with_sat_index();

    assert_eq!(
      server
        .index
        .statistic(crate::index::Statistic::OutputsTraversed),
      1
    );

    server.index.update().unwrap();

    assert_eq!(
      server
        .index
        .statistic(crate::index::Statistic::OutputsTraversed),
      1
    );

    server.mine_blocks(2);

    server.index.update().unwrap();

    assert_eq!(
      server
        .index
        .statistic(crate::index::Statistic::OutputsTraversed),
      3
    );
  }

  #[test]
  fn coinbase_sat_ranges_are_tracked() {
    let server = TestServer::new_with_sat_index();

    assert_eq!(
      server.index.statistic(crate::index::Statistic::SatRanges),
      1
    );

    server.mine_blocks(1);

    assert_eq!(
      server.index.statistic(crate::index::Statistic::SatRanges),
      2
    );

    server.mine_blocks(1);

    assert_eq!(
      server.index.statistic(crate::index::Statistic::SatRanges),
      3
    );
  }

  #[test]
  fn split_sat_ranges_are_tracked() {
    let server = TestServer::new_with_sat_index();

    assert_eq!(
      server.index.statistic(crate::index::Statistic::SatRanges),
      1
    );

    server.mine_blocks(1);
    server.bitcoin_rpc_server.broadcast_tx(TransactionTemplate {
      inputs: &[(1, 0, 0, Default::default())],
      outputs: 2,
      fee: 0,
      ..Default::default()
    });
    server.mine_blocks(1);

    assert_eq!(
      server.index.statistic(crate::index::Statistic::SatRanges),
      4,
    );
  }

  #[test]
  fn fee_sat_ranges_are_tracked() {
    let server = TestServer::new_with_sat_index();

    assert_eq!(
      server.index.statistic(crate::index::Statistic::SatRanges),
      1
    );

    server.mine_blocks(1);
    server.bitcoin_rpc_server.broadcast_tx(TransactionTemplate {
      inputs: &[(1, 0, 0, Default::default())],
      outputs: 2,
      fee: 2,
      ..Default::default()
    });
    server.mine_blocks(1);

    assert_eq!(
      server.index.statistic(crate::index::Statistic::SatRanges),
      5,
    );
  }

  #[test]
  fn content_response_no_content() {
    assert_eq!(
      Server::content_response(
        Inscription::new(Some("text/plain".as_bytes().to_vec()), None),
        AcceptEncoding::default(),
        &ServerConfig::default(),
      )
      .unwrap(),
      None
    );
  }

  #[test]
  fn content_response_with_content() {
    let (headers, body) = Server::content_response(
      Inscription::new(Some("text/plain".as_bytes().to_vec()), Some(vec![1, 2, 3])),
      AcceptEncoding::default(),
      &ServerConfig::default(),
    )
    .unwrap()
    .unwrap();

    assert_eq!(headers["content-type"], "text/plain");
    assert_eq!(body, vec![1, 2, 3]);
  }

  #[test]
  fn content_security_policy_no_origin() {
    let (headers, _) = Server::content_response(
      Inscription::new(Some("text/plain".as_bytes().to_vec()), Some(vec![1, 2, 3])),
      AcceptEncoding::default(),
      &ServerConfig::default(),
    )
    .unwrap()
    .unwrap();

    assert_eq!(
      headers["content-security-policy"],
      HeaderValue::from_static("default-src 'self' 'unsafe-eval' 'unsafe-inline' data: blob:")
    );
  }

  #[test]
  fn content_security_policy_with_origin() {
    let (headers, _) = Server::content_response(
      Inscription::new(Some("text/plain".as_bytes().to_vec()), Some(vec![1, 2, 3])),
      AcceptEncoding::default(),
      &ServerConfig {
        csp_origin: Some("https://ordinals.com".into()),
        ..Default::default()
      },
    )
    .unwrap()
    .unwrap();

    assert_eq!(headers["content-security-policy"], HeaderValue::from_static("default-src https://ordinals.com/content/ https://ordinals.com/blockheight https://ordinals.com/blockhash https://ordinals.com/blockhash/ https://ordinals.com/blocktime https://ordinals.com/r/ 'unsafe-eval' 'unsafe-inline' data: blob:"));
  }

  #[test]
  fn code_preview() {
    let server = TestServer::new_with_regtest();
    server.mine_blocks(1);

    let txid = server.bitcoin_rpc_server.broadcast_tx(TransactionTemplate {
      inputs: &[(
        1,
        0,
        0,
        inscription("text/javascript", "hello").to_witness(),
      )],
      ..Default::default()
    });
    let inscription_id = InscriptionId { txid, index: 0 };

    server.mine_blocks(1);

    server.assert_response_regex(
      format!("/preview/{inscription_id}"),
      StatusCode::OK,
      format!(r".*<html lang=en data-inscription={inscription_id} data-language=javascript>.*"),
    );
  }

  #[test]
  fn content_response_no_content_type() {
    let (headers, body) = Server::content_response(
      Inscription::new(None, Some(Vec::new())),
      AcceptEncoding::default(),
      &ServerConfig::default(),
    )
    .unwrap()
    .unwrap();

    assert_eq!(headers["content-type"], "application/octet-stream");
    assert!(body.is_empty());
  }

  #[test]
  fn content_response_bad_content_type() {
    let (headers, body) = Server::content_response(
      Inscription::new(Some("\n".as_bytes().to_vec()), Some(Vec::new())),
      AcceptEncoding::default(),
      &ServerConfig::default(),
    )
    .unwrap()
    .unwrap();

    assert_eq!(headers["content-type"], "application/octet-stream");
    assert!(body.is_empty());
  }

  #[test]
  fn text_preview() {
    let server = TestServer::new_with_regtest();
    server.mine_blocks(1);

    let txid = server.bitcoin_rpc_server.broadcast_tx(TransactionTemplate {
      inputs: &[(
        1,
        0,
        0,
        inscription("text/plain;charset=utf-8", "hello").to_witness(),
      )],
      ..Default::default()
    });

    let inscription_id = InscriptionId { txid, index: 0 };

    server.mine_blocks(1);

    server.assert_response_csp(
      format!("/preview/{}", inscription_id),
      StatusCode::OK,
      "default-src 'self'",
      format!(".*<html lang=en data-inscription={}>.*", inscription_id),
    );
  }

  #[test]
  fn audio_preview() {
    let server = TestServer::new_with_regtest();
    server.mine_blocks(1);

    let txid = server.bitcoin_rpc_server.broadcast_tx(TransactionTemplate {
      inputs: &[(1, 0, 0, inscription("audio/flac", "hello").to_witness())],
      ..Default::default()
    });
    let inscription_id = InscriptionId { txid, index: 0 };

    server.mine_blocks(1);

    server.assert_response_regex(
      format!("/preview/{inscription_id}"),
      StatusCode::OK,
      format!(r".*<audio .*>\s*<source src=/content/{inscription_id}>.*"),
    );
  }

  #[test]
  fn font_preview() {
    let server = TestServer::new_with_regtest();
    server.mine_blocks(1);

    let txid = server.bitcoin_rpc_server.broadcast_tx(TransactionTemplate {
      inputs: &[(1, 0, 0, inscription("font/ttf", "hello").to_witness())],
      ..Default::default()
    });
    let inscription_id = InscriptionId { txid, index: 0 };

    server.mine_blocks(1);

    server.assert_response_regex(
      format!("/preview/{inscription_id}"),
      StatusCode::OK,
      format!(r".*src: url\(/content/{inscription_id}\).*"),
    );
  }

  #[test]
  fn pdf_preview() {
    let server = TestServer::new_with_regtest();
    server.mine_blocks(1);

    let txid = server.bitcoin_rpc_server.broadcast_tx(TransactionTemplate {
      inputs: &[(
        1,
        0,
        0,
        inscription("application/pdf", "hello").to_witness(),
      )],
      ..Default::default()
    });
    let inscription_id = InscriptionId { txid, index: 0 };

    server.mine_blocks(1);

    server.assert_response_regex(
      format!("/preview/{inscription_id}"),
      StatusCode::OK,
      format!(r".*<canvas data-inscription={inscription_id}></canvas>.*"),
    );
  }

  #[test]
  fn markdown_preview() {
    let server = TestServer::new_with_regtest();
    server.mine_blocks(1);

    let txid = server.bitcoin_rpc_server.broadcast_tx(TransactionTemplate {
      inputs: &[(1, 0, 0, inscription("text/markdown", "hello").to_witness())],
      ..Default::default()
    });
    let inscription_id = InscriptionId { txid, index: 0 };

    server.mine_blocks(1);

    server.assert_response_regex(
      format!("/preview/{inscription_id}"),
      StatusCode::OK,
      format!(r".*<html lang=en data-inscription={inscription_id}>.*"),
    );
  }

  #[test]
  fn image_preview() {
    let server = TestServer::new_with_regtest();
    server.mine_blocks(1);

    let txid = server.bitcoin_rpc_server.broadcast_tx(TransactionTemplate {
      inputs: &[(1, 0, 0, inscription("image/png", "hello").to_witness())],
      ..Default::default()
    });
    let inscription_id = InscriptionId { txid, index: 0 };

    server.mine_blocks(1);

    server.assert_response_csp(
      format!("/preview/{inscription_id}"),
      StatusCode::OK,
      "default-src 'self' 'unsafe-inline'",
      format!(r".*background-image: url\(/content/{inscription_id}\);.*"),
    );
  }

  #[test]
  fn iframe_preview() {
    let server = TestServer::new_with_regtest();
    server.mine_blocks(1);

    let txid = server.bitcoin_rpc_server.broadcast_tx(TransactionTemplate {
      inputs: &[(
        1,
        0,
        0,
        inscription("text/html;charset=utf-8", "hello").to_witness(),
      )],
      ..Default::default()
    });

    server.mine_blocks(1);

    server.assert_response_csp(
      format!("/preview/{}", InscriptionId { txid, index: 0 }),
      StatusCode::OK,
      "default-src 'self' 'unsafe-eval' 'unsafe-inline' data: blob:",
      "hello",
    );
  }

  #[test]
  fn unknown_preview() {
    let server = TestServer::new_with_regtest();
    server.mine_blocks(1);

    let txid = server.bitcoin_rpc_server.broadcast_tx(TransactionTemplate {
      inputs: &[(1, 0, 0, inscription("text/foo", "hello").to_witness())],
      ..Default::default()
    });

    server.mine_blocks(1);

    server.assert_response_csp(
      format!("/preview/{}", InscriptionId { txid, index: 0 }),
      StatusCode::OK,
      "default-src 'self'",
      fs::read_to_string("templates/preview-unknown.html").unwrap(),
    );
  }

  #[test]
  fn video_preview() {
    let server = TestServer::new_with_regtest();
    server.mine_blocks(1);

    let txid = server.bitcoin_rpc_server.broadcast_tx(TransactionTemplate {
      inputs: &[(1, 0, 0, inscription("video/webm", "hello").to_witness())],
      ..Default::default()
    });
    let inscription_id = InscriptionId { txid, index: 0 };

    server.mine_blocks(1);

    server.assert_response_regex(
      format!("/preview/{inscription_id}"),
      StatusCode::OK,
      format!(r".*<video .*>\s*<source src=/content/{inscription_id}>.*"),
    );
  }

  #[test]
  fn inscription_page_title() {
    let server = TestServer::new_with_regtest_with_index_sats();
    server.mine_blocks(1);

    let txid = server.bitcoin_rpc_server.broadcast_tx(TransactionTemplate {
      inputs: &[(1, 0, 0, inscription("text/foo", "hello").to_witness())],
      ..Default::default()
    });

    server.mine_blocks(1);

    server.assert_response_regex(
      format!("/inscription/{}", InscriptionId { txid, index: 0 }),
      StatusCode::OK,
      ".*<title>Inscription 0</title>.*",
    );
  }

  #[test]
  fn inscription_page_has_sat_when_sats_are_tracked() {
    let server = TestServer::new_with_regtest_with_index_sats();
    server.mine_blocks(1);

    let txid = server.bitcoin_rpc_server.broadcast_tx(TransactionTemplate {
      inputs: &[(1, 0, 0, inscription("text/foo", "hello").to_witness())],
      ..Default::default()
    });

    server.mine_blocks(1);

    server.assert_response_regex(
      format!("/inscription/{}", InscriptionId { txid, index: 0 }),
      StatusCode::OK,
      r".*<dt>sat</dt>\s*<dd><a href=/sat/5000000000>5000000000</a></dd>\s*<dt>preview</dt>.*",
    );
  }

  #[test]
  fn inscription_page_does_not_have_sat_when_sats_are_not_tracked() {
    let server = TestServer::new_with_regtest();
    server.mine_blocks(1);

    let txid = server.bitcoin_rpc_server.broadcast_tx(TransactionTemplate {
      inputs: &[(1, 0, 0, inscription("text/foo", "hello").to_witness())],
      ..Default::default()
    });

    server.mine_blocks(1);

    server.assert_response_regex(
      format!("/inscription/{}", InscriptionId { txid, index: 0 }),
      StatusCode::OK,
      r".*<dt>output value</dt>\s*<dd>5000000000</dd>\s*<dt>preview</dt>.*",
    );
  }

  #[test]
  fn strict_transport_security_header_is_set() {
    assert_eq!(
      TestServer::new()
        .get("/status")
        .headers()
        .get(header::STRICT_TRANSPORT_SECURITY)
        .unwrap(),
      "max-age=31536000; includeSubDomains; preload",
    );
  }

  #[test]
  fn feed() {
    let server = TestServer::new_with_regtest_with_index_sats();
    server.mine_blocks(1);

    server.bitcoin_rpc_server.broadcast_tx(TransactionTemplate {
      inputs: &[(1, 0, 0, inscription("text/foo", "hello").to_witness())],
      ..Default::default()
    });

    server.mine_blocks(1);

    server.assert_response_regex(
      "/feed.xml",
      StatusCode::OK,
      ".*<title>Inscription 0</title>.*",
    );
  }

  #[test]
  fn inscription_with_unknown_type_and_no_body_has_unknown_preview() {
    let server = TestServer::new_with_regtest_with_index_sats();
    server.mine_blocks(1);

    let txid = server.bitcoin_rpc_server.broadcast_tx(TransactionTemplate {
      inputs: &[(
        1,
        0,
        0,
        Inscription::new(Some("foo/bar".as_bytes().to_vec()), None).to_witness(),
      )],
      ..Default::default()
    });

    let inscription_id = InscriptionId { txid, index: 0 };

    server.mine_blocks(1);

    server.assert_response(
      format!("/preview/{inscription_id}"),
      StatusCode::OK,
      &fs::read_to_string("templates/preview-unknown.html").unwrap(),
    );
  }

  #[test]
  fn inscription_with_known_type_and_no_body_has_unknown_preview() {
    let server = TestServer::new_with_regtest_with_index_sats();
    server.mine_blocks(1);

    let txid = server.bitcoin_rpc_server.broadcast_tx(TransactionTemplate {
      inputs: &[(
        1,
        0,
        0,
        Inscription::new(Some("image/png".as_bytes().to_vec()), None).to_witness(),
      )],
      ..Default::default()
    });

    let inscription_id = InscriptionId { txid, index: 0 };

    server.mine_blocks(1);

    server.assert_response(
      format!("/preview/{inscription_id}"),
      StatusCode::OK,
      &fs::read_to_string("templates/preview-unknown.html").unwrap(),
    );
  }

  #[test]
  fn content_responses_have_cache_control_headers() {
    let server = TestServer::new_with_regtest();
    server.mine_blocks(1);

    let txid = server.bitcoin_rpc_server.broadcast_tx(TransactionTemplate {
      inputs: &[(1, 0, 0, inscription("text/foo", "hello").to_witness())],
      ..Default::default()
    });

    server.mine_blocks(1);

    let response = server.get(format!("/content/{}", InscriptionId { txid, index: 0 }));

    assert_eq!(response.status(), StatusCode::OK);
    assert_eq!(
      response.headers().get(header::CACHE_CONTROL).unwrap(),
      "public, max-age=31536000, immutable"
    );
  }

  #[test]
  fn error_content_responses_have_max_age_zero_cache_control_headers() {
    let server = TestServer::new_with_regtest();
    let response =
      server.get("/content/6ac5cacb768794f4fd7a78bf00f2074891fce68bd65c4ff36e77177237aacacai0");

    assert_eq!(response.status(), 404);
    assert_eq!(
      response.headers().get(header::CACHE_CONTROL).unwrap(),
      "no-store"
    );
  }

  #[test]
  fn inscriptions_page_with_no_prev_or_next() {
    TestServer::new_with_regtest_with_index_sats().assert_response_regex(
      "/inscriptions",
      StatusCode::OK,
      ".*prev\nnext.*",
    );
  }

  #[test]
  fn inscriptions_page_with_no_next() {
    let server = TestServer::new_with_regtest_with_index_sats();

    for i in 0..101 {
      server.mine_blocks(1);
      server.bitcoin_rpc_server.broadcast_tx(TransactionTemplate {
        inputs: &[(i + 1, 0, 0, inscription("text/foo", "hello").to_witness())],
        ..Default::default()
      });
    }

    server.mine_blocks(1);

    server.assert_response_regex(
      "/inscriptions/1",
      StatusCode::OK,
      ".*<a class=prev href=/inscriptions/0>prev</a>\nnext.*",
    );
  }

  #[test]
  fn inscriptions_page_with_no_prev() {
    let server = TestServer::new_with_regtest_with_index_sats();

    for i in 0..101 {
      server.mine_blocks(1);
      server.bitcoin_rpc_server.broadcast_tx(TransactionTemplate {
        inputs: &[(i + 1, 0, 0, inscription("text/foo", "hello").to_witness())],
        ..Default::default()
      });
    }

    server.mine_blocks(1);

    server.assert_response_regex(
      "/inscriptions/0",
      StatusCode::OK,
      ".*prev\n<a class=next href=/inscriptions/1>next</a>.*",
    );
  }

  #[test]
  fn collections_page_prev_and_next() {
    let server = TestServer::new_with_regtest_with_index_sats();

    let mut parent_ids = Vec::new();

    for i in 0..101 {
      server.mine_blocks(1);

      parent_ids.push(InscriptionId {
        txid: server.bitcoin_rpc_server.broadcast_tx(TransactionTemplate {
          inputs: &[(i + 1, 0, 0, inscription("text/plain", "hello").to_witness())],
          ..Default::default()
        }),
        index: 0,
      });
    }

    for (i, parent_id) in parent_ids.iter().enumerate().take(101) {
      server.mine_blocks(1);

      server.bitcoin_rpc_server.broadcast_tx(TransactionTemplate {
        inputs: &[
          (i + 2, 1, 0, Default::default()),
          (
            i + 102,
            0,
            0,
            Inscription {
              content_type: Some("text/plain".into()),
              body: Some("hello".into()),
              parent: Some(parent_id.value()),
              ..Default::default()
            }
            .to_witness(),
          ),
        ],
        outputs: 2,
        output_values: &[50 * COIN_VALUE, 50 * COIN_VALUE],
        ..Default::default()
      });
    }

    server.mine_blocks(1);

    server.assert_response_regex(
      "/collections",
      StatusCode::OK,
      r".*
<h1>Collections</h1>
<div class=thumbnails>
  <a href=/inscription/.*><iframe .* src=/preview/.*></iframe></a>
  (<a href=/inscription/[[:xdigit:]]{64}i0>.*</a>\s*){99}
</div>
<div class=center>
prev
<a class=next href=/collections/1>next</a>
</div>.*"
        .to_string()
        .unindent(),
    );

    server.assert_response_regex(
      "/collections/1",
      StatusCode::OK,
      ".*
<h1>Collections</h1>
<div class=thumbnails>
  <a href=/inscription/.*><iframe .* src=/preview/.*></iframe></a>
</div>
<div class=center>
<a class=prev href=/collections/0>prev</a>
next
</div>.*"
        .unindent(),
    );
  }

  #[test]
  fn responses_are_gzipped() {
    let server = TestServer::new();

    let mut headers = HeaderMap::new();

    headers.insert(header::ACCEPT_ENCODING, "gzip".parse().unwrap());

    let response = reqwest::blocking::Client::builder()
      .default_headers(headers)
      .build()
      .unwrap()
      .get(server.join_url("/"))
      .send()
      .unwrap();

    assert_eq!(
      response.headers().get(header::CONTENT_ENCODING).unwrap(),
      "gzip"
    );
  }

  #[test]
  fn responses_are_brotlied() {
    let server = TestServer::new();

    let mut headers = HeaderMap::new();

    headers.insert(header::ACCEPT_ENCODING, "br".parse().unwrap());

    let response = reqwest::blocking::Client::builder()
      .default_headers(headers)
      .brotli(false)
      .build()
      .unwrap()
      .get(server.join_url("/"))
      .send()
      .unwrap();

    assert_eq!(
      response.headers().get(header::CONTENT_ENCODING).unwrap(),
      "br"
    );
  }

  #[test]
  fn inscriptions_can_be_hidden_with_config() {
    let bitcoin_rpc_server = test_bitcoincore_rpc::spawn();
    bitcoin_rpc_server.mine_blocks(1);
    let txid = bitcoin_rpc_server.broadcast_tx(TransactionTemplate {
      inputs: &[(
        1,
        0,
        0,
        inscription("text/plain;charset=utf-8", "hello").to_witness(),
      )],
      ..Default::default()
    });
    let inscription = InscriptionId { txid, index: 0 };
    bitcoin_rpc_server.mine_blocks(1);

    let server = TestServer::new_with_bitcoin_rpc_server_and_config(
      bitcoin_rpc_server,
      format!("\"hidden\":\n - {inscription}"),
    );

    server.assert_response(
      format!("/preview/{inscription}"),
      StatusCode::OK,
      &fs::read_to_string("templates/preview-unknown.html").unwrap(),
    );

    server.assert_response(
      format!("/content/{inscription}"),
      StatusCode::OK,
      &fs::read_to_string("templates/preview-unknown.html").unwrap(),
    );
  }

  #[test]
  fn inscription_links_to_parent() {
    let server = TestServer::new_with_regtest_with_json_api();
    server.mine_blocks(1);

    let parent_txid = server.bitcoin_rpc_server.broadcast_tx(TransactionTemplate {
      inputs: &[(1, 0, 0, inscription("text/plain", "hello").to_witness())],
      ..Default::default()
    });

    server.mine_blocks(1);

    let parent_inscription_id = InscriptionId {
      txid: parent_txid,
      index: 0,
    };

    let txid = server.bitcoin_rpc_server.broadcast_tx(TransactionTemplate {
      inputs: &[
        (
          2,
          0,
          0,
          Inscription {
            content_type: Some("text/plain".into()),
            body: Some("hello".into()),
            parent: Some(parent_inscription_id.value()),
            ..Default::default()
          }
          .to_witness(),
        ),
        (2, 1, 0, Default::default()),
      ],
      ..Default::default()
    });

    server.mine_blocks(1);

    let inscription_id = InscriptionId { txid, index: 0 };

    server.assert_response_regex(
      format!("/inscription/{inscription_id}"),
      StatusCode::OK,
      format!(".*<title>Inscription 1</title>.*<dt>parent</dt>.*<dd><a class=monospace href=/inscription/{parent_inscription_id}>{parent_inscription_id}</a></dd>.*"),
    );

    server.assert_response_regex(
      format!("/inscription/{parent_inscription_id}"),
      StatusCode::OK,
      format!(".*<title>Inscription 0</title>.*<dt>children</dt>.*<a href=/inscription/{inscription_id}>.*</a>.*"),
    );

    assert_eq!(
      server
        .get_json::<InscriptionJson>(format!("/inscription/{inscription_id}"))
        .parent,
      Some(parent_inscription_id),
    );

    assert_eq!(
      server
        .get_json::<InscriptionJson>(format!("/inscription/{parent_inscription_id}"))
        .children,
      [inscription_id],
    );
  }

  #[test]
  fn inscription_with_and_without_children_page() {
    let server = TestServer::new_with_regtest();
    server.mine_blocks(1);

    let parent_txid = server.bitcoin_rpc_server.broadcast_tx(TransactionTemplate {
      inputs: &[(1, 0, 0, inscription("text/plain", "hello").to_witness())],
      ..Default::default()
    });

    server.mine_blocks(1);

    let parent_inscription_id = InscriptionId {
      txid: parent_txid,
      index: 0,
    };

    server.assert_response_regex(
      format!("/children/{parent_inscription_id}"),
      StatusCode::OK,
      ".*<h3>No children</h3>.*",
    );

    let txid = server.bitcoin_rpc_server.broadcast_tx(TransactionTemplate {
      inputs: &[
        (
          2,
          0,
          0,
          Inscription {
            content_type: Some("text/plain".into()),
            body: Some("hello".into()),
            parent: Some(parent_inscription_id.value()),
            ..Default::default()
          }
          .to_witness(),
        ),
        (2, 1, 0, Default::default()),
      ],
      ..Default::default()
    });

    server.mine_blocks(1);

    let inscription_id = InscriptionId { txid, index: 0 };

    server.assert_response_regex(
      format!("/children/{parent_inscription_id}"),
      StatusCode::OK,
      format!(".*<title>Inscription 0 Children</title>.*<h1><a href=/inscription/{parent_inscription_id}>Inscription 0</a> Children</h1>.*<div class=thumbnails>.*<a href=/inscription/{inscription_id}><iframe .* src=/preview/{inscription_id}></iframe></a>.*"),
    );
  }

  #[test]
  fn inscriptions_page_shows_max_four_children() {
    let server = TestServer::new_with_regtest();
    server.mine_blocks(1);

    let parent_txid = server.bitcoin_rpc_server.broadcast_tx(TransactionTemplate {
      inputs: &[(1, 0, 0, inscription("text/plain", "hello").to_witness())],
      ..Default::default()
    });

    server.mine_blocks(6);

    let parent_inscription_id = InscriptionId {
      txid: parent_txid,
      index: 0,
    };

    let _txid = server.bitcoin_rpc_server.broadcast_tx(TransactionTemplate {
      inputs: &[
        (
          2,
          0,
          0,
          Inscription {
            content_type: Some("text/plain".into()),
            body: Some("hello".into()),
            parent: Some(parent_inscription_id.value()),
            ..Default::default()
          }
          .to_witness(),
        ),
        (
          3,
          0,
          0,
          Inscription {
            content_type: Some("text/plain".into()),
            body: Some("hello".into()),
            parent: Some(parent_inscription_id.value()),
            ..Default::default()
          }
          .to_witness(),
        ),
        (
          4,
          0,
          0,
          Inscription {
            content_type: Some("text/plain".into()),
            body: Some("hello".into()),
            parent: Some(parent_inscription_id.value()),
            ..Default::default()
          }
          .to_witness(),
        ),
        (
          5,
          0,
          0,
          Inscription {
            content_type: Some("text/plain".into()),
            body: Some("hello".into()),
            parent: Some(parent_inscription_id.value()),
            ..Default::default()
          }
          .to_witness(),
        ),
        (
          6,
          0,
          0,
          Inscription {
            content_type: Some("text/plain".into()),
            body: Some("hello".into()),
            parent: Some(parent_inscription_id.value()),
            ..Default::default()
          }
          .to_witness(),
        ),
        (2, 1, 0, Default::default()),
      ],
      ..Default::default()
    });

    server.mine_blocks(1);

    server.assert_response_regex(
      format!("/inscription/{parent_inscription_id}"),
      StatusCode::OK,
      format!(
        ".*<title>Inscription 0</title>.*
.*<a href=/inscription/.*><iframe .* src=/preview/.*></iframe></a>.*
.*<a href=/inscription/.*><iframe .* src=/preview/.*></iframe></a>.*
.*<a href=/inscription/.*><iframe .* src=/preview/.*></iframe></a>.*
.*<a href=/inscription/.*><iframe .* src=/preview/.*></iframe></a>.*
    <div class=center>
      <a href=/children/{parent_inscription_id}>all</a>
    </div>.*"
      ),
    );
  }

  #[test]
  fn inscription_number_endpoint() {
    let server = TestServer::new_with_regtest();
    server.mine_blocks(2);

    let txid = server.bitcoin_rpc_server.broadcast_tx(TransactionTemplate {
      inputs: &[
        (1, 0, 0, inscription("text/plain", "hello").to_witness()),
        (2, 0, 0, inscription("text/plain", "cursed").to_witness()),
      ],
      outputs: 2,
      ..Default::default()
    });

    let inscription_id = InscriptionId { txid, index: 0 };
    let cursed_inscription_id = InscriptionId { txid, index: 1 };

    server.mine_blocks(1);

    server.assert_response_regex(
      format!("/inscription/{inscription_id}"),
      StatusCode::OK,
      format!(
        ".*<h1>Inscription 0</h1>.*
<dl>
  <dt>id</dt>
  <dd class=monospace>{inscription_id}</dd>.*"
      ),
    );
    server.assert_response_regex(
      "/inscription/0",
      StatusCode::OK,
      format!(
        ".*<h1>Inscription 0</h1>.*
<dl>
  <dt>id</dt>
  <dd class=monospace>{inscription_id}</dd>.*"
      ),
    );

    server.assert_response_regex(
      "/inscription/-1",
      StatusCode::OK,
      format!(
        ".*<h1>Inscription -1</h1>.*
<dl>
  <dt>id</dt>
  <dd class=monospace>{cursed_inscription_id}</dd>.*"
      ),
    )
  }

  #[test]
  fn charm_cursed() {
    let server = TestServer::new_with_regtest();

    server.mine_blocks(2);

    let txid = server.bitcoin_rpc_server.broadcast_tx(TransactionTemplate {
      inputs: &[
        (1, 0, 0, Witness::default()),
        (2, 0, 0, inscription("text/plain", "cursed").to_witness()),
      ],
      outputs: 2,
      ..Default::default()
    });

    let id = InscriptionId { txid, index: 0 };

    server.mine_blocks(1);

    server.assert_response_regex(
      format!("/inscription/{id}"),
      StatusCode::OK,
      format!(
        ".*<h1>Inscription -1</h1>.*
<dl>
  <dt>id</dt>
  <dd class=monospace>{id}</dd>
  <dt>charms</dt>
  <dd>
    <span title=cursed>👹</span>
  </dd>
  .*
</dl>
.*
"
      ),
    );
  }

  #[test]
  fn charm_vindicated() {
    let server = TestServer::new_with_regtest();

    server.mine_blocks(110);

    let txid = server.bitcoin_rpc_server.broadcast_tx(TransactionTemplate {
      inputs: &[
        (1, 0, 0, Witness::default()),
        (2, 0, 0, inscription("text/plain", "cursed").to_witness()),
      ],
      outputs: 2,
      ..Default::default()
    });

    let id = InscriptionId { txid, index: 0 };

    server.mine_blocks(1);

    server.assert_response_regex(
      format!("/inscription/{id}"),
      StatusCode::OK,
      format!(
        ".*<h1>Inscription 0</h1>.*
<dl>
  <dt>id</dt>
  <dd class=monospace>{id}</dd>
  <dt>charms</dt>
  <dd>
    <span title=vindicated>❤️‍🔥</span>
  </dd>
  .*
</dl>
.*
"
      ),
    );
  }

  #[test]
  fn charm_coin() {
    let server = TestServer::new_with_regtest_with_index_sats();

    server.mine_blocks(2);

    let txid = server.bitcoin_rpc_server.broadcast_tx(TransactionTemplate {
      inputs: &[(1, 0, 0, inscription("text/plain", "foo").to_witness())],
      ..Default::default()
    });

    let id = InscriptionId { txid, index: 0 };

    server.mine_blocks(1);

    server.assert_response_regex(
      format!("/inscription/{id}"),
      StatusCode::OK,
      format!(
        ".*<h1>Inscription 0</h1>.*
<dl>
  <dt>id</dt>
  <dd class=monospace>{id}</dd>
  <dt>charms</dt>
  <dd>.*<span title=coin>🪙</span>.*</dd>
  .*
</dl>
.*
"
      ),
    );
  }

  #[test]
  fn charm_uncommon() {
    let server = TestServer::new_with_regtest_with_index_sats();

    server.mine_blocks(2);

    let txid = server.bitcoin_rpc_server.broadcast_tx(TransactionTemplate {
      inputs: &[(1, 0, 0, inscription("text/plain", "foo").to_witness())],
      ..Default::default()
    });

    let id = InscriptionId { txid, index: 0 };

    server.mine_blocks(1);

    server.assert_response_regex(
      format!("/inscription/{id}"),
      StatusCode::OK,
      format!(
        ".*<h1>Inscription 0</h1>.*
<dl>
  <dt>id</dt>
  <dd class=monospace>{id}</dd>
  <dt>charms</dt>
  <dd>.*<span title=uncommon>🌱</span>.*</dd>
  .*
</dl>
.*
"
      ),
    );
  }

  #[test]
  fn charm_nineball() {
    let server = TestServer::new_with_regtest_with_index_sats();

    server.mine_blocks(9);

    let txid = server.bitcoin_rpc_server.broadcast_tx(TransactionTemplate {
      inputs: &[(9, 0, 0, inscription("text/plain", "foo").to_witness())],
      ..Default::default()
    });

    let id = InscriptionId { txid, index: 0 };

    server.mine_blocks(1);

    server.assert_response_regex(
      format!("/inscription/{id}"),
      StatusCode::OK,
      format!(
        ".*<h1>Inscription 0</h1>.*
<dl>
  <dt>id</dt>
  <dd class=monospace>{id}</dd>
  <dt>charms</dt>
  <dd>.*<span title=nineball>9️⃣</span>.*</dd>
  .*
</dl>
.*
"
      ),
    );
  }

  #[test]
  fn charm_reinscription() {
    let server = TestServer::new_with_regtest();

    server.mine_blocks(1);

    server.bitcoin_rpc_server.broadcast_tx(TransactionTemplate {
      inputs: &[(1, 0, 0, inscription("text/plain", "foo").to_witness())],
      ..Default::default()
    });

    server.mine_blocks(1);

    let txid = server.bitcoin_rpc_server.broadcast_tx(TransactionTemplate {
      inputs: &[(2, 1, 0, inscription("text/plain", "bar").to_witness())],
      ..Default::default()
    });

    server.mine_blocks(1);

    let id = InscriptionId { txid, index: 0 };

    server.assert_response_regex(
      format!("/inscription/{id}"),
      StatusCode::OK,
      format!(
        ".*<h1>Inscription -1</h1>.*
<dl>
  <dt>id</dt>
  <dd class=monospace>{id}</dd>
  <dt>charms</dt>
  <dd>
    <span title=reinscription>♻️</span>
    <span title=cursed>👹</span>
  </dd>
  .*
</dl>
.*
"
      ),
    );
  }

  #[test]
  fn charm_reinscription_in_same_tx_input() {
    let server = TestServer::new_with_regtest();

    server.mine_blocks(1);

    let script = script::Builder::new()
      .push_opcode(opcodes::OP_FALSE)
      .push_opcode(opcodes::all::OP_IF)
      .push_slice(b"ord")
      .push_slice([1])
      .push_slice(b"text/plain;charset=utf-8")
      .push_slice([])
      .push_slice(b"foo")
      .push_opcode(opcodes::all::OP_ENDIF)
      .push_opcode(opcodes::OP_FALSE)
      .push_opcode(opcodes::all::OP_IF)
      .push_slice(b"ord")
      .push_slice([1])
      .push_slice(b"text/plain;charset=utf-8")
      .push_slice([])
      .push_slice(b"bar")
      .push_opcode(opcodes::all::OP_ENDIF)
      .push_opcode(opcodes::OP_FALSE)
      .push_opcode(opcodes::all::OP_IF)
      .push_slice(b"ord")
      .push_slice([1])
      .push_slice(b"text/plain;charset=utf-8")
      .push_slice([])
      .push_slice(b"qix")
      .push_opcode(opcodes::all::OP_ENDIF)
      .into_script();

    let witness = Witness::from_slice(&[script.into_bytes(), Vec::new()]);

    let txid = server.bitcoin_rpc_server.broadcast_tx(TransactionTemplate {
      inputs: &[(1, 0, 0, witness)],
      ..Default::default()
    });

    server.mine_blocks(1);

    let id = InscriptionId { txid, index: 0 };
    server.assert_response_regex(
      format!("/inscription/{id}"),
      StatusCode::OK,
      format!(
        ".*<h1>Inscription 0</h1>.*
<dl>
  <dt>id</dt>
  <dd class=monospace>{id}</dd>
  <dt>output value</dt>
  .*
</dl>
.*
"
      ),
    );

    let id = InscriptionId { txid, index: 1 };
    server.assert_response_regex(
      format!("/inscription/{id}"),
      StatusCode::OK,
      ".*
    <span title=reinscription>♻️</span>
    <span title=cursed>👹</span>.*",
    );

    let id = InscriptionId { txid, index: 2 };
    server.assert_response_regex(
      format!("/inscription/{id}"),
      StatusCode::OK,
      ".*
    <span title=reinscription>♻️</span>
    <span title=cursed>👹</span>.*",
    );
  }

  #[test]
  fn charm_reinscription_in_same_tx_with_pointer() {
    let server = TestServer::new_with_regtest();

    server.mine_blocks(3);

    let cursed_inscription = inscription("text/plain", "bar");
    let reinscription: Inscription = InscriptionTemplate {
      pointer: Some(0),
      ..Default::default()
    }
    .into();

    let txid = server.bitcoin_rpc_server.broadcast_tx(TransactionTemplate {
      inputs: &[
        (1, 0, 0, inscription("text/plain", "foo").to_witness()),
        (2, 0, 0, cursed_inscription.to_witness()),
        (3, 0, 0, reinscription.to_witness()),
      ],
      ..Default::default()
    });

    server.mine_blocks(1);

    let id = InscriptionId { txid, index: 0 };
    server.assert_response_regex(
      format!("/inscription/{id}"),
      StatusCode::OK,
      format!(
        ".*<h1>Inscription 0</h1>.*
<dl>
  <dt>id</dt>
  <dd class=monospace>{id}</dd>
  <dt>output value</dt>
  .*
</dl>
.*
"
      ),
    );

    let id = InscriptionId { txid, index: 1 };
    server.assert_response_regex(
      format!("/inscription/{id}"),
      StatusCode::OK,
      ".*
    <span title=cursed>👹</span>.*",
    );

    let id = InscriptionId { txid, index: 2 };
    server.assert_response_regex(
      format!("/inscription/{id}"),
      StatusCode::OK,
      ".*
    <span title=reinscription>♻️</span>
    <span title=cursed>👹</span>.*",
    );
  }

  #[test]
  fn charm_unbound() {
    let server = TestServer::new_with_regtest();

    server.mine_blocks(1);

    let txid = server.bitcoin_rpc_server.broadcast_tx(TransactionTemplate {
      inputs: &[(1, 0, 0, envelope(&[b"ord", &[128], &[0]]))],
      ..Default::default()
    });

    server.mine_blocks(1);

    let id = InscriptionId { txid, index: 0 };

    server.assert_response_regex(
      format!("/inscription/{id}"),
      StatusCode::OK,
      format!(
        ".*<h1>Inscription -1</h1>.*
<dl>
  <dt>id</dt>
  <dd class=monospace>{id}</dd>
  <dt>charms</dt>
  <dd>
    <span title=cursed>👹</span>
    <span title=unbound>🔓</span>
  </dd>
  .*
</dl>
.*
"
      ),
    );
  }

  #[test]
  fn charm_lost() {
    let server = TestServer::new_with_regtest();

    server.mine_blocks(1);

    let txid = server.bitcoin_rpc_server.broadcast_tx(TransactionTemplate {
      inputs: &[(1, 0, 0, inscription("text/plain", "foo").to_witness())],
      ..Default::default()
    });

    let id = InscriptionId { txid, index: 0 };

    server.mine_blocks(1);

    server.assert_response_regex(
      format!("/inscription/{id}"),
      StatusCode::OK,
      format!(
        ".*<h1>Inscription 0</h1>.*
<dl>
  <dt>id</dt>
  <dd class=monospace>{id}</dd>
  <dt>output value</dt>
  <dd>5000000000</dd>
  .*
</dl>
.*
"
      ),
    );

    server.bitcoin_rpc_server.broadcast_tx(TransactionTemplate {
      inputs: &[(2, 1, 0, Default::default())],
      fee: 50 * COIN_VALUE,
      ..Default::default()
    });

    server.mine_blocks_with_subsidy(1, 0);

    server.assert_response_regex(
      format!("/inscription/{id}"),
      StatusCode::OK,
      format!(
        ".*<h1>Inscription 0</h1>.*
<dl>
  <dt>id</dt>
  <dd class=monospace>{id}</dd>
  <dt>charms</dt>
  <dd>
    <span title=lost>🤔</span>
  </dd>
  .*
</dl>
.*
"
      ),
    );
  }

  #[test]
  fn sat_recursive_endpoints() {
    let server = TestServer::new_with_regtest_with_index_sats();

    assert_eq!(
      server.get_json::<SatInscriptionsJson>("/r/sat/5000000000"),
      SatInscriptionsJson {
        ids: vec![],
        page: 0,
        more: false
      }
    );

    assert_eq!(
      server.get_json::<SatInscriptionJson>("/r/sat/5000000000/at/0"),
      SatInscriptionJson { id: None }
    );

    server.mine_blocks(1);

    let txid = server.bitcoin_rpc_server.broadcast_tx(TransactionTemplate {
      inputs: &[(1, 0, 0, inscription("text/plain", "foo").to_witness())],
      ..Default::default()
    });

    server.mine_blocks(1);

    let mut ids = Vec::new();
    ids.push(InscriptionId { txid, index: 0 });

    for i in 1..111 {
      let txid = server.bitcoin_rpc_server.broadcast_tx(TransactionTemplate {
        inputs: &[(i + 1, 1, 0, inscription("text/plain", "foo").to_witness())],
        ..Default::default()
      });

      server.mine_blocks(1);

      ids.push(InscriptionId { txid, index: 0 });
    }

    let paginated_response = server.get_json::<SatInscriptionsJson>("/r/sat/5000000000");

    let equivalent_paginated_response =
      server.get_json::<SatInscriptionsJson>("/r/sat/5000000000/0");

    assert_eq!(paginated_response.ids.len(), 100);
    assert!(paginated_response.more);
    assert_eq!(paginated_response.page, 0);

    assert_eq!(
      paginated_response.ids.len(),
      equivalent_paginated_response.ids.len()
    );
    assert_eq!(paginated_response.more, equivalent_paginated_response.more);
    assert_eq!(paginated_response.page, equivalent_paginated_response.page);

    let paginated_response = server.get_json::<SatInscriptionsJson>("/r/sat/5000000000/1");

    assert_eq!(paginated_response.ids.len(), 11);
    assert!(!paginated_response.more);
    assert_eq!(paginated_response.page, 1);

    assert_eq!(
      server
        .get_json::<SatInscriptionJson>("/r/sat/5000000000/at/0")
        .id,
      Some(ids[0])
    );

    assert_eq!(
      server
        .get_json::<SatInscriptionJson>("/r/sat/5000000000/at/-111")
        .id,
      Some(ids[0])
    );

    assert_eq!(
      server
        .get_json::<SatInscriptionJson>("/r/sat/5000000000/at/110")
        .id,
      Some(ids[110])
    );

    assert_eq!(
      server
        .get_json::<SatInscriptionJson>("/r/sat/5000000000/at/-1")
        .id,
      Some(ids[110])
    );

    assert!(server
      .get_json::<SatInscriptionJson>("/r/sat/5000000000/at/111")
      .id
      .is_none());
  }

  #[test]
  fn children_recursive_endpoint() {
    let server = TestServer::new_with_regtest_with_json_api();
    server.mine_blocks(1);

    let parent_txid = server.bitcoin_rpc_server.broadcast_tx(TransactionTemplate {
      inputs: &[(1, 0, 0, inscription("text/plain", "hello").to_witness())],
      ..Default::default()
    });

    let parent_inscription_id = InscriptionId {
      txid: parent_txid,
      index: 0,
    };

    server.assert_response(
      format!("/r/children/{parent_inscription_id}"),
      StatusCode::NOT_FOUND,
      &format!("inscription {parent_inscription_id} not found"),
    );

    server.mine_blocks(1);

    let children_json =
      server.get_json::<ChildrenJson>(format!("/r/children/{parent_inscription_id}"));
    assert_eq!(children_json.ids.len(), 0);

    let mut builder = script::Builder::new();
    for _ in 0..111 {
      builder = Inscription {
        content_type: Some("text/plain".into()),
        body: Some("hello".into()),
        parent: Some(parent_inscription_id.value()),
        unrecognized_even_field: false,
        ..Default::default()
      }
      .append_reveal_script_to_builder(builder);
    }

    let witness = Witness::from_slice(&[builder.into_bytes(), Vec::new()]);

    let txid = server.bitcoin_rpc_server.broadcast_tx(TransactionTemplate {
      inputs: &[(2, 0, 0, witness), (2, 1, 0, Default::default())],
      ..Default::default()
    });

    server.mine_blocks(1);

    let first_child_inscription_id = InscriptionId { txid, index: 0 };
    let hundredth_child_inscription_id = InscriptionId { txid, index: 99 };
    let hundred_first_child_inscription_id = InscriptionId { txid, index: 100 };
    let hundred_eleventh_child_inscription_id = InscriptionId { txid, index: 110 };

    let children_json =
      server.get_json::<ChildrenJson>(format!("/r/children/{parent_inscription_id}"));

    assert_eq!(children_json.ids.len(), 100);
    assert_eq!(children_json.ids[0], first_child_inscription_id);
    assert_eq!(children_json.ids[99], hundredth_child_inscription_id);
    assert!(children_json.more);
    assert_eq!(children_json.page, 0);

    let children_json =
      server.get_json::<ChildrenJson>(format!("/r/children/{parent_inscription_id}/1"));

    assert_eq!(children_json.ids.len(), 11);
    assert_eq!(children_json.ids[0], hundred_first_child_inscription_id);
    assert_eq!(children_json.ids[10], hundred_eleventh_child_inscription_id);
    assert!(!children_json.more);
    assert_eq!(children_json.page, 1);
  }

  #[test]
  fn inscriptions_in_block_page() {
    let server = TestServer::new_with_regtest_with_index_sats();

    for _ in 0..101 {
      server.mine_blocks(1);
    }

    for i in 0..101 {
      server.bitcoin_rpc_server.broadcast_tx(TransactionTemplate {
        inputs: &[(i + 1, 0, 0, inscription("text/foo", "hello").to_witness())],
        ..Default::default()
      });
    }

    server.mine_blocks(1);

    server.assert_response_regex(
      "/inscriptions/block/102",
      StatusCode::OK,
      r".*(<a href=/inscription/[[:xdigit:]]{64}i0>.*</a>.*){100}.*",
    );

    server.assert_response_regex(
      "/inscriptions/block/102/1",
      StatusCode::OK,
      r".*<a href=/inscription/[[:xdigit:]]{64}i0>.*</a>.*",
    );
  }

  #[test]
  fn inscription_query_display() {
    assert_eq!(
      InscriptionQuery::Id(inscription_id(1)).to_string(),
      "1111111111111111111111111111111111111111111111111111111111111111i1"
    );
    assert_eq!(InscriptionQuery::Number(1).to_string(), "1")
  }

  #[test]
  fn inscription_not_found() {
    TestServer::new_with_regtest_with_json_api().assert_response(
      "/inscription/0",
      StatusCode::NOT_FOUND,
      "inscription 0 not found",
    );
  }

  #[test]
  fn delegate() {
    let server = TestServer::new_with_regtest();

    server.mine_blocks(1);

    let delegate = Inscription {
      content_type: Some("text/html".into()),
      body: Some("foo".into()),
      ..Default::default()
    };

    let txid = server.bitcoin_rpc_server.broadcast_tx(TransactionTemplate {
      inputs: &[(1, 0, 0, delegate.to_witness())],
      ..Default::default()
    });

    let delegate = InscriptionId { txid, index: 0 };

    server.mine_blocks(1);

    let inscription = Inscription {
      delegate: Some(delegate.value()),
      ..Default::default()
    };

    let txid = server.bitcoin_rpc_server.broadcast_tx(TransactionTemplate {
      inputs: &[(2, 0, 0, inscription.to_witness())],
      ..Default::default()
    });

    server.mine_blocks(1);

    let id = InscriptionId { txid, index: 0 };

    server.assert_response_regex(
      format!("/inscription/{id}"),
      StatusCode::OK,
      format!(
        ".*<h1>Inscription 1</h1>.*
        <dl>
          <dt>id</dt>
          <dd class=monospace>{id}</dd>
          .*
          <dt>delegate</dt>
          <dd><a href=/inscription/{delegate}>{delegate}</a></dd>
          .*
        </dl>.*"
      )
      .unindent(),
    );

    server.assert_response(format!("/content/{id}"), StatusCode::OK, "foo");

    server.assert_response(format!("/preview/{id}"), StatusCode::OK, "foo");
  }
}<|MERGE_RESOLUTION|>--- conflicted
+++ resolved
@@ -583,15 +583,8 @@
         server_config.chain,
         output,
         inscriptions,
-<<<<<<< HEAD
+        in_index,
         runes,
-=======
-        in_index,
-        runes
-          .into_iter()
-          .map(|(spaced_rune, pile)| (spaced_rune.rune, pile.amount))
-          .collect(),
->>>>>>> c6c1abe5
       ))
       .into_response()
     } else {
