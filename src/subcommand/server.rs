--- conflicted
+++ resolved
@@ -995,11 +995,6 @@
         .and_then(|content_type| content_type.parse().ok())
         .unwrap_or(HeaderValue::from_static("application/octet-stream")),
     );
-
-    if let Some(content_encoding) = inscription.content_encoding() {
-      headers.insert(header::CONTENT_ENCODING, content_encoding.parse().unwrap());
-    }
-
     headers.insert(
       header::CONTENT_SECURITY_POLICY,
       HeaderValue::from_static("default-src 'self' 'unsafe-eval' 'unsafe-inline' data: blob:"),
@@ -1008,7 +1003,6 @@
       header::CONTENT_SECURITY_POLICY,
       HeaderValue::from_static("default-src *:*/content/ *:*/blockheight *:*/blockhash *:*/blockhash/ *:*/blocktime *:*/r/ 'unsafe-eval' 'unsafe-inline' data: blob:"),
     );
-
     headers.insert(
       header::CACHE_CONTROL,
       HeaderValue::from_static("max-age=31536000, immutable"),
@@ -2701,6 +2695,7 @@
   fn content_response_bad_content_type() {
     let (headers, body) = Server::content_response(Inscription::new(
       Some("\n".as_bytes().to_vec()),
+      None,
       Some(Vec::new()),
     ))
     .unwrap();
@@ -3032,17 +3027,12 @@
     server.mine_blocks(1);
 
     let txid = server.bitcoin_rpc_server.broadcast_tx(TransactionTemplate {
-<<<<<<< HEAD
-      inputs: &[(1, 0, 0)],
-      witness: Inscription::new(Some("foo/bar".as_bytes().to_vec()), None, None).to_witness(),
-=======
       inputs: &[(
         1,
         0,
         0,
-        Inscription::new(Some("foo/bar".as_bytes().to_vec()), None).to_witness(),
+        Inscription::new(Some("foo/bar".as_bytes().to_vec()), None, None).to_witness(),
       )],
->>>>>>> 19db94a8
       ..Default::default()
     });
 
@@ -3063,17 +3053,12 @@
     server.mine_blocks(1);
 
     let txid = server.bitcoin_rpc_server.broadcast_tx(TransactionTemplate {
-<<<<<<< HEAD
-      inputs: &[(1, 0, 0)],
-      witness: Inscription::new(Some("image/png".as_bytes().to_vec()), None, None).to_witness(),
-=======
       inputs: &[(
         1,
         0,
         0,
-        Inscription::new(Some("image/png".as_bytes().to_vec()), None).to_witness(),
+        Inscription::new(Some("image/png".as_bytes().to_vec()), None, None).to_witness(),
       )],
->>>>>>> 19db94a8
       ..Default::default()
     });
 
