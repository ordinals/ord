--- conflicted
+++ resolved
@@ -227,28 +227,10 @@
   }
 
   async fn root(index: extract::Extension<Arc<Index>>) -> impl IntoResponse {
-<<<<<<< HEAD
     match index.blocks(100) {
-      Ok(blocks) => (
-        StatusCode::OK,
-        Html(format!(
-          "<ul>\n{}</ul>",
-          blocks
-            .iter()
-            .map(|(height, hash)| format!(
-              "  <li>{height} - <a href='/block/{hash}'>{hash}</a></li>\n"
-            ))
-            .collect::<String>(),
-        )),
-      ),
-      Err(error) => {
-        eprintln!("Error serving request for root: {error}");
-=======
-    match index.all() {
       Ok(blocks) => RootHtml { blocks }.page().into_response(),
       Err(err) => {
         eprintln!("Error getting blocks: {err}");
->>>>>>> 7381b13a
         (
           StatusCode::INTERNAL_SERVER_ERROR,
           Html(
