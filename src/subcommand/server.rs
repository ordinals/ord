--- conflicted
+++ resolved
@@ -274,14 +274,11 @@
           "/r/sat/{sat_number}/at/{index}",
           get(Self::sat_inscription_at_index),
         )
-<<<<<<< HEAD
         .route(
           "/r/sat/:sat_number/at/:index/content",
           get(Self::sat_inscription_at_index_content),
         )
-=======
         .route("/r/utxo/{outpoint}", get(Self::utxo_recursive))
->>>>>>> 6d691e4f
         .route("/rare.txt", get(Self::rare_txt))
         .route("/rune/{rune}", get(Self::rune))
         .route("/runes", get(Self::runes))
