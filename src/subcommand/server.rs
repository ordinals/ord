--- conflicted
+++ resolved
@@ -6135,51 +6135,6 @@
   }
 
   #[test]
-<<<<<<< HEAD
-  fn child_inscriptions_recursive_endpoint() {
-    let server = TestServer::builder().chain(Chain::Regtest).build();
-    server.mine_blocks(1);
-
-    let parent_txid = server.core.broadcast_tx(TransactionTemplate {
-      inputs: &[(1, 0, 0, inscription("text/plain", "hello").to_witness())],
-      ..default()
-    });
-
-    let parent_inscription_id = InscriptionId {
-      txid: parent_txid,
-      index: 0,
-    };
-
-    server.assert_response(
-      format!("/r/children/{parent_inscription_id}/inscriptions"),
-      StatusCode::NOT_FOUND,
-      &format!("inscription {parent_inscription_id} not found"),
-    );
-
-    server.mine_blocks(1);
-
-    let child_inscriptions_json = server.get_json::<api::ChildInscriptions>(format!(
-      "/r/children/{parent_inscription_id}/inscriptions"
-    ));
-    assert_eq!(child_inscriptions_json.inscriptions.len(), 0);
-
-    let mut builder = script::Builder::new();
-    for _ in 0..111 {
-      builder = Inscription {
-        content_type: Some("text/plain".into()),
-        body: Some("hello".into()),
-        parents: vec![parent_inscription_id.value()],
-        unrecognized_even_field: false,
-        ..default()
-      }
-      .append_reveal_script_to_builder(builder);
-    }
-
-    let witness = Witness::from_slice(&[builder.into_bytes(), Vec::new()]);
-
-    let txid = server.core.broadcast_tx(TransactionTemplate {
-      inputs: &[(2, 0, 0, witness), (2, 1, 0, Default::default())],
-=======
   fn parents_recursive_endpoint() {
     let server = TestServer::builder().chain(Chain::Regtest).build();
     server.mine_blocks(1);
@@ -6218,60 +6173,11 @@
 
     let txid = server.core.broadcast_tx(TransactionTemplate {
       inputs: &inputs,
->>>>>>> 4a339215
       ..default()
     });
 
     server.mine_blocks(1);
 
-<<<<<<< HEAD
-    let first_child_inscription_id = InscriptionId { txid, index: 0 };
-    let hundredth_child_inscription_id = InscriptionId { txid, index: 99 };
-    let hundred_first_child_inscription_id = InscriptionId { txid, index: 100 };
-    let hundred_eleventh_child_inscription_id = InscriptionId { txid, index: 110 };
-
-    let child_inscriptions_json = server.get_json::<api::ChildInscriptions>(format!(
-      "/r/children/{parent_inscription_id}/inscriptions"
-    ));
-
-    assert_eq!(child_inscriptions_json.inscriptions.len(), 100);
-
-    assert_eq!(
-      child_inscriptions_json.inscriptions[0].id,
-      first_child_inscription_id
-    );
-    assert_eq!(child_inscriptions_json.inscriptions[0].number, 1); // parent is #0, 1st child is #1
-
-    assert_eq!(
-      child_inscriptions_json.inscriptions[99].id,
-      hundredth_child_inscription_id
-    );
-    assert_eq!(child_inscriptions_json.inscriptions[99].number, -99); // all but 1st child are cursed
-
-    assert!(child_inscriptions_json.more);
-    assert_eq!(child_inscriptions_json.page, 0);
-
-    let child_inscriptions_json = server.get_json::<api::ChildInscriptions>(format!(
-      "/r/children/{parent_inscription_id}/inscriptions/1"
-    ));
-
-    assert_eq!(child_inscriptions_json.inscriptions.len(), 11);
-
-    assert_eq!(
-      child_inscriptions_json.inscriptions[0].id,
-      hundred_first_child_inscription_id
-    );
-    assert_eq!(child_inscriptions_json.inscriptions[0].number, -100);
-
-    assert_eq!(
-      child_inscriptions_json.inscriptions[10].id,
-      hundred_eleventh_child_inscription_id
-    );
-    assert_eq!(child_inscriptions_json.inscriptions[10].number, -110);
-
-    assert!(!child_inscriptions_json.more);
-    assert_eq!(child_inscriptions_json.page, 1);
-=======
     let inscription_id = InscriptionId { txid, index: 0 };
 
     let first_parent_inscription_id = parent_ids[0];
@@ -6295,7 +6201,103 @@
     assert_eq!(parents_json.ids[10], hundred_eleventh_parent_inscription_id);
     assert!(!parents_json.more);
     assert_eq!(parents_json.page_index, 1);
->>>>>>> 4a339215
+  }
+
+  #[test]
+  fn child_inscriptions_recursive_endpoint() {
+    let server = TestServer::builder().chain(Chain::Regtest).build();
+    server.mine_blocks(1);
+
+    let parent_txid = server.core.broadcast_tx(TransactionTemplate {
+      inputs: &[(1, 0, 0, inscription("text/plain", "hello").to_witness())],
+      ..default()
+    });
+
+    let parent_inscription_id = InscriptionId {
+      txid: parent_txid,
+      index: 0,
+    };
+
+    server.assert_response(
+      format!("/r/children/{parent_inscription_id}/inscriptions"),
+      StatusCode::NOT_FOUND,
+      &format!("inscription {parent_inscription_id} not found"),
+    );
+
+    server.mine_blocks(1);
+
+    let child_inscriptions_json = server.get_json::<api::ChildInscriptions>(format!(
+      "/r/children/{parent_inscription_id}/inscriptions"
+    ));
+    assert_eq!(child_inscriptions_json.inscriptions.len(), 0);
+
+    let mut builder = script::Builder::new();
+    for _ in 0..111 {
+      builder = Inscription {
+        content_type: Some("text/plain".into()),
+        body: Some("hello".into()),
+        parents: vec![parent_inscription_id.value()],
+        unrecognized_even_field: false,
+        ..default()
+      }
+      .append_reveal_script_to_builder(builder);
+    }
+
+    let witness = Witness::from_slice(&[builder.into_bytes(), Vec::new()]);
+
+    let txid = server.core.broadcast_tx(TransactionTemplate {
+      inputs: &[(2, 0, 0, witness), (2, 1, 0, Default::default())],
+      ..default()
+    });
+
+    server.mine_blocks(1);
+
+    let first_child_inscription_id = InscriptionId { txid, index: 0 };
+    let hundredth_child_inscription_id = InscriptionId { txid, index: 99 };
+    let hundred_first_child_inscription_id = InscriptionId { txid, index: 100 };
+    let hundred_eleventh_child_inscription_id = InscriptionId { txid, index: 110 };
+
+    let child_inscriptions_json = server.get_json::<api::ChildInscriptions>(format!(
+      "/r/children/{parent_inscription_id}/inscriptions"
+    ));
+
+    assert_eq!(child_inscriptions_json.inscriptions.len(), 100);
+
+    assert_eq!(
+      child_inscriptions_json.inscriptions[0].id,
+      first_child_inscription_id
+    );
+    assert_eq!(child_inscriptions_json.inscriptions[0].number, 1); // parent is #0, 1st child is #1
+
+    assert_eq!(
+      child_inscriptions_json.inscriptions[99].id,
+      hundredth_child_inscription_id
+    );
+    assert_eq!(child_inscriptions_json.inscriptions[99].number, -99); // all but 1st child are cursed
+
+    assert!(child_inscriptions_json.more);
+    assert_eq!(child_inscriptions_json.page, 0);
+
+    let child_inscriptions_json = server.get_json::<api::ChildInscriptions>(format!(
+      "/r/children/{parent_inscription_id}/inscriptions/1"
+    ));
+
+    assert_eq!(child_inscriptions_json.inscriptions.len(), 11);
+
+    assert_eq!(
+      child_inscriptions_json.inscriptions[0].id,
+      hundred_first_child_inscription_id
+    );
+    assert_eq!(child_inscriptions_json.inscriptions[0].number, -100);
+
+    assert_eq!(
+      child_inscriptions_json.inscriptions[10].id,
+      hundred_eleventh_child_inscription_id
+    );
+    assert_eq!(child_inscriptions_json.inscriptions[10].number, -110);
+
+    assert!(!child_inscriptions_json.more);
+    assert_eq!(child_inscriptions_json.page, 1);
   }
 
   #[test]
