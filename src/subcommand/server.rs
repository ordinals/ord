use {
  self::{
    deserialize_from_str::DeserializeFromStr,
    error::{OptionExt, ServerError, ServerResult},
  },
  super::*,
  crate::templates::{
    BlockHtml, ClockSvg, HomeHtml, InputHtml, InscriptionHtml, InscriptionsHtml, OutputHtml,
<<<<<<< HEAD
    PageContent, PageHtml, PreviewAudioHtml, PreviewImageHtml, PreviewTextHtml, PreviewUnknownHtml,
    PreviewVideoHtml, RangeHtml, RareTxt, SatHtml, TransactionHtml,
=======
    PageContent, PageHtml, PreviewAudioHtml, PreviewImageHtml, PreviewPdfHtml, PreviewTextHtml,
    PreviewUnknownHtml, RangeHtml, RareTxt, SatHtml, TransactionHtml,
>>>>>>> c29bee8b
  },
  axum::{
    body,
    extract::{Extension, Path, Query},
    headers::UserAgent,
    http::{header, HeaderMap, HeaderValue, StatusCode, Uri},
    response::{IntoResponse, Redirect, Response},
    routing::get,
    Router, TypedHeader,
  },
  axum_server::Handle,
  rust_embed::RustEmbed,
  rustls_acme::{
    acme::{LETS_ENCRYPT_PRODUCTION_DIRECTORY, LETS_ENCRYPT_STAGING_DIRECTORY},
    axum::AxumAcceptor,
    caches::DirCache,
    AcmeConfig,
  },
  std::{cmp::Ordering, str},
  tokio_stream::StreamExt,
  tower_http::{
    cors::{Any, CorsLayer},
    set_header::SetResponseHeaderLayer,
  },
};

mod error;

enum BlockQuery {
  Height(u64),
  Hash(BlockHash),
}

impl FromStr for BlockQuery {
  type Err = Error;

  fn from_str(s: &str) -> Result<Self, Self::Err> {
    Ok(if s.len() == 64 {
      BlockQuery::Hash(s.parse()?)
    } else {
      BlockQuery::Height(s.parse()?)
    })
  }
}

enum SpawnConfig {
  Https(AxumAcceptor),
  Http,
  Redirect(String),
}

#[derive(Deserialize)]
struct Search {
  query: String,
}

#[derive(RustEmbed)]
#[folder = "static"]
struct StaticAssets;

struct StaticHtml {
  title: &'static str,
  html: &'static str,
}

impl PageContent for StaticHtml {
  fn title(&self) -> String {
    self.title.into()
  }
}

impl Display for StaticHtml {
  fn fmt(&self, f: &mut Formatter) -> fmt::Result {
    f.write_str(self.html)
  }
}

#[derive(Debug, Parser)]
pub(crate) struct Server {
  #[clap(
    long,
    default_value = "0.0.0.0",
    help = "Listen on <ADDRESS> for incoming requests."
  )]
  address: String,
  #[clap(
    long,
    help = "Request ACME TLS certificate for <ACME_DOMAIN>. This ord instance must be reachable at <ACME_DOMAIN>:443 to respond to Let's Encrypt ACME challenges."
  )]
  acme_domain: Vec<String>,
  #[clap(
    long,
    help = "Listen on <HTTP_PORT> for incoming HTTP requests. [default: 80]."
  )]
  http_port: Option<u16>,
  #[clap(
    long,
    group = "port",
    help = "Listen on <HTTPS_PORT> for incoming HTTPS requests. [default: 443]."
  )]
  https_port: Option<u16>,
  #[clap(long, help = "Store ACME TLS certificates in <ACME_CACHE>.")]
  acme_cache: Option<PathBuf>,
  #[clap(long, help = "Provide ACME contact <ACME_CONTACT>.")]
  acme_contact: Vec<String>,
  #[clap(long, help = "Serve HTTP traffic on <HTTP_PORT>.")]
  http: bool,
  #[clap(long, help = "Serve HTTPS traffic on <HTTPS_PORT>.")]
  https: bool,
  #[clap(long, help = "Redirect HTTP traffic to HTTPS.")]
  redirect_http_to_https: bool,
}

impl Server {
  pub(crate) fn run(self, options: Options, index: Arc<Index>, handle: Handle) -> Result {
    Runtime::new()?.block_on(async {
      let clone = index.clone();
      thread::spawn(move || loop {
        if let Err(error) = clone.update() {
          log::error!("{error}");
        }
        thread::sleep(Duration::from_millis(5000));
      });

      let router = Router::new()
        .route("/", get(Self::home))
        .route("/block-count", get(Self::block_count))
        .route("/block/:query", get(Self::block))
        .route("/bounties", get(Self::bounties))
        .route("/clock", get(Self::clock))
        .route("/content/:inscription_id", get(Self::content))
        .route("/faq", get(Self::faq))
        .route("/favicon.ico", get(Self::favicon))
        .route("/feed.xml", get(Self::feed))
        .route("/input/:block/:transaction/:input", get(Self::input))
        .route("/inscription/:inscription_id", get(Self::inscription))
        .route("/inscriptions", get(Self::inscriptions))
        .route("/install.sh", get(Self::install_script))
        .route("/ordinal/:sat", get(Self::ordinal))
        .route("/output/:output", get(Self::output))
        .route("/preview/:inscription_id", get(Self::preview))
        .route("/range/:start/:end", get(Self::range))
        .route("/rare.txt", get(Self::rare_txt))
        .route("/sat/:sat", get(Self::sat))
        .route("/search", get(Self::search_by_query))
        .route("/search/:query", get(Self::search_by_path))
        .route("/static/*path", get(Self::static_asset))
        .route("/status", get(Self::status))
        .route("/tx/:txid", get(Self::transaction))
        .layer(Extension(index))
        .layer(Extension(options.chain()))
        .layer(SetResponseHeaderLayer::if_not_present(
          header::CONTENT_SECURITY_POLICY,
          HeaderValue::from_static("default-src 'self'"),
        ))
        .layer(SetResponseHeaderLayer::overriding(
          header::STRICT_TRANSPORT_SECURITY,
          HeaderValue::from_static("max-age=31536000; includeSubDomains; preload"),
        ))
        .layer(
          CorsLayer::new()
            .allow_methods([http::Method::GET])
            .allow_origin(Any),
        );

      match (self.http_port(), self.https_port()) {
        (Some(http_port), None) => {
          self
            .spawn(router, handle, http_port, SpawnConfig::Http)?
            .await??
        }
        (None, Some(https_port)) => {
          self
            .spawn(
              router,
              handle,
              https_port,
              SpawnConfig::Https(self.acceptor(&options)?),
            )?
            .await??
        }
        (Some(http_port), Some(https_port)) => {
          let http_spawn_config = if self.redirect_http_to_https {
            let acme_domains = self.acme_domains()?;

            SpawnConfig::Redirect(if https_port == 443 {
              format!("https://{}", acme_domains[0])
            } else {
              format!("https://{}:{https_port}", acme_domains[0])
            })
          } else {
            SpawnConfig::Http
          };

          let (http_result, https_result) = tokio::join!(
            self.spawn(router.clone(), handle.clone(), http_port, http_spawn_config)?,
            self.spawn(
              router,
              handle,
              https_port,
              SpawnConfig::Https(self.acceptor(&options)?),
            )?
          );
          http_result.and(https_result)??;
        }
        (None, None) => unreachable!(),
      }

      Ok(())
    })
  }

  fn spawn(
    &self,
    router: Router,
    handle: Handle,
    port: u16,
    config: SpawnConfig,
  ) -> Result<task::JoinHandle<io::Result<()>>> {
    let addr = (self.address.as_str(), port)
      .to_socket_addrs()?
      .next()
      .ok_or_else(|| anyhow!("failed to get socket addrs"))?;

    if !integration_test() {
      eprintln!(
        "Listening on {}://{addr}",
        match config {
          SpawnConfig::Https(_) => "https",
          _ => "http",
        }
      );
    }

    Ok(tokio::spawn(async move {
      match config {
        SpawnConfig::Https(acceptor) => {
          axum_server::Server::bind(addr)
            .handle(handle)
            .acceptor(acceptor)
            .serve(router.into_make_service())
            .await
        }
        SpawnConfig::Redirect(destination) => {
          axum_server::Server::bind(addr)
            .handle(handle)
            .serve(
              Router::new()
                .fallback(Self::redirect_http_to_https)
                .layer(Extension(destination))
                .into_make_service(),
            )
            .await
        }
        SpawnConfig::Http => {
          axum_server::Server::bind(addr)
            .handle(handle)
            .serve(router.into_make_service())
            .await
        }
      }
    }))
  }

  fn acme_cache(acme_cache: Option<&PathBuf>, options: &Options) -> Result<PathBuf> {
    let acme_cache = if let Some(acme_cache) = acme_cache {
      acme_cache.clone()
    } else {
      options.data_dir()?.join("acme-cache")
    };

    Ok(acme_cache)
  }

  fn acme_domains(&self) -> Result<Vec<String>> {
    if !self.acme_domain.is_empty() {
      Ok(self.acme_domain.clone())
    } else {
      Ok(vec![sys_info::hostname()?])
    }
  }

  fn http_port(&self) -> Option<u16> {
    if self.http || self.http_port.is_some() || (self.https_port.is_none() && !self.https) {
      Some(self.http_port.unwrap_or(80))
    } else {
      None
    }
  }

  fn https_port(&self) -> Option<u16> {
    if self.https || self.https_port.is_some() {
      Some(self.https_port.unwrap_or(443))
    } else {
      None
    }
  }

  fn acceptor(&self, options: &Options) -> Result<AxumAcceptor> {
    let config = AcmeConfig::new(self.acme_domains()?)
      .contact(&self.acme_contact)
      .cache_option(Some(DirCache::new(Self::acme_cache(
        self.acme_cache.as_ref(),
        options,
      )?)))
      .directory(if cfg!(test) {
        LETS_ENCRYPT_STAGING_DIRECTORY
      } else {
        LETS_ENCRYPT_PRODUCTION_DIRECTORY
      });

    let mut state = config.state();

    let acceptor = state.axum_acceptor(Arc::new(
      rustls::ServerConfig::builder()
        .with_safe_defaults()
        .with_no_client_auth()
        .with_cert_resolver(state.resolver()),
    ));

    tokio::spawn(async move {
      while let Some(result) = state.next().await {
        match result {
          Ok(ok) => log::info!("ACME event: {:?}", ok),
          Err(err) => log::error!("ACME error: {:?}", err),
        }
      }
    });

    Ok(acceptor)
  }

  fn index_height(index: &Index) -> ServerResult<Height> {
    index.height()?.ok_or_not_found(|| "genesis block")
  }

  async fn clock(Extension(index): Extension<Arc<Index>>) -> ServerResult<Response> {
    Ok(
      (
        [(
          header::CONTENT_SECURITY_POLICY,
          HeaderValue::from_static("default-src 'unsafe-inline'"),
        )],
        ClockSvg::new(Self::index_height(&index)?),
      )
        .into_response(),
    )
  }

  async fn sat(
    Extension(chain): Extension<Chain>,
    Extension(index): Extension<Arc<Index>>,
    Path(DeserializeFromStr(sat)): Path<DeserializeFromStr<Sat>>,
  ) -> ServerResult<PageHtml<SatHtml>> {
    let satpoint = index.rare_sat_satpoint(sat)?;

    Ok(
      SatHtml {
        sat,
        satpoint,
        blocktime: index.blocktime(sat.height())?,
        inscription: index.get_inscription_id_by_sat(sat)?,
      }
      .page(chain, index.has_sat_index()?),
    )
  }

  async fn ordinal(Path(sat): Path<String>) -> Redirect {
    Redirect::to(&format!("/sat/{sat}"))
  }

  async fn output(
    Extension(chain): Extension<Chain>,
    Extension(index): Extension<Arc<Index>>,
    Path(outpoint): Path<OutPoint>,
  ) -> ServerResult<PageHtml<OutputHtml>> {
    let list = if index.has_sat_index()? {
      index.list(outpoint)?
    } else {
      None
    };

    let output = if outpoint == OutPoint::null() {
      let mut value = 0;

      if let Some(List::Unspent(ranges)) = &list {
        for (start, end) in ranges {
          value += end - start;
        }
      }

      TxOut {
        value,
        script_pubkey: Script::new(),
      }
    } else {
      index
        .get_transaction(outpoint.txid)?
        .ok_or_not_found(|| format!("output {outpoint}"))?
        .output
        .into_iter()
        .nth(outpoint.vout as usize)
        .ok_or_not_found(|| format!("output {outpoint}"))?
    };

    let inscriptions = index.get_inscriptions_on_output(outpoint)?;

    Ok(
      OutputHtml {
        outpoint,
        inscriptions,
        list,
        chain,
        output,
      }
      .page(chain, index.has_sat_index()?),
    )
  }

  async fn range(
    Extension(chain): Extension<Chain>,
    Extension(index): Extension<Arc<Index>>,
    Path((DeserializeFromStr(start), DeserializeFromStr(end))): Path<(
      DeserializeFromStr<Sat>,
      DeserializeFromStr<Sat>,
    )>,
  ) -> ServerResult<PageHtml<RangeHtml>> {
    match start.cmp(&end) {
      Ordering::Equal => Err(ServerError::BadRequest("empty range".to_string())),
      Ordering::Greater => Err(ServerError::BadRequest(
        "range start greater than range end".to_string(),
      )),
      Ordering::Less => Ok(RangeHtml { start, end }.page(chain, index.has_sat_index()?)),
    }
  }

  async fn rare_txt(Extension(index): Extension<Arc<Index>>) -> ServerResult<RareTxt> {
    Ok(RareTxt(index.rare_sat_satpoints()?.ok_or_else(|| {
      ServerError::NotFound(
        "tracking rare sats requires index created with `--index-sats` flag".into(),
      )
    })?))
  }

  async fn home(
    Extension(chain): Extension<Chain>,
    Extension(index): Extension<Arc<Index>>,
  ) -> ServerResult<PageHtml<HomeHtml>> {
    Ok(
      HomeHtml::new(index.blocks(100)?, index.get_latest_inscriptions(8)?)
        .page(chain, index.has_sat_index()?),
    )
  }

  async fn install_script() -> Redirect {
    Redirect::to("https://raw.githubusercontent.com/casey/ord/master/install.sh")
  }

  async fn block(
    Extension(chain): Extension<Chain>,
    Extension(index): Extension<Arc<Index>>,
    Path(DeserializeFromStr(query)): Path<DeserializeFromStr<BlockQuery>>,
  ) -> ServerResult<PageHtml<BlockHtml>> {
    let (block, height) = match query {
      BlockQuery::Height(height) => {
        let block = index
          .get_block_by_height(height)?
          .ok_or_not_found(|| format!("block {height}"))?;

        (block, height)
      }
      BlockQuery::Hash(hash) => {
        let info = index
          .block_header_info(hash)?
          .ok_or_not_found(|| format!("block {hash}"))?;

        let block = index
          .get_block_by_hash(hash)?
          .ok_or_not_found(|| format!("block {hash}"))?;

        (block, info.height as u64)
      }
    };

    Ok(
      BlockHtml::new(block, Height(height), Self::index_height(&index)?)
        .page(chain, index.has_sat_index()?),
    )
  }

  async fn transaction(
    Extension(index): Extension<Arc<Index>>,
    Extension(chain): Extension<Chain>,
    Path(txid): Path<Txid>,
  ) -> ServerResult<PageHtml<TransactionHtml>> {
    let inscription = index.get_inscription_by_id(txid.into())?;

    let blockhash = index.get_transaction_blockhash(txid)?;

    Ok(
      TransactionHtml::new(
        index
          .get_transaction(txid)?
          .ok_or_not_found(|| format!("transaction {txid}"))?,
        blockhash,
        inscription.map(|_| txid.into()),
        chain,
      )
      .page(chain, index.has_sat_index()?),
    )
  }

  async fn status(Extension(index): Extension<Arc<Index>>) -> (StatusCode, &'static str) {
    if index.is_reorged() {
      (
        StatusCode::OK,
        "reorg detected, please rebuild the database.",
      )
    } else {
      (
        StatusCode::OK,
        StatusCode::OK.canonical_reason().unwrap_or_default(),
      )
    }
  }

  async fn search_by_query(
    Extension(index): Extension<Arc<Index>>,
    Query(search): Query<Search>,
  ) -> ServerResult<Redirect> {
    Self::search(&index, &search.query).await
  }

  async fn search_by_path(
    Extension(index): Extension<Arc<Index>>,
    Path(search): Path<Search>,
  ) -> ServerResult<Redirect> {
    Self::search(&index, &search.query).await
  }

  async fn search(index: &Index, query: &str) -> ServerResult<Redirect> {
    Self::search_inner(index, query)
  }

  fn search_inner(index: &Index, query: &str) -> ServerResult<Redirect> {
    lazy_static! {
      static ref HASH: Regex = Regex::new(r"^[[:xdigit:]]{64}$").unwrap();
      static ref OUTPOINT: Regex = Regex::new(r"^[[:xdigit:]]{64}:\d+$").unwrap();
      static ref INSCRIPTION_ID: Regex = Regex::new(r"^[[:xdigit:]]{64}i\d+$").unwrap();
    }

    let query = query.trim();

    if HASH.is_match(query) {
      if index.block_header(query.parse().unwrap())?.is_some() {
        Ok(Redirect::to(&format!("/block/{query}")))
      } else {
        Ok(Redirect::to(&format!("/tx/{query}")))
      }
    } else if OUTPOINT.is_match(query) {
      Ok(Redirect::to(&format!("/output/{query}")))
    } else if INSCRIPTION_ID.is_match(query) {
      Ok(Redirect::to(&format!("/inscription/{query}")))
    } else {
      Ok(Redirect::to(&format!("/sat/{query}")))
    }
  }

  async fn favicon(user_agent: Option<TypedHeader<UserAgent>>) -> ServerResult<Response> {
    if user_agent
      .map(|user_agent| {
        user_agent.as_str().contains("Safari/")
          && !user_agent.as_str().contains("Chrome/")
          && !user_agent.as_str().contains("Chromium/")
      })
      .unwrap_or_default()
    {
      Ok(
        Self::static_asset(Path("/favicon.png".to_string()))
          .await
          .into_response(),
      )
    } else {
      Ok(
        (
          [(
            header::CONTENT_SECURITY_POLICY,
            HeaderValue::from_static("default-src 'unsafe-inline'"),
          )],
          Self::static_asset(Path("/favicon.svg".to_string())).await?,
        )
          .into_response(),
      )
    }
  }

  async fn feed(
    Extension(chain): Extension<Chain>,
    Extension(index): Extension<Arc<Index>>,
  ) -> ServerResult<Response> {
    let mut builder = rss::ChannelBuilder::default();

    match chain {
      Chain::Mainnet => builder.title("Inscriptions"),
      _ => builder.title(format!("Inscriptions – {chain:?}")),
    };

    builder.generator(Some("ord".to_string()));

    for (number, id) in index.get_feed_inscriptions(100)? {
      builder.item(
        rss::ItemBuilder::default()
          .title(format!("Inscription {number}"))
          .link(format!("/inscription/{id}"))
          .guid(Some(rss::Guid {
            value: format!("/inscription/{id}"),
            permalink: true,
          }))
          .build(),
      );
    }

    Ok(
      (
        [
          (header::CONTENT_TYPE, "application/rss+xml"),
          (
            header::CONTENT_SECURITY_POLICY,
            "default-src 'unsafe-inline'",
          ),
        ],
        builder.build().to_string(),
      )
        .into_response(),
    )
  }

  async fn static_asset(Path(path): Path<String>) -> ServerResult<Response> {
    let content = StaticAssets::get(if let Some(stripped) = path.strip_prefix('/') {
      stripped
    } else {
      &path
    })
    .ok_or_not_found(|| format!("asset {path}"))?;
    let body = body::boxed(body::Full::from(content.data));
    let mime = mime_guess::from_path(path).first_or_octet_stream();
    Ok(
      Response::builder()
        .header(header::CONTENT_TYPE, mime.as_ref())
        .body(body)
        .unwrap(),
    )
  }

  async fn block_count(Extension(index): Extension<Arc<Index>>) -> ServerResult<String> {
    Ok(index.block_count()?.to_string())
  }

  async fn input(
    Extension(chain): Extension<Chain>,
    Extension(index): Extension<Arc<Index>>,
    Path(path): Path<(u64, usize, usize)>,
  ) -> Result<PageHtml<InputHtml>, ServerError> {
    let not_found = || format!("input /{}/{}/{}", path.0, path.1, path.2);

    let block = index
      .get_block_by_height(path.0)?
      .ok_or_not_found(not_found)?;

    let transaction = block
      .txdata
      .into_iter()
      .nth(path.1)
      .ok_or_not_found(not_found)?;

    let input = transaction
      .input
      .into_iter()
      .nth(path.2)
      .ok_or_not_found(not_found)?;

    Ok(InputHtml { path, input }.page(chain, index.has_sat_index()?))
  }

  async fn faq() -> Redirect {
    Redirect::to("https://docs.ordinals.com/faq/")
  }

  async fn bounties() -> Redirect {
    Redirect::to("https://docs.ordinals.com/bounty/")
  }

  async fn content(
    Extension(index): Extension<Arc<Index>>,
    Path(inscription_id): Path<InscriptionId>,
  ) -> ServerResult<Response> {
    let inscription = index
      .get_inscription_by_id(inscription_id)?
      .ok_or_not_found(|| format!("inscription {inscription_id}"))?;

    Ok(
      Self::content_response(inscription)
        .ok_or_not_found(|| format!("inscription {inscription_id} content"))?
        .into_response(),
    )
  }

  fn content_response(inscription: Inscription) -> Option<(HeaderMap, Vec<u8>)> {
    let mut headers = HeaderMap::new();

    headers.insert(
      header::CONTENT_TYPE,
      inscription
        .content_type()
        .unwrap_or("application/octet-stream")
        .parse()
        .unwrap(),
    );
    headers.insert(
      header::CONTENT_SECURITY_POLICY,
      HeaderValue::from_static("default-src 'unsafe-eval' 'unsafe-inline'"),
    );

    Some((headers, inscription.into_body()?))
  }

  async fn preview(
    Extension(index): Extension<Arc<Index>>,
    Path(inscription_id): Path<InscriptionId>,
  ) -> ServerResult<Response> {
    let inscription = index
      .get_inscription_by_id(inscription_id)?
      .ok_or_not_found(|| format!("inscription {inscription_id}"))?;

    return match inscription.media() {
      Media::Audio => Ok(PreviewAudioHtml { inscription_id }.into_response()),
      Media::Iframe => Ok(
        Self::content_response(inscription)
          .ok_or_not_found(|| format!("inscription {inscription_id} content"))?
          .into_response(),
      ),
      Media::Image => Ok(
        (
          [(
            header::CONTENT_SECURITY_POLICY,
            "default-src 'self' 'unsafe-inline'",
          )],
          PreviewImageHtml { inscription_id },
        )
          .into_response(),
      ),
<<<<<<< HEAD
=======
      Media::Iframe => Ok(
        Self::content_response(inscription)
          .ok_or_not_found(|| format!("inscription {inscription_id} content"))?
          .into_response(),
      ),
      Media::Pdf => Ok(
        (
          [(
            header::CONTENT_SECURITY_POLICY,
            "script-src-elem 'self' https://cdn.jsdelivr.net",
          )],
          PreviewPdfHtml { inscription_id },
        )
          .into_response(),
      ),
>>>>>>> c29bee8b
      Media::Text => {
        let content = inscription
          .body()
          .ok_or_not_found(|| format!("inscription {inscription_id} content"))?;
        Ok(
          PreviewTextHtml {
            text: str::from_utf8(content)
              .map_err(|err| anyhow!("Failed to decode UTF-8: {err}"))?,
          }
          .into_response(),
        )
      }
      Media::Unknown => Ok(PreviewUnknownHtml.into_response()),
      Media::Video => Ok(PreviewVideoHtml { inscription_id }.into_response()),
    };
  }

  async fn inscription(
    Extension(chain): Extension<Chain>,
    Extension(index): Extension<Arc<Index>>,
    Path(inscription_id): Path<InscriptionId>,
  ) -> ServerResult<PageHtml<InscriptionHtml>> {
    let entry = index
      .get_inscription_entry(inscription_id)?
      .ok_or_not_found(|| format!("inscription {inscription_id}"))?;

    let inscription = index
      .get_inscription_by_id(inscription_id)?
      .ok_or_not_found(|| format!("inscription {inscription_id}"))?;

    let satpoint = index
      .get_inscription_satpoint_by_id(inscription_id)?
      .ok_or_not_found(|| format!("inscription {inscription_id}"))?;

    let output = index
      .get_transaction(satpoint.outpoint.txid)?
      .ok_or_not_found(|| format!("inscription {inscription_id} current transaction"))?
      .output
      .into_iter()
      .nth(satpoint.outpoint.vout.try_into().unwrap())
      .ok_or_not_found(|| format!("inscription {inscription_id} current transaction output"))?;

    let previous = if let Some(previous) = entry.number.checked_sub(1) {
      Some(
        index
          .get_inscription_id_by_inscription_number(previous)?
          .ok_or_not_found(|| format!("inscription {previous}"))?,
      )
    } else {
      None
    };

    let next = index.get_inscription_id_by_inscription_number(entry.number + 1)?;

    Ok(
      InscriptionHtml {
        chain,
        genesis_height: entry.height,
        inscription,
        inscription_id,
        next,
        number: entry.number,
        output,
        previous,
        sat: entry.sat,
        satpoint,
        timestamp: timestamp(entry.timestamp),
      }
      .page(chain, index.has_sat_index()?),
    )
  }

  async fn inscriptions(
    Extension(chain): Extension<Chain>,
    Extension(index): Extension<Arc<Index>>,
  ) -> ServerResult<PageHtml<InscriptionsHtml>> {
    Ok(
      InscriptionsHtml {
        inscriptions: index.get_latest_inscriptions(100)?,
      }
      .page(chain, index.has_sat_index()?),
    )
  }

  async fn redirect_http_to_https(
    Extension(mut destination): Extension<String>,
    uri: Uri,
  ) -> Redirect {
    if let Some(path_and_query) = uri.path_and_query() {
      destination.push_str(path_and_query.as_str());
    }

    Redirect::to(&destination)
  }
}

#[cfg(test)]
mod tests {
  use {super::*, reqwest::Url, std::net::TcpListener};

  struct TestServer {
    bitcoin_rpc_server: test_bitcoincore_rpc::Handle,
    index: Arc<Index>,
    ord_server_handle: Handle,
    url: Url,
    #[allow(unused)]
    tempdir: TempDir,
  }

  impl TestServer {
    fn new() -> Self {
      Self::new_with_args(&[], &[])
    }

    fn new_with_sat_index() -> Self {
      Self::new_with_args(&["--index-sats"], &[])
    }

    fn new_with_args(ord_args: &[&str], server_args: &[&str]) -> Self {
      let bitcoin_rpc_server = test_bitcoincore_rpc::spawn();

      let tempdir = TempDir::new().unwrap();

      let cookiefile = tempdir.path().join("cookie");

      fs::write(&cookiefile, "username:password").unwrap();

      let port = TcpListener::bind("127.0.0.1:0")
        .unwrap()
        .local_addr()
        .unwrap()
        .port();

      let url = Url::parse(&format!("http://127.0.0.1:{port}")).unwrap();

      let (options, server) = parse_server_args(&format!(
        "ord --chain regtest --rpc-url {} --cookie-file {} --data-dir {} {} server --http-port {} --address 127.0.0.1 {}",
        bitcoin_rpc_server.url(),
        cookiefile.to_str().unwrap(),
        tempdir.path().to_str().unwrap(),
        ord_args.join(" "),
        port,
        server_args.join(" "),
      ));

      let index = Arc::new(Index::open(&options).unwrap());
      let ord_server_handle = Handle::new();

      {
        let index = index.clone();
        let ord_server_handle = ord_server_handle.clone();
        thread::spawn(|| server.run(options, index, ord_server_handle).unwrap());
      }

      while index.statistic(crate::index::Statistic::Commits) == 0 {
        thread::sleep(Duration::from_millis(25));
      }

      let client = reqwest::blocking::Client::builder()
        .redirect(reqwest::redirect::Policy::none())
        .build()
        .unwrap();

      for i in 0.. {
        match client.get(format!("http://127.0.0.1:{port}/status")).send() {
          Ok(_) => break,
          Err(err) => {
            if i == 400 {
              panic!("server failed to start: {err}");
            }
          }
        }

        thread::sleep(Duration::from_millis(25));
      }

      Self {
        bitcoin_rpc_server,
        index,
        ord_server_handle,
        tempdir,
        url,
      }
    }

    fn get(&self, path: impl AsRef<str>) -> reqwest::blocking::Response {
      if let Err(error) = self.index.update() {
        log::error!("{error}");
      }
      reqwest::blocking::get(self.join_url(path.as_ref())).unwrap()
    }

    fn join_url(&self, url: &str) -> Url {
      self.url.join(url).unwrap()
    }

    fn assert_response(&self, path: impl AsRef<str>, status: StatusCode, expected_response: &str) {
      let response = self.get(path);
      assert_eq!(response.status(), status, "{}", response.text().unwrap());
      pretty_assert_eq!(response.text().unwrap(), expected_response);
    }

    fn assert_response_regex(
      &self,
      path: impl AsRef<str>,
      status: StatusCode,
      regex: impl AsRef<str>,
    ) {
      let response = self.get(path);
      assert_eq!(response.status(), status);
      assert_regex_match!(response.text().unwrap(), regex.as_ref());
    }

    fn assert_response_csp(
      &self,
      path: impl AsRef<str>,
      status: StatusCode,
      content_security_policy: &str,
      regex: impl AsRef<str>,
    ) {
      let response = self.get(path);
      assert_eq!(response.status(), status);
      assert_eq!(
        response
          .headers()
          .get(header::CONTENT_SECURITY_POLICY,)
          .unwrap(),
        content_security_policy
      );
      assert_regex_match!(response.text().unwrap(), regex.as_ref());
    }

    fn assert_redirect(&self, path: &str, location: &str) {
      let response = reqwest::blocking::Client::builder()
        .redirect(reqwest::redirect::Policy::none())
        .build()
        .unwrap()
        .get(self.join_url(path))
        .send()
        .unwrap();

      assert_eq!(response.status(), StatusCode::SEE_OTHER);
      assert_eq!(response.headers().get(header::LOCATION).unwrap(), location);
    }

    fn mine_blocks(&self, n: u64) -> Vec<bitcoin::Block> {
      let blocks = self.bitcoin_rpc_server.mine_blocks(n);
      self.index.update().unwrap();
      blocks
    }

    fn mine_blocks_with_subsidy(&self, n: u64, subsidy: u64) -> Vec<Block> {
      let blocks = self.bitcoin_rpc_server.mine_blocks_with_subsidy(n, subsidy);
      self.index.update().unwrap();
      blocks
    }
  }

  impl Drop for TestServer {
    fn drop(&mut self) {
      self.ord_server_handle.shutdown();
    }
  }

  fn parse_server_args(args: &str) -> (Options, Server) {
    match Arguments::try_parse_from(args.split_whitespace()) {
      Ok(arguments) => match arguments.subcommand {
        Subcommand::Server(server) => (arguments.options, server),
        subcommand => panic!("unexpected subcommand: {subcommand:?}"),
      },
      Err(err) => panic!("error parsing arguments: {err}"),
    }
  }

  #[test]
  fn http_and_https_port_dont_conflict() {
    parse_server_args(
      "ord server --http-port 0 --https-port 0 --acme-cache foo --acme-contact bar --acme-domain baz",
    );
  }

  #[test]
  fn http_port_defaults_to_80() {
    assert_eq!(parse_server_args("ord server").1.http_port(), Some(80));
  }

  #[test]
  fn https_port_defaults_to_none() {
    assert_eq!(parse_server_args("ord server").1.https_port(), None);
  }

  #[test]
  fn https_sets_https_port_to_443() {
    assert_eq!(
      parse_server_args("ord server --https --acme-cache foo --acme-contact bar --acme-domain baz")
        .1
        .https_port(),
      Some(443)
    );
  }

  #[test]
  fn https_disables_http() {
    assert_eq!(
      parse_server_args("ord server --https --acme-cache foo --acme-contact bar --acme-domain baz")
        .1
        .http_port(),
      None
    );
  }

  #[test]
  fn https_port_disables_http() {
    assert_eq!(
      parse_server_args(
        "ord server --https-port 433 --acme-cache foo --acme-contact bar --acme-domain baz"
      )
      .1
      .http_port(),
      None
    );
  }

  #[test]
  fn https_port_sets_https_port() {
    assert_eq!(
      parse_server_args(
        "ord server --https-port 1000 --acme-cache foo --acme-contact bar --acme-domain baz"
      )
      .1
      .https_port(),
      Some(1000)
    );
  }

  #[test]
  fn http_with_https_leaves_http_enabled() {
    assert_eq!(
      parse_server_args(
        "ord server --https --http --acme-cache foo --acme-contact bar --acme-domain baz"
      )
      .1
      .http_port(),
      Some(80)
    );
  }

  #[test]
  fn http_with_https_leaves_https_enabled() {
    assert_eq!(
      parse_server_args(
        "ord server --https --http --acme-cache foo --acme-contact bar --acme-domain baz"
      )
      .1
      .https_port(),
      Some(443)
    );
  }

  #[test]
  fn acme_contact_accepts_multiple_values() {
    assert!(Arguments::try_parse_from([
      "ord",
      "server",
      "--address",
      "127.0.0.1",
      "--http-port",
      "0",
      "--acme-contact",
      "foo",
      "--acme-contact",
      "bar"
    ])
    .is_ok());
  }

  #[test]
  fn acme_domain_accepts_multiple_values() {
    assert!(Arguments::try_parse_from([
      "ord",
      "server",
      "--address",
      "127.0.0.1",
      "--http-port",
      "0",
      "--acme-domain",
      "foo",
      "--acme-domain",
      "bar"
    ])
    .is_ok());
  }

  #[test]
  fn acme_cache_defaults_to_data_dir() {
    let arguments = Arguments::try_parse_from(["ord", "--data-dir", "foo", "server"]).unwrap();
    let acme_cache = Server::acme_cache(None, &arguments.options)
      .unwrap()
      .display()
      .to_string();
    assert!(
      acme_cache.contains(if cfg!(windows) {
        r"foo\acme-cache"
      } else {
        "foo/acme-cache"
      }),
      "{acme_cache}"
    )
  }

  #[test]
  fn acme_cache_flag_is_respected() {
    let arguments =
      Arguments::try_parse_from(["ord", "--data-dir", "foo", "server", "--acme-cache", "bar"])
        .unwrap();
    let acme_cache = Server::acme_cache(Some(&"bar".into()), &arguments.options)
      .unwrap()
      .display()
      .to_string();
    assert_eq!(acme_cache, "bar")
  }

  #[test]
  fn acme_domain_defaults_to_hostname() {
    let (_, server) = parse_server_args("ord server");
    assert_eq!(
      server.acme_domains().unwrap(),
      &[sys_info::hostname().unwrap()]
    );
  }

  #[test]
  fn acme_domain_flag_is_respected() {
    let (_, server) = parse_server_args("ord server --acme-domain example.com");
    assert_eq!(server.acme_domains().unwrap(), &["example.com"]);
  }

  #[test]
  fn install_sh_redirects_to_github() {
    TestServer::new().assert_redirect(
      "/install.sh",
      "https://raw.githubusercontent.com/casey/ord/master/install.sh",
    );
  }

  #[test]
  fn ordinal_redirects_to_sat() {
    TestServer::new().assert_redirect("/ordinal/0", "/sat/0");
  }

  #[test]
  fn bounties_redirects_to_docs_site() {
    TestServer::new().assert_redirect("/bounties", "https://docs.ordinals.com/bounty/");
  }

  #[test]
  fn faq_redirects_to_docs_site() {
    TestServer::new().assert_redirect("/faq", "https://docs.ordinals.com/faq/");
  }

  #[test]
  fn search_by_query_returns_sat() {
    TestServer::new().assert_redirect("/search?query=0", "/sat/0");
  }

  #[test]
  fn search_by_query_returns_inscription() {
    TestServer::new().assert_redirect(
      "/search?query=0000000000000000000000000000000000000000000000000000000000000000i0",
      "/inscription/0000000000000000000000000000000000000000000000000000000000000000i0",
    );
  }

  #[test]
  fn search_is_whitespace_insensitive() {
    TestServer::new().assert_redirect("/search/ 0 ", "/sat/0");
  }

  #[test]
  fn search_by_path_returns_sat() {
    TestServer::new().assert_redirect("/search/0", "/sat/0");
  }

  #[test]
  fn search_for_blockhash_returns_block() {
    TestServer::new().assert_redirect(
      "/search/000000000019d6689c085ae165831e934ff763ae46a2a6c172b3f1b60a8ce26f",
      "/block/000000000019d6689c085ae165831e934ff763ae46a2a6c172b3f1b60a8ce26f",
    );
  }

  #[test]
  fn search_for_txid_returns_transaction() {
    TestServer::new().assert_redirect(
      "/search/0000000000000000000000000000000000000000000000000000000000000000",
      "/tx/0000000000000000000000000000000000000000000000000000000000000000",
    );
  }

  #[test]
  fn search_for_outpoint_returns_output() {
    TestServer::new().assert_redirect(
      "/search/0000000000000000000000000000000000000000000000000000000000000000:0",
      "/output/0000000000000000000000000000000000000000000000000000000000000000:0",
    );
  }

  #[test]
  fn search_for_inscription_id_returns_inscription() {
    TestServer::new().assert_redirect(
      "/search/0000000000000000000000000000000000000000000000000000000000000000i0",
      "/inscription/0000000000000000000000000000000000000000000000000000000000000000i0",
    );
  }

  #[test]
  fn http_to_https_redirect_with_path() {
    TestServer::new_with_args(&[], &["--redirect-http-to-https", "--https"]).assert_redirect(
      "/sat/0",
      &format!("https://{}/sat/0", sys_info::hostname().unwrap()),
    );
  }

  #[test]
  fn http_to_https_redirect_with_empty() {
    TestServer::new_with_args(&[], &["--redirect-http-to-https", "--https"])
      .assert_redirect("/", &format!("https://{}/", sys_info::hostname().unwrap()));
  }

  #[test]
  fn status() {
    TestServer::new().assert_response("/status", StatusCode::OK, "OK");
  }

  #[test]
  fn block_count_endpoint() {
    let test_server = TestServer::new();

    let response = test_server.get("/block-count");

    assert_eq!(response.status(), StatusCode::OK);
    assert_eq!(response.text().unwrap(), "1");

    test_server.mine_blocks(1);

    let response = test_server.get("/block-count");

    assert_eq!(response.status(), StatusCode::OK);
    assert_eq!(response.text().unwrap(), "2");
  }

  #[test]
  fn range_end_before_range_start_returns_400() {
    TestServer::new().assert_response(
      "/range/1/0",
      StatusCode::BAD_REQUEST,
      "range start greater than range end",
    );
  }

  #[test]
  fn invalid_range_start_returns_400() {
    TestServer::new().assert_response(
      "/range/=/0",
      StatusCode::BAD_REQUEST,
      "Invalid URL: invalid digit found in string",
    );
  }

  #[test]
  fn invalid_range_end_returns_400() {
    TestServer::new().assert_response(
      "/range/0/=",
      StatusCode::BAD_REQUEST,
      "Invalid URL: invalid digit found in string",
    );
  }

  #[test]
  fn empty_range_returns_400() {
    TestServer::new().assert_response("/range/0/0", StatusCode::BAD_REQUEST, "empty range");
  }

  #[test]
  fn range() {
    TestServer::new().assert_response_regex(
      "/range/0/1",
      StatusCode::OK,
      r".*<title>Sat range 0–1</title>.*<h1>Sat range 0–1</h1>
<dl>
  <dt>value</dt><dd>1</dd>
  <dt>first</dt><dd><a href=/sat/0 class=mythic>0</a></dd>
</dl>.*",
    );
  }
  #[test]
  fn sat_number() {
    TestServer::new().assert_response_regex("/sat/0", StatusCode::OK, ".*<h1>Sat 0</h1>.*");
  }

  #[test]
  fn sat_decimal() {
    TestServer::new().assert_response_regex("/sat/0.0", StatusCode::OK, ".*<h1>Sat 0</h1>.*");
  }

  #[test]
  fn sat_degree() {
    TestServer::new().assert_response_regex("/sat/0°0′0″0‴", StatusCode::OK, ".*<h1>Sat 0</h1>.*");
  }

  #[test]
  fn sat_name() {
    TestServer::new().assert_response_regex(
      "/sat/nvtdijuwxlp",
      StatusCode::OK,
      ".*<h1>Sat 0</h1>.*",
    );
  }

  #[test]
  fn sat() {
    TestServer::new().assert_response_regex(
      "/sat/0",
      StatusCode::OK,
      ".*<title>Sat 0</title>.*<h1>Sat 0</h1>.*",
    );
  }

  #[test]
  fn block() {
    TestServer::new().assert_response_regex(
      "/block/0",
      StatusCode::OK,
      ".*<title>Block 0</title>.*<h1>Block 0</h1>.*",
    );
  }

  #[test]
  fn sat_out_of_range() {
    TestServer::new().assert_response(
      "/sat/2099999997690000",
      StatusCode::BAD_REQUEST,
      "Invalid URL: invalid sat",
    );
  }

  #[test]
  fn invalid_outpoint_hash_returns_400() {
    TestServer::new().assert_response(
      "/output/foo:0",
      StatusCode::BAD_REQUEST,
      "Invalid URL: error parsing TXID",
    );
  }

  #[test]
  fn output_with_sat_index() {
    let txid = "4a5e1e4baab89f3a32518a88c31bc87f618f76673e2cc77ab2127b7afdeda33b";
    TestServer::new_with_sat_index().assert_response_regex(
      format!("/output/{txid}:0"),
      StatusCode::OK,
      format!(
        ".*<title>Output {txid}:0</title>.*<h1>Output <span class=monospace>{txid}:0</span></h1>
<dl>
  <dt>value</dt><dd>5000000000</dd>
  <dt>script pubkey</dt><dd class=monospace>OP_PUSHBYTES_65 [[:xdigit:]]{{130}} OP_CHECKSIG</dd>
  <dt>transaction</dt><dd><a class=monospace href=/tx/{txid}>{txid}</a></dd>
</dl>
<h2>1 Sat Range</h2>
<ul class=monospace>
  <li><a href=/range/0/5000000000 class=mythic>0–5000000000</a></li>
</ul>.*"
      ),
    );
  }

  #[test]
  fn output_without_sat_index() {
    let txid = "4a5e1e4baab89f3a32518a88c31bc87f618f76673e2cc77ab2127b7afdeda33b";
    TestServer::new().assert_response_regex(
      format!("/output/{txid}:0"),
      StatusCode::OK,
      format!(
        ".*<title>Output {txid}:0</title>.*<h1>Output <span class=monospace>{txid}:0</span></h1>
<dl>
  <dt>value</dt><dd>5000000000</dd>
  <dt>script pubkey</dt><dd class=monospace>OP_PUSHBYTES_65 [[:xdigit:]]{{130}} OP_CHECKSIG</dd>
  <dt>transaction</dt><dd><a class=monospace href=/tx/{txid}>{txid}</a></dd>
</dl>.*"
      ),
    );
  }

  #[test]
  fn null_output_is_initially_empty() {
    let txid = "0000000000000000000000000000000000000000000000000000000000000000";
    TestServer::new_with_sat_index().assert_response_regex(
      format!("/output/{txid}:4294967295"),
      StatusCode::OK,
      format!(
        ".*<title>Output {txid}:4294967295</title>.*<h1>Output <span class=monospace>{txid}:4294967295</span></h1>
<dl>
  <dt>value</dt><dd>0</dd>
  <dt>script pubkey</dt><dd class=monospace></dd>
  <dt>transaction</dt><dd><a class=monospace href=/tx/{txid}>{txid}</a></dd>
</dl>
<h2>0 Sat Ranges</h2>
<ul class=monospace>
</ul>.*"
      ),
    );
  }

  #[test]
  fn null_output_receives_lost_sats() {
    let server = TestServer::new_with_sat_index();

    server.mine_blocks_with_subsidy(1, 0);

    let txid = "0000000000000000000000000000000000000000000000000000000000000000";

    server.assert_response_regex(
      format!("/output/{txid}:4294967295"),
      StatusCode::OK,
      format!(
        ".*<title>Output {txid}:4294967295</title>.*<h1>Output <span class=monospace>{txid}:4294967295</span></h1>
<dl>
  <dt>value</dt><dd>5000000000</dd>
  <dt>script pubkey</dt><dd class=monospace></dd>
  <dt>transaction</dt><dd><a class=monospace href=/tx/{txid}>{txid}</a></dd>
</dl>
<h2>1 Sat Range</h2>
<ul class=monospace>
  <li><a href=/range/5000000000/10000000000 class=uncommon>5000000000–10000000000</a></li>
</ul>.*"
      ),
    );
  }

  #[test]
  fn unknown_output_returns_404() {
    TestServer::new().assert_response(
      "/output/0000000000000000000000000000000000000000000000000000000000000000:0",
      StatusCode::NOT_FOUND,
      "output 0000000000000000000000000000000000000000000000000000000000000000:0 not found",
    );
  }

  #[test]
  fn invalid_output_returns_400() {
    TestServer::new().assert_response(
      "/output/foo:0",
      StatusCode::BAD_REQUEST,
      "Invalid URL: error parsing TXID",
    );
  }

  #[test]
  fn home() {
    let test_server = TestServer::new();

    test_server.mine_blocks(1);

    test_server.assert_response_regex(
    "/",
    StatusCode::OK,
    ".*<title>Ordinals</title>.*
<h2>Latest Blocks</h2>
<ol start=1 reversed class=blocks>
  <li><a href=/block/[[:xdigit:]]{64}>[[:xdigit:]]{64}</a></li>
  <li><a href=/block/000000000019d6689c085ae165831e934ff763ae46a2a6c172b3f1b60a8ce26f>000000000019d6689c085ae165831e934ff763ae46a2a6c172b3f1b60a8ce26f</a></li>
</ol>.*",
  );
  }

  #[test]
  fn nav_displays_chain() {
    TestServer::new().assert_response_regex(
      "/",
      StatusCode::OK,
      ".*<a href=/>Ordinals<sup>regtest</sup></a>.*",
    );
  }

  #[test]
  fn home_block_limit() {
    let test_server = TestServer::new();

    test_server.mine_blocks(101);

    test_server.assert_response_regex(
    "/",
    StatusCode::OK,
    ".*<ol start=101 reversed class=blocks>\n(  <li><a href=/block/[[:xdigit:]]{64}>[[:xdigit:]]{64}</a></li>\n){100}</ol>.*"
  );
  }

  #[test]
  fn block_not_found() {
    TestServer::new().assert_response(
      "/block/467a86f0642b1d284376d13a98ef58310caa49502b0f9a560ee222e0a122fe16",
      StatusCode::NOT_FOUND,
      "block 467a86f0642b1d284376d13a98ef58310caa49502b0f9a560ee222e0a122fe16 not found",
    );
  }

  #[test]
  fn unmined_sat() {
    TestServer::new().assert_response_regex(
      "/sat/0",
      StatusCode::OK,
      ".*<dt>time</dt><dd>2009-01-03 18:15:05</dd>.*",
    );
  }

  #[test]
  fn mined_sat() {
    TestServer::new().assert_response_regex(
      "/sat/5000000000",
      StatusCode::OK,
      ".*<dt>time</dt><dd>.* \\(expected\\)</dd>.*",
    );
  }

  #[test]
  fn static_asset() {
    TestServer::new().assert_response_regex(
      "/static/index.css",
      StatusCode::OK,
      r".*\.rare \{
  background-color: var\(--rare\);
}.*",
    );
  }

  #[test]
  fn favicon() {
    TestServer::new().assert_response_regex("/favicon.ico", StatusCode::OK, r".*");
  }

  #[test]
  fn clock_updates() {
    let test_server = TestServer::new();
    test_server.assert_response_regex("/clock", StatusCode::OK, ".*<text.*>0</text>.*");
    test_server.mine_blocks(1);
    test_server.assert_response_regex("/clock", StatusCode::OK, ".*<text.*>1</text>.*");
  }

  #[test]
  fn block_by_hash() {
    let test_server = TestServer::new();

    test_server.mine_blocks(1);
    let transaction = TransactionTemplate {
      inputs: &[(1, 0, 0)],
      fee: 0,
      ..Default::default()
    };
    test_server.bitcoin_rpc_server.broadcast_tx(transaction);
    let block_hash = test_server.mine_blocks(1)[0].block_hash();

    test_server.assert_response_regex(
      format!("/block/{block_hash}"),
      StatusCode::OK,
      ".*<h1>Block 2</h1>.*",
    );
  }

  #[test]
  fn block_by_height() {
    let test_server = TestServer::new();

    test_server.assert_response_regex("/block/0", StatusCode::OK, ".*<h1>Block 0</h1>.*");
  }

  #[test]
  fn transaction() {
    let test_server = TestServer::new();

    let coinbase_tx = test_server.mine_blocks(1)[0].txdata[0].clone();
    let txid = coinbase_tx.txid();

    test_server.assert_response_regex(
      format!("/tx/{txid}"),
      StatusCode::OK,
      format!(
        ".*<title>Transaction {txid}</title>.*<h1>Transaction <span class=monospace>{txid}</span></h1>
<h2>1 Output</h2>
<ul class=monospace>
  <li>
    <a href=/output/30f2f037629c6a21c1f40ed39b9bd6278df39762d68d07f49582b23bcb23386a:0 class=monospace>
      30f2f037629c6a21c1f40ed39b9bd6278df39762d68d07f49582b23bcb23386a:0
    </a>
    <dl>
      <dt>value</dt><dd>5000000000</dd>
      <dt>script pubkey</dt><dd class=monospace></dd>
    </dl>
  </li>
</ul>.*"
      ),
    );
  }

  #[test]
  fn detect_reorg() {
    let test_server = TestServer::new();

    test_server.mine_blocks(1);

    test_server.assert_response("/status", StatusCode::OK, "OK");

    test_server.bitcoin_rpc_server.invalidate_tip();
    test_server.bitcoin_rpc_server.mine_blocks(2);

    test_server.assert_response_regex("/status", StatusCode::OK, "reorg detected.*");
  }

  #[test]
  fn rare_with_index() {
    TestServer::new_with_sat_index().assert_response(
      "/rare.txt",
      StatusCode::OK,
      "sat\tsatpoint
0\t4a5e1e4baab89f3a32518a88c31bc87f618f76673e2cc77ab2127b7afdeda33b:0:0
",
    );
  }

  #[test]
  fn rare_without_sat_index() {
    TestServer::new().assert_response(
      "/rare.txt",
      StatusCode::NOT_FOUND,
      "tracking rare sats requires index created with `--index-sats` flag",
    );
  }

  #[test]
  fn show_rare_txt_in_header_with_sat_index() {
    TestServer::new_with_sat_index().assert_response_regex(
      "/",
      StatusCode::OK,
      ".*
      <a href=/clock>Clock</a>
      <a href=/rare.txt>rare.txt</a>
      <form action=/search method=get>.*",
    );
  }

  #[test]
  fn rare_sat_location() {
    TestServer::new_with_sat_index().assert_response_regex(
      "/sat/0",
      StatusCode::OK,
      ".*>4a5e1e4baab89f3a32518a88c31bc87f618f76673e2cc77ab2127b7afdeda33b:0:0<.*",
    );
  }

  #[test]
  fn dont_show_rare_txt_in_header_without_sat_index() {
    TestServer::new().assert_response_regex(
      "/",
      StatusCode::OK,
      ".*
      <a href=/clock>Clock</a>
      <form action=/search method=get>.*",
    );
  }

  #[test]
  fn input() {
    TestServer::new().assert_response_regex(
      "/input/0/0/0",
      StatusCode::OK,
      ".*<title>Input /0/0/0</title>.*<h1>Input /0/0/0</h1>.*<dt>text</dt><dd>.*The Times 03/Jan/2009 Chancellor on brink of second bailout for banks</dd>.*",
    );
  }

  #[test]
  fn input_missing() {
    TestServer::new().assert_response(
      "/input/1/1/1",
      StatusCode::NOT_FOUND,
      "input /1/1/1 not found",
    );
  }

  #[test]
  fn commits_are_tracked() {
    let server = TestServer::new();

    assert_eq!(server.index.statistic(crate::index::Statistic::Commits), 1);

    let info = server.index.info().unwrap();
    assert_eq!(info.transactions.len(), 1);
    assert_eq!(info.transactions[0].starting_block_count, 0);

    server.index.update().unwrap();

    assert_eq!(server.index.statistic(crate::index::Statistic::Commits), 1);

    let info = server.index.info().unwrap();
    assert_eq!(info.transactions.len(), 1);
    assert_eq!(info.transactions[0].starting_block_count, 0);

    server.mine_blocks(1);

    thread::sleep(Duration::from_millis(10));
    server.index.update().unwrap();

    assert_eq!(server.index.statistic(crate::index::Statistic::Commits), 2);

    let info = server.index.info().unwrap();
    assert_eq!(info.transactions.len(), 2);
    assert_eq!(info.transactions[0].starting_block_count, 0);
    assert_eq!(info.transactions[1].starting_block_count, 1);
    assert!(
      info.transactions[1].starting_timestamp - info.transactions[0].starting_timestamp >= 10
    );
  }

  #[test]
  fn outputs_traversed_are_tracked() {
    let server = TestServer::new_with_sat_index();

    assert_eq!(
      server
        .index
        .statistic(crate::index::Statistic::OutputsTraversed),
      1
    );

    server.index.update().unwrap();

    assert_eq!(
      server
        .index
        .statistic(crate::index::Statistic::OutputsTraversed),
      1
    );

    server.mine_blocks(2);

    server.index.update().unwrap();

    assert_eq!(
      server
        .index
        .statistic(crate::index::Statistic::OutputsTraversed),
      3
    );
  }

  #[test]
  fn coinbase_sat_ranges_are_tracked() {
    let server = TestServer::new_with_sat_index();

    assert_eq!(
      server.index.statistic(crate::index::Statistic::SatRanges),
      1
    );

    server.mine_blocks(1);

    assert_eq!(
      server.index.statistic(crate::index::Statistic::SatRanges),
      2
    );

    server.mine_blocks(1);

    assert_eq!(
      server.index.statistic(crate::index::Statistic::SatRanges),
      3
    );
  }

  #[test]
  fn split_sat_ranges_are_tracked() {
    let server = TestServer::new_with_sat_index();

    assert_eq!(
      server.index.statistic(crate::index::Statistic::SatRanges),
      1
    );

    server.mine_blocks(1);
    server.bitcoin_rpc_server.broadcast_tx(TransactionTemplate {
      inputs: &[(1, 0, 0)],
      outputs: 2,
      fee: 0,
      ..Default::default()
    });
    server.mine_blocks(1);

    assert_eq!(
      server.index.statistic(crate::index::Statistic::SatRanges),
      4,
    );
  }

  #[test]
  fn fee_sat_ranges_are_tracked() {
    let server = TestServer::new_with_sat_index();

    assert_eq!(
      server.index.statistic(crate::index::Statistic::SatRanges),
      1
    );

    server.mine_blocks(1);
    server.bitcoin_rpc_server.broadcast_tx(TransactionTemplate {
      inputs: &[(1, 0, 0)],
      outputs: 2,
      fee: 2,
      ..Default::default()
    });
    server.mine_blocks(1);

    assert_eq!(
      server.index.statistic(crate::index::Statistic::SatRanges),
      5,
    );
  }

  #[test]
  fn content_response_no_content() {
    assert_eq!(
      Server::content_response(Inscription::new(
        Some("text/plain".as_bytes().to_vec()),
        None
      )),
      None
    );
  }

  #[test]
  fn content_response_with_content() {
    let (headers, body) = Server::content_response(Inscription::new(
      Some("text/plain".as_bytes().to_vec()),
      Some(vec![1, 2, 3]),
    ))
    .unwrap();

    assert_eq!(headers["content-type"], "text/plain");
    assert_eq!(body, vec![1, 2, 3]);
  }

  #[test]
  fn content_response_no_content_type() {
    let (headers, body) =
      Server::content_response(Inscription::new(None, Some(Vec::new()))).unwrap();

    assert_eq!(headers["content-type"], "application/octet-stream");
    assert!(body.is_empty());
  }

  #[test]
  fn text_preview() {
    let server = TestServer::new();
    server.mine_blocks(1);

    let txid = server.bitcoin_rpc_server.broadcast_tx(TransactionTemplate {
      inputs: &[(1, 0, 0)],
      witness: inscription("text/plain;charset=utf-8", "hello").to_witness(),
      ..Default::default()
    });

    server.mine_blocks(1);

    server.assert_response_csp(
      format!("/preview/{}", InscriptionId::from(txid)),
      StatusCode::OK,
      "default-src 'self'",
      ".*<pre>hello</pre>.*",
    );
  }

  #[test]
  fn text_preview_returns_error_when_content_is_not_utf8() {
    let server = TestServer::new();
    server.mine_blocks(1);

    let txid = server.bitcoin_rpc_server.broadcast_tx(TransactionTemplate {
      inputs: &[(1, 0, 0)],
      witness: inscription("text/plain;charset=utf-8", b"\xc3\x28").to_witness(),
      ..Default::default()
    });

    server.mine_blocks(1);

    server.assert_response(
      format!("/preview/{}", InscriptionId::from(txid)),
      StatusCode::INTERNAL_SERVER_ERROR,
      "Internal Server Error",
    );
  }

  #[test]
  fn text_preview_text_is_escaped() {
    let server = TestServer::new();
    server.mine_blocks(1);

    let txid = server.bitcoin_rpc_server.broadcast_tx(TransactionTemplate {
      inputs: &[(1, 0, 0)],
      witness: inscription(
        "text/plain;charset=utf-8",
        "<script>alert('hello');</script>",
      )
      .to_witness(),
      ..Default::default()
    });

    server.mine_blocks(1);

    server.assert_response_csp(
      format!("/preview/{}", InscriptionId::from(txid)),
      StatusCode::OK,
      "default-src 'self'",
      r".*<pre>&lt;script&gt;alert\(&apos;hello&apos;\);&lt;/script&gt;</pre>.*",
    );
  }

  #[test]
  fn audio_preview() {
    let server = TestServer::new();
    server.mine_blocks(1);

    let txid = server.bitcoin_rpc_server.broadcast_tx(TransactionTemplate {
      inputs: &[(1, 0, 0)],
      witness: inscription("audio/flac", "hello").to_witness(),
      ..Default::default()
    });
    let inscription_id = InscriptionId::from(txid);

    server.mine_blocks(1);

    server.assert_response_regex(
      format!("/preview/{inscription_id}"),
      StatusCode::OK,
      format!(r".*<audio .*>\s*<source src=/content/{inscription_id}>.*"),
    );
  }

  #[test]
  fn pdf_preview() {
    let server = TestServer::new();
    server.mine_blocks(1);

    let txid = server.bitcoin_rpc_server.broadcast_tx(TransactionTemplate {
      inputs: &[(1, 0, 0)],
      witness: inscription("application/pdf", "hello").to_witness(),
      ..Default::default()
    });
    let inscription_id = InscriptionId::from(txid);

    server.mine_blocks(1);

    server.assert_response_regex(
      format!("/preview/{inscription_id}"),
      StatusCode::OK,
      format!(r".*<canvas data-inscription={inscription_id}></canvas>.*"),
    );
  }

  #[test]
  fn image_preview() {
    let server = TestServer::new();
    server.mine_blocks(1);

    let txid = server.bitcoin_rpc_server.broadcast_tx(TransactionTemplate {
      inputs: &[(1, 0, 0)],
      witness: inscription("image/png", "hello").to_witness(),
      ..Default::default()
    });
    let inscription_id = InscriptionId::from(txid);

    server.mine_blocks(1);

    server.assert_response_csp(
      format!("/preview/{inscription_id}"),
      StatusCode::OK,
      "default-src 'self' 'unsafe-inline'",
      format!(r".*background-image: url\(/content/{inscription_id}\);.*"),
    );
  }

  #[test]
  fn iframe_preview() {
    let server = TestServer::new();
    server.mine_blocks(1);

    let txid = server.bitcoin_rpc_server.broadcast_tx(TransactionTemplate {
      inputs: &[(1, 0, 0)],
      witness: inscription("text/html;charset=utf-8", "hello").to_witness(),
      ..Default::default()
    });

    server.mine_blocks(1);

    server.assert_response_csp(
      format!("/preview/{}", InscriptionId::from(txid)),
      StatusCode::OK,
      "default-src 'unsafe-eval' 'unsafe-inline'",
      "hello",
    );
  }

  #[test]
  fn unknown_preview() {
    let server = TestServer::new();
    server.mine_blocks(1);

    let txid = server.bitcoin_rpc_server.broadcast_tx(TransactionTemplate {
      inputs: &[(1, 0, 0)],
      witness: inscription("text/foo", "hello").to_witness(),
      ..Default::default()
    });

    server.mine_blocks(1);

    server.assert_response_csp(
      format!("/preview/{}", InscriptionId::from(txid)),
      StatusCode::OK,
      "default-src 'self'",
      fs::read_to_string("templates/preview-unknown.html").unwrap(),
    );
  }

  #[test]
  fn video_preview() {
    let server = TestServer::new();
    server.mine_blocks(1);

    let txid = server.bitcoin_rpc_server.broadcast_tx(TransactionTemplate {
      inputs: &[(1, 0, 0)],
      witness: inscription("video/webm", "hello").to_witness(),
      ..Default::default()
    });
    let inscription_id = InscriptionId::from(txid);

    server.mine_blocks(1);

    server.assert_response_regex(
      format!("/preview/{inscription_id}"),
      StatusCode::OK,
      format!(r".*<video .*>\s*<source src=/content/{inscription_id}>.*"),
    );
  }

  #[test]
  fn inscription_page_title() {
    let server = TestServer::new_with_sat_index();
    server.mine_blocks(1);

    let txid = server.bitcoin_rpc_server.broadcast_tx(TransactionTemplate {
      inputs: &[(1, 0, 0)],
      witness: inscription("text/foo", "hello").to_witness(),
      ..Default::default()
    });

    server.mine_blocks(1);

    server.assert_response_regex(
      format!("/inscription/{}", InscriptionId::from(txid)),
      StatusCode::OK,
      ".*<title>Inscription 0</title>.*",
    );
  }

  #[test]
  fn inscription_page_has_sat_when_sats_are_tracked() {
    let server = TestServer::new_with_sat_index();
    server.mine_blocks(1);

    let txid = server.bitcoin_rpc_server.broadcast_tx(TransactionTemplate {
      inputs: &[(1, 0, 0)],
      witness: inscription("text/foo", "hello").to_witness(),
      ..Default::default()
    });

    server.mine_blocks(1);

    server.assert_response_regex(
      format!("/inscription/{}", InscriptionId::from(txid)),
      StatusCode::OK,
      r".*<dt>sat</dt>\s*<dd><a href=/sat/5000000000>5000000000</a></dd>\s*<dt>preview</dt>.*",
    );
  }

  #[test]
  fn inscription_page_does_not_have_sat_when_sats_are_not_tracked() {
    let server = TestServer::new();
    server.mine_blocks(1);

    let txid = server.bitcoin_rpc_server.broadcast_tx(TransactionTemplate {
      inputs: &[(1, 0, 0)],
      witness: inscription("text/foo", "hello").to_witness(),
      ..Default::default()
    });

    server.mine_blocks(1);

    server.assert_response_regex(
      format!("/inscription/{}", InscriptionId::from(txid)),
      StatusCode::OK,
      r".*<dt>output value</dt>\s*<dd>5000000000</dd>\s*<dt>preview</dt>.*",
    );
  }

  #[test]
  fn strict_transport_security_header_is_set() {
    assert_eq!(
      TestServer::new()
        .get("/status")
        .headers()
        .get(header::STRICT_TRANSPORT_SECURITY)
        .unwrap(),
      "max-age=31536000; includeSubDomains; preload",
    );
  }

  #[test]
  fn feed() {
    let server = TestServer::new_with_sat_index();
    server.mine_blocks(1);

    server.bitcoin_rpc_server.broadcast_tx(TransactionTemplate {
      inputs: &[(1, 0, 0)],
      witness: inscription("text/foo", "hello").to_witness(),
      ..Default::default()
    });

    server.mine_blocks(1);

    server.assert_response_regex(
      "/feed.xml",
      StatusCode::OK,
      ".*<title>Inscription 0</title>.*",
    );
  }

  #[test]
  fn inscription_with_unknown_type_and_no_body_has_unknown_preview() {
    let server = TestServer::new_with_sat_index();
    server.mine_blocks(1);

    let txid = server.bitcoin_rpc_server.broadcast_tx(TransactionTemplate {
      inputs: &[(1, 0, 0)],
      witness: Inscription::new(Some("foo/bar".as_bytes().to_vec()), None).to_witness(),
      ..Default::default()
    });

    let inscription_id = InscriptionId::from(txid);

    server.mine_blocks(1);

    server.assert_response(
      format!("/preview/{}", inscription_id),
      StatusCode::OK,
      &fs::read_to_string("templates/preview-unknown.html").unwrap(),
    );
  }

  #[test]
  fn inscription_with_known_type_and_no_body_has_unknown_preview() {
    let server = TestServer::new_with_sat_index();
    server.mine_blocks(1);

    let txid = server.bitcoin_rpc_server.broadcast_tx(TransactionTemplate {
      inputs: &[(1, 0, 0)],
      witness: Inscription::new(Some("image/png".as_bytes().to_vec()), None).to_witness(),
      ..Default::default()
    });

    let inscription_id = InscriptionId::from(txid);

    server.mine_blocks(1);

    server.assert_response(
      format!("/preview/{}", inscription_id),
      StatusCode::OK,
      &fs::read_to_string("templates/preview-unknown.html").unwrap(),
    );
  }
}<|MERGE_RESOLUTION|>--- conflicted
+++ resolved
@@ -6,13 +6,8 @@
   super::*,
   crate::templates::{
     BlockHtml, ClockSvg, HomeHtml, InputHtml, InscriptionHtml, InscriptionsHtml, OutputHtml,
-<<<<<<< HEAD
-    PageContent, PageHtml, PreviewAudioHtml, PreviewImageHtml, PreviewTextHtml, PreviewUnknownHtml,
-    PreviewVideoHtml, RangeHtml, RareTxt, SatHtml, TransactionHtml,
-=======
     PageContent, PageHtml, PreviewAudioHtml, PreviewImageHtml, PreviewPdfHtml, PreviewTextHtml,
-    PreviewUnknownHtml, RangeHtml, RareTxt, SatHtml, TransactionHtml,
->>>>>>> c29bee8b
+    PreviewUnknownHtml, PreviewVideoHtml, RangeHtml, RareTxt, SatHtml, TransactionHtml,
   },
   axum::{
     body,
@@ -764,13 +759,6 @@
         )
           .into_response(),
       ),
-<<<<<<< HEAD
-=======
-      Media::Iframe => Ok(
-        Self::content_response(inscription)
-          .ok_or_not_found(|| format!("inscription {inscription_id} content"))?
-          .into_response(),
-      ),
       Media::Pdf => Ok(
         (
           [(
@@ -781,7 +769,6 @@
         )
           .into_response(),
       ),
->>>>>>> c29bee8b
       Media::Text => {
         let content = inscription
           .body()
