--- conflicted
+++ resolved
@@ -589,16 +589,9 @@
           outpoint,
           output,
           indexed,
-<<<<<<< HEAD
           runes,
-=======
-          runes
-            .into_iter()
-            .map(|(spaced_rune, pile)| (spaced_rune.rune, pile.amount))
-            .collect(),
           sat_ranges,
           spent,
->>>>>>> 4b95ff65
         ))
         .into_response()
       } else {
@@ -2622,7 +2615,6 @@
         sat_ranges: None,
         indexed: true,
         inscriptions: Vec::new(),
-<<<<<<< HEAD
         runes: vec![(
           SpacedRune {
             rune: Rune(RUNE),
@@ -2634,12 +2626,7 @@
             symbol: None,
           }
         )],
-=======
         spent: false,
-        runes: vec![(Rune(RUNE), 340282366920938463463374607431768211455)]
-          .into_iter()
-          .collect(),
->>>>>>> 4b95ff65
       }
     );
   }
