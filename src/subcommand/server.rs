--- conflicted
+++ resolved
@@ -265,12 +265,8 @@
           "/r/parents/{inscription_id}/{page}",
           get(Self::parents_recursive_paginated),
         )
-<<<<<<< HEAD
         .route("/r/txhex/:txid", get(Self::get_raw_transaction_hex))
-        .route("/r/sat/:sat_number", get(Self::sat_inscriptions))
-=======
         .route("/r/sat/{sat_number}", get(Self::sat_inscriptions))
->>>>>>> f616c832
         .route(
           "/r/sat/{sat_number}/{page}",
           get(Self::sat_inscriptions_paginated),
