--- conflicted
+++ resolved
@@ -7707,7 +7707,6 @@
   }
 
   #[test]
-<<<<<<< HEAD
   fn satscard_form_redirects_to_query() {
     TestServer::new().assert_redirect(
       &format!(
@@ -7783,7 +7782,9 @@
         StatusCode::BAD_REQUEST,
         "invalid satscard query parameters: address recovery failed",
       );
-=======
+  }
+
+  #[test]
   fn sat_inscription_at_index_content_endpoint() {
     let server = TestServer::builder()
       .index_sats()
@@ -7849,6 +7850,5 @@
       StatusCode::NOT_FOUND,
       "this server has no sat index",
     );
->>>>>>> f616c832
   }
 }