--- conflicted
+++ resolved
@@ -63,11 +63,8 @@
 
       let app = Router::new()
         .route("/", get(Self::root))
-<<<<<<< HEAD
         .route("/block/:hash", get(Self::block))
-=======
         .route("/ordinal/:ordinal", get(Self::ordinal))
->>>>>>> 714a3327
         .route("/list/:outpoint", get(Self::list))
         .route("/status", get(Self::status))
         .layer(extract::Extension(index))
