use super::*;

use {
  self::deserialize_from_str::DeserializeFromStr,
  crate::templates::{
    BlockHtml, ClockSvg, HomeHtml, InputHtml, InscriptionHtml, InscriptionsHtml, OutputHtml,
    PageContent, PageHtml, RangeHtml, RareTxt, SatHtml, TransactionHtml,
  },
  axum::{
    body,
    extract::{Extension, Path, Query},
    http::{header, HeaderValue, StatusCode},
    response::{IntoResponse, Redirect, Response},
    routing::get,
    Router,
  },
  axum_server::Handle,
  rust_embed::RustEmbed,
  rustls_acme::{
    acme::{LETS_ENCRYPT_PRODUCTION_DIRECTORY, LETS_ENCRYPT_STAGING_DIRECTORY},
    axum::AxumAcceptor,
    caches::DirCache,
    AcmeConfig,
  },
  serde::{de, Deserializer},
  std::{cmp::Ordering, str},
  tokio_stream::StreamExt,
  tower_http::set_header::SetResponseHeaderLayer,
};

mod deserialize_from_str;

enum BlockQuery {
  Height(u64),
  Hash(BlockHash),
}

impl FromStr for BlockQuery {
  type Err = Error;

  fn from_str(s: &str) -> Result<Self, Self::Err> {
    Ok(if s.len() == 64 {
      BlockQuery::Hash(s.parse()?)
    } else {
      BlockQuery::Height(s.parse()?)
    })
  }
}

enum ServerError {
  Internal(Error),
  NotFound(String),
  BadRequest(String),
}

type ServerResult<T> = Result<T, ServerError>;

impl IntoResponse for ServerError {
  fn into_response(self) -> Response {
    match self {
      Self::Internal(error) => {
        eprintln!("error serving request: {error}");
        (
          StatusCode::INTERNAL_SERVER_ERROR,
          StatusCode::INTERNAL_SERVER_ERROR
            .canonical_reason()
            .unwrap_or_default(),
        )
          .into_response()
      }
      Self::NotFound(message) => (StatusCode::NOT_FOUND, message).into_response(),
      Self::BadRequest(message) => (StatusCode::BAD_REQUEST, message).into_response(),
    }
  }
}

#[derive(Deserialize)]
struct Search {
  query: String,
}

#[derive(RustEmbed)]
#[folder = "static"]
struct StaticAssets;

struct StaticHtml {
  title: &'static str,
  html: &'static str,
}

impl PageContent for StaticHtml {
  fn title(&self) -> String {
    self.title.into()
  }
}

impl Display for StaticHtml {
  fn fmt(&self, f: &mut Formatter) -> fmt::Result {
    f.write_str(self.html)
  }
}

#[derive(Debug, Parser)]
pub(crate) struct Server {
  #[clap(
    long,
    default_value = "0.0.0.0",
    help = "Listen on <ADDRESS> for incoming requests."
  )]
  address: String,
  #[clap(
    long,
    help = "Request ACME TLS certificate for <ACME_DOMAIN>. This ord instance must be reachable at <ACME_DOMAIN>:443 to respond to Let's Encrypt ACME challenges."
  )]
  acme_domain: Vec<String>,
  #[clap(
    long,
    help = "Listen on <HTTP_PORT> for incoming HTTP requests. [default: 80]."
  )]
  http_port: Option<u16>,
  #[clap(
    long,
    group = "port",
    help = "Listen on <HTTPS_PORT> for incoming HTTPS requests. [default: 443]."
  )]
  https_port: Option<u16>,
  #[clap(long, help = "Store ACME TLS certificates in <ACME_CACHE>.")]
  acme_cache: Option<PathBuf>,
  #[clap(long, help = "Provide ACME contact <ACME_CONTACT>.")]
  acme_contact: Vec<String>,
  #[clap(long, help = "Serve HTTP traffic on <HTTP_PORT>.")]
  http: bool,
  #[clap(long, help = "Serve HTTPS traffic on <HTTPS_PORT>.")]
  https: bool,
}

impl Server {
  pub(crate) fn run(self, options: Options, index: Arc<Index>, handle: Handle) -> Result {
    Runtime::new()?.block_on(async {
      let clone = index.clone();
      thread::spawn(move || loop {
        if let Err(error) = clone.update() {
          log::error!("{error}");
        }
        thread::sleep(Duration::from_millis(100));
      });

      let router = Router::new()
        .route("/", get(Self::home))
        .route("/block-count", get(Self::block_count))
        .route("/block/:query", get(Self::block))
        .route("/bounties", get(Self::bounties))
        .route("/clock", get(Self::clock))
        .route("/content/:inscription_id", get(Self::content))
        .route("/faq", get(Self::faq))
        .route("/favicon.ico", get(Self::favicon))
        .route("/input/:block/:transaction/:input", get(Self::input))
        .route("/inscription/:inscription_id", get(Self::inscription))
        .route("/inscriptions", get(Self::inscriptions))
        .route("/install.sh", get(Self::install_script))
        .route("/ordinal/:sat", get(Self::ordinal))
        .route("/output/:output", get(Self::output))
        .route("/range/:start/:end", get(Self::range))
        .route("/rare.txt", get(Self::rare_txt))
        .route("/sat/:sat", get(Self::sat))
        .route("/search", get(Self::search_by_query))
        .route("/search/:query", get(Self::search_by_path))
        .route("/static/*path", get(Self::static_asset))
        .route("/status", get(Self::status))
        .route("/tx/:txid", get(Self::transaction))
        .layer(Extension(index))
<<<<<<< HEAD
        .layer(Extension(options.chain()))
        .layer(SetResponseHeaderLayer::if_not_present(
          header::CONTENT_SECURITY_POLICY,
          HeaderValue::from_static("default-src 'self'"),
        ))
        .layer(
          CorsLayer::new()
            .allow_methods([http::Method::GET])
            .allow_origin(Any),
        );
=======
        .layer(Extension(options.chain()));
>>>>>>> 99f362aa

      match (self.http_port(), self.https_port()) {
        (Some(http_port), None) => self.spawn(router, handle, http_port, None)?.await??,
        (None, Some(https_port)) => {
          self
            .spawn(router, handle, https_port, Some(self.acceptor(&options)?))?
            .await??
        }
        (Some(http_port), Some(https_port)) => {
          let (http_result, https_result) = tokio::join!(
            self.spawn(router.clone(), handle.clone(), http_port, None)?,
            self.spawn(router, handle, https_port, Some(self.acceptor(&options)?))?
          );
          http_result.and(https_result)??;
        }
        (None, None) => unreachable!(),
      }

      Ok(())
    })
  }

  fn spawn(
    &self,
    router: Router,
    handle: Handle,
    port: u16,
    https_acceptor: Option<AxumAcceptor>,
  ) -> Result<task::JoinHandle<io::Result<()>>> {
    let addr = (self.address.as_str(), port)
      .to_socket_addrs()?
      .next()
      .ok_or_else(|| anyhow!("failed to get socket addrs"))?;

    if !integration_test() {
      eprintln!(
        "Listening on {}://{addr}",
        if https_acceptor.is_some() {
          "https"
        } else {
          "http"
        }
      );
    }

    Ok(tokio::spawn(async move {
      if let Some(acceptor) = https_acceptor {
        axum_server::Server::bind(addr)
          .handle(handle)
          .acceptor(acceptor)
          .serve(router.into_make_service())
          .await
      } else {
        axum_server::Server::bind(addr)
          .handle(handle)
          .serve(router.into_make_service())
          .await
      }
    }))
  }

  fn acme_cache(acme_cache: Option<&PathBuf>, options: &Options) -> Result<PathBuf> {
    let acme_cache = if let Some(acme_cache) = acme_cache {
      acme_cache.clone()
    } else {
      options.data_dir()?.join("acme-cache")
    };

    Ok(acme_cache)
  }

  fn acme_domains(acme_domain: &Vec<String>) -> Result<Vec<String>> {
    if !acme_domain.is_empty() {
      Ok(acme_domain.clone())
    } else {
      Ok(vec![sys_info::hostname()?])
    }
  }

  fn http_port(&self) -> Option<u16> {
    if self.http || self.http_port.is_some() || (self.https_port.is_none() && !self.https) {
      Some(self.http_port.unwrap_or(80))
    } else {
      None
    }
  }

  fn https_port(&self) -> Option<u16> {
    if self.https || self.https_port.is_some() {
      Some(self.https_port.unwrap_or(443))
    } else {
      None
    }
  }

  fn acceptor(&self, options: &Options) -> Result<AxumAcceptor> {
    let config = AcmeConfig::new(Self::acme_domains(&self.acme_domain)?)
      .contact(&self.acme_contact)
      .cache_option(Some(DirCache::new(Self::acme_cache(
        self.acme_cache.as_ref(),
        options,
      )?)))
      .directory(if cfg!(test) {
        LETS_ENCRYPT_STAGING_DIRECTORY
      } else {
        LETS_ENCRYPT_PRODUCTION_DIRECTORY
      });

    let mut state = config.state();

    let acceptor = state.axum_acceptor(Arc::new(
      rustls::ServerConfig::builder()
        .with_safe_defaults()
        .with_no_client_auth()
        .with_cert_resolver(state.resolver()),
    ));

    tokio::spawn(async move {
      while let Some(result) = state.next().await {
        match result {
          Ok(ok) => log::info!("ACME event: {:?}", ok),
          Err(err) => log::error!("ACME error: {:?}", err),
        }
      }
    });

    Ok(acceptor)
  }

  fn index_height(index: &Index) -> ServerResult<Height> {
    index
      .height()
      .map_err(|err| ServerError::Internal(anyhow!("failed to retrieve height from index: {err}")))?
      .ok_or_else(|| ServerError::Internal(anyhow!("index has not indexed genesis block")))
  }

  async fn clock(Extension(index): Extension<Arc<Index>>) -> ServerResult<ClockSvg> {
    Ok(ClockSvg::new(Self::index_height(&index)?))
  }

  async fn sat(
    Extension(chain): Extension<Chain>,
    Extension(index): Extension<Arc<Index>>,
    Path(DeserializeFromStr(sat)): Path<DeserializeFromStr<Sat>>,
  ) -> ServerResult<PageHtml> {
    let satpoint = index.rare_sat_satpoint(sat).map_err(|err| {
      ServerError::Internal(anyhow!(
        "failed to satpoint for sat {sat} from index: {err}"
      ))
    })?;

    Ok(
      SatHtml {
        sat,
        satpoint,
        blocktime: index.blocktime(sat.height()).map_err(|err| {
          ServerError::Internal(anyhow!("failed to retrieve blocktime from index: {err}"))
        })?,
        inscription: index.get_inscription_by_sat(sat).map_err(|err| {
          ServerError::Internal(anyhow!(
            "failed to retrieve inscription for sat {sat} from index: {err}"
          ))
        })?,
      }
      .page(
        chain,
        index.has_satoshi_index().map_err(ServerError::Internal)?,
      ),
    )
  }

  async fn ordinal(Path(sat): Path<String>) -> Redirect {
    Redirect::to(&format!("/sat/{sat}"))
  }

  async fn output(
    Extension(chain): Extension<Chain>,
    Extension(index): Extension<Arc<Index>>,
    Path(outpoint): Path<OutPoint>,
  ) -> ServerResult<PageHtml> {
    let output = index
      .get_transaction(outpoint.txid)
      .map_err(ServerError::Internal)?
      .ok_or_else(|| ServerError::NotFound(format!("output {outpoint} unknown")))?
      .output
      .into_iter()
      .nth(outpoint.vout as usize)
      .ok_or_else(|| ServerError::NotFound(format!("output {outpoint} unknown")))?;

    Ok(
      OutputHtml {
        outpoint,
        list: if index.has_satoshi_index().map_err(ServerError::Internal)? {
          Some(
            index
              .list(outpoint)
              .map_err(ServerError::Internal)?
              .ok_or_else(|| ServerError::NotFound(format!("output {outpoint} unknown")))?,
          )
        } else {
          None
        },
        chain,
        output,
      }
      .page(
        chain,
        index.has_satoshi_index().map_err(ServerError::Internal)?,
      ),
    )
  }

  async fn range(
    Extension(chain): Extension<Chain>,
    Extension(index): Extension<Arc<Index>>,
    Path((DeserializeFromStr(start), DeserializeFromStr(end))): Path<(
      DeserializeFromStr<Sat>,
      DeserializeFromStr<Sat>,
    )>,
  ) -> ServerResult<PageHtml> {
    match start.cmp(&end) {
      Ordering::Equal => Err(ServerError::BadRequest("empty range".to_string())),
      Ordering::Greater => Err(ServerError::BadRequest(
        "range start greater than range end".to_string(),
      )),
      Ordering::Less => Ok(RangeHtml { start, end }.page(
        chain,
        index.has_satoshi_index().map_err(ServerError::Internal)?,
      )),
    }
  }

  async fn rare_txt(Extension(index): Extension<Arc<Index>>) -> ServerResult<RareTxt> {
    Ok(RareTxt(
      index
        .rare_sat_satpoints()
        .map_err(|err| ServerError::Internal(anyhow!("error getting rare sat satpoints: {err}")))?
        .ok_or_else(|| {
          ServerError::NotFound(
            "tracking rare sats requires index created with `--index-sats` flag".into(),
          )
        })?,
    ))
  }

  async fn home(
    Extension(chain): Extension<Chain>,
    Extension(index): Extension<Arc<Index>>,
  ) -> ServerResult<PageHtml> {
    Ok(
      HomeHtml::new(
        index
          .blocks(100)
          .map_err(|err| ServerError::Internal(anyhow!("error getting blocks: {err}")))?,
        index
          .get_latest_inscriptions(8)
          .map_err(|err| ServerError::Internal(anyhow!("error getting inscriptions: {err}")))?,
      )
      .page(
        chain,
        index.has_satoshi_index().map_err(ServerError::Internal)?,
      ),
    )
  }

  async fn install_script() -> Redirect {
    Redirect::to("https://raw.githubusercontent.com/casey/ord/master/install.sh")
  }

  async fn block(
    Extension(chain): Extension<Chain>,
    Extension(index): Extension<Arc<Index>>,
    Path(DeserializeFromStr(query)): Path<DeserializeFromStr<BlockQuery>>,
  ) -> ServerResult<PageHtml> {
    let (block, height) = match query {
      BlockQuery::Height(height) => {
        let block = index
          .get_block_by_height(height)
          .map_err(|err| {
            ServerError::Internal(anyhow!(
              "error serving request for block with height {height}: {err}"
            ))
          })?
          .ok_or_else(|| ServerError::NotFound(format!("block at height {height} unknown")))?;

        (block, height)
      }
      BlockQuery::Hash(hash) => {
        let info = index
          .block_header_info(hash)
          .map_err(|err| {
            ServerError::Internal(anyhow!(
              "error serving request for block with hash {hash}: {err}"
            ))
          })?
          .ok_or_else(|| ServerError::NotFound(format!("block {hash} unknown")))?;

        let block = index
          .get_block_by_hash(hash)
          .map_err(|err| {
            ServerError::Internal(anyhow!(
              "error serving request for block with hash {hash}: {err}"
            ))
          })?
          .ok_or_else(|| ServerError::NotFound(format!("block {hash} unknown")))?;

        (block, info.height as u64)
      }
    };

    Ok(
      BlockHtml::new(block, Height(height), Self::index_height(&index)?).page(
        chain,
        index.has_satoshi_index().map_err(ServerError::Internal)?,
      ),
    )
  }

  async fn transaction(
    Extension(index): Extension<Arc<Index>>,
    Extension(chain): Extension<Chain>,
    Path(txid): Path<Txid>,
  ) -> ServerResult<PageHtml> {
    let inscription = index
      .get_inscription_by_inscription_id(txid)
      .map_err(|err| {
        ServerError::Internal(anyhow!(
          "failed to retrieve inscription from txid {txid} from index: {err}"
        ))
      })?
      .map(|(inscription, _satpoint)| inscription);

    Ok(
      TransactionHtml::new(
        index
          .get_transaction(txid)
          .map_err(|err| {
            ServerError::Internal(anyhow!(
              "error serving request for transaction {txid}: {err}"
            ))
          })?
          .ok_or_else(|| ServerError::NotFound(format!("transaction {txid} unknown")))?,
        inscription,
        chain,
      )
      .page(
        chain,
        index.has_satoshi_index().map_err(ServerError::Internal)?,
      ),
    )
  }

  async fn status(Extension(index): Extension<Arc<Index>>) -> (StatusCode, &'static str) {
    if index.is_reorged() {
      (
        StatusCode::OK,
        "reorg detected, please rebuild the database.",
      )
    } else {
      (
        StatusCode::OK,
        StatusCode::OK.canonical_reason().unwrap_or_default(),
      )
    }
  }

  async fn search_by_query(
    Extension(index): Extension<Arc<Index>>,
    Query(search): Query<Search>,
  ) -> ServerResult<Redirect> {
    Self::search(&index, &search.query).await
  }

  async fn search_by_path(
    Extension(index): Extension<Arc<Index>>,
    Path(search): Path<Search>,
  ) -> ServerResult<Redirect> {
    Self::search(&index, &search.query).await
  }

  async fn search(index: &Index, query: &str) -> ServerResult<Redirect> {
    Self::search_inner(index, query)
  }

  fn search_inner(index: &Index, query: &str) -> ServerResult<Redirect> {
    lazy_static! {
      static ref HASH: Regex = Regex::new(r"^[[:xdigit:]]{64}$").unwrap();
      static ref OUTPOINT: Regex = Regex::new(r"^[[:xdigit:]]{64}:\d+$").unwrap();
    }

    let query = query.trim();

    if HASH.is_match(query) {
      if index
        .block_header(query.parse().unwrap())
        .map_err(|err| {
          ServerError::Internal(anyhow!(
            "failed to retrieve block {query} from index: {err}"
          ))
        })?
        .is_some()
      {
        Ok(Redirect::to(&format!("/block/{query}")))
      } else {
        Ok(Redirect::to(&format!("/tx/{query}")))
      }
    } else if OUTPOINT.is_match(query) {
      Ok(Redirect::to(&format!("/output/{query}")))
    } else {
      Ok(Redirect::to(&format!("/sat/{query}")))
    }
  }

  async fn favicon() -> ServerResult<Response> {
    Self::static_asset(Path("/favicon.png".to_string())).await
  }

  async fn static_asset(Path(path): Path<String>) -> ServerResult<Response> {
    let content = StaticAssets::get(if let Some(stripped) = path.strip_prefix('/') {
      stripped
    } else {
      &path
    })
    .ok_or_else(|| ServerError::NotFound(format!("asset {path} unknown")))?;
    let body = body::boxed(body::Full::from(content.data));
    let mime = mime_guess::from_path(path).first_or_octet_stream();
    Ok(
      Response::builder()
        .header(header::CONTENT_TYPE, mime.as_ref())
        .body(body)
        .unwrap(),
    )
  }

  async fn block_count(Extension(index): Extension<Arc<Index>>) -> ServerResult<String> {
    Ok(
      index
        .block_count()
        .map_err(|err| {
          ServerError::Internal(anyhow!("failed to retrieve block count from index: {err}"))
        })?
        .to_string(),
    )
  }

  async fn input(
    Extension(chain): Extension<Chain>,
    Extension(index): Extension<Arc<Index>>,
    Path(path): Path<(u64, usize, usize)>,
  ) -> Result<PageHtml, ServerError> {
    let not_found =
      || ServerError::NotFound(format!("input /{}/{}/{} unknown", path.0, path.1, path.2));

    let block = index
      .get_block_by_height(path.0)
      .map_err(ServerError::Internal)?
      .ok_or_else(not_found)?;

    let transaction = block.txdata.into_iter().nth(path.1).ok_or_else(not_found)?;

    let input = transaction
      .input
      .into_iter()
      .nth(path.2)
      .ok_or_else(not_found)?;

    Ok(InputHtml { path, input }.page(
      chain,
      index.has_satoshi_index().map_err(ServerError::Internal)?,
    ))
  }

  async fn faq() -> Redirect {
    Redirect::to("https://docs.ordinals.com/faq/")
  }

  async fn bounties() -> Redirect {
    Redirect::to("https://docs.ordinals.com/bounty/")
  }

  async fn content(
    Extension(index): Extension<Arc<Index>>,
    Path(inscription_id): Path<InscriptionId>,
  ) -> ServerResult<Response> {
    let (inscription, _) = index
      .get_inscription_by_inscription_id(inscription_id)
      .map_err(|err| {
        ServerError::Internal(anyhow!(
          "failed to retrieve inscription with inscription id {inscription_id} from index: {err}"
        ))
      })?
      .ok_or_else(|| {
        ServerError::NotFound(format!("transaction {inscription_id} has no inscription"))
      })?;

    let (content_type, content) = Self::content_response(inscription).ok_or_else(|| {
      ServerError::NotFound(format!("inscription {inscription_id} has no content"))
    })?;

    Ok(
      (
        [
          (header::CONTENT_TYPE, content_type),
          (
            header::CONTENT_SECURITY_POLICY,
            "default-src 'unsafe-eval' 'unsafe-inline'".to_string(),
          ),
        ],
        content,
      )
        .into_response(),
    )
  }

  fn content_response(inscription: Inscription) -> Option<(String, Vec<u8>)> {
    let content = inscription.content_bytes()?;

    match inscription.content_type() {
      Some(content_type) => Some((content_type.into(), content.to_vec())),
      None => Some(("application/octet-stream".into(), content.to_vec())),
    }
  }

  async fn inscription(
    Extension(chain): Extension<Chain>,
    Extension(index): Extension<Arc<Index>>,
    Path(inscription_id): Path<InscriptionId>,
  ) -> ServerResult<PageHtml> {
    let (inscription, satpoint) = index
      .get_inscription_by_inscription_id(inscription_id)
      .map_err(|err| {
        ServerError::Internal(anyhow!(
          "failed to retrieve inscription with inscription id {inscription_id} from index: {err}"
        ))
      })?
      .ok_or_else(|| {
        ServerError::NotFound(format!("transaction {inscription_id} has no inscription"))
      })?;

    let genesis_height = index.get_genesis_height(inscription_id).map_err(|err| {
        ServerError::Internal(anyhow!(
          "failed to retrieve height for inscriptiom with inscription id {inscription_id} from index: {err}"
        ))
      })?;

    Ok(
      InscriptionHtml {
        genesis_height,
        inscription_id,
        inscription,
        satpoint,
      }
      .page(
        chain,
        index.has_satoshi_index().map_err(ServerError::Internal)?,
      ),
    )
  }

  async fn inscriptions(
    Extension(chain): Extension<Chain>,
    Extension(index): Extension<Arc<Index>>,
  ) -> ServerResult<PageHtml> {
    Ok(
      InscriptionsHtml {
        inscriptions: index
          .get_latest_inscriptions(100)
          .map_err(|err| ServerError::Internal(anyhow!("error getting inscriptions: {err}")))?,
      }
      .page(
        chain,
        index.has_satoshi_index().map_err(ServerError::Internal)?,
      ),
    )
  }
}

#[cfg(test)]
mod tests {
  use {super::*, reqwest::Url, std::net::TcpListener};

  struct TestServer {
    bitcoin_rpc_server: test_bitcoincore_rpc::Handle,
    index: Arc<Index>,
    ord_server_handle: Handle,
    url: Url,
    #[allow(unused)]
    tempdir: TempDir,
  }

  impl TestServer {
    fn new() -> Self {
      Self::new_with_args(&[])
    }

    fn new_with_args(args: &[&str]) -> Self {
      let bitcoin_rpc_server = test_bitcoincore_rpc::spawn();

      let tempdir = TempDir::new().unwrap();

      let cookiefile = tempdir.path().join("cookie");

      fs::write(&cookiefile, "username:password").unwrap();

      let port = TcpListener::bind("127.0.0.1:0")
        .unwrap()
        .local_addr()
        .unwrap()
        .port();

      let url = Url::parse(&format!("http://127.0.0.1:{port}")).unwrap();

      let (options, server) = parse_server_args(&format!(
        "ord --chain regtest --rpc-url {} --cookie-file {} --data-dir {} {} server --http-port {} --address 127.0.0.1",
        bitcoin_rpc_server.url(),
        cookiefile.to_str().unwrap(),
        tempdir.path().to_str().unwrap(),
        args.join(" "),
        port,
      ));

      let index = Arc::new(Index::open(&options).unwrap());
      let ord_server_handle = Handle::new();

      {
        let index = index.clone();
        let ord_server_handle = ord_server_handle.clone();
        thread::spawn(|| server.run(options, index, ord_server_handle).unwrap());
      }

      while index.statistic(crate::index::Statistic::Commits).unwrap() == 0 {
        thread::sleep(Duration::from_millis(25));
      }

      for i in 0.. {
        match reqwest::blocking::get(format!("http://127.0.0.1:{port}/status")) {
          Ok(_) => break,
          Err(err) => {
            if i == 400 {
              panic!("server failed to start: {err}");
            }
          }
        }

        thread::sleep(Duration::from_millis(25));
      }

      Self {
        bitcoin_rpc_server,
        index,
        ord_server_handle,
        tempdir,
        url,
      }
    }

    fn get(&self, path: &str) -> reqwest::blocking::Response {
      if let Err(error) = self.index.update() {
        log::error!("{error}");
      }
      reqwest::blocking::get(self.join_url(path)).unwrap()
    }

    fn join_url(&self, url: &str) -> Url {
      self.url.join(url).unwrap()
    }

    fn assert_response(&self, path: &str, status: StatusCode, expected_response: &str) {
      let response = self.get(path);
      assert_eq!(response.status(), status, "{}", response.text().unwrap());
      pretty_assert_eq!(response.text().unwrap(), expected_response);
    }

    fn assert_response_regex(&self, path: &str, status: StatusCode, regex: &str) {
      let response = self.get(path);
      assert_eq!(response.status(), status);
      assert_regex_match!(response.text().unwrap(), regex);
    }

    fn assert_redirect(&self, path: &str, location: &str) {
      let response = reqwest::blocking::Client::builder()
        .redirect(reqwest::redirect::Policy::none())
        .build()
        .unwrap()
        .get(self.join_url(path))
        .send()
        .unwrap();

      assert_eq!(response.status(), StatusCode::SEE_OTHER);
      assert_eq!(response.headers().get(header::LOCATION).unwrap(), location);
    }
  }

  impl Drop for TestServer {
    fn drop(&mut self) {
      self.ord_server_handle.shutdown();
    }
  }

  fn parse_server_args(args: &str) -> (Options, Server) {
    match Arguments::try_parse_from(args.split_whitespace()) {
      Ok(arguments) => match arguments.subcommand {
        Subcommand::Server(server) => (arguments.options, server),
        subcommand => panic!("unexpected subcommand: {subcommand:?}"),
      },
      Err(err) => panic!("error parsing arguments: {err}"),
    }
  }

  #[test]
  fn http_and_https_port_dont_conflict() {
    parse_server_args(
      "ord server --http-port 0 --https-port 0 --acme-cache foo --acme-contact bar --acme-domain baz",
    );
  }

  #[test]
  fn http_port_defaults_to_80() {
    assert_eq!(parse_server_args("ord server").1.http_port(), Some(80));
  }

  #[test]
  fn https_port_defaults_to_none() {
    assert_eq!(parse_server_args("ord server").1.https_port(), None);
  }

  #[test]
  fn https_sets_https_port_to_443() {
    assert_eq!(
      parse_server_args("ord server --https --acme-cache foo --acme-contact bar --acme-domain baz")
        .1
        .https_port(),
      Some(443)
    );
  }

  #[test]
  fn https_disables_http() {
    assert_eq!(
      parse_server_args("ord server --https --acme-cache foo --acme-contact bar --acme-domain baz")
        .1
        .http_port(),
      None
    );
  }

  #[test]
  fn https_port_disables_http() {
    assert_eq!(
      parse_server_args(
        "ord server --https-port 433 --acme-cache foo --acme-contact bar --acme-domain baz"
      )
      .1
      .http_port(),
      None
    );
  }

  #[test]
  fn https_port_sets_https_port() {
    assert_eq!(
      parse_server_args(
        "ord server --https-port 1000 --acme-cache foo --acme-contact bar --acme-domain baz"
      )
      .1
      .https_port(),
      Some(1000)
    );
  }

  #[test]
  fn http_with_https_leaves_http_enabled() {
    assert_eq!(
      parse_server_args(
        "ord server --https --http --acme-cache foo --acme-contact bar --acme-domain baz"
      )
      .1
      .http_port(),
      Some(80)
    );
  }

  #[test]
  fn http_with_https_leaves_https_enabled() {
    assert_eq!(
      parse_server_args(
        "ord server --https --http --acme-cache foo --acme-contact bar --acme-domain baz"
      )
      .1
      .https_port(),
      Some(443)
    );
  }

  #[test]
  fn acme_contact_accepts_multiple_values() {
    assert!(Arguments::try_parse_from([
      "ord",
      "server",
      "--address",
      "127.0.0.1",
      "--http-port",
      "0",
      "--acme-contact",
      "foo",
      "--acme-contact",
      "bar"
    ])
    .is_ok());
  }

  #[test]
  fn acme_domain_accepts_multiple_values() {
    assert!(Arguments::try_parse_from([
      "ord",
      "server",
      "--address",
      "127.0.0.1",
      "--http-port",
      "0",
      "--acme-domain",
      "foo",
      "--acme-domain",
      "bar"
    ])
    .is_ok());
  }

  #[test]
  fn acme_cache_defaults_to_data_dir() {
    let arguments = Arguments::try_parse_from(["ord", "--data-dir", "foo", "server"]).unwrap();
    let acme_cache = Server::acme_cache(None, &arguments.options)
      .unwrap()
      .display()
      .to_string();
    assert!(
      acme_cache.contains(if cfg!(windows) {
        r"foo\acme-cache"
      } else {
        "foo/acme-cache"
      }),
      "{acme_cache}"
    )
  }

  #[test]
  fn acme_cache_flag_is_respected() {
    let arguments =
      Arguments::try_parse_from(["ord", "--data-dir", "foo", "server", "--acme-cache", "bar"])
        .unwrap();
    let acme_cache = Server::acme_cache(Some(&"bar".into()), &arguments.options)
      .unwrap()
      .display()
      .to_string();
    assert_eq!(acme_cache, "bar")
  }

  #[test]
  fn acme_domain_defaults_to_hostname() {
    assert_eq!(
      Server::acme_domains(&Vec::new()).unwrap(),
      &[sys_info::hostname().unwrap()]
    );
  }

  #[test]
  fn acme_domain_flag_is_respected() {
    assert_eq!(
      Server::acme_domains(&vec!["example.com".into()]).unwrap(),
      &["example.com"]
    );
  }

  #[test]
  fn install_sh_redirects_to_github() {
    TestServer::new().assert_redirect(
      "/install.sh",
      "https://raw.githubusercontent.com/casey/ord/master/install.sh",
    );
  }

  #[test]
  fn ordinal_redirects_to_sat() {
    TestServer::new().assert_redirect("/ordinal/0", "/sat/0");
  }

  #[test]
  fn bounties_redirects_to_docs_site() {
    TestServer::new().assert_redirect("/bounties", "https://docs.ordinals.com/bounty/");
  }

  #[test]
  fn faq_redirects_to_docs_site() {
    TestServer::new().assert_redirect("/faq", "https://docs.ordinals.com/faq/");
  }

  #[test]
  fn search_by_query_returns_sat() {
    TestServer::new().assert_redirect("/search?query=0", "/sat/0");
  }

  #[test]
  fn search_is_whitespace_insensitive() {
    TestServer::new().assert_redirect("/search/ 0 ", "/sat/0");
  }

  #[test]
  fn search_by_path_returns_sat() {
    TestServer::new().assert_redirect("/search/0", "/sat/0");
  }

  #[test]
  fn search_for_blockhash_returns_block() {
    TestServer::new().assert_redirect(
      "/search/000000000019d6689c085ae165831e934ff763ae46a2a6c172b3f1b60a8ce26f",
      "/block/000000000019d6689c085ae165831e934ff763ae46a2a6c172b3f1b60a8ce26f",
    );
  }

  #[test]
  fn search_for_txid_returns_transaction() {
    TestServer::new().assert_redirect(
      "/search/0000000000000000000000000000000000000000000000000000000000000000",
      "/tx/0000000000000000000000000000000000000000000000000000000000000000",
    );
  }

  #[test]
  fn search_for_outpoint_returns_output() {
    TestServer::new().assert_redirect(
      "/search/0000000000000000000000000000000000000000000000000000000000000000:0",
      "/output/0000000000000000000000000000000000000000000000000000000000000000:0",
    );
  }

  #[test]
  fn status() {
    TestServer::new().assert_response("/status", StatusCode::OK, "OK");
  }

  #[test]
  fn block_count_endpoint() {
    let test_server = TestServer::new();

    let response = test_server.get("/block-count");

    assert_eq!(response.status(), StatusCode::OK);
    assert_eq!(response.text().unwrap(), "1");

    test_server.bitcoin_rpc_server.mine_blocks(1);

    let response = test_server.get("/block-count");

    assert_eq!(response.status(), StatusCode::OK);
    assert_eq!(response.text().unwrap(), "2");
  }

  #[test]
  fn range_end_before_range_start_returns_400() {
    TestServer::new().assert_response(
      "/range/1/0",
      StatusCode::BAD_REQUEST,
      "range start greater than range end",
    );
  }

  #[test]
  fn invalid_range_start_returns_400() {
    TestServer::new().assert_response(
      "/range/=/0",
      StatusCode::BAD_REQUEST,
      "Invalid URL: invalid digit found in string",
    );
  }

  #[test]
  fn invalid_range_end_returns_400() {
    TestServer::new().assert_response(
      "/range/0/=",
      StatusCode::BAD_REQUEST,
      "Invalid URL: invalid digit found in string",
    );
  }

  #[test]
  fn empty_range_returns_400() {
    TestServer::new().assert_response("/range/0/0", StatusCode::BAD_REQUEST, "empty range");
  }

  #[test]
  fn range() {
    TestServer::new().assert_response_regex(
      "/range/0/1",
      StatusCode::OK,
      r".*<title>Sat range 0–1</title>.*<h1>Sat range 0–1</h1>
<dl>
  <dt>value</dt><dd>1</dd>
  <dt>first</dt><dd><a href=/sat/0 class=mythic>0</a></dd>
</dl>.*",
    );
  }
  #[test]
  fn sat_number() {
    TestServer::new().assert_response_regex("/sat/0", StatusCode::OK, ".*<h1>Sat 0</h1>.*");
  }

  #[test]
  fn sat_decimal() {
    TestServer::new().assert_response_regex("/sat/0.0", StatusCode::OK, ".*<h1>Sat 0</h1>.*");
  }

  #[test]
  fn sat_degree() {
    TestServer::new().assert_response_regex("/sat/0°0′0″0‴", StatusCode::OK, ".*<h1>Sat 0</h1>.*");
  }

  #[test]
  fn sat_name() {
    TestServer::new().assert_response_regex(
      "/sat/nvtdijuwxlp",
      StatusCode::OK,
      ".*<h1>Sat 0</h1>.*",
    );
  }

  #[test]
  fn sat() {
    TestServer::new().assert_response_regex(
      "/sat/0",
      StatusCode::OK,
      ".*<title>0°0′0″0‴</title>.*<h1>Sat 0</h1>.*",
    );
  }

  #[test]
  fn sat_out_of_range() {
    TestServer::new().assert_response(
      "/sat/2099999997690000",
      StatusCode::BAD_REQUEST,
      "Invalid URL: invalid sat",
    );
  }

  #[test]
  fn invalid_outpoint_hash_returns_400() {
    TestServer::new().assert_response(
      "/output/foo:0",
      StatusCode::BAD_REQUEST,
      "Invalid URL: error parsing TXID",
    );
  }

  #[test]
  fn output_with_satoshi_index() {
    TestServer::new_with_args(&["--index-sats"]).assert_response_regex(
    "/output/4a5e1e4baab89f3a32518a88c31bc87f618f76673e2cc77ab2127b7afdeda33b:0",
    StatusCode::OK,
    ".*<title>Output 4a5e1e4baab89f3a32518a88c31bc87f618f76673e2cc77ab2127b7afdeda33b:0</title>.*<h1>Output <span class=monospace>4a5e1e4baab89f3a32518a88c31bc87f618f76673e2cc77ab2127b7afdeda33b:0</span></h1>
<dl>
  <dt>value</dt><dd>5000000000</dd>
  <dt>script pubkey</dt><dd class=data>OP_PUSHBYTES_65 04678afdb0fe5548271967f1a67130b7105cd6a828e03909a67962e0ea1f61deb649f6bc3f4cef38c4f35504e51ec112de5c384df7ba0b8d578a4c702b6bf11d5f OP_CHECKSIG</dd>
</dl>
<h2>1 Sat Range</h2>
<ul class=monospace>
  <li><a href=/range/0/5000000000 class=mythic>0–5000000000</a></li>
</ul>.*",
  );
  }

  #[test]
  fn output_without_satoshi_index() {
    TestServer::new().assert_response_regex(
    "/output/4a5e1e4baab89f3a32518a88c31bc87f618f76673e2cc77ab2127b7afdeda33b:0",
    StatusCode::OK,
    ".*<title>Output 4a5e1e4baab89f3a32518a88c31bc87f618f76673e2cc77ab2127b7afdeda33b:0</title>.*<h1>Output <span class=monospace>4a5e1e4baab89f3a32518a88c31bc87f618f76673e2cc77ab2127b7afdeda33b:0</span></h1>
<dl>
  <dt>value</dt><dd>5000000000</dd>
  <dt>script pubkey</dt><dd class=data>OP_PUSHBYTES_65 04678afdb0fe5548271967f1a67130b7105cd6a828e03909a67962e0ea1f61deb649f6bc3f4cef38c4f35504e51ec112de5c384df7ba0b8d578a4c702b6bf11d5f OP_CHECKSIG</dd>
</dl>

  </main>
  </body>
</html>
",
  );
  }

  #[test]
  fn unknown_output_returns_404() {
    TestServer::new().assert_response(
      "/output/0000000000000000000000000000000000000000000000000000000000000000:0",
      StatusCode::NOT_FOUND,
      "output 0000000000000000000000000000000000000000000000000000000000000000:0 unknown",
    );
  }

  #[test]
  fn invalid_output_returns_400() {
    TestServer::new().assert_response(
      "/output/foo:0",
      StatusCode::BAD_REQUEST,
      "Invalid URL: error parsing TXID",
    );
  }

  #[test]
  fn home() {
    let test_server = TestServer::new();

    test_server.bitcoin_rpc_server.mine_blocks(1);

    test_server.assert_response_regex(
    "/",
    StatusCode::OK,
    ".*<title>Ordinals</title>.*
<h2>Status</h2>
<dl>
  <dt>cycle</dt><dd>0</dd>
  <dt>epoch</dt><dd>0</dd>
  <dt>period</dt><dd>0</dd>
  <dt>block</dt><dd>1</dd>
</dl>
<h2>Latest Blocks</h2>
<ol start=1 reversed class=blocks>
  <li><a href=/block/[[:xdigit:]]{64}>[[:xdigit:]]{64}</a></li>
  <li><a href=/block/000000000019d6689c085ae165831e934ff763ae46a2a6c172b3f1b60a8ce26f>000000000019d6689c085ae165831e934ff763ae46a2a6c172b3f1b60a8ce26f</a></li>
</ol>.*",
  );
  }

  #[test]
  fn nav_displays_chain() {
    TestServer::new().assert_response_regex(
      "/",
      StatusCode::OK,
      ".*<a href=/>Ordinals<sup>regtest</sup></a>.*",
    );
  }

  #[test]
  fn home_block_limit() {
    let test_server = TestServer::new();

    test_server.bitcoin_rpc_server.mine_blocks(101);

    test_server.assert_response_regex(
    "/",
    StatusCode::OK,
    ".*<ol start=101 reversed class=blocks>\n(  <li><a href=/block/[[:xdigit:]]{64}>[[:xdigit:]]{64}</a></li>\n){100}</ol>.*"
  );
  }

  #[test]
  fn block_not_found() {
    TestServer::new().assert_response(
      "/block/467a86f0642b1d284376d13a98ef58310caa49502b0f9a560ee222e0a122fe16",
      StatusCode::NOT_FOUND,
      "block 467a86f0642b1d284376d13a98ef58310caa49502b0f9a560ee222e0a122fe16 unknown",
    );
  }

  #[test]
  fn unmined_sat() {
    TestServer::new().assert_response_regex(
      "/sat/0",
      StatusCode::OK,
      ".*<dt>time</dt><dd>2009-01-03 18:15:05</dd>.*",
    );
  }

  #[test]
  fn mined_sat() {
    TestServer::new().assert_response_regex(
      "/sat/5000000000",
      StatusCode::OK,
      ".*<dt>time</dt><dd>.* \\(expected\\)</dd>.*",
    );
  }

  #[test]
  fn static_asset() {
    TestServer::new().assert_response_regex(
      "/static/index.css",
      StatusCode::OK,
      r".*\.rare \{
  background-color: var\(--rare\);
}.*",
    );
  }

  #[test]
  fn favicon() {
    TestServer::new().assert_response_regex("/favicon.ico", StatusCode::OK, r".*");
  }

  #[test]
  fn clock_updates() {
    let test_server = TestServer::new();
    test_server.assert_response_regex("/clock", StatusCode::OK, ".*<text.*>0</text>.*");
    test_server.bitcoin_rpc_server.mine_blocks(1);
    test_server.assert_response_regex("/clock", StatusCode::OK, ".*<text.*>1</text>.*");
  }

  #[test]
  fn block_by_hash() {
    let test_server = TestServer::new();

    test_server.bitcoin_rpc_server.mine_blocks(1);
    let transaction = TransactionTemplate {
      input_slots: &[(1, 0, 0)],
      output_count: 1,
      fee: 0,
      ..Default::default()
    };
    test_server.bitcoin_rpc_server.broadcast_tx(transaction);
    let block_hash = test_server.bitcoin_rpc_server.mine_blocks(1)[0].block_hash();

    test_server.assert_response_regex(
      &format!("/block/{block_hash}"),
      StatusCode::OK,
      ".*<h1>Block 2</h1>
<dl>
  <dt>hash</dt><dd class=monospace>[[:xdigit:]]{64}</dd>
  <dt>target</dt><dd class=monospace>[[:xdigit:]]{64}</dd>
  <dt>timestamp</dt><dd>0</dd>
  <dt>size</dt><dd>203</dd>
  <dt>weight</dt><dd>812</dd>
  <dt>previous blockhash</dt><dd><a href=/block/659f9b67fbc0b5cba0ef6ebc0aea322e1c246e29e43210bd581f5f3bd36d17bf class=monospace>659f9b67fbc0b5cba0ef6ebc0aea322e1c246e29e43210bd581f5f3bd36d17bf</a></dd>
</dl>
<a href=/block/1>prev</a>
next
<h2>2 Transactions</h2>
<ul class=monospace>
  <li><a href=/tx/[[:xdigit:]]{64}>[[:xdigit:]]{64}</a></li>
  <li><a href=/tx/[[:xdigit:]]{64}>[[:xdigit:]]{64}</a></li>
</ul>.*",
    );
  }

  #[test]
  fn block_by_height() {
    let test_server = TestServer::new();

    test_server.assert_response_regex(
      "/block/0",
      StatusCode::OK,
      ".*<h1>Block 0</h1>
<dl>
  <dt>hash</dt><dd class=monospace>[[:xdigit:]]{64}</dd>
  <dt>target</dt><dd class=monospace>[[:xdigit:]]{64}</dd>
  <dt>timestamp</dt><dd>1231006505</dd>
  <dt>size</dt><dd>285</dd>
  <dt>weight</dt><dd>1140</dd>
</dl>
prev
next.*",
    );
  }

  #[test]
  fn transaction() {
    let test_server = TestServer::new();

    let coinbase_tx = test_server.bitcoin_rpc_server.mine_blocks(1)[0].txdata[0].clone();
    let txid = coinbase_tx.txid();

    test_server.assert_response_regex(
      &format!("/tx/{txid}"),
      StatusCode::OK,
      &format!(
        ".*<title>Transaction {txid}</title>.*<h1>Transaction <span class=monospace>{txid}</span></h1>
<h2>1 Output</h2>
<ul class=monospace>
  <li>
    <a href=/output/0c4eb1fa83a7d6ce0e21e5e616a96e83a7b1658170fb544acf6f5c6a2d4b3f90:0 class=monospace>
      0c4eb1fa83a7d6ce0e21e5e616a96e83a7b1658170fb544acf6f5c6a2d4b3f90:0
    </a>
    <dl>
      <dt>value</dt><dd>5000000000</dd>
      <dt>script pubkey</dt><dd class=data></dd>
    </dl>
  </li>
</ul>.*"
      ),
    );
  }

  #[test]
  fn detect_reorg() {
    let test_server = TestServer::new();

    test_server.bitcoin_rpc_server.mine_blocks(1);

    test_server.assert_response("/status", StatusCode::OK, "OK");

    test_server.bitcoin_rpc_server.invalidate_tip();
    test_server.bitcoin_rpc_server.mine_blocks(2);

    test_server.assert_response_regex("/status", StatusCode::OK, "reorg detected.*");
  }

  #[test]
  fn rare_with_index() {
    TestServer::new_with_args(&["--index-sats"]).assert_response(
      "/rare.txt",
      StatusCode::OK,
      "sat\tsatpoint
0\t4a5e1e4baab89f3a32518a88c31bc87f618f76673e2cc77ab2127b7afdeda33b:0:0
",
    );
  }

  #[test]
  fn rare_without_satoshi_index() {
    TestServer::new_with_args(&[]).assert_response(
      "/rare.txt",
      StatusCode::NOT_FOUND,
      "tracking rare sats requires index created with `--index-sats` flag",
    );
  }

  #[test]
  fn show_rare_txt_in_header_with_satoshi_index() {
    TestServer::new_with_args(&["--index-sats"]).assert_response_regex(
      "/",
      StatusCode::OK,
      ".*
      <a href=/clock>Clock</a>
      <a href=/rare.txt>rare.txt</a>
      <form action=/search method=get>.*",
    );
  }

  #[test]
  fn rare_sat_location() {
    TestServer::new_with_args(&["--index-sats"]).assert_response_regex(
      "/sat/0",
      StatusCode::OK,
      ".*>4a5e1e4baab89f3a32518a88c31bc87f618f76673e2cc77ab2127b7afdeda33b:0:0<.*",
    );
  }

  #[test]
  fn dont_show_rare_txt_in_header_without_satoshi_index() {
    TestServer::new().assert_response_regex(
      "/",
      StatusCode::OK,
      ".*
      <a href=/clock>Clock</a>
      <form action=/search method=get>.*",
    );
  }

  #[test]
  fn input() {
    TestServer::new().assert_response_regex(
      "/input/0/0/0",
      StatusCode::OK,
      ".*<title>Input /0/0/0</title>.*<h1>Input /0/0/0</h1>.*<dt>text</dt><dd>.*The Times 03/Jan/2009 Chancellor on brink of second bailout for banks</dd>.*",
    );
  }

  #[test]
  fn input_missing() {
    TestServer::new().assert_response(
      "/input/1/1/1",
      StatusCode::NOT_FOUND,
      "input /1/1/1 unknown",
    );
  }

  #[test]
  fn commits_are_tracked() {
    let server = TestServer::new();

    assert_eq!(
      server
        .index
        .statistic(crate::index::Statistic::Commits)
        .unwrap(),
      1
    );

    let info = server.index.info().unwrap();
    assert_eq!(info.transactions.len(), 1);
    assert_eq!(info.transactions[0].starting_block_count, 0);

    server.index.update().unwrap();

    assert_eq!(
      server
        .index
        .statistic(crate::index::Statistic::Commits)
        .unwrap(),
      1
    );

    let info = server.index.info().unwrap();
    assert_eq!(info.transactions.len(), 1);
    assert_eq!(info.transactions[0].starting_block_count, 0);

    server.bitcoin_rpc_server.mine_blocks(1);

    thread::sleep(Duration::from_millis(10));
    server.index.update().unwrap();

    assert_eq!(
      server
        .index
        .statistic(crate::index::Statistic::Commits)
        .unwrap(),
      2
    );

    let info = server.index.info().unwrap();
    assert_eq!(info.transactions.len(), 2);
    assert_eq!(info.transactions[0].starting_block_count, 0);
    assert_eq!(info.transactions[1].starting_block_count, 1);
    assert!(
      info.transactions[1].starting_timestamp - info.transactions[0].starting_timestamp >= 10
    );
  }

  #[test]
  fn outputs_traversed_are_tracked() {
    let server = TestServer::new_with_args(&["--index-sats"]);

    assert_eq!(
      server
        .index
        .statistic(crate::index::Statistic::OutputsTraversed)
        .unwrap(),
      1
    );

    server.index.update().unwrap();

    assert_eq!(
      server
        .index
        .statistic(crate::index::Statistic::OutputsTraversed)
        .unwrap(),
      1
    );

    server.bitcoin_rpc_server.mine_blocks(1);
    server.bitcoin_rpc_server.mine_blocks(1);

    server.index.update().unwrap();

    assert_eq!(
      server
        .index
        .statistic(crate::index::Statistic::OutputsTraversed)
        .unwrap(),
      3
    );
  }

  #[test]
  fn coinbase_sat_ranges_are_tracked() {
    let server = TestServer::new_with_args(&["--index-sats"]);

    assert_eq!(
      server
        .index
        .statistic(crate::index::Statistic::SatRanges)
        .unwrap(),
      1
    );

    server.bitcoin_rpc_server.mine_blocks(1);
    server.index.update().unwrap();

    assert_eq!(
      server
        .index
        .statistic(crate::index::Statistic::SatRanges)
        .unwrap(),
      2
    );

    server.bitcoin_rpc_server.mine_blocks(1);
    server.index.update().unwrap();

    assert_eq!(
      server
        .index
        .statistic(crate::index::Statistic::SatRanges)
        .unwrap(),
      3
    );
  }

  #[test]
  fn split_sat_ranges_are_tracked() {
    let server = TestServer::new_with_args(&["--index-sats"]);

    assert_eq!(
      server
        .index
        .statistic(crate::index::Statistic::SatRanges)
        .unwrap(),
      1
    );

    server.bitcoin_rpc_server.mine_blocks(1);
    server.bitcoin_rpc_server.broadcast_tx(TransactionTemplate {
      input_slots: &[(1, 0, 0)],
      output_count: 2,
      fee: 0,
      ..Default::default()
    });
    server.bitcoin_rpc_server.mine_blocks(1);
    server.index.update().unwrap();

    assert_eq!(
      server
        .index
        .statistic(crate::index::Statistic::SatRanges)
        .unwrap(),
      4,
    );
  }

  #[test]
  fn fee_sat_ranges_are_tracked() {
    let server = TestServer::new_with_args(&["--index-sats"]);

    assert_eq!(
      server
        .index
        .statistic(crate::index::Statistic::SatRanges)
        .unwrap(),
      1
    );

    server.bitcoin_rpc_server.mine_blocks(1);
    server.bitcoin_rpc_server.broadcast_tx(TransactionTemplate {
      input_slots: &[(1, 0, 0)],
      output_count: 2,
      fee: 2,
      ..Default::default()
    });
    server.bitcoin_rpc_server.mine_blocks(1);
    server.index.update().unwrap();

    assert_eq!(
      server
        .index
        .statistic(crate::index::Statistic::SatRanges)
        .unwrap(),
      5,
    );
  }

  #[test]
  fn content_response_no_content() {
    assert_eq!(
      Server::content_response(Inscription::new(
        Some("text/plain".as_bytes().to_vec()),
        None
      )),
      None
    );
  }

  #[test]
  fn content_response_with_content() {
    assert_eq!(
      Server::content_response(Inscription::new(
        Some("text/plain".as_bytes().to_vec()),
        Some(vec![1, 2, 3]),
      )),
      Some(("text/plain".into(), vec![1, 2, 3]))
    );
  }

  #[test]
  fn content_response_no_content_type() {
    assert_eq!(
      Server::content_response(Inscription::new(None, Some(vec![]))),
      Some(("application/octet-stream".into(), vec![]))
    );
  }
}<|MERGE_RESOLUTION|>--- conflicted
+++ resolved
@@ -169,20 +169,12 @@
         .route("/status", get(Self::status))
         .route("/tx/:txid", get(Self::transaction))
         .layer(Extension(index))
-<<<<<<< HEAD
         .layer(Extension(options.chain()))
-        .layer(SetResponseHeaderLayer::if_not_present(
-          header::CONTENT_SECURITY_POLICY,
-          HeaderValue::from_static("default-src 'self'"),
-        ))
-        .layer(
-          CorsLayer::new()
-            .allow_methods([http::Method::GET])
-            .allow_origin(Any),
-        );
-=======
-        .layer(Extension(options.chain()));
->>>>>>> 99f362aa
+        // .layer(SetResponseHeaderLayer::if_not_present(
+        //   header::CONTENT_SECURITY_POLICY,
+        //   HeaderValue::from_static("default-src 'self'"),
+        // ))
+        ;
 
       match (self.http_port(), self.https_port()) {
         (Some(http_port), None) => self.spawn(router, handle, http_port, None)?.await??,
