use {
  self::{
    accept_json::AcceptJson,
    deserialize_from_str::DeserializeFromStr,
    error::{OptionExt, ServerError, ServerResult},
  },
  super::*,
  crate::{
    page_config::PageConfig,
    runes::Rune,
    templates::{
      BlockHtml, BlockJson, ClockSvg, HomeHtml, InputHtml, InscriptionHtml, InscriptionJson,
      InscriptionsBlockHtml, InscriptionsHtml, InscriptionsJson, OutputHtml, OutputJson,
      PageContent, PageHtml, PreviewAudioHtml, PreviewCodeHtml, PreviewImageHtml,
      PreviewMarkdownHtml, PreviewModelHtml, PreviewPdfHtml, PreviewTextHtml, PreviewUnknownHtml,
      PreviewVideoHtml, RangeHtml, RareTxt, RuneHtml, RunesHtml, SatHtml, SatJson, TransactionHtml,
    },
  },
  axum::{
    body,
    extract::{Extension, Json, Path, Query},
    headers::UserAgent,
    http::{header, HeaderMap, HeaderValue, StatusCode, Uri},
    response::{IntoResponse, Redirect, Response},
    routing::get,
    Router, TypedHeader,
  },
  axum_server::Handle,
  rust_embed::RustEmbed,
  rustls_acme::{
    acme::{LETS_ENCRYPT_PRODUCTION_DIRECTORY, LETS_ENCRYPT_STAGING_DIRECTORY},
    axum::AxumAcceptor,
    caches::DirCache,
    AcmeConfig,
  },
  std::{cmp::Ordering, str, sync::Arc},
  tokio_stream::StreamExt,
  tower_http::{
    compression::CompressionLayer,
    cors::{Any, CorsLayer},
    set_header::SetResponseHeaderLayer,
  },
};

mod accept_json;
mod error;

#[derive(Clone)]
pub struct ServerConfig {
  pub is_json_api_enabled: bool,
}

enum InscriptionQuery {
  Id(InscriptionId),
  Number(i64),
}

impl FromStr for InscriptionQuery {
  type Err = Error;

  fn from_str(s: &str) -> Result<Self, Self::Err> {
    Ok(if s.contains('i') {
      InscriptionQuery::Id(s.parse()?)
    } else {
      InscriptionQuery::Number(s.parse()?)
    })
  }
}

enum BlockQuery {
  Height(u64),
  Hash(BlockHash),
}

impl FromStr for BlockQuery {
  type Err = Error;

  fn from_str(s: &str) -> Result<Self, Self::Err> {
    Ok(if s.len() == 64 {
      BlockQuery::Hash(s.parse()?)
    } else {
      BlockQuery::Height(s.parse()?)
    })
  }
}

enum SpawnConfig {
  Https(AxumAcceptor),
  Http,
  Redirect(String),
}

#[derive(Deserialize)]
struct Search {
  query: String,
}

#[derive(RustEmbed)]
#[folder = "static"]
struct StaticAssets;

struct StaticHtml {
  title: &'static str,
  html: &'static str,
}

impl PageContent for StaticHtml {
  fn title(&self) -> String {
    self.title.into()
  }
}

impl Display for StaticHtml {
  fn fmt(&self, f: &mut Formatter) -> fmt::Result {
    f.write_str(self.html)
  }
}

#[derive(Debug, Parser)]
pub(crate) struct Server {
  #[arg(
    long,
    default_value = "0.0.0.0",
    help = "Listen on <ADDRESS> for incoming requests."
  )]
  address: String,
  #[arg(
    long,
    help = "Request ACME TLS certificate for <ACME_DOMAIN>. This ord instance must be reachable at <ACME_DOMAIN>:443 to respond to Let's Encrypt ACME challenges."
  )]
  acme_domain: Vec<String>,
  #[arg(
    long,
    help = "Listen on <HTTP_PORT> for incoming HTTP requests. [default: 80]."
  )]
  http_port: Option<u16>,
  #[arg(
    long,
    group = "port",
    help = "Listen on <HTTPS_PORT> for incoming HTTPS requests. [default: 443]."
  )]
  https_port: Option<u16>,
  #[arg(long, help = "Store ACME TLS certificates in <ACME_CACHE>.")]
  acme_cache: Option<PathBuf>,
  #[arg(long, help = "Provide ACME contact <ACME_CONTACT>.")]
  acme_contact: Vec<String>,
  #[arg(long, help = "Serve HTTP traffic on <HTTP_PORT>.")]
  http: bool,
  #[arg(long, help = "Serve HTTPS traffic on <HTTPS_PORT>.")]
  https: bool,
  #[arg(long, help = "Redirect HTTP traffic to HTTPS.")]
  redirect_http_to_https: bool,
  #[arg(long, short = 'j', help = "Enable JSON API.")]
  pub(crate) enable_json_api: bool,
}

impl Server {
  pub(crate) fn run(self, options: Options, index: Arc<Index>, handle: Handle) -> SubcommandResult {
    Runtime::new()?.block_on(async {
      let index_clone = index.clone();

      let index_thread = thread::spawn(move || loop {
        if SHUTTING_DOWN.load(atomic::Ordering::Relaxed) {
          break;
        }
        if let Err(error) = index_clone.update() {
          log::warn!("Updating index: {error}");
        }
        thread::sleep(Duration::from_millis(5000));
      });
      INDEXER.lock().unwrap().replace(index_thread);

      let server_config = Arc::new(ServerConfig {
        is_json_api_enabled: self.enable_json_api,
      });

      let config = options.load_config()?;
      let acme_domains = self.acme_domains()?;

      let page_config = Arc::new(PageConfig {
        chain: options.chain(),
        domain: acme_domains.first().cloned(),
        index_sats: index.has_sat_index(),
      });

      let router = Router::new()
        .route("/", get(Self::home))
        .route("/r/blockheight", get(Self::block_height))
        .route("/r/blockhash", get(Self::block_hash_json))
        .route(
          "/r/blockhash/:height",
          get(Self::block_hash_from_height_json),
        )
        .route("/r/blocktime", get(Self::block_time))
        .route("/block/:query", get(Self::block))
        .route("/blockcount", get(Self::block_count))
        .route("/blockheight", get(Self::block_height))
        .route("/blockhash", get(Self::block_hash))
        .route("/blockhash/:height", get(Self::block_hash_from_height))
        .route("/blocktime", get(Self::block_time))
        .route("/bounties", get(Self::bounties))
        .route("/clock", get(Self::clock))
        .route("/content/:inscription_id", get(Self::content))
        .route("/faq", get(Self::faq))
        .route("/favicon.ico", get(Self::favicon))
        .route("/feed.xml", get(Self::feed))
        .route("/input/:block/:transaction/:input", get(Self::input))
        .route("/inscription/:inscription_query", get(Self::inscription))
        .route("/inscriptions", get(Self::inscriptions))
        .route(
          "/inscriptions/block/:height",
          get(Self::inscriptions_in_block),
        )
        .route(
          "/inscriptions/block/:height/:page_index",
          get(Self::inscriptions_in_block_from_page),
        )
        .route("/inscriptions/:from", get(Self::inscriptions_from))
        .route("/inscriptions/:from/:n", get(Self::inscriptions_from_n))
        .route("/install.sh", get(Self::install_script))
        .route("/ordinal/:sat", get(Self::ordinal))
        .route("/output/:output", get(Self::output))
        .route("/children/:inscription_id", get(Self::children))
        .route("/preview/:inscription_id", get(Self::preview))
        .route("/range/:start/:end", get(Self::range))
        .route("/rare.txt", get(Self::rare_txt))
        .route("/rune/:rune", get(Self::rune))
        .route("/runes", get(Self::runes))
        .route("/sat/:sat", get(Self::sat))
        .route("/search", get(Self::search_by_query))
        .route("/search/*query", get(Self::search_by_path))
        .route("/static/*path", get(Self::static_asset))
        .route("/status", get(Self::status))
        .route("/tx/:txid", get(Self::transaction))
        .layer(Extension(index))
        .layer(Extension(page_config))
        .layer(Extension(Arc::new(config)))
        .layer(SetResponseHeaderLayer::if_not_present(
          header::CONTENT_SECURITY_POLICY,
          HeaderValue::from_static("default-src 'self'"),
        ))
        .layer(SetResponseHeaderLayer::overriding(
          header::STRICT_TRANSPORT_SECURITY,
          HeaderValue::from_static("max-age=31536000; includeSubDomains; preload"),
        ))
        .layer(
          CorsLayer::new()
            .allow_methods([http::Method::GET])
            .allow_origin(Any),
        )
        .layer(CompressionLayer::new())
        .with_state(server_config);

      match (self.http_port(), self.https_port()) {
        (Some(http_port), None) => {
          self
            .spawn(router, handle, http_port, SpawnConfig::Http)?
            .await??
        }
        (None, Some(https_port)) => {
          self
            .spawn(
              router,
              handle,
              https_port,
              SpawnConfig::Https(self.acceptor(&options)?),
            )?
            .await??
        }
        (Some(http_port), Some(https_port)) => {
          let http_spawn_config = if self.redirect_http_to_https {
            SpawnConfig::Redirect(if https_port == 443 {
              format!("https://{}", acme_domains[0])
            } else {
              format!("https://{}:{https_port}", acme_domains[0])
            })
          } else {
            SpawnConfig::Http
          };

          let (http_result, https_result) = tokio::join!(
            self.spawn(router.clone(), handle.clone(), http_port, http_spawn_config)?,
            self.spawn(
              router,
              handle,
              https_port,
              SpawnConfig::Https(self.acceptor(&options)?),
            )?
          );
          http_result.and(https_result)??;
        }
        (None, None) => unreachable!(),
      }

      Ok(Box::new(Empty {}) as Box<dyn Output>)
    })
  }

  fn spawn(
    &self,
    router: Router,
    handle: Handle,
    port: u16,
    config: SpawnConfig,
  ) -> Result<task::JoinHandle<io::Result<()>>> {
    let addr = (self.address.as_str(), port)
      .to_socket_addrs()?
      .next()
      .ok_or_else(|| anyhow!("failed to get socket addrs"))?;

    if !integration_test() {
      eprintln!(
        "Listening on {}://{addr}",
        match config {
          SpawnConfig::Https(_) => "https",
          _ => "http",
        }
      );
    }

    Ok(tokio::spawn(async move {
      match config {
        SpawnConfig::Https(acceptor) => {
          axum_server::Server::bind(addr)
            .handle(handle)
            .acceptor(acceptor)
            .serve(router.into_make_service())
            .await
        }
        SpawnConfig::Redirect(destination) => {
          axum_server::Server::bind(addr)
            .handle(handle)
            .serve(
              Router::new()
                .fallback(Self::redirect_http_to_https)
                .layer(Extension(destination))
                .into_make_service(),
            )
            .await
        }
        SpawnConfig::Http => {
          axum_server::Server::bind(addr)
            .handle(handle)
            .serve(router.into_make_service())
            .await
        }
      }
    }))
  }

  fn acme_cache(acme_cache: Option<&PathBuf>, options: &Options) -> Result<PathBuf> {
    let acme_cache = if let Some(acme_cache) = acme_cache {
      acme_cache.clone()
    } else {
      options.data_dir()?.join("acme-cache")
    };

    Ok(acme_cache)
  }

  fn acme_domains(&self) -> Result<Vec<String>> {
    if !self.acme_domain.is_empty() {
      Ok(self.acme_domain.clone())
    } else {
      Ok(vec![System::new()
        .host_name()
        .ok_or(anyhow!("no hostname found"))?])
    }
  }

  fn http_port(&self) -> Option<u16> {
    if self.http || self.http_port.is_some() || (self.https_port.is_none() && !self.https) {
      Some(self.http_port.unwrap_or(80))
    } else {
      None
    }
  }

  fn https_port(&self) -> Option<u16> {
    if self.https || self.https_port.is_some() {
      Some(self.https_port.unwrap_or(443))
    } else {
      None
    }
  }

  fn acceptor(&self, options: &Options) -> Result<AxumAcceptor> {
    let config = AcmeConfig::new(self.acme_domains()?)
      .contact(&self.acme_contact)
      .cache_option(Some(DirCache::new(Self::acme_cache(
        self.acme_cache.as_ref(),
        options,
      )?)))
      .directory(if cfg!(test) {
        LETS_ENCRYPT_STAGING_DIRECTORY
      } else {
        LETS_ENCRYPT_PRODUCTION_DIRECTORY
      });

    let mut state = config.state();

    let acceptor = state.axum_acceptor(Arc::new(
      rustls::ServerConfig::builder()
        .with_safe_defaults()
        .with_no_client_auth()
        .with_cert_resolver(state.resolver()),
    ));

    tokio::spawn(async move {
      while let Some(result) = state.next().await {
        match result {
          Ok(ok) => log::info!("ACME event: {:?}", ok),
          Err(err) => log::error!("ACME error: {:?}", err),
        }
      }
    });

    Ok(acceptor)
  }

  fn index_height(index: &Index) -> ServerResult<Height> {
    index.block_height()?.ok_or_not_found(|| "genesis block")
  }

  async fn clock(Extension(index): Extension<Arc<Index>>) -> ServerResult<Response> {
    Ok(
      (
        [(
          header::CONTENT_SECURITY_POLICY,
          HeaderValue::from_static("default-src 'unsafe-inline'"),
        )],
        ClockSvg::new(Self::index_height(&index)?),
      )
        .into_response(),
    )
  }

  async fn sat(
    Extension(page_config): Extension<Arc<PageConfig>>,
    Extension(index): Extension<Arc<Index>>,
    Path(DeserializeFromStr(sat)): Path<DeserializeFromStr<Sat>>,
    accept_json: AcceptJson,
  ) -> ServerResult<Response> {
    let inscriptions = index.get_inscription_ids_by_sat(sat)?;
    let satpoint = index.rare_sat_satpoint(sat)?.or_else(|| {
      inscriptions.first().and_then(|&first_inscription_id| {
        index
          .get_inscription_satpoint_by_id(first_inscription_id)
          .ok()
          .flatten()
      })
    });
    let blocktime = index.block_time(sat.height())?;
    Ok(if accept_json.0 {
      Json(SatJson {
        number: sat.0,
        decimal: sat.decimal().to_string(),
        degree: sat.degree().to_string(),
        name: sat.name(),
        block: sat.height().0,
        cycle: sat.cycle(),
        epoch: sat.epoch().0,
        period: sat.period(),
        offset: sat.third(),
        rarity: sat.rarity(),
        percentile: sat.percentile(),
        satpoint,
        timestamp: blocktime.timestamp().timestamp(),
        inscriptions,
      })
      .into_response()
    } else {
      SatHtml {
        sat,
        satpoint,
        blocktime,
        inscriptions,
      }
      .page(page_config)
      .into_response()
    })
  }

  async fn ordinal(Path(sat): Path<String>) -> Redirect {
    Redirect::to(&format!("/sat/{sat}"))
  }

  async fn output(
    Extension(page_config): Extension<Arc<PageConfig>>,
    Extension(index): Extension<Arc<Index>>,
    Path(outpoint): Path<OutPoint>,
    accept_json: AcceptJson,
  ) -> ServerResult<Response> {
    let list = index.list(outpoint)?;

    let output = if outpoint == OutPoint::null() || outpoint == unbound_outpoint() {
      let mut value = 0;

      if let Some(List::Unspent(ranges)) = &list {
        for (start, end) in ranges {
          value += end - start;
        }
      }

      TxOut {
        value,
        script_pubkey: ScriptBuf::new(),
      }
    } else {
      index
        .get_transaction(outpoint.txid)?
        .ok_or_not_found(|| format!("output {outpoint}"))?
        .output
        .into_iter()
        .nth(outpoint.vout as usize)
        .ok_or_not_found(|| format!("output {outpoint}"))?
    };

    let inscriptions = index.get_inscriptions_on_output(outpoint)?;

    let runes = index.get_rune_balances_for_outpoint(outpoint)?;

    Ok(if accept_json.0 {
      Json(OutputJson::new(
        outpoint,
        list,
        page_config.chain,
        output,
        inscriptions,
        runes
          .into_iter()
          .map(|(rune, pile)| (rune, pile.amount))
          .collect(),
      ))
      .into_response()
    } else {
      OutputHtml {
        outpoint,
        inscriptions,
        list,
        chain: page_config.chain,
        output,
        runes,
      }
      .page(page_config)
      .into_response()
    })
  }

  async fn range(
    Extension(page_config): Extension<Arc<PageConfig>>,
    Path((DeserializeFromStr(start), DeserializeFromStr(end))): Path<(
      DeserializeFromStr<Sat>,
      DeserializeFromStr<Sat>,
    )>,
  ) -> ServerResult<PageHtml<RangeHtml>> {
    match start.cmp(&end) {
      Ordering::Equal => Err(ServerError::BadRequest("empty range".to_string())),
      Ordering::Greater => Err(ServerError::BadRequest(
        "range start greater than range end".to_string(),
      )),
      Ordering::Less => Ok(RangeHtml { start, end }.page(page_config)),
    }
  }

  async fn rare_txt(Extension(index): Extension<Arc<Index>>) -> ServerResult<RareTxt> {
    Ok(RareTxt(index.rare_sat_satpoints()?))
  }

  async fn rune(
    Extension(page_config): Extension<Arc<PageConfig>>,
    Extension(index): Extension<Arc<Index>>,
    Path(DeserializeFromStr(rune)): Path<DeserializeFromStr<Rune>>,
  ) -> ServerResult<PageHtml<RuneHtml>> {
    let (id, entry) = index.rune(rune)?.ok_or_else(|| {
      ServerError::NotFound(
        "tracking runes requires index created with `--index-runes-pre-alpha-i-agree-to-get-rekt` flag".into(),
      )
    })?;

    let parent = InscriptionId {
      txid: entry.etching,
      index: 0,
    };

    let parent = index.inscription_exists(parent)?.then_some(parent);

    Ok(RuneHtml { id, entry, parent }.page(page_config))
  }

  async fn runes(
    Extension(page_config): Extension<Arc<PageConfig>>,
    Extension(index): Extension<Arc<Index>>,
  ) -> ServerResult<PageHtml<RunesHtml>> {
    Ok(
      RunesHtml {
        entries: index.runes()?,
      }
      .page(page_config),
    )
  }

  async fn home(
    Extension(page_config): Extension<Arc<PageConfig>>,
    Extension(index): Extension<Arc<Index>>,
  ) -> ServerResult<PageHtml<HomeHtml>> {
    let blocks = index.blocks(100)?;
    let mut featured_blocks = BTreeMap::new();
    for (height, hash) in blocks.iter().take(5) {
      let (inscriptions, _total_num) =
        index.get_highest_paying_inscriptions_in_block(*height, 8)?;

      featured_blocks.insert(*hash, inscriptions);
    }

    Ok(HomeHtml::new(blocks, featured_blocks).page(page_config))
  }

  async fn install_script() -> Redirect {
    Redirect::to("https://raw.githubusercontent.com/ordinals/ord/master/install.sh")
  }

  async fn block(
    Extension(page_config): Extension<Arc<PageConfig>>,
    Extension(index): Extension<Arc<Index>>,
    Path(DeserializeFromStr(query)): Path<DeserializeFromStr<BlockQuery>>,
    accept_json: AcceptJson,
  ) -> ServerResult<Response> {
    let (block, height) = match query {
      BlockQuery::Height(height) => {
        let block = index
          .get_block_by_height(height)?
          .ok_or_not_found(|| format!("block {height}"))?;

        (block, height)
      }
      BlockQuery::Hash(hash) => {
        let info = index
          .block_header_info(hash)?
          .ok_or_not_found(|| format!("block {hash}"))?;

        let block = index
          .get_block_by_hash(hash)?
          .ok_or_not_found(|| format!("block {hash}"))?;

        (block, info.height as u64)
      }
    };

    Ok(if accept_json.0 {
      let inscriptions = index.get_inscriptions_in_block(height)?;
      Json(BlockJson::new(
        block,
        Height(height),
        Self::index_height(&index)?,
        inscriptions,
      ))
      .into_response()
    } else {
      let (featured_inscriptions, total_num) =
        index.get_highest_paying_inscriptions_in_block(height, 8)?;
      BlockHtml::new(
        block,
        Height(height),
        Self::index_height(&index)?,
        total_num,
        featured_inscriptions,
      )
      .page(page_config)
      .into_response()
    })
  }

  async fn transaction(
    Extension(page_config): Extension<Arc<PageConfig>>,
    Extension(index): Extension<Arc<Index>>,
    Path(txid): Path<Txid>,
  ) -> ServerResult<PageHtml<TransactionHtml>> {
    let inscription = index.get_inscription_by_id(InscriptionId { txid, index: 0 })?;

    let blockhash = index.get_transaction_blockhash(txid)?;

    Ok(
      TransactionHtml::new(
        index
          .get_transaction(txid)?
          .ok_or_not_found(|| format!("transaction {txid}"))?,
        blockhash,
        inscription.map(|_| InscriptionId { txid, index: 0 }),
        page_config.chain,
        index.get_etching(txid)?,
      )
      .page(page_config),
    )
  }

  async fn status(Extension(index): Extension<Arc<Index>>) -> (StatusCode, &'static str) {
    if index.is_unrecoverably_reorged() {
      (
        StatusCode::OK,
        "unrecoverable reorg detected, please rebuild the database.",
      )
    } else {
      (
        StatusCode::OK,
        StatusCode::OK.canonical_reason().unwrap_or_default(),
      )
    }
  }

  async fn search_by_query(
    Extension(index): Extension<Arc<Index>>,
    Query(search): Query<Search>,
  ) -> ServerResult<Redirect> {
    Self::search(&index, &search.query).await
  }

  async fn search_by_path(
    Extension(index): Extension<Arc<Index>>,
    Path(search): Path<Search>,
  ) -> ServerResult<Redirect> {
    Self::search(&index, &search.query).await
  }

  async fn search(index: &Index, query: &str) -> ServerResult<Redirect> {
    Self::search_inner(index, query)
  }

  fn search_inner(index: &Index, query: &str) -> ServerResult<Redirect> {
    lazy_static! {
      static ref HASH: Regex = Regex::new(r"^[[:xdigit:]]{64}$").unwrap();
      static ref INSCRIPTION_ID: Regex = Regex::new(r"^[[:xdigit:]]{64}i\d+$").unwrap();
      static ref OUTPOINT: Regex = Regex::new(r"^[[:xdigit:]]{64}:\d+$").unwrap();
      static ref RUNE: Regex = Regex::new(r"^[A-Z]+$").unwrap();
      static ref RUNE_ID: Regex = Regex::new(r"^[0-9]+/[0-9]+$").unwrap();
    }

    let query = query.trim();

    if HASH.is_match(query) {
      if index.block_header(query.parse().unwrap())?.is_some() {
        Ok(Redirect::to(&format!("/block/{query}")))
      } else {
        Ok(Redirect::to(&format!("/tx/{query}")))
      }
    } else if OUTPOINT.is_match(query) {
      Ok(Redirect::to(&format!("/output/{query}")))
    } else if INSCRIPTION_ID.is_match(query) {
      Ok(Redirect::to(&format!("/inscription/{query}")))
    } else if RUNE.is_match(query) {
      Ok(Redirect::to(&format!("/rune/{query}")))
    } else if RUNE_ID.is_match(query) {
      let id = query
        .parse::<RuneId>()
        .map_err(|err| ServerError::BadRequest(err.to_string()))?;

      let rune = index.get_rune_by_id(id)?.ok_or_not_found(|| "rune ID")?;

      Ok(Redirect::to(&format!("/rune/{rune}")))
    } else {
      Ok(Redirect::to(&format!("/sat/{query}")))
    }
  }

  async fn favicon(user_agent: Option<TypedHeader<UserAgent>>) -> ServerResult<Response> {
    if user_agent
      .map(|user_agent| {
        user_agent.as_str().contains("Safari/")
          && !user_agent.as_str().contains("Chrome/")
          && !user_agent.as_str().contains("Chromium/")
      })
      .unwrap_or_default()
    {
      Ok(
        Self::static_asset(Path("/favicon.png".to_string()))
          .await
          .into_response(),
      )
    } else {
      Ok(
        (
          [(
            header::CONTENT_SECURITY_POLICY,
            HeaderValue::from_static("default-src 'unsafe-inline'"),
          )],
          Self::static_asset(Path("/favicon.svg".to_string())).await?,
        )
          .into_response(),
      )
    }
  }

  async fn feed(
    Extension(page_config): Extension<Arc<PageConfig>>,
    Extension(index): Extension<Arc<Index>>,
  ) -> ServerResult<Response> {
    let mut builder = rss::ChannelBuilder::default();

    let chain = page_config.chain;
    match chain {
      Chain::Mainnet => builder.title("Inscriptions".to_string()),
      _ => builder.title(format!("Inscriptions – {chain:?}")),
    };

    builder.generator(Some("ord".to_string()));

    for (number, id) in index.get_feed_inscriptions(300)? {
      builder.item(
        rss::ItemBuilder::default()
          .title(Some(format!("Inscription {number}")))
          .link(Some(format!("/inscription/{id}")))
          .guid(Some(rss::Guid {
            value: format!("/inscription/{id}"),
            permalink: true,
          }))
          .build(),
      );
    }

    Ok(
      (
        [
          (header::CONTENT_TYPE, "application/rss+xml"),
          (
            header::CONTENT_SECURITY_POLICY,
            "default-src 'unsafe-inline'",
          ),
        ],
        builder.build().to_string(),
      )
        .into_response(),
    )
  }

  async fn static_asset(Path(path): Path<String>) -> ServerResult<Response> {
    let content = StaticAssets::get(if let Some(stripped) = path.strip_prefix('/') {
      stripped
    } else {
      &path
    })
    .ok_or_not_found(|| format!("asset {path}"))?;
    let body = body::boxed(body::Full::from(content.data));
    let mime = mime_guess::from_path(path).first_or_octet_stream();
    Ok(
      Response::builder()
        .header(header::CONTENT_TYPE, mime.as_ref())
        .body(body)
        .unwrap(),
    )
  }

  async fn block_count(Extension(index): Extension<Arc<Index>>) -> ServerResult<String> {
    Ok(index.block_count()?.to_string())
  }

  async fn block_height(Extension(index): Extension<Arc<Index>>) -> ServerResult<String> {
    Ok(
      index
        .block_height()?
        .ok_or_not_found(|| "blockheight")?
        .to_string(),
    )
  }

  async fn block_hash(Extension(index): Extension<Arc<Index>>) -> ServerResult<String> {
    Ok(
      index
        .block_hash(None)?
        .ok_or_not_found(|| "blockhash")?
        .to_string(),
    )
  }

  async fn block_hash_json(Extension(index): Extension<Arc<Index>>) -> ServerResult<Json<String>> {
    Ok(Json(
      index
        .block_hash(None)?
        .ok_or_not_found(|| "blockhash")?
        .to_string(),
    ))
  }

  async fn block_hash_from_height(
    Extension(index): Extension<Arc<Index>>,
    Path(height): Path<u64>,
  ) -> ServerResult<String> {
    Ok(
      index
        .block_hash(Some(height))?
        .ok_or_not_found(|| "blockhash")?
        .to_string(),
    )
  }

  async fn block_hash_from_height_json(
    Extension(index): Extension<Arc<Index>>,
    Path(height): Path<u64>,
  ) -> ServerResult<Json<String>> {
    Ok(Json(
      index
        .block_hash(Some(height))?
        .ok_or_not_found(|| "blockhash")?
        .to_string(),
    ))
  }

  async fn block_time(Extension(index): Extension<Arc<Index>>) -> ServerResult<String> {
    Ok(
      index
        .block_time(index.block_height()?.ok_or_not_found(|| "blocktime")?)?
        .unix_timestamp()
        .to_string(),
    )
  }

  async fn children(
    Extension(index): Extension<Arc<Index>>,
    Path(inscription_id): Path<InscriptionId>,
  ) -> ServerResult<Json<Vec<InscriptionId>>> {
    let children = index.get_children_by_inscription_id(inscription_id)?;
    Ok(Json(children))
  }

  async fn input(
    Extension(page_config): Extension<Arc<PageConfig>>,
    Extension(index): Extension<Arc<Index>>,
    Path(path): Path<(u64, usize, usize)>,
  ) -> Result<PageHtml<InputHtml>, ServerError> {
    let not_found = || format!("input /{}/{}/{}", path.0, path.1, path.2);

    let block = index
      .get_block_by_height(path.0)?
      .ok_or_not_found(not_found)?;

    let transaction = block
      .txdata
      .into_iter()
      .nth(path.1)
      .ok_or_not_found(not_found)?;

    let input = transaction
      .input
      .into_iter()
      .nth(path.2)
      .ok_or_not_found(not_found)?;

    Ok(InputHtml { path, input }.page(page_config))
  }

  async fn faq() -> Redirect {
    Redirect::to("https://docs.ordinals.com/faq/")
  }

  async fn bounties() -> Redirect {
    Redirect::to("https://docs.ordinals.com/bounty/")
  }

  async fn content(
    Extension(index): Extension<Arc<Index>>,
    Extension(config): Extension<Arc<Config>>,
    Path(inscription_id): Path<InscriptionId>,
  ) -> ServerResult<Response> {
    if config.is_hidden(inscription_id) {
      return Ok(PreviewUnknownHtml.into_response());
    }

    let inscription = index
      .get_inscription_by_id(inscription_id)?
      .ok_or_not_found(|| format!("inscription {inscription_id}"))?;

    Ok(
      Self::content_response(inscription)
        .ok_or_not_found(|| format!("inscription {inscription_id} content"))?
        .into_response(),
    )
  }

  fn content_response(inscription: Inscription) -> Option<(HeaderMap, Vec<u8>)> {
    let mut headers = HeaderMap::new();

    headers.insert(
      header::CONTENT_TYPE,
      inscription
        .content_type()
        .and_then(|content_type| content_type.parse().ok())
        .unwrap_or(HeaderValue::from_static("application/octet-stream")),
    );
    headers.insert(
      header::CONTENT_SECURITY_POLICY,
      HeaderValue::from_static("default-src 'self' 'unsafe-eval' 'unsafe-inline' data: blob:"),
    );
    headers.append(
      header::CONTENT_SECURITY_POLICY,
<<<<<<< HEAD
      HeaderValue::from_static("default-src *:*/content/ *:*/blockheight *:*/blockhash *:*/blockhash/ *:*/blocktime *:*/children/ 'unsafe-eval' 'unsafe-inline' data: blob:"),
=======
      HeaderValue::from_static("default-src *:*/content/ *:*/blockheight *:*/blockhash *:*/blockhash/ *:*/blocktime *:*/r/ 'unsafe-eval' 'unsafe-inline' data: blob:"),
>>>>>>> 8cdcca77
    );
    headers.insert(
      header::CACHE_CONTROL,
      HeaderValue::from_static("max-age=31536000, immutable"),
    );

    Some((headers, inscription.into_body()?))
  }

  async fn preview(
    Extension(index): Extension<Arc<Index>>,
    Extension(config): Extension<Arc<Config>>,
    Path(inscription_id): Path<InscriptionId>,
  ) -> ServerResult<Response> {
    if config.is_hidden(inscription_id) {
      return Ok(PreviewUnknownHtml.into_response());
    }

    let inscription = index
      .get_inscription_by_id(inscription_id)?
      .ok_or_not_found(|| format!("inscription {inscription_id}"))?;

    match inscription.media() {
      Media::Audio => Ok(PreviewAudioHtml { inscription_id }.into_response()),
      Media::Code => Ok(
        (
          [(
            header::CONTENT_SECURITY_POLICY,
            "script-src-elem 'self' https://cdn.jsdelivr.net; href-src 'self' https://cdn.jsdelivr.net",
          )],
          PreviewCodeHtml { inscription_id },
        )
          .into_response(),
      ),
      Media::Iframe => Ok(
        Self::content_response(inscription)
          .ok_or_not_found(|| format!("inscription {inscription_id} content"))?
          .into_response(),
      ),
      Media::Image => Ok(
        (
          [(
            header::CONTENT_SECURITY_POLICY,
            "default-src 'self' 'unsafe-inline'",
          )],
          PreviewImageHtml { inscription_id },
        )
          .into_response(),
      ),
      Media::Markdown => Ok(
        (
          [(
            header::CONTENT_SECURITY_POLICY,
            "script-src-elem 'self' https://cdn.jsdelivr.net",
          )],
          PreviewMarkdownHtml { inscription_id },
        )
          .into_response(),
      ),
      Media::Model => Ok(
        (
          [(
            header::CONTENT_SECURITY_POLICY,
            "script-src-elem 'self' https://ajax.googleapis.com",
          )],
          PreviewModelHtml { inscription_id },
        )
          .into_response(),
      ),
      Media::Pdf => Ok(
        (
          [(
            header::CONTENT_SECURITY_POLICY,
            "script-src-elem 'self' https://cdn.jsdelivr.net",
          )],
          PreviewPdfHtml { inscription_id },
        )
          .into_response(),
      ),
      Media::Text => {
        let content = inscription
          .body()
          .ok_or_not_found(|| format!("inscription {inscription_id} content"))?;
        Ok(
          PreviewTextHtml {
            text: str::from_utf8(content)
              .map_err(|err| anyhow!("Failed to decode {inscription_id} text: {err}"))?,
          }
          .into_response(),
        )
      }
      Media::Unknown => Ok(PreviewUnknownHtml.into_response()),
      Media::Video => Ok(PreviewVideoHtml { inscription_id }.into_response()),
    }
  }

  async fn inscription(
    Extension(page_config): Extension<Arc<PageConfig>>,
    Extension(index): Extension<Arc<Index>>,
    Path(DeserializeFromStr(query)): Path<DeserializeFromStr<InscriptionQuery>>,
    accept_json: AcceptJson,
  ) -> ServerResult<Response> {
    let inscription_id = match query {
      InscriptionQuery::Id(id) => id,
      InscriptionQuery::Number(inscription_number) => index
        .get_inscription_id_by_inscription_number(inscription_number)?
        .ok_or_not_found(|| format!("{inscription_number}"))?,
    };

    let entry = index
      .get_inscription_entry(inscription_id)?
      .ok_or_not_found(|| format!("inscription {inscription_id}"))?;

    let inscription = index
      .get_inscription_by_id(inscription_id)?
      .ok_or_not_found(|| format!("inscription {inscription_id}"))?;

    let satpoint = index
      .get_inscription_satpoint_by_id(inscription_id)?
      .ok_or_not_found(|| format!("inscription {inscription_id}"))?;

    let output = if satpoint.outpoint == unbound_outpoint() {
      None
    } else {
      Some(
        index
          .get_transaction(satpoint.outpoint.txid)?
          .ok_or_not_found(|| format!("inscription {inscription_id} current transaction"))?
          .output
          .into_iter()
          .nth(satpoint.outpoint.vout.try_into().unwrap())
          .ok_or_not_found(|| format!("inscription {inscription_id} current transaction output"))?,
      )
    };

    let previous = if let Some(n) = entry.sequence_number.checked_sub(1) {
      index.get_inscription_id_by_sequence_number(n)?
    } else {
      None
    };

    let next = index.get_inscription_id_by_sequence_number(entry.sequence_number + 1)?;

    let children = index.get_children_by_inscription_id(inscription_id)?;

    let rune = index.get_rune_by_inscription_id(inscription_id)?;

    Ok(if accept_json.0 {
      Json(InscriptionJson::new(
        page_config.chain,
        children,
        entry.fee,
        entry.height,
        inscription,
        inscription_id,
        entry.parent,
        next,
        entry.inscription_number,
        output,
        previous,
        entry.sat,
        satpoint,
        timestamp(entry.timestamp),
        rune,
      ))
      .into_response()
    } else {
      InscriptionHtml {
        chain: page_config.chain,
        genesis_fee: entry.fee,
        genesis_height: entry.height,
        children,
        inscription,
        inscription_id,
        next,
        inscription_number: entry.inscription_number,
        output,
        parent: entry.parent,
        previous,
        sat: entry.sat,
        satpoint,
        timestamp: timestamp(entry.timestamp),
        rune,
      }
      .page(page_config)
      .into_response()
    })
  }

  async fn inscriptions(
    Extension(page_config): Extension<Arc<PageConfig>>,
    Extension(index): Extension<Arc<Index>>,
    accept_json: AcceptJson,
  ) -> ServerResult<Response> {
    Self::inscriptions_inner(page_config, index, None, 100, accept_json).await
  }

  async fn inscriptions_in_block(
    Extension(page_config): Extension<Arc<PageConfig>>,
    Extension(index): Extension<Arc<Index>>,
    Path(block_height): Path<u64>,
    accept_json: AcceptJson,
  ) -> ServerResult<Response> {
    Self::inscriptions_in_block_from_page(
      Extension(page_config),
      Extension(index),
      Path((block_height, 0)),
      accept_json,
    )
    .await
  }

  async fn inscriptions_in_block_from_page(
    Extension(page_config): Extension<Arc<PageConfig>>,
    Extension(index): Extension<Arc<Index>>,
    Path((block_height, page_index)): Path<(u64, usize)>,
    accept_json: AcceptJson,
  ) -> ServerResult<Response> {
    let inscriptions = index.get_inscriptions_in_block(block_height)?;

    Ok(if accept_json.0 {
      Json(InscriptionsJson::new(inscriptions, None, None, None, None)).into_response()
    } else {
      InscriptionsBlockHtml::new(
        block_height,
        index.block_height()?.unwrap_or(Height(0)).n(),
        inscriptions,
        page_index,
      )?
      .page(page_config)
      .into_response()
    })
  }

  async fn inscriptions_from(
    Extension(page_config): Extension<Arc<PageConfig>>,
    Extension(index): Extension<Arc<Index>>,
    Path(from): Path<u64>,
    accept_json: AcceptJson,
  ) -> ServerResult<Response> {
    Self::inscriptions_inner(page_config, index, Some(from), 100, accept_json).await
  }

  async fn inscriptions_from_n(
    Extension(page_config): Extension<Arc<PageConfig>>,
    Extension(index): Extension<Arc<Index>>,
    Path((from, n)): Path<(u64, usize)>,
    accept_json: AcceptJson,
  ) -> ServerResult<Response> {
    Self::inscriptions_inner(page_config, index, Some(from), n, accept_json).await
  }

  async fn inscriptions_inner(
    page_config: Arc<PageConfig>,
    index: Arc<Index>,
    from: Option<u64>,
    n: usize,
    accept_json: AcceptJson,
  ) -> ServerResult<Response> {
    let (inscriptions, prev, next, lowest, highest) =
      index.get_latest_inscriptions_with_prev_and_next(n, from)?;
    Ok(if accept_json.0 {
      Json(InscriptionsJson::new(
        inscriptions,
        prev,
        next,
        Some(lowest),
        Some(highest),
      ))
      .into_response()
    } else {
      InscriptionsHtml {
        inscriptions,
        next,
        prev,
      }
      .page(page_config)
      .into_response()
    })
  }

  async fn redirect_http_to_https(
    Extension(mut destination): Extension<String>,
    uri: Uri,
  ) -> Redirect {
    if let Some(path_and_query) = uri.path_and_query() {
      destination.push_str(path_and_query.as_str());
    }

    Redirect::to(&destination)
  }
}

#[cfg(test)]
mod tests {
  use {
    super::*,
    crate::runes::{Edict, Etching, Rune, Runestone},
    reqwest::Url,
    serde::de::DeserializeOwned,
    std::net::TcpListener,
  };

  const RUNE: u128 = 99246114928149462;

  struct TestServer {
    bitcoin_rpc_server: test_bitcoincore_rpc::Handle,
    index: Arc<Index>,
    ord_server_handle: Handle,
    url: Url,
    #[allow(unused)]
    tempdir: TempDir,
  }

  impl TestServer {
    fn new() -> Self {
      Self::new_with_args(&[], &[])
    }

    fn new_with_sat_index() -> Self {
      Self::new_with_args(&["--index-sats"], &[])
    }

    fn new_with_args(ord_args: &[&str], server_args: &[&str]) -> Self {
      Self::new_server(test_bitcoincore_rpc::spawn(), None, ord_args, server_args)
    }

    fn new_with_regtest() -> Self {
      Self::new_server(
        test_bitcoincore_rpc::builder()
          .network(bitcoin::network::constants::Network::Regtest)
          .build(),
        None,
        &["--chain", "regtest"],
        &[],
      )
    }

    fn new_with_regtest_with_json_api() -> Self {
      Self::new_server(
        test_bitcoincore_rpc::builder()
          .network(bitcoin::network::constants::Network::Regtest)
          .build(),
        None,
        &["--chain", "regtest"],
        &["--enable-json-api"],
      )
    }

    fn new_with_regtest_with_index_sats() -> Self {
      Self::new_server(
        test_bitcoincore_rpc::builder()
          .network(bitcoin::Network::Regtest)
          .build(),
        None,
        &["--chain", "regtest", "--index-sats"],
        &[],
      )
    }

    fn new_with_regtest_with_index_runes() -> Self {
      Self::new_server(
        test_bitcoincore_rpc::builder()
          .network(bitcoin::Network::Regtest)
          .build(),
        None,
        &[
          "--chain",
          "regtest",
          "--index-runes-pre-alpha-i-agree-to-get-rekt",
        ],
        &["--enable-json-api"],
      )
    }

    fn new_with_bitcoin_rpc_server_and_config(
      bitcoin_rpc_server: test_bitcoincore_rpc::Handle,
      config: String,
    ) -> Self {
      Self::new_server(bitcoin_rpc_server, Some(config), &[], &[])
    }

    fn new_server(
      bitcoin_rpc_server: test_bitcoincore_rpc::Handle,
      config: Option<String>,
      ord_args: &[&str],
      server_args: &[&str],
    ) -> Self {
      let tempdir = TempDir::new().unwrap();

      let cookiefile = tempdir.path().join("cookie");

      fs::write(&cookiefile, "username:password").unwrap();

      let port = TcpListener::bind("127.0.0.1:0")
        .unwrap()
        .local_addr()
        .unwrap()
        .port();

      let url = Url::parse(&format!("http://127.0.0.1:{port}")).unwrap();

      let config_args = match config {
        Some(config) => {
          let config_path = tempdir.path().join("ord.yaml");
          fs::write(&config_path, config).unwrap();
          format!("--config {}", config_path.display())
        }
        None => "".to_string(),
      };

      let (options, server) = parse_server_args(&format!(
        "ord --rpc-url {} --cookie-file {} --data-dir {} {config_args} {} server --http-port {} --address 127.0.0.1 {}",
        bitcoin_rpc_server.url(),
        cookiefile.to_str().unwrap(),
        tempdir.path().to_str().unwrap(),
        ord_args.join(" "),
        port,
        server_args.join(" "),
      ));

      let index = Arc::new(Index::open(&options).unwrap());
      let ord_server_handle = Handle::new();

      {
        let index = index.clone();
        let ord_server_handle = ord_server_handle.clone();
        thread::spawn(|| server.run(options, index, ord_server_handle).unwrap());
      }

      while index.statistic(crate::index::Statistic::Commits) == 0 {
        thread::sleep(Duration::from_millis(25));
      }

      let client = reqwest::blocking::Client::builder()
        .redirect(reqwest::redirect::Policy::none())
        .build()
        .unwrap();

      for i in 0.. {
        match client.get(format!("http://127.0.0.1:{port}/status")).send() {
          Ok(_) => break,
          Err(err) => {
            if i == 400 {
              panic!("server failed to start: {err}");
            }
          }
        }

        thread::sleep(Duration::from_millis(25));
      }

      Self {
        bitcoin_rpc_server,
        index,
        ord_server_handle,
        tempdir,
        url,
      }
    }

    fn get(&self, path: impl AsRef<str>) -> reqwest::blocking::Response {
      if let Err(error) = self.index.update() {
        log::error!("{error}");
      }
      reqwest::blocking::get(self.join_url(path.as_ref())).unwrap()
    }

    pub(crate) fn get_json<T: DeserializeOwned>(&self, path: impl AsRef<str>) -> T {
      if let Err(error) = self.index.update() {
        log::error!("{error}");
      }

      let client = reqwest::blocking::Client::new();

      let response = client
        .get(self.join_url(path.as_ref()))
        .header(reqwest::header::ACCEPT, "application/json")
        .send()
        .unwrap();

      assert_eq!(response.status(), StatusCode::OK);

      response.json().unwrap()
    }

    fn join_url(&self, url: &str) -> Url {
      self.url.join(url).unwrap()
    }

    fn assert_response(&self, path: impl AsRef<str>, status: StatusCode, expected_response: &str) {
      let response = self.get(path);
      assert_eq!(response.status(), status, "{}", response.text().unwrap());
      pretty_assert_eq!(response.text().unwrap(), expected_response);
    }

    fn assert_response_regex(
      &self,
      path: impl AsRef<str>,
      status: StatusCode,
      regex: impl AsRef<str>,
    ) {
      let response = self.get(path);
      assert_eq!(response.status(), status);
      assert_regex_match!(response.text().unwrap(), regex.as_ref());
    }

    fn assert_response_csp(
      &self,
      path: impl AsRef<str>,
      status: StatusCode,
      content_security_policy: &str,
      regex: impl AsRef<str>,
    ) {
      let response = self.get(path);
      assert_eq!(response.status(), status);
      assert_eq!(
        response
          .headers()
          .get(header::CONTENT_SECURITY_POLICY,)
          .unwrap(),
        content_security_policy
      );
      assert_regex_match!(response.text().unwrap(), regex.as_ref());
    }

    fn assert_redirect(&self, path: &str, location: &str) {
      let response = reqwest::blocking::Client::builder()
        .redirect(reqwest::redirect::Policy::none())
        .build()
        .unwrap()
        .get(self.join_url(path))
        .send()
        .unwrap();

      assert_eq!(response.status(), StatusCode::SEE_OTHER);
      assert_eq!(response.headers().get(header::LOCATION).unwrap(), location);
    }

    fn mine_blocks(&self, n: u64) -> Vec<bitcoin::Block> {
      let blocks = self.bitcoin_rpc_server.mine_blocks(n);
      self.index.update().unwrap();
      blocks
    }

    fn mine_blocks_with_subsidy(&self, n: u64, subsidy: u64) -> Vec<Block> {
      let blocks = self.bitcoin_rpc_server.mine_blocks_with_subsidy(n, subsidy);
      self.index.update().unwrap();
      blocks
    }
  }

  impl Drop for TestServer {
    fn drop(&mut self) {
      self.ord_server_handle.shutdown();
    }
  }

  fn parse_server_args(args: &str) -> (Options, Server) {
    match Arguments::try_parse_from(args.split_whitespace()) {
      Ok(arguments) => match arguments.subcommand {
        Subcommand::Server(server) => (arguments.options, server),
        subcommand => panic!("unexpected subcommand: {subcommand:?}"),
      },
      Err(err) => panic!("error parsing arguments: {err}"),
    }
  }

  #[test]
  fn http_and_https_port_dont_conflict() {
    parse_server_args(
      "ord server --http-port 0 --https-port 0 --acme-cache foo --acme-contact bar --acme-domain baz",
    );
  }

  #[test]
  fn http_port_defaults_to_80() {
    assert_eq!(parse_server_args("ord server").1.http_port(), Some(80));
  }

  #[test]
  fn https_port_defaults_to_none() {
    assert_eq!(parse_server_args("ord server").1.https_port(), None);
  }

  #[test]
  fn https_sets_https_port_to_443() {
    assert_eq!(
      parse_server_args("ord server --https --acme-cache foo --acme-contact bar --acme-domain baz")
        .1
        .https_port(),
      Some(443)
    );
  }

  #[test]
  fn https_disables_http() {
    assert_eq!(
      parse_server_args("ord server --https --acme-cache foo --acme-contact bar --acme-domain baz")
        .1
        .http_port(),
      None
    );
  }

  #[test]
  fn https_port_disables_http() {
    assert_eq!(
      parse_server_args(
        "ord server --https-port 433 --acme-cache foo --acme-contact bar --acme-domain baz"
      )
      .1
      .http_port(),
      None
    );
  }

  #[test]
  fn https_port_sets_https_port() {
    assert_eq!(
      parse_server_args(
        "ord server --https-port 1000 --acme-cache foo --acme-contact bar --acme-domain baz"
      )
      .1
      .https_port(),
      Some(1000)
    );
  }

  #[test]
  fn http_with_https_leaves_http_enabled() {
    assert_eq!(
      parse_server_args(
        "ord server --https --http --acme-cache foo --acme-contact bar --acme-domain baz"
      )
      .1
      .http_port(),
      Some(80)
    );
  }

  #[test]
  fn http_with_https_leaves_https_enabled() {
    assert_eq!(
      parse_server_args(
        "ord server --https --http --acme-cache foo --acme-contact bar --acme-domain baz"
      )
      .1
      .https_port(),
      Some(443)
    );
  }

  #[test]
  fn acme_contact_accepts_multiple_values() {
    assert!(Arguments::try_parse_from([
      "ord",
      "server",
      "--address",
      "127.0.0.1",
      "--http-port",
      "0",
      "--acme-contact",
      "foo",
      "--acme-contact",
      "bar"
    ])
    .is_ok());
  }

  #[test]
  fn acme_domain_accepts_multiple_values() {
    assert!(Arguments::try_parse_from([
      "ord",
      "server",
      "--address",
      "127.0.0.1",
      "--http-port",
      "0",
      "--acme-domain",
      "foo",
      "--acme-domain",
      "bar"
    ])
    .is_ok());
  }

  #[test]
  fn acme_cache_defaults_to_data_dir() {
    let arguments = Arguments::try_parse_from(["ord", "--data-dir", "foo", "server"]).unwrap();
    let acme_cache = Server::acme_cache(None, &arguments.options)
      .unwrap()
      .display()
      .to_string();
    assert!(
      acme_cache.contains(if cfg!(windows) {
        r"foo\acme-cache"
      } else {
        "foo/acme-cache"
      }),
      "{acme_cache}"
    )
  }

  #[test]
  fn acme_cache_flag_is_respected() {
    let arguments =
      Arguments::try_parse_from(["ord", "--data-dir", "foo", "server", "--acme-cache", "bar"])
        .unwrap();
    let acme_cache = Server::acme_cache(Some(&"bar".into()), &arguments.options)
      .unwrap()
      .display()
      .to_string();
    assert_eq!(acme_cache, "bar")
  }

  #[test]
  fn acme_domain_defaults_to_hostname() {
    let (_, server) = parse_server_args("ord server");
    assert_eq!(
      server.acme_domains().unwrap(),
      &[System::new().host_name().unwrap()]
    );
  }

  #[test]
  fn acme_domain_flag_is_respected() {
    let (_, server) = parse_server_args("ord server --acme-domain example.com");
    assert_eq!(server.acme_domains().unwrap(), &["example.com"]);
  }

  #[test]
  fn install_sh_redirects_to_github() {
    TestServer::new().assert_redirect(
      "/install.sh",
      "https://raw.githubusercontent.com/ordinals/ord/master/install.sh",
    );
  }

  #[test]
  fn ordinal_redirects_to_sat() {
    TestServer::new().assert_redirect("/ordinal/0", "/sat/0");
  }

  #[test]
  fn bounties_redirects_to_docs_site() {
    TestServer::new().assert_redirect("/bounties", "https://docs.ordinals.com/bounty/");
  }

  #[test]
  fn faq_redirects_to_docs_site() {
    TestServer::new().assert_redirect("/faq", "https://docs.ordinals.com/faq/");
  }

  #[test]
  fn search_by_query_returns_sat() {
    TestServer::new().assert_redirect("/search?query=0", "/sat/0");
  }

  #[test]
  fn search_by_query_returns_rune() {
    TestServer::new().assert_redirect("/search?query=ABCD", "/rune/ABCD");
  }

  #[test]
  fn search_by_query_returns_inscription() {
    TestServer::new().assert_redirect(
      "/search?query=0000000000000000000000000000000000000000000000000000000000000000i0",
      "/inscription/0000000000000000000000000000000000000000000000000000000000000000i0",
    );
  }

  #[test]
  fn search_is_whitespace_insensitive() {
    TestServer::new().assert_redirect("/search/ 0 ", "/sat/0");
  }

  #[test]
  fn search_by_path_returns_sat() {
    TestServer::new().assert_redirect("/search/0", "/sat/0");
  }

  #[test]
  fn search_for_blockhash_returns_block() {
    TestServer::new().assert_redirect(
      "/search/000000000019d6689c085ae165831e934ff763ae46a2a6c172b3f1b60a8ce26f",
      "/block/000000000019d6689c085ae165831e934ff763ae46a2a6c172b3f1b60a8ce26f",
    );
  }

  #[test]
  fn search_for_txid_returns_transaction() {
    TestServer::new().assert_redirect(
      "/search/0000000000000000000000000000000000000000000000000000000000000000",
      "/tx/0000000000000000000000000000000000000000000000000000000000000000",
    );
  }

  #[test]
  fn search_for_outpoint_returns_output() {
    TestServer::new().assert_redirect(
      "/search/0000000000000000000000000000000000000000000000000000000000000000:0",
      "/output/0000000000000000000000000000000000000000000000000000000000000000:0",
    );
  }

  #[test]
  fn search_for_inscription_id_returns_inscription() {
    TestServer::new().assert_redirect(
      "/search/0000000000000000000000000000000000000000000000000000000000000000i0",
      "/inscription/0000000000000000000000000000000000000000000000000000000000000000i0",
    );
  }

  #[test]
  fn search_by_path_returns_rune() {
    TestServer::new().assert_redirect("/search/ABCD", "/rune/ABCD");
  }

  #[test]
  fn search_by_rune_id_returns_rune() {
    let server = TestServer::new_with_regtest_with_index_runes();

    server.mine_blocks(1);

    let rune = Rune(RUNE);

    server.assert_response_regex(format!("/rune/{rune}"), StatusCode::NOT_FOUND, ".*");

    server.bitcoin_rpc_server.broadcast_tx(TransactionTemplate {
      inputs: &[(1, 0, 0, inscription("text/plain", "hello").to_witness())],
      op_return: Some(
        Runestone {
          edicts: vec![Edict {
            id: 0,
            amount: u128::max_value(),
            output: 0,
          }],
          etching: Some(Etching {
            rune,
            ..Default::default()
          }),
          ..Default::default()
        }
        .encipher(),
      ),
      ..Default::default()
    });

    server.mine_blocks(1);

    server.assert_redirect("/search/2/1", "/rune/AAAAAAAAAAAAA");
    server.assert_redirect("/search?query=2/1", "/rune/AAAAAAAAAAAAA");

    server.assert_response_regex("/rune/100/200", StatusCode::NOT_FOUND, ".*");

    server.assert_response_regex(
      "/search/100000000000000000000/200000000000000000",
      StatusCode::BAD_REQUEST,
      ".*",
    );
  }

  #[test]
  fn http_to_https_redirect_with_path() {
    TestServer::new_with_args(&[], &["--redirect-http-to-https", "--https"]).assert_redirect(
      "/sat/0",
      &format!("https://{}/sat/0", System::new().host_name().unwrap()),
    );
  }

  #[test]
  fn http_to_https_redirect_with_empty() {
    TestServer::new_with_args(&[], &["--redirect-http-to-https", "--https"]).assert_redirect(
      "/",
      &format!("https://{}/", System::new().host_name().unwrap()),
    );
  }

  #[test]
  fn status() {
    TestServer::new().assert_response("/status", StatusCode::OK, "OK");
  }

  #[test]
  fn block_count_endpoint() {
    let test_server = TestServer::new();

    let response = test_server.get("/blockcount");

    assert_eq!(response.status(), StatusCode::OK);
    assert_eq!(response.text().unwrap(), "1");

    test_server.mine_blocks(1);

    let response = test_server.get("/blockcount");

    assert_eq!(response.status(), StatusCode::OK);
    assert_eq!(response.text().unwrap(), "2");
  }

  #[test]
  fn block_height_endpoint() {
    let test_server = TestServer::new();

    let response = test_server.get("/blockheight");

    assert_eq!(response.status(), StatusCode::OK);
    assert_eq!(response.text().unwrap(), "0");

    test_server.mine_blocks(2);

    let response = test_server.get("/blockheight");

    assert_eq!(response.status(), StatusCode::OK);
    assert_eq!(response.text().unwrap(), "2");
  }

  #[test]
  fn block_hash_endpoint() {
    let test_server = TestServer::new();

    let response = test_server.get("/blockhash");

    assert_eq!(response.status(), StatusCode::OK);
    assert_eq!(
      response.text().unwrap(),
      "000000000019d6689c085ae165831e934ff763ae46a2a6c172b3f1b60a8ce26f"
    );
  }

  #[test]
  fn block_hash_from_height_endpoint() {
    let test_server = TestServer::new();

    let response = test_server.get("/blockhash/0");

    assert_eq!(response.status(), StatusCode::OK);
    assert_eq!(
      response.text().unwrap(),
      "000000000019d6689c085ae165831e934ff763ae46a2a6c172b3f1b60a8ce26f"
    );
  }

  #[test]
  fn block_time_endpoint() {
    let test_server = TestServer::new();

    let response = test_server.get("/blocktime");

    assert_eq!(response.status(), StatusCode::OK);
    assert_eq!(response.text().unwrap(), "1231006505");
  }

  #[test]
  fn children_endpoint() {
    let server = TestServer::new_with_regtest_with_json_api();
    server.mine_blocks(1);

    let parent_txid = server.bitcoin_rpc_server.broadcast_tx(TransactionTemplate {
      inputs: &[(1, 0, 0, inscription("text/plain", "hello").to_witness())],
      ..Default::default()
    });

    server.mine_blocks(1);

    let parent_inscription_id = InscriptionId {
      txid: parent_txid,
      index: 0,
    };

    let txid = server.bitcoin_rpc_server.broadcast_tx(TransactionTemplate {
      inputs: &[
        (
          2,
          0,
          0,
          Inscription {
            content_type: Some("text/plain".into()),
            body: Some("hello".into()),
            parent: Some(parent_inscription_id.parent_value()),
            unrecognized_even_field: false,
          }
          .to_witness(),
        ),
        (2, 1, 0, Default::default()),
      ],
      ..Default::default()
    });

    server.mine_blocks(1);

    let child_inscription_id = InscriptionId { txid, index: 0 };

    server.assert_response_regex(
      format!("/inscription/{parent_inscription_id}"),
      StatusCode::OK,
      format!(".*[{child_inscription_id}].*"),
    );
  }

  #[test]
  fn range_end_before_range_start_returns_400() {
    TestServer::new().assert_response(
      "/range/1/0",
      StatusCode::BAD_REQUEST,
      "range start greater than range end",
    );
  }

  #[test]
  fn invalid_range_start_returns_400() {
    TestServer::new().assert_response(
      "/range/=/0",
      StatusCode::BAD_REQUEST,
      "Invalid URL: invalid digit found in string",
    );
  }

  #[test]
  fn invalid_range_end_returns_400() {
    TestServer::new().assert_response(
      "/range/0/=",
      StatusCode::BAD_REQUEST,
      "Invalid URL: invalid digit found in string",
    );
  }

  #[test]
  fn empty_range_returns_400() {
    TestServer::new().assert_response("/range/0/0", StatusCode::BAD_REQUEST, "empty range");
  }

  #[test]
  fn range() {
    TestServer::new().assert_response_regex(
      "/range/0/1",
      StatusCode::OK,
      r".*<title>Sat range 0–1</title>.*<h1>Sat range 0–1</h1>
<dl>
  <dt>value</dt><dd>1</dd>
  <dt>first</dt><dd><a href=/sat/0 class=mythic>0</a></dd>
</dl>.*",
    );
  }
  #[test]
  fn sat_number() {
    TestServer::new().assert_response_regex("/sat/0", StatusCode::OK, ".*<h1>Sat 0</h1>.*");
  }

  #[test]
  fn sat_decimal() {
    TestServer::new().assert_response_regex("/sat/0.0", StatusCode::OK, ".*<h1>Sat 0</h1>.*");
  }

  #[test]
  fn sat_degree() {
    TestServer::new().assert_response_regex("/sat/0°0′0″0‴", StatusCode::OK, ".*<h1>Sat 0</h1>.*");
  }

  #[test]
  fn sat_name() {
    TestServer::new().assert_response_regex(
      "/sat/nvtdijuwxlp",
      StatusCode::OK,
      ".*<h1>Sat 0</h1>.*",
    );
  }

  #[test]
  fn sat() {
    TestServer::new().assert_response_regex(
      "/sat/0",
      StatusCode::OK,
      ".*<title>Sat 0</title>.*<h1>Sat 0</h1>.*",
    );
  }

  #[test]
  fn block() {
    TestServer::new().assert_response_regex(
      "/block/0",
      StatusCode::OK,
      ".*<title>Block 0</title>.*<h1>Block 0</h1>.*",
    );
  }

  #[test]
  fn sat_out_of_range() {
    TestServer::new().assert_response(
      "/sat/2099999997690000",
      StatusCode::BAD_REQUEST,
      "Invalid URL: invalid sat",
    );
  }

  #[test]
  fn invalid_outpoint_hash_returns_400() {
    TestServer::new().assert_response(
      "/output/foo:0",
      StatusCode::BAD_REQUEST,
      "Invalid URL: error parsing TXID",
    );
  }

  #[test]
  fn output_with_sat_index() {
    let txid = "4a5e1e4baab89f3a32518a88c31bc87f618f76673e2cc77ab2127b7afdeda33b";
    TestServer::new_with_sat_index().assert_response_regex(
      format!("/output/{txid}:0"),
      StatusCode::OK,
      format!(
        ".*<title>Output {txid}:0</title>.*<h1>Output <span class=monospace>{txid}:0</span></h1>
<dl>
  <dt>value</dt><dd>5000000000</dd>
  <dt>script pubkey</dt><dd class=monospace>OP_PUSHBYTES_65 [[:xdigit:]]{{130}} OP_CHECKSIG</dd>
  <dt>transaction</dt><dd><a class=monospace href=/tx/{txid}>{txid}</a></dd>
</dl>
<h2>1 Sat Range</h2>
<ul class=monospace>
  <li><a href=/range/0/5000000000 class=mythic>0–5000000000</a></li>
</ul>.*"
      ),
    );
  }

  #[test]
  fn output_without_sat_index() {
    let txid = "4a5e1e4baab89f3a32518a88c31bc87f618f76673e2cc77ab2127b7afdeda33b";
    TestServer::new().assert_response_regex(
      format!("/output/{txid}:0"),
      StatusCode::OK,
      format!(
        ".*<title>Output {txid}:0</title>.*<h1>Output <span class=monospace>{txid}:0</span></h1>
<dl>
  <dt>value</dt><dd>5000000000</dd>
  <dt>script pubkey</dt><dd class=monospace>OP_PUSHBYTES_65 [[:xdigit:]]{{130}} OP_CHECKSIG</dd>
  <dt>transaction</dt><dd><a class=monospace href=/tx/{txid}>{txid}</a></dd>
</dl>.*"
      ),
    );
  }

  #[test]
  fn null_output_is_initially_empty() {
    let txid = "0000000000000000000000000000000000000000000000000000000000000000";
    TestServer::new_with_sat_index().assert_response_regex(
      format!("/output/{txid}:4294967295"),
      StatusCode::OK,
      format!(
        ".*<title>Output {txid}:4294967295</title>.*<h1>Output <span class=monospace>{txid}:4294967295</span></h1>
<dl>
  <dt>value</dt><dd>0</dd>
  <dt>script pubkey</dt><dd class=monospace></dd>
  <dt>transaction</dt><dd><a class=monospace href=/tx/{txid}>{txid}</a></dd>
</dl>
<h2>0 Sat Ranges</h2>
<ul class=monospace>
</ul>.*"
      ),
    );
  }

  #[test]
  fn null_output_receives_lost_sats() {
    let server = TestServer::new_with_sat_index();

    server.mine_blocks_with_subsidy(1, 0);

    let txid = "0000000000000000000000000000000000000000000000000000000000000000";

    server.assert_response_regex(
      format!("/output/{txid}:4294967295"),
      StatusCode::OK,
      format!(
        ".*<title>Output {txid}:4294967295</title>.*<h1>Output <span class=monospace>{txid}:4294967295</span></h1>
<dl>
  <dt>value</dt><dd>5000000000</dd>
  <dt>script pubkey</dt><dd class=monospace></dd>
  <dt>transaction</dt><dd><a class=monospace href=/tx/{txid}>{txid}</a></dd>
</dl>
<h2>1 Sat Range</h2>
<ul class=monospace>
  <li><a href=/range/5000000000/10000000000 class=uncommon>5000000000–10000000000</a></li>
</ul>.*"
      ),
    );
  }

  #[test]
  fn unbound_output_receives_unbound_inscriptions() {
    let server = TestServer::new_with_regtest();

    server.mine_blocks(1);

    server.bitcoin_rpc_server.broadcast_tx(TransactionTemplate {
      inputs: &[(1, 0, 0, Default::default())],
      fee: 50 * 100_000_000,
      ..Default::default()
    });

    server.mine_blocks(1);

    let txid = server.bitcoin_rpc_server.broadcast_tx(TransactionTemplate {
      inputs: &[(
        2,
        1,
        0,
        inscription("text/plain;charset=utf-8", "hello").to_witness(),
      )],
      ..Default::default()
    });

    server.mine_blocks(1);

    let inscription_id = InscriptionId { txid, index: 0 };

    server.assert_response_regex(
      format!("/inscription/{}", inscription_id),
      StatusCode::OK,
      format!(
        ".*<dl>
  <dt>id</dt>
  <dd class=monospace>{inscription_id}</dd>
  <dt>preview</dt>.*<dt>output</dt>
  <dd><a class=monospace href=/output/0000000000000000000000000000000000000000000000000000000000000000:0>0000000000000000000000000000000000000000000000000000000000000000:0</a></dd>.*"
      ),
    );
  }

  #[test]
  fn unbound_output_returns_200() {
    TestServer::new().assert_response_regex(
      "/output/0000000000000000000000000000000000000000000000000000000000000000:0",
      StatusCode::OK,
      ".*",
    );
  }

  #[test]
  fn invalid_output_returns_400() {
    TestServer::new().assert_response(
      "/output/foo:0",
      StatusCode::BAD_REQUEST,
      "Invalid URL: error parsing TXID",
    );
  }

  #[test]
  fn home() {
    let test_server = TestServer::new();

    test_server.mine_blocks(1);

    test_server.assert_response_regex(
      "/",
      StatusCode::OK,
      ".*<title>Ordinals</title>.*
<div class=block>
  <h2><a href=/block/1>Block 1</a></h2>
  <div class=thumbnails>
  </div>
</div>
<div class=block>
  <h2><a href=/block/0>Block 0</a></h2>
  <div class=thumbnails>
  </div>
</div>
</ol>.*",
    );
  }

  #[test]
  fn nav_displays_chain() {
    TestServer::new_with_regtest().assert_response_regex(
      "/",
      StatusCode::OK,
      ".*<a href=/>Ordinals<sup>regtest</sup></a>.*",
    );
  }

  #[test]
  fn home_block_limit() {
    let test_server = TestServer::new();

    test_server.mine_blocks(101);

    test_server.assert_response_regex(
    "/",
    StatusCode::OK,
    ".*<ol start=96 reversed class=block-list>\n(  <li><a href=/block/[[:xdigit:]]{64}>[[:xdigit:]]{64}</a></li>\n){95}</ol>.*"
  );
  }

  #[test]
  fn block_not_found() {
    TestServer::new().assert_response(
      "/block/467a86f0642b1d284376d13a98ef58310caa49502b0f9a560ee222e0a122fe16",
      StatusCode::NOT_FOUND,
      "block 467a86f0642b1d284376d13a98ef58310caa49502b0f9a560ee222e0a122fe16 not found",
    );
  }

  #[test]
  fn unmined_sat() {
    TestServer::new().assert_response_regex(
      "/sat/0",
      StatusCode::OK,
      ".*<dt>timestamp</dt><dd><time>2009-01-03 18:15:05 UTC</time></dd>.*",
    );
  }

  #[test]
  fn mined_sat() {
    TestServer::new().assert_response_regex(
      "/sat/5000000000",
      StatusCode::OK,
      ".*<dt>timestamp</dt><dd><time>.*</time> \\(expected\\)</dd>.*",
    );
  }

  #[test]
  fn static_asset() {
    TestServer::new().assert_response_regex(
      "/static/index.css",
      StatusCode::OK,
      r".*\.rare \{
  background-color: var\(--rare\);
}.*",
    );
  }

  #[test]
  fn favicon() {
    TestServer::new().assert_response_regex("/favicon.ico", StatusCode::OK, r".*");
  }

  #[test]
  fn clock_updates() {
    let test_server = TestServer::new();
    test_server.assert_response_regex("/clock", StatusCode::OK, ".*<text.*>0</text>.*");
    test_server.mine_blocks(1);
    test_server.assert_response_regex("/clock", StatusCode::OK, ".*<text.*>1</text>.*");
  }

  #[test]
  fn block_by_hash() {
    let test_server = TestServer::new();

    test_server.mine_blocks(1);
    let transaction = TransactionTemplate {
      inputs: &[(1, 0, 0, Default::default())],
      fee: 0,
      ..Default::default()
    };
    test_server.bitcoin_rpc_server.broadcast_tx(transaction);
    let block_hash = test_server.mine_blocks(1)[0].block_hash();

    test_server.assert_response_regex(
      format!("/block/{block_hash}"),
      StatusCode::OK,
      ".*<h1>Block 2</h1>.*",
    );
  }

  #[test]
  fn block_by_height() {
    let test_server = TestServer::new();

    test_server.assert_response_regex("/block/0", StatusCode::OK, ".*<h1>Block 0</h1>.*");
  }

  #[test]
  fn transaction() {
    let test_server = TestServer::new();

    let coinbase_tx = test_server.mine_blocks(1)[0].txdata[0].clone();
    let txid = coinbase_tx.txid();

    test_server.assert_response_regex(
      format!("/tx/{txid}"),
      StatusCode::OK,
      format!(
        ".*<title>Transaction {txid}</title>.*<h1>Transaction <span class=monospace>{txid}</span></h1>
<dl>
</dl>
<h2>1 Input</h2>
<ul>
  <li><a class=monospace href=/output/0000000000000000000000000000000000000000000000000000000000000000:4294967295>0000000000000000000000000000000000000000000000000000000000000000:4294967295</a></li>
</ul>
<h2>1 Output</h2>
<ul class=monospace>
  <li>
    <a href=/output/30f2f037629c6a21c1f40ed39b9bd6278df39762d68d07f49582b23bcb23386a:0 class=monospace>
      30f2f037629c6a21c1f40ed39b9bd6278df39762d68d07f49582b23bcb23386a:0
    </a>
    <dl>
      <dt>value</dt><dd>5000000000</dd>
      <dt>script pubkey</dt><dd class=monospace></dd>
    </dl>
  </li>
</ul>.*"
      ),
    );
  }

  #[test]
  fn detect_unrecoverable_reorg() {
    let test_server = TestServer::new();

    test_server.mine_blocks(21);

    test_server.assert_response("/status", StatusCode::OK, "OK");

    for _ in 0..15 {
      test_server.bitcoin_rpc_server.invalidate_tip();
    }

    test_server.bitcoin_rpc_server.mine_blocks(21);

    test_server.assert_response_regex("/status", StatusCode::OK, "unrecoverable reorg detected.*");
  }

  #[test]
  fn rare_with_sat_index() {
    TestServer::new_with_sat_index().assert_response(
      "/rare.txt",
      StatusCode::OK,
      "sat\tsatpoint
0\t4a5e1e4baab89f3a32518a88c31bc87f618f76673e2cc77ab2127b7afdeda33b:0:0
",
    );
  }

  #[test]
  fn rare_without_sat_index() {
    TestServer::new().assert_response(
      "/rare.txt",
      StatusCode::OK,
      "sat\tsatpoint
",
    );
  }

  #[test]
  fn show_rare_txt_in_header_with_sat_index() {
    TestServer::new_with_sat_index().assert_response_regex(
      "/",
      StatusCode::OK,
      ".*
      <a href=/clock>Clock</a>
      <a href=/rare.txt>rare.txt</a>
      <form action=/search method=get>.*",
    );
  }

  #[test]
  fn rare_sat_location() {
    TestServer::new_with_sat_index().assert_response_regex(
      "/sat/0",
      StatusCode::OK,
      ".*>4a5e1e4baab89f3a32518a88c31bc87f618f76673e2cc77ab2127b7afdeda33b:0:0<.*",
    );
  }

  #[test]
  fn dont_show_rare_txt_in_header_without_sat_index() {
    TestServer::new().assert_response_regex(
      "/",
      StatusCode::OK,
      ".*
      <a href=/clock>Clock</a>
      <form action=/search method=get>.*",
    );
  }

  #[test]
  fn input() {
    TestServer::new().assert_response_regex(
      "/input/0/0/0",
      StatusCode::OK,
      ".*<title>Input /0/0/0</title>.*<h1>Input /0/0/0</h1>.*<dt>text</dt><dd>.*The Times 03/Jan/2009 Chancellor on brink of second bailout for banks</dd>.*",
    );
  }

  #[test]
  fn input_missing() {
    TestServer::new().assert_response(
      "/input/1/1/1",
      StatusCode::NOT_FOUND,
      "input /1/1/1 not found",
    );
  }

  #[test]
  fn commits_are_tracked() {
    let server = TestServer::new();

    thread::sleep(Duration::from_millis(100));
    assert_eq!(server.index.statistic(crate::index::Statistic::Commits), 1);

    let info = server.index.info().unwrap();
    assert_eq!(info.transactions.len(), 1);
    assert_eq!(info.transactions[0].starting_block_count, 0);

    server.index.update().unwrap();

    assert_eq!(server.index.statistic(crate::index::Statistic::Commits), 1);

    let info = server.index.info().unwrap();
    assert_eq!(info.transactions.len(), 1);
    assert_eq!(info.transactions[0].starting_block_count, 0);

    server.mine_blocks(1);

    thread::sleep(Duration::from_millis(10));
    server.index.update().unwrap();

    assert_eq!(server.index.statistic(crate::index::Statistic::Commits), 2);

    let info = server.index.info().unwrap();
    assert_eq!(info.transactions.len(), 2);
    assert_eq!(info.transactions[0].starting_block_count, 0);
    assert_eq!(info.transactions[1].starting_block_count, 1);
    assert!(
      info.transactions[1].starting_timestamp - info.transactions[0].starting_timestamp >= 10
    );
  }

  #[test]
  fn outputs_traversed_are_tracked() {
    let server = TestServer::new_with_sat_index();

    assert_eq!(
      server
        .index
        .statistic(crate::index::Statistic::OutputsTraversed),
      1
    );

    server.index.update().unwrap();

    assert_eq!(
      server
        .index
        .statistic(crate::index::Statistic::OutputsTraversed),
      1
    );

    server.mine_blocks(2);

    server.index.update().unwrap();

    assert_eq!(
      server
        .index
        .statistic(crate::index::Statistic::OutputsTraversed),
      3
    );
  }

  #[test]
  fn coinbase_sat_ranges_are_tracked() {
    let server = TestServer::new_with_sat_index();

    assert_eq!(
      server.index.statistic(crate::index::Statistic::SatRanges),
      1
    );

    server.mine_blocks(1);

    assert_eq!(
      server.index.statistic(crate::index::Statistic::SatRanges),
      2
    );

    server.mine_blocks(1);

    assert_eq!(
      server.index.statistic(crate::index::Statistic::SatRanges),
      3
    );
  }

  #[test]
  fn split_sat_ranges_are_tracked() {
    let server = TestServer::new_with_sat_index();

    assert_eq!(
      server.index.statistic(crate::index::Statistic::SatRanges),
      1
    );

    server.mine_blocks(1);
    server.bitcoin_rpc_server.broadcast_tx(TransactionTemplate {
      inputs: &[(1, 0, 0, Default::default())],
      outputs: 2,
      fee: 0,
      ..Default::default()
    });
    server.mine_blocks(1);

    assert_eq!(
      server.index.statistic(crate::index::Statistic::SatRanges),
      4,
    );
  }

  #[test]
  fn fee_sat_ranges_are_tracked() {
    let server = TestServer::new_with_sat_index();

    assert_eq!(
      server.index.statistic(crate::index::Statistic::SatRanges),
      1
    );

    server.mine_blocks(1);
    server.bitcoin_rpc_server.broadcast_tx(TransactionTemplate {
      inputs: &[(1, 0, 0, Default::default())],
      outputs: 2,
      fee: 2,
      ..Default::default()
    });
    server.mine_blocks(1);

    assert_eq!(
      server.index.statistic(crate::index::Statistic::SatRanges),
      5,
    );
  }

  #[test]
  fn content_response_no_content() {
    assert_eq!(
      Server::content_response(Inscription::new(
        Some("text/plain".as_bytes().to_vec()),
        None
      )),
      None
    );
  }

  #[test]
  fn content_response_with_content() {
    let (headers, body) = Server::content_response(Inscription::new(
      Some("text/plain".as_bytes().to_vec()),
      Some(vec![1, 2, 3]),
    ))
    .unwrap();

    assert_eq!(headers["content-type"], "text/plain");
    assert_eq!(body, vec![1, 2, 3]);
  }

  #[test]
  fn code_preview() {
    let server = TestServer::new_with_regtest();
    server.mine_blocks(1);

    let txid = server.bitcoin_rpc_server.broadcast_tx(TransactionTemplate {
      inputs: &[(
        1,
        0,
        0,
        inscription("text/javascript", "hello").to_witness(),
      )],
      ..Default::default()
    });
    let inscription_id = InscriptionId { txid, index: 0 };

    server.mine_blocks(1);

    server.assert_response_regex(
      format!("/preview/{inscription_id}"),
      StatusCode::OK,
      format!(r".*<html lang=en data-inscription={inscription_id}>.*"),
    );
  }

  #[test]
  fn content_response_no_content_type() {
    let (headers, body) =
      Server::content_response(Inscription::new(None, Some(Vec::new()))).unwrap();

    assert_eq!(headers["content-type"], "application/octet-stream");
    assert!(body.is_empty());
  }

  #[test]
  fn content_response_bad_content_type() {
    let (headers, body) = Server::content_response(Inscription::new(
      Some("\n".as_bytes().to_vec()),
      Some(Vec::new()),
    ))
    .unwrap();

    assert_eq!(headers["content-type"], "application/octet-stream");
    assert!(body.is_empty());
  }

  #[test]
  fn text_preview() {
    let server = TestServer::new_with_regtest();
    server.mine_blocks(1);

    let txid = server.bitcoin_rpc_server.broadcast_tx(TransactionTemplate {
      inputs: &[(
        1,
        0,
        0,
        inscription("text/plain;charset=utf-8", "hello").to_witness(),
      )],
      ..Default::default()
    });

    server.mine_blocks(1);

    server.assert_response_csp(
      format!("/preview/{}", InscriptionId { txid, index: 0 }),
      StatusCode::OK,
      "default-src 'self'",
      ".*<pre>hello</pre>.*",
    );
  }

  #[test]
  fn text_preview_returns_error_when_content_is_not_utf8() {
    let server = TestServer::new_with_regtest();
    server.mine_blocks(1);

    let txid = server.bitcoin_rpc_server.broadcast_tx(TransactionTemplate {
      inputs: &[(
        1,
        0,
        0,
        inscription("text/plain;charset=utf-8", b"\xc3\x28").to_witness(),
      )],
      ..Default::default()
    });

    server.mine_blocks(1);

    server.assert_response(
      format!("/preview/{}", InscriptionId { txid, index: 0 }),
      StatusCode::INTERNAL_SERVER_ERROR,
      "Internal Server Error",
    );
  }

  #[test]
  fn text_preview_text_is_escaped() {
    let server = TestServer::new_with_regtest();
    server.mine_blocks(1);

    let txid = server.bitcoin_rpc_server.broadcast_tx(TransactionTemplate {
      inputs: &[(
        1,
        0,
        0,
        inscription(
          "text/plain;charset=utf-8",
          "<script>alert('hello');</script>",
        )
        .to_witness(),
      )],
      ..Default::default()
    });

    server.mine_blocks(1);

    server.assert_response_csp(
      format!("/preview/{}", InscriptionId { txid, index: 0 }),
      StatusCode::OK,
      "default-src 'self'",
      r".*<pre>&lt;script&gt;alert\(&apos;hello&apos;\);&lt;/script&gt;</pre>.*",
    );
  }

  #[test]
  fn audio_preview() {
    let server = TestServer::new_with_regtest();
    server.mine_blocks(1);

    let txid = server.bitcoin_rpc_server.broadcast_tx(TransactionTemplate {
      inputs: &[(1, 0, 0, inscription("audio/flac", "hello").to_witness())],
      ..Default::default()
    });
    let inscription_id = InscriptionId { txid, index: 0 };

    server.mine_blocks(1);

    server.assert_response_regex(
      format!("/preview/{inscription_id}"),
      StatusCode::OK,
      format!(r".*<audio .*>\s*<source src=/content/{inscription_id}>.*"),
    );
  }

  #[test]
  fn pdf_preview() {
    let server = TestServer::new_with_regtest();
    server.mine_blocks(1);

    let txid = server.bitcoin_rpc_server.broadcast_tx(TransactionTemplate {
      inputs: &[(
        1,
        0,
        0,
        inscription("application/pdf", "hello").to_witness(),
      )],
      ..Default::default()
    });
    let inscription_id = InscriptionId { txid, index: 0 };

    server.mine_blocks(1);

    server.assert_response_regex(
      format!("/preview/{inscription_id}"),
      StatusCode::OK,
      format!(r".*<canvas data-inscription={inscription_id}></canvas>.*"),
    );
  }

  #[test]
  fn markdown_preview() {
    let server = TestServer::new_with_regtest();
    server.mine_blocks(1);

    let txid = server.bitcoin_rpc_server.broadcast_tx(TransactionTemplate {
      inputs: &[(1, 0, 0, inscription("text/markdown", "hello").to_witness())],
      ..Default::default()
    });
    let inscription_id = InscriptionId { txid, index: 0 };

    server.mine_blocks(1);

    server.assert_response_regex(
      format!("/preview/{inscription_id}"),
      StatusCode::OK,
      format!(r".*<html lang=en data-inscription={inscription_id}>.*"),
    );
  }

  #[test]
  fn image_preview() {
    let server = TestServer::new_with_regtest();
    server.mine_blocks(1);

    let txid = server.bitcoin_rpc_server.broadcast_tx(TransactionTemplate {
      inputs: &[(1, 0, 0, inscription("image/png", "hello").to_witness())],
      ..Default::default()
    });
    let inscription_id = InscriptionId { txid, index: 0 };

    server.mine_blocks(1);

    server.assert_response_csp(
      format!("/preview/{inscription_id}"),
      StatusCode::OK,
      "default-src 'self' 'unsafe-inline'",
      format!(r".*background-image: url\(/content/{inscription_id}\);.*"),
    );
  }

  #[test]
  fn iframe_preview() {
    let server = TestServer::new_with_regtest();
    server.mine_blocks(1);

    let txid = server.bitcoin_rpc_server.broadcast_tx(TransactionTemplate {
      inputs: &[(
        1,
        0,
        0,
        inscription("text/html;charset=utf-8", "hello").to_witness(),
      )],
      ..Default::default()
    });

    server.mine_blocks(1);

    server.assert_response_csp(
      format!("/preview/{}", InscriptionId { txid, index: 0 }),
      StatusCode::OK,
      "default-src 'self' 'unsafe-eval' 'unsafe-inline' data: blob:",
      "hello",
    );
  }

  #[test]
  fn unknown_preview() {
    let server = TestServer::new_with_regtest();
    server.mine_blocks(1);

    let txid = server.bitcoin_rpc_server.broadcast_tx(TransactionTemplate {
      inputs: &[(1, 0, 0, inscription("text/foo", "hello").to_witness())],
      ..Default::default()
    });

    server.mine_blocks(1);

    server.assert_response_csp(
      format!("/preview/{}", InscriptionId { txid, index: 0 }),
      StatusCode::OK,
      "default-src 'self'",
      fs::read_to_string("templates/preview-unknown.html").unwrap(),
    );
  }

  #[test]
  fn video_preview() {
    let server = TestServer::new_with_regtest();
    server.mine_blocks(1);

    let txid = server.bitcoin_rpc_server.broadcast_tx(TransactionTemplate {
      inputs: &[(1, 0, 0, inscription("video/webm", "hello").to_witness())],
      ..Default::default()
    });
    let inscription_id = InscriptionId { txid, index: 0 };

    server.mine_blocks(1);

    server.assert_response_regex(
      format!("/preview/{inscription_id}"),
      StatusCode::OK,
      format!(r".*<video .*>\s*<source src=/content/{inscription_id}>.*"),
    );
  }

  #[test]
  fn inscription_page_title() {
    let server = TestServer::new_with_regtest_with_index_sats();
    server.mine_blocks(1);

    let txid = server.bitcoin_rpc_server.broadcast_tx(TransactionTemplate {
      inputs: &[(1, 0, 0, inscription("text/foo", "hello").to_witness())],
      ..Default::default()
    });

    server.mine_blocks(1);

    server.assert_response_regex(
      format!("/inscription/{}", InscriptionId { txid, index: 0 }),
      StatusCode::OK,
      ".*<title>Inscription 0</title>.*",
    );
  }

  #[test]
  fn inscription_page_has_sat_when_sats_are_tracked() {
    let server = TestServer::new_with_regtest_with_index_sats();
    server.mine_blocks(1);

    let txid = server.bitcoin_rpc_server.broadcast_tx(TransactionTemplate {
      inputs: &[(1, 0, 0, inscription("text/foo", "hello").to_witness())],
      ..Default::default()
    });

    server.mine_blocks(1);

    server.assert_response_regex(
      format!("/inscription/{}", InscriptionId { txid, index: 0 }),
      StatusCode::OK,
      r".*<dt>sat</dt>\s*<dd><a href=/sat/5000000000>5000000000</a></dd>\s*<dt>preview</dt>.*",
    );
  }

  #[test]
  fn inscription_page_does_not_have_sat_when_sats_are_not_tracked() {
    let server = TestServer::new_with_regtest();
    server.mine_blocks(1);

    let txid = server.bitcoin_rpc_server.broadcast_tx(TransactionTemplate {
      inputs: &[(1, 0, 0, inscription("text/foo", "hello").to_witness())],
      ..Default::default()
    });

    server.mine_blocks(1);

    server.assert_response_regex(
      format!("/inscription/{}", InscriptionId { txid, index: 0 }),
      StatusCode::OK,
      r".*<dt>output value</dt>\s*<dd>5000000000</dd>\s*<dt>preview</dt>.*",
    );
  }

  #[test]
  fn strict_transport_security_header_is_set() {
    assert_eq!(
      TestServer::new()
        .get("/status")
        .headers()
        .get(header::STRICT_TRANSPORT_SECURITY)
        .unwrap(),
      "max-age=31536000; includeSubDomains; preload",
    );
  }

  #[test]
  fn feed() {
    let server = TestServer::new_with_regtest_with_index_sats();
    server.mine_blocks(1);

    server.bitcoin_rpc_server.broadcast_tx(TransactionTemplate {
      inputs: &[(1, 0, 0, inscription("text/foo", "hello").to_witness())],
      ..Default::default()
    });

    server.mine_blocks(1);

    server.assert_response_regex(
      "/feed.xml",
      StatusCode::OK,
      ".*<title>Inscription 0</title>.*",
    );
  }

  #[test]
  fn inscription_with_unknown_type_and_no_body_has_unknown_preview() {
    let server = TestServer::new_with_regtest_with_index_sats();
    server.mine_blocks(1);

    let txid = server.bitcoin_rpc_server.broadcast_tx(TransactionTemplate {
      inputs: &[(
        1,
        0,
        0,
        Inscription::new(Some("foo/bar".as_bytes().to_vec()), None).to_witness(),
      )],
      ..Default::default()
    });

    let inscription_id = InscriptionId { txid, index: 0 };

    server.mine_blocks(1);

    server.assert_response(
      format!("/preview/{inscription_id}"),
      StatusCode::OK,
      &fs::read_to_string("templates/preview-unknown.html").unwrap(),
    );
  }

  #[test]
  fn inscription_with_known_type_and_no_body_has_unknown_preview() {
    let server = TestServer::new_with_regtest_with_index_sats();
    server.mine_blocks(1);

    let txid = server.bitcoin_rpc_server.broadcast_tx(TransactionTemplate {
      inputs: &[(
        1,
        0,
        0,
        Inscription::new(Some("image/png".as_bytes().to_vec()), None).to_witness(),
      )],
      ..Default::default()
    });

    let inscription_id = InscriptionId { txid, index: 0 };

    server.mine_blocks(1);

    server.assert_response(
      format!("/preview/{inscription_id}"),
      StatusCode::OK,
      &fs::read_to_string("templates/preview-unknown.html").unwrap(),
    );
  }

  #[test]
  fn content_responses_have_cache_control_headers() {
    let server = TestServer::new_with_regtest();
    server.mine_blocks(1);

    let txid = server.bitcoin_rpc_server.broadcast_tx(TransactionTemplate {
      inputs: &[(1, 0, 0, inscription("text/foo", "hello").to_witness())],
      ..Default::default()
    });

    server.mine_blocks(1);

    let response = server.get(format!("/content/{}", InscriptionId { txid, index: 0 }));

    assert_eq!(response.status(), StatusCode::OK);
    assert_eq!(
      response.headers().get(header::CACHE_CONTROL).unwrap(),
      "max-age=31536000, immutable"
    );
  }

  #[test]
  fn inscriptions_page_with_no_prev_or_next() {
    TestServer::new_with_regtest_with_index_sats().assert_response_regex(
      "/inscriptions",
      StatusCode::OK,
      ".*prev\nnext.*",
    );
  }

  #[test]
  fn inscriptions_page_with_no_next() {
    let server = TestServer::new_with_regtest_with_index_sats();

    for i in 0..101 {
      server.mine_blocks(1);
      server.bitcoin_rpc_server.broadcast_tx(TransactionTemplate {
        inputs: &[(i + 1, 0, 0, inscription("text/foo", "hello").to_witness())],
        ..Default::default()
      });
    }

    server.mine_blocks(1);

    server.assert_response_regex(
      "/inscriptions",
      StatusCode::OK,
      ".*<a class=prev href=/inscriptions/0>prev</a>\nnext.*",
    );
  }

  #[test]
  fn inscriptions_page_with_no_prev() {
    let server = TestServer::new_with_regtest_with_index_sats();

    for i in 0..101 {
      server.mine_blocks(1);
      server.bitcoin_rpc_server.broadcast_tx(TransactionTemplate {
        inputs: &[(i + 1, 0, 0, inscription("text/foo", "hello").to_witness())],
        ..Default::default()
      });
    }

    server.mine_blocks(1);

    server.assert_response_regex(
      "/inscriptions/0",
      StatusCode::OK,
      ".*prev\n<a class=next href=/inscriptions/100>next</a>.*",
    );
  }

  #[test]
  fn responses_are_gzipped() {
    let server = TestServer::new();

    let mut headers = HeaderMap::new();

    headers.insert(header::ACCEPT_ENCODING, "gzip".parse().unwrap());

    let response = reqwest::blocking::Client::builder()
      .default_headers(headers)
      .build()
      .unwrap()
      .get(server.join_url("/"))
      .send()
      .unwrap();

    assert_eq!(
      response.headers().get(header::CONTENT_ENCODING).unwrap(),
      "gzip"
    );
  }

  #[test]
  fn responses_are_brotlied() {
    let server = TestServer::new();

    let mut headers = HeaderMap::new();

    headers.insert(header::ACCEPT_ENCODING, "br".parse().unwrap());

    let response = reqwest::blocking::Client::builder()
      .default_headers(headers)
      .build()
      .unwrap()
      .get(server.join_url("/"))
      .send()
      .unwrap();

    assert_eq!(
      response.headers().get(header::CONTENT_ENCODING).unwrap(),
      "br"
    );
  }

  #[test]
  fn inscriptions_can_be_hidden_with_config() {
    let bitcoin_rpc_server = test_bitcoincore_rpc::spawn();
    bitcoin_rpc_server.mine_blocks(1);
    let txid = bitcoin_rpc_server.broadcast_tx(TransactionTemplate {
      inputs: &[(
        1,
        0,
        0,
        inscription("text/plain;charset=utf-8", "hello").to_witness(),
      )],
      ..Default::default()
    });
    let inscription = InscriptionId { txid, index: 0 };
    bitcoin_rpc_server.mine_blocks(1);

    let server = TestServer::new_with_bitcoin_rpc_server_and_config(
      bitcoin_rpc_server,
      format!("\"hidden\":\n - {inscription}"),
    );

    server.assert_response(
      format!("/preview/{inscription}"),
      StatusCode::OK,
      &fs::read_to_string("templates/preview-unknown.html").unwrap(),
    );

    server.assert_response(
      format!("/content/{inscription}"),
      StatusCode::OK,
      &fs::read_to_string("templates/preview-unknown.html").unwrap(),
    );
  }

  #[test]
  fn inscription_links_to_parent() {
    let server = TestServer::new_with_regtest_with_json_api();
    server.mine_blocks(1);

    let parent_txid = server.bitcoin_rpc_server.broadcast_tx(TransactionTemplate {
      inputs: &[(1, 0, 0, inscription("text/plain", "hello").to_witness())],
      ..Default::default()
    });

    server.mine_blocks(1);

    let parent_inscription_id = InscriptionId {
      txid: parent_txid,
      index: 0,
    };

    let txid = server.bitcoin_rpc_server.broadcast_tx(TransactionTemplate {
      inputs: &[
        (
          2,
          0,
          0,
          Inscription {
            content_type: Some("text/plain".into()),
            body: Some("hello".into()),
            parent: Some(parent_inscription_id.parent_value()),
            ..Default::default()
          }
          .to_witness(),
        ),
        (2, 1, 0, Default::default()),
      ],
      ..Default::default()
    });

    server.mine_blocks(1);

    let inscription_id = InscriptionId { txid, index: 0 };

    server.assert_response_regex(
      format!("/inscription/{inscription_id}"),
      StatusCode::OK,
      format!(".*<title>Inscription 1</title>.*<dt>parent</dt>.*<dd><a class=monospace href=/inscription/{parent_inscription_id}>{parent_inscription_id}</a></dd>.*"),
    );

    server.assert_response_regex(
      format!("/inscription/{parent_inscription_id}"),
      StatusCode::OK,
      format!(".*<title>Inscription 0</title>.*<dt>children</dt>.*<a href=/inscription/{inscription_id}>.*</a>.*"),
    );

    assert_eq!(
      server
        .get_json::<InscriptionJson>(format!("/inscription/{inscription_id}"))
        .parent,
      Some(parent_inscription_id),
    );

    assert_eq!(
      server
        .get_json::<InscriptionJson>(format!("/inscription/{parent_inscription_id}"))
        .children,
      [inscription_id],
    );
  }

  #[test]
  fn runes_are_displayed_on_runes_page() {
    let server = TestServer::new_with_regtest_with_index_runes();

    server.mine_blocks(1);

    server.assert_response_regex(
      "/runes",
      StatusCode::OK,
      ".*<title>Runes</title>.*<h1>Runes</h1>\n<ul>\n</ul>.*",
    );

    let txid = server.bitcoin_rpc_server.broadcast_tx(TransactionTemplate {
      inputs: &[(1, 0, 0, Witness::new())],
      op_return: Some(
        Runestone {
          edicts: vec![Edict {
            id: 0,
            amount: u128::max_value(),
            output: 0,
          }],
          etching: Some(Etching {
            rune: Rune(RUNE),
            ..Default::default()
          }),
          ..Default::default()
        }
        .encipher(),
      ),
      ..Default::default()
    });

    server.mine_blocks(1);

    let id = RuneId {
      height: 2,
      index: 1,
    };

    assert_eq!(
      server.index.runes().unwrap(),
      [(
        id,
        RuneEntry {
          etching: txid,
          rune: Rune(RUNE),
          supply: u128::max_value(),
          timestamp: 2,
          ..Default::default()
        }
      )]
    );

    assert_eq!(
      server.index.get_rune_balances(),
      [(OutPoint { txid, vout: 0 }, vec![(id, u128::max_value())])]
    );

    server.assert_response_regex(
      "/runes",
      StatusCode::OK,
      ".*<title>Runes</title>.*
<h1>Runes</h1>
<ul>
  <li><a href=/rune/AAAAAAAAAAAAA>AAAAAAAAAAAAA</a></li>
</ul>.*",
    );
  }

  #[test]
  fn runes_are_displayed_on_rune_page() {
    let server = TestServer::new_with_regtest_with_index_runes();

    server.mine_blocks(1);

    let rune = Rune(RUNE);

    server.assert_response_regex(format!("/rune/{rune}"), StatusCode::NOT_FOUND, ".*");

    let txid = server.bitcoin_rpc_server.broadcast_tx(TransactionTemplate {
      inputs: &[(1, 0, 0, inscription("text/plain", "hello").to_witness())],
      op_return: Some(
        Runestone {
          edicts: vec![Edict {
            id: 0,
            amount: u128::max_value(),
            output: 0,
          }],
          etching: Some(Etching {
            rune,
            symbol: Some('$'),
            ..Default::default()
          }),
          ..Default::default()
        }
        .encipher(),
      ),
      ..Default::default()
    });

    server.mine_blocks(1);

    let id = RuneId {
      height: 2,
      index: 1,
    };

    assert_eq!(
      server.index.runes().unwrap(),
      [(
        id,
        RuneEntry {
          etching: txid,
          rune,
          supply: u128::max_value(),
          symbol: Some('$'),
          timestamp: 2,
          ..Default::default()
        }
      )]
    );

    assert_eq!(
      server.index.get_rune_balances(),
      [(OutPoint { txid, vout: 0 }, vec![(id, u128::max_value())])]
    );

    server.assert_response_regex(
      format!("/rune/{rune}"),
      StatusCode::OK,
      format!(
        r".*<title>Rune AAAAAAAAAAAAA</title>.*
<h1>Rune AAAAAAAAAAAAA</h1>
<iframe .* src=/preview/{txid}i0></iframe>
<dl>
  <dt>id</dt>
  <dd>2/1</dd>
  <dt>number</dt>
  <dd>0</dd>
  <dt>timestamp</dt>
  <dd><time>1970-01-01 00:00:02 UTC</time></dd>
  <dt>etching block height</dt>
  <dd><a href=/block/2>2</a></dd>
  <dt>etching transaction index</dt>
  <dd>1</dd>
  <dt>supply</dt>
  <dd>\$340282366920938463463374607431768211455</dd>
  <dt>burned</dt>
  <dd>\$0</dd>
  <dt>divisibility</dt>
  <dd>0</dd>
  <dt>symbol</dt>
  <dd>\$</dd>
  <dt>etching</dt>
  <dd><a class=monospace href=/tx/{txid}>{txid}</a></dd>
  <dt>parent</dt>
  <dd><a class=monospace href=/inscription/{txid}i0>{txid}i0</a></dd>
</dl>
.*"
      ),
    );

    server.assert_response_regex(
      format!("/inscription/{txid}i0"),
      StatusCode::OK,
      ".*
<dl>
  .*
  <dt>rune</dt>
  <dd><a href=/rune/AAAAAAAAAAAAA>AAAAAAAAAAAAA</a></dd>
</dl>
.*",
    );
  }

  #[test]
  fn inscription_number_endpoint() {
    let server = TestServer::new_with_regtest();
    server.mine_blocks(2);

    let txid = server.bitcoin_rpc_server.broadcast_tx(TransactionTemplate {
      inputs: &[
        (1, 0, 0, inscription("text/plain", "hello").to_witness()),
        (2, 0, 0, inscription("text/plain", "cursed").to_witness()),
      ],
      outputs: 2,
      ..Default::default()
    });

    let inscription_id = InscriptionId { txid, index: 0 };
    let cursed_inscription_id = InscriptionId { txid, index: 1 };

    server.mine_blocks(1);

    server.assert_response_regex(
      format!("/inscription/{inscription_id}"),
      StatusCode::OK,
      format!(
        ".*<h1>Inscription 0</h1>.*
<dl>
  <dt>id</dt>
  <dd class=monospace>{inscription_id}</dd>.*"
      ),
    );
    server.assert_response_regex(
      "/inscription/0",
      StatusCode::OK,
      format!(
        ".*<h1>Inscription 0</h1>.*
<dl>
  <dt>id</dt>
  <dd class=monospace>{inscription_id}</dd>.*"
      ),
    );

    server.assert_response_regex(
      "/inscription/-1",
      StatusCode::OK,
      format!(
        ".*<h1>Inscription -1</h1>.*
<dl>
  <dt>id</dt>
  <dd class=monospace>{cursed_inscription_id}</dd>.*"
      ),
    )
  }

  #[test]
  fn transactions_link_to_etching() {
    let server = TestServer::new_with_regtest_with_index_runes();

    server.mine_blocks(1);

    server.assert_response_regex(
      "/runes",
      StatusCode::OK,
      ".*<title>Runes</title>.*<h1>Runes</h1>\n<ul>\n</ul>.*",
    );

    let txid = server.bitcoin_rpc_server.broadcast_tx(TransactionTemplate {
      inputs: &[(1, 0, 0, Witness::new())],
      op_return: Some(
        Runestone {
          edicts: vec![Edict {
            id: 0,
            amount: u128::max_value(),
            output: 0,
          }],
          etching: Some(Etching {
            rune: Rune(RUNE),
            ..Default::default()
          }),
          ..Default::default()
        }
        .encipher(),
      ),
      ..Default::default()
    });

    server.mine_blocks(1);

    let id = RuneId {
      height: 2,
      index: 1,
    };

    assert_eq!(
      server.index.runes().unwrap(),
      [(
        id,
        RuneEntry {
          etching: txid,
          rune: Rune(RUNE),
          supply: u128::max_value(),
          timestamp: 2,
          ..Default::default()
        }
      )]
    );

    assert_eq!(
      server.index.get_rune_balances(),
      [(OutPoint { txid, vout: 0 }, vec![(id, u128::max_value())])]
    );

    server.assert_response_regex(
      format!("/tx/{txid}"),
      StatusCode::OK,
      ".*
  <dt>etching</dt>
  <dd><a href=/rune/AAAAAAAAAAAAA>AAAAAAAAAAAAA</a></dd>
.*",
    );
  }

  #[test]
  fn runes_are_displayed_on_output_page() {
    let server = TestServer::new_with_regtest_with_index_runes();

    server.mine_blocks(1);

    let rune = Rune(RUNE);

    server.assert_response_regex(format!("/rune/{rune}"), StatusCode::NOT_FOUND, ".*");

    let txid = server.bitcoin_rpc_server.broadcast_tx(TransactionTemplate {
      inputs: &[(1, 0, 0, Default::default())],
      op_return: Some(
        Runestone {
          edicts: vec![Edict {
            id: 0,
            amount: u128::max_value(),
            output: 0,
          }],
          etching: Some(Etching {
            divisibility: 1,
            rune,
            ..Default::default()
          }),
          ..Default::default()
        }
        .encipher(),
      ),
      ..Default::default()
    });

    server.mine_blocks(1);

    let id = RuneId {
      height: 2,
      index: 1,
    };

    assert_eq!(
      server.index.runes().unwrap(),
      [(
        id,
        RuneEntry {
          divisibility: 1,
          etching: txid,
          rune,
          supply: u128::max_value(),
          timestamp: 2,
          ..Default::default()
        }
      )]
    );

    let output = OutPoint { txid, vout: 0 };

    assert_eq!(
      server.index.get_rune_balances(),
      [(output, vec![(id, u128::max_value())])]
    );

    server.assert_response_regex(
      format!("/output/{output}"),
      StatusCode::OK,
      format!(
        ".*<title>Output {output}</title>.*<h1>Output <span class=monospace>{output}</span></h1>.*
  <dt>runes</dt>
  <dd>
    <table>
      <tr>
        <th>rune</th>
        <th>balance</th>
      </tr>
      <tr>
        <td><a href=/rune/AAAAAAAAAAAAA>AAAAAAAAAAAAA</a></td>
        <td>34028236692093846346337460743176821145.5</td>
      </tr>
    </table>
  </dd>
.*"
      ),
    );

    assert_eq!(
      server.get_json::<OutputJson>(format!("/output/{output}")),
      OutputJson {
        value: 5000000000,
        script_pubkey: String::new(),
        address: None,
        transaction: txid.to_string(),
        sat_ranges: None,
        inscriptions: Vec::new(),
        runes: vec![(Rune(RUNE), 340282366920938463463374607431768211455)]
          .into_iter()
          .collect(),
      }
    );
  }
}<|MERGE_RESOLUTION|>--- conflicted
+++ resolved
@@ -991,11 +991,7 @@
     );
     headers.append(
       header::CONTENT_SECURITY_POLICY,
-<<<<<<< HEAD
-      HeaderValue::from_static("default-src *:*/content/ *:*/blockheight *:*/blockhash *:*/blockhash/ *:*/blocktime *:*/children/ 'unsafe-eval' 'unsafe-inline' data: blob:"),
-=======
       HeaderValue::from_static("default-src *:*/content/ *:*/blockheight *:*/blockhash *:*/blockhash/ *:*/blocktime *:*/r/ 'unsafe-eval' 'unsafe-inline' data: blob:"),
->>>>>>> 8cdcca77
     );
     headers.insert(
       header::CACHE_CONTROL,
