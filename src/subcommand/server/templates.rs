--- conflicted
+++ resolved
@@ -4,10 +4,10 @@
   html_escaper::{Escape, Trusted},
 };
 
-<<<<<<< HEAD
 pub(crate) use {
   block::BlockHtml, clock::ClockSvg, home::HomeHtml, input::InputHtml, ordinal::OrdinalHtml,
-  output::OutputHtml, range::RangeHtml, rare::RareTxt, transaction::TransactionHtml,
+  output::OutputHtml, range::RangeHtml, rare::RareTxt, rune::RuneHtml,
+  transaction::TransactionHtml,
 };
 
 mod block;
@@ -18,18 +18,8 @@
 mod output;
 mod range;
 mod rare;
+mod rune;
 mod transaction;
-=======
-pub(crate) mod block;
-pub(crate) mod clock;
-pub(crate) mod home;
-pub(crate) mod ordinal;
-pub(crate) mod output;
-pub(crate) mod range;
-pub(crate) mod rare;
-pub(crate) mod rune;
-pub(crate) mod transaction;
->>>>>>> 2580024c
 
 #[derive(Boilerplate)]
 pub(crate) struct PageHtml {
