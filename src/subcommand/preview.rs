use {super::*, fee_rate::FeeRate};

#[derive(Debug, Parser)]
pub(crate) struct Preview {
  #[command(flatten)]
  server: super::server::Server,
  #[command(subcommand)]
  subcommand: PreviewSubcommand,
}

#[derive(Debug, Parser)]
pub(crate) enum PreviewSubcommand {
  #[command(about = "Inscribe a multiple inscriptions defines in a yaml <BATCH_FILE>.")]
  Batch(Batch),
  #[command(about = "Inscribe sat with contents of <FILE>.")]
  File(File),
}

#[derive(Debug, Parser)]
pub(crate) struct Batch {
  batch_files: Vec<PathBuf>,
}

#[derive(Debug, Parser)]
pub(crate) struct File {
  files: Vec<PathBuf>,
}

struct KillOnDrop(process::Child);

impl Drop for KillOnDrop {
  fn drop(&mut self) {
    self.0.kill().unwrap()
  }
}

impl Preview {
  pub(crate) fn run(self) -> SubcommandResult {
    let tmpdir = TempDir::new()?;

    let rpc_port = TcpListener::bind("127.0.0.1:0")?.local_addr()?.port();

    let bitcoin_data_dir = tmpdir.path().join("bitcoin");

    fs::create_dir(&bitcoin_data_dir)?;

    let _bitcoind = KillOnDrop(
      Command::new("bitcoind")
        .arg({
          let mut arg = OsString::from("-datadir=");
          arg.push(&bitcoin_data_dir);
          arg
        })
        .arg("-regtest")
        .arg("-txindex")
        .arg("-listen=0")
        .arg(format!("-rpcport={rpc_port}"))
        .spawn()
        .context("failed to spawn `bitcoind`")?,
    );

    let options = Options {
      chain_argument: Chain::Regtest,
      bitcoin_data_dir: Some(bitcoin_data_dir),
      data_dir: Some(tmpdir.path().into()),
      rpc_url: Some(format!("127.0.0.1:{rpc_port}")),
      index_sats: true,
      ..Options::default()
    };

    for attempt in 0.. {
      if options.bitcoin_rpc_client().is_ok() {
        break;
      }

      if attempt == 100 {
        panic!("Bitcoin Core RPC did not respond");
      }

      thread::sleep(Duration::from_millis(50));
    }

    super::wallet::Wallet::Create(super::wallet::create::Create {
      passphrase: "".into(),
    })
    .run(options.clone())?;

    let rpc_client = options.bitcoin_rpc_client_for_wallet_command(false)?;

    let address = rpc_client
      .get_new_address(None, Some(bitcoincore_rpc::json::AddressType::Bech32m))?
      .require_network(Network::Regtest)?;

    rpc_client.generate_to_address(101, &address)?;

<<<<<<< HEAD
    for file in self.inscriptions {
      Arguments {
        options: options.clone(),
        subcommand: Subcommand::Wallet(super::wallet::Wallet::Inscribe(
          super::wallet::inscribe::Inscribe {
            batch: None,
            cbor_metadata: None,
            commit_fee_rate: None,
            compress: false,
            destination: None,
            dry_run: false,
            fee_rate: FeeRate::try_from(1.0).unwrap(),
            file: Some(file),
            json_metadata: None,
            metaprotocol: None,
            no_backup: true,
            no_limit: false,
            parent: None,
            postage: Some(TransactionBuilder::TARGET_POSTAGE),
            reinscribe: false,
            satpoint: None,
            sat: None,
          },
        )),
=======
    match self.subcommand {
      PreviewSubcommand::File(File { files }) => {
        for file in files {
          Arguments {
            options: options.clone(),
            subcommand: Subcommand::Wallet(super::wallet::Wallet::Inscribe(
              super::wallet::inscribe::Inscribe {
                batch: None,
                cbor_metadata: None,
                commit_fee_rate: None,
                compress: false,
                destination: None,
                dry_run: false,
                fee_rate: FeeRate::try_from(1.0).unwrap(),
                file: Some(file),
                json_metadata: None,
                metaprotocol: None,
                no_backup: true,
                no_limit: false,
                parent: None,
                postage: Some(TransactionBuilder::TARGET_POSTAGE),
                reinscribe: false,
                satpoint: None,
              },
            )),
          }
          .run()?;

          rpc_client.generate_to_address(1, &address)?;
        }
>>>>>>> 4a394134
      }

      PreviewSubcommand::Batch(Batch { batch_files }) => {
        for batch_file in batch_files {
          Arguments {
            options: options.clone(),
            subcommand: Subcommand::Wallet(super::wallet::Wallet::Inscribe(
              super::wallet::inscribe::Inscribe {
                batch: Some(batch_file),
                cbor_metadata: None,
                commit_fee_rate: None,
                compress: false,
                destination: None,
                dry_run: false,
                fee_rate: FeeRate::try_from(1.0).unwrap(),
                file: None,
                json_metadata: None,
                metaprotocol: None,
                no_backup: true,
                no_limit: false,
                parent: None,
                postage: Some(TransactionBuilder::TARGET_POSTAGE),
                reinscribe: false,
                satpoint: None,
              },
            )),
          }
          .run()?;

          rpc_client.generate_to_address(1, &address)?;
        }
      }
    };

    rpc_client.generate_to_address(1, &address)?;

    Arguments {
      options,
      subcommand: Subcommand::Server(self.server),
    }
    .run()
  }
}<|MERGE_RESOLUTION|>--- conflicted
+++ resolved
@@ -93,32 +93,6 @@
 
     rpc_client.generate_to_address(101, &address)?;
 
-<<<<<<< HEAD
-    for file in self.inscriptions {
-      Arguments {
-        options: options.clone(),
-        subcommand: Subcommand::Wallet(super::wallet::Wallet::Inscribe(
-          super::wallet::inscribe::Inscribe {
-            batch: None,
-            cbor_metadata: None,
-            commit_fee_rate: None,
-            compress: false,
-            destination: None,
-            dry_run: false,
-            fee_rate: FeeRate::try_from(1.0).unwrap(),
-            file: Some(file),
-            json_metadata: None,
-            metaprotocol: None,
-            no_backup: true,
-            no_limit: false,
-            parent: None,
-            postage: Some(TransactionBuilder::TARGET_POSTAGE),
-            reinscribe: false,
-            satpoint: None,
-            sat: None,
-          },
-        )),
-=======
     match self.subcommand {
       PreviewSubcommand::File(File { files }) => {
         for file in files {
@@ -142,6 +116,7 @@
                 postage: Some(TransactionBuilder::TARGET_POSTAGE),
                 reinscribe: false,
                 satpoint: None,
+                sat: None,
               },
             )),
           }
@@ -149,7 +124,6 @@
 
           rpc_client.generate_to_address(1, &address)?;
         }
->>>>>>> 4a394134
       }
 
       PreviewSubcommand::Batch(Batch { batch_files }) => {
@@ -174,6 +148,7 @@
                 postage: Some(TransactionBuilder::TARGET_POSTAGE),
                 reinscribe: false,
                 satpoint: None,
+                sat: None,
               },
             )),
           }
