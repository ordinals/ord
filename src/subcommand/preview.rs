use {super::*, fee_rate::FeeRate};

#[derive(Debug, Parser)]
pub(crate) struct Preview {
  #[clap(flatten)]
  server: super::server::Server,
  inscriptions: Vec<PathBuf>,
}

struct KillOnDrop(process::Child);

impl Drop for KillOnDrop {
  fn drop(&mut self) {
    self.0.kill().unwrap()
  }
}

impl Preview {
  pub(crate) fn run(self) -> Result {
    let tmpdir = TempDir::new()?;

    let rpc_port = TcpListener::bind("127.0.0.1:0")?.local_addr()?.port();

    let bitcoin_data_dir = tmpdir.path().join("bitcoin");

    fs::create_dir(&bitcoin_data_dir)?;

    let _bitcoind = KillOnDrop(
      Command::new("bitcoind")
        .arg({
          let mut arg = OsString::from("-datadir=");
          arg.push(&bitcoin_data_dir);
          arg
        })
        .arg("-regtest")
        .arg("-txindex")
        .arg("-listen=0")
        .arg(format!("-rpcport={rpc_port}"))
        .spawn()
        .context("failed to spawn `bitcoind`")?,
    );

    let options = Options {
      chain_argument: Chain::Regtest,
      bitcoin_data_dir: Some(bitcoin_data_dir),
      data_dir: Some(tmpdir.path().into()),
      rpc_url: Some(format!("127.0.0.1:{rpc_port}")),
      index_sats: true,
      ..Options::default()
    };

    for attempt in 0.. {
      if options.bitcoin_rpc_client().is_ok() {
        break;
      }

      if attempt == 100 {
        panic!("Bitcoin Core RPC did not respond");
      }

      thread::sleep(Duration::from_millis(50));
    }

    super::wallet::create::run(options.clone())?;

    let rpc_client = options.bitcoin_rpc_client_for_wallet_command(false)?;

    let address =
      rpc_client.get_new_address(None, Some(bitcoincore_rpc::json::AddressType::Bech32m))?;

    rpc_client.generate_to_address(101, &address)?;

    for file in self.inscriptions {
      Arguments {
        options: options.clone(),
        subcommand: Subcommand::Wallet(super::wallet::Wallet::Inscribe(
          super::wallet::inscribe::Inscribe {
            fee_rate: FeeRate::try_from(1.0).unwrap(),
            commit_fee_rate: None,
            file,
            no_backup: true,
            satpoint: None,
            dry_run: false,
<<<<<<< HEAD
            destination: None,
=======
            no_limit: false,
>>>>>>> f599b82a
          },
        )),
      }
      .run()?;

      rpc_client.generate_to_address(1, &address)?;
    }

    rpc_client.generate_to_address(1, &address)?;

    Arguments {
      options,
      subcommand: Subcommand::Server(self.server),
    }
    .run()?;

    Ok(())
  }
}<|MERGE_RESOLUTION|>--- conflicted
+++ resolved
@@ -81,11 +81,8 @@
             no_backup: true,
             satpoint: None,
             dry_run: false,
-<<<<<<< HEAD
+            no_limit: false,
             destination: None,
-=======
-            no_limit: false,
->>>>>>> f599b82a
           },
         )),
       }
