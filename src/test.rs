--- conflicted
+++ resolved
@@ -1,55 +1,17 @@
 pub(crate) use {
   super::*,
   bitcoin::{
-<<<<<<< HEAD
-    blockdata::{opcodes, script, script::PushBytesBuf},
-    constants::COIN_VALUE,
-    ScriptBuf, Witness,
-=======
     blockdata::script::{PushBytes, PushBytesBuf},
     constants::COIN_VALUE,
     opcodes, WPubkeyHash,
->>>>>>> 78889aed
   },
   mockcore::TransactionTemplate,
   pretty_assertions::assert_eq as pretty_assert_eq,
   std::iter,
   tempfile::TempDir,
-<<<<<<< HEAD
-  test_bitcoincore_rpc::TransactionTemplate,
   unindent::Unindent,
 };
 
-macro_rules! assert_regex_match {
-  ($value:expr, $pattern:expr $(,)?) => {
-    let regex = Regex::new(&format!("^(?s){}$", $pattern)).unwrap();
-    let string = $value.to_string();
-
-    if !regex.is_match(string.as_ref()) {
-      eprintln!("Regex did not match:");
-      pretty_assert_eq!(regex.as_str(), string);
-    }
-  };
-}
-
-macro_rules! assert_matches {
-  ($expression:expr, $( $pattern:pat_param )|+ $( if $guard:expr )? $(,)?) => {
-    match $expression {
-      $( $pattern )|+ $( if $guard )? => {}
-      left => panic!(
-        "assertion failed: (left ~= right)\n  left: `{:?}`\n right: `{}`",
-        left,
-        stringify!($($pattern)|+ $(if $guard)?)
-      ),
-    }
-  }
-}
-
-=======
-  unindent::Unindent,
-};
-
->>>>>>> 78889aed
 pub(crate) fn txid(n: u64) -> Txid {
   let hex = format!("{n:x}");
 
