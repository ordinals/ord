use super::*;

<<<<<<< HEAD
#[derive(Debug, PartialEq, Copy, Clone)]
=======
#[derive(Debug, PartialEq, Copy, Clone, Default, DeserializeFromStr, SerializeDisplay)]
>>>>>>> 78889aed
pub struct Decimal {
  value: u128,
  scale: u8,
}

impl Decimal {
  pub fn to_integer(self, divisibility: u8) -> Result<u128> {
    match divisibility.checked_sub(self.scale) {
      Some(difference) => Ok(
        self
          .value
          .checked_mul(
            10u128
              .checked_pow(u32::from(difference))
              .context("divisibility out of range")?,
          )
          .context("amount out of range")?,
      ),
      None => bail!("excessive precision"),
    }
  }
}

impl Display for Decimal {
  fn fmt(&self, f: &mut Formatter) -> fmt::Result {
    let magnitude = 10u128.pow(self.scale.into());

    let integer = self.value / magnitude;
    let mut fraction = self.value % magnitude;

    write!(f, "{integer}")?;

    if fraction > 0 {
      let mut width = self.scale.into();

      while fraction % 10 == 0 {
        fraction /= 10;
        width -= 1;
      }

      write!(f, ".{fraction:0>width$}", width = width)?;
    }

    Ok(())
  }
}

impl FromStr for Decimal {
  type Err = Error;

  fn from_str(s: &str) -> Result<Self, Self::Err> {
    if let Some((integer, decimal)) = s.split_once('.') {
      if integer.is_empty() && decimal.is_empty() {
        bail!("empty decimal");
      }

      let integer = if integer.is_empty() {
        0
      } else {
        integer.parse::<u128>()?
      };

      let (decimal, scale) = if decimal.is_empty() {
        (0, 0)
      } else {
        let trailing_zeros = decimal.chars().rev().take_while(|c| *c == '0').count();
        let significant_digits = decimal.chars().count() - trailing_zeros;
        let decimal = decimal.parse::<u128>()? / 10u128.pow(u32::try_from(trailing_zeros).unwrap());
        (decimal, u8::try_from(significant_digits).unwrap())
      };

      Ok(Self {
        value: integer * 10u128.pow(u32::from(scale)) + decimal,
        scale,
      })
    } else {
      Ok(Self {
        value: s.parse::<u128>()?,
        scale: 0,
      })
    }
  }
}

impl Serialize for Decimal {
  fn serialize<S>(&self, serializer: S) -> Result<S::Ok, S::Error>
  where
    S: Serializer,
  {
    serializer.collect_str(self)
  }
}

impl<'de> Deserialize<'de> for Decimal {
  fn deserialize<D>(deserializer: D) -> Result<Self, D::Error>
  where
    D: Deserializer<'de>,
  {
    DeserializeFromStr::with(deserializer)
  }
}

#[cfg(test)]
mod tests {
  use super::*;

  #[test]
  fn from_str() {
    #[track_caller]
    fn case(s: &str, value: u128, scale: u8) {
      assert_eq!(s.parse::<Decimal>().unwrap(), Decimal { value, scale });
    }

    assert_eq!(
      ".".parse::<Decimal>().unwrap_err().to_string(),
      "empty decimal",
    );

    assert_eq!(
      "a.b".parse::<Decimal>().unwrap_err().to_string(),
      "invalid digit found in string",
    );

    assert_eq!(
      " 0.1 ".parse::<Decimal>().unwrap_err().to_string(),
      "invalid digit found in string",
    );

    case("0", 0, 0);
    case("0.00000", 0, 0);
    case("1.0", 1, 0);
    case("1.1", 11, 1);
    case("1.11", 111, 2);
    case("1.", 1, 0);
    case(".1", 1, 1);
    case("1.10", 11, 1);
  }

  #[test]
  fn to_amount() {
    #[track_caller]
    fn case(s: &str, divisibility: u8, amount: u128) {
      assert_eq!(
        s.parse::<Decimal>()
          .unwrap()
          .to_integer(divisibility)
          .unwrap(),
        amount,
      );
    }

    assert_eq!(
      Decimal { value: 0, scale: 0 }
        .to_integer(255)
        .unwrap_err()
        .to_string(),
      "divisibility out of range"
    );

    assert_eq!(
      Decimal {
        value: u128::MAX,
        scale: 0,
      }
      .to_integer(1)
      .unwrap_err()
      .to_string(),
      "amount out of range",
    );

    assert_eq!(
      Decimal { value: 1, scale: 1 }
        .to_integer(0)
        .unwrap_err()
        .to_string(),
      "excessive precision",
    );

    case("1", 0, 1);
    case("1.0", 0, 1);
    case("1.0", 1, 10);
    case("1.2", 1, 12);
    case("1.2", 2, 120);
    case("123.456", 3, 123456);
    case("123.456", 6, 123456000);
  }

  #[test]
  fn to_string() {
    #[track_caller]
    fn case(decimal: Decimal, string: &str) {
      assert_eq!(decimal.to_string(), string);
      assert_eq!(decimal, string.parse::<Decimal>().unwrap());
    }

<<<<<<< HEAD
=======
    case(Decimal { value: 0, scale: 0 }, "0");
>>>>>>> 78889aed
    case(Decimal { value: 1, scale: 0 }, "1");
    case(Decimal { value: 1, scale: 1 }, "0.1");
    case(
      Decimal {
        value: 101,
        scale: 2,
      },
      "1.01",
    );
    case(
      Decimal {
        value: 1234,
        scale: 6,
      },
      "0.001234",
    );
    case(
      Decimal {
        value: 12,
        scale: 0,
      },
      "12",
    );
    case(
      Decimal {
        value: 12,
        scale: 1,
      },
      "1.2",
    );
    case(
      Decimal {
        value: 12,
        scale: 2,
      },
      "0.12",
    );
    case(
      Decimal {
        value: 123456,
        scale: 3,
      },
      "123.456",
    );
    case(
      Decimal {
        value: 123456789,
        scale: 6,
      },
      "123.456789",
    );
  }
}<|MERGE_RESOLUTION|>--- conflicted
+++ resolved
@@ -1,10 +1,6 @@
 use super::*;
 
-<<<<<<< HEAD
-#[derive(Debug, PartialEq, Copy, Clone)]
-=======
 #[derive(Debug, PartialEq, Copy, Clone, Default, DeserializeFromStr, SerializeDisplay)]
->>>>>>> 78889aed
 pub struct Decimal {
   value: u128,
   scale: u8,
@@ -89,24 +85,6 @@
   }
 }
 
-impl Serialize for Decimal {
-  fn serialize<S>(&self, serializer: S) -> Result<S::Ok, S::Error>
-  where
-    S: Serializer,
-  {
-    serializer.collect_str(self)
-  }
-}
-
-impl<'de> Deserialize<'de> for Decimal {
-  fn deserialize<D>(deserializer: D) -> Result<Self, D::Error>
-  where
-    D: Deserializer<'de>,
-  {
-    DeserializeFromStr::with(deserializer)
-  }
-}
-
 #[cfg(test)]
 mod tests {
   use super::*;
@@ -200,10 +178,7 @@
       assert_eq!(decimal, string.parse::<Decimal>().unwrap());
     }
 
-<<<<<<< HEAD
-=======
     case(Decimal { value: 0, scale: 0 }, "0");
->>>>>>> 78889aed
     case(Decimal { value: 1, scale: 0 }, "1");
     case(Decimal { value: 1, scale: 1 }, "0.1");
     case(
