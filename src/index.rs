use std::cell::Cell;
use {
  self::{
    entry::{
      BlockHashValue, Entry, InscriptionEntry, InscriptionEntryValue, InscriptionIdValue,
      OutPointValue, RuneEntryValue, RuneIdValue, SatPointValue, SatRange, TxidValue,
    },
    reorg::*,
    runes::{Rune, RuneId},
    updater::Updater,
  },
  super::*,
  crate::subcommand::find::FindRangeOutput,
  crate::wallet::Wallet,
  bitcoin::block::Header,
  bitcoincore_rpc::{json::GetBlockHeaderResult, Client},
  chrono::SubsecRound,
  indicatif::{ProgressBar, ProgressStyle},
  log::log_enabled,
  redb::{
    Database, DatabaseError, MultimapTable, MultimapTableDefinition, MultimapTableHandle,
    ReadableMultimapTable, ReadableTable, RedbKey, RedbValue, StorageError, Table, TableDefinition,
    TableHandle, WriteTransaction,
  },
<<<<<<< HEAD
  std::collections::HashMap,
  std::io::{BufWriter, Write},
=======
  std::collections::{BTreeSet, HashMap},
  std::io::{BufWriter, Read, Write},
>>>>>>> 50e5b454
};

pub(crate) use self::entry::RuneEntry;

pub(crate) mod entry;
mod fetcher;
mod reorg;
mod rtx;
mod updater;

#[cfg(test)]
pub(crate) mod testing;

const SCHEMA_VERSION: u64 = 13;

macro_rules! define_table {
  ($name:ident, $key:ty, $value:ty) => {
    const $name: TableDefinition<$key, $value> = TableDefinition::new(stringify!($name));
  };
}

macro_rules! define_multimap_table {
  ($name:ident, $key:ty, $value:ty) => {
    const $name: MultimapTableDefinition<$key, $value> =
      MultimapTableDefinition::new(stringify!($name));
  };
}

define_multimap_table! { SATPOINT_TO_SEQUENCE_NUMBER, &SatPointValue, u32 }
define_multimap_table! { SAT_TO_SEQUENCE_NUMBER, u64, u32 }
define_multimap_table! { SEQUENCE_NUMBER_TO_CHILDREN, u32, u32 }
define_table! { HEIGHT_TO_BLOCK_HASH, u32, &BlockHashValue }
define_table! { HEIGHT_TO_LAST_SEQUENCE_NUMBER, u32, u32 }
define_table! { HOME_INSCRIPTIONS, u32, InscriptionIdValue }
define_table! { INSCRIPTION_ID_TO_SEQUENCE_NUMBER, InscriptionIdValue, u32 }
define_table! { INSCRIPTION_NUMBER_TO_SEQUENCE_NUMBER, i32, u32 }
define_table! { OUTPOINT_TO_RUNE_BALANCES, &OutPointValue, &[u8] }
define_table! { OUTPOINT_TO_SAT_RANGES, &OutPointValue, &[u8] }
define_table! { OUTPOINT_TO_VALUE, &OutPointValue, u64}
define_table! { RUNE_ID_TO_RUNE_ENTRY, RuneIdValue, RuneEntryValue }
define_table! { RUNE_TO_RUNE_ID, u128, RuneIdValue }
define_table! { SAT_TO_SATPOINT, u64, &SatPointValue }
define_table! { SEQUENCE_NUMBER_TO_INSCRIPTION_ENTRY, u32, InscriptionEntryValue }
define_table! { SEQUENCE_NUMBER_TO_RUNE, u32, u128 }
define_table! { SEQUENCE_NUMBER_TO_SATPOINT, u32, &SatPointValue }
define_table! { STATISTIC_TO_COUNT, u64, u64 }
define_table! { TRANSACTION_ID_TO_RUNE, &TxidValue, u128 }
define_table! { WRITE_TRANSACTION_STARTING_BLOCK_COUNT_TO_TIMESTAMP, u32, u128 }

#[derive(Debug, PartialEq)]
pub enum List {
  Spent,
  Unspent(Vec<(u64, u64)>),
}

#[derive(Copy, Clone)]
pub(crate) enum Statistic {
  Schema = 0,
  BlessedInscriptions,
  Commits,
  CursedInscriptions,
  IndexRunes,
  IndexSats,
  LostSats,
  OutputsTraversed,
  Runes,
  SatRanges,
  UnboundInscriptions,
}

impl Statistic {
  fn key(self) -> u64 {
    self.into()
  }
}

impl From<Statistic> for u64 {
  fn from(statistic: Statistic) -> Self {
    statistic as u64
  }
}

#[derive(Serialize)]
pub(crate) struct Info {
  blocks_indexed: u32,
  branch_pages: u64,
  fragmented_bytes: u64,
  index_file_size: u64,
  index_path: PathBuf,
  leaf_pages: u64,
  metadata_bytes: u64,
  outputs_traversed: u64,
  page_size: usize,
  sat_ranges: u64,
  stored_bytes: u64,
  tables: BTreeMap<String, TableInfo>,
  pub(crate) transactions: Vec<TransactionInfo>,
  tree_height: u32,
  utxos_indexed: u64,
}

#[derive(Serialize)]
pub(crate) struct TableInfo {
  branch_pages: u64,
  fragmented_bytes: u64,
  leaf_pages: u64,
  metadata_bytes: u64,
  stored_bytes: u64,
  tree_height: u32,
}

#[derive(Serialize)]
pub(crate) struct TransactionInfo {
  pub(crate) starting_block_count: u32,
  pub(crate) starting_timestamp: u128,
}

trait BitcoinCoreRpcResultExt<T> {
  fn into_option(self) -> Result<Option<T>>;
}

impl<T> BitcoinCoreRpcResultExt<T> for Result<T, bitcoincore_rpc::Error> {
  fn into_option(self) -> Result<Option<T>> {
    match self {
      Ok(ok) => Ok(Some(ok)),
      Err(bitcoincore_rpc::Error::JsonRpc(bitcoincore_rpc::jsonrpc::error::Error::Rpc(
        bitcoincore_rpc::jsonrpc::error::RpcError { code: -8, .. },
      ))) => Ok(None),
      Err(bitcoincore_rpc::Error::JsonRpc(bitcoincore_rpc::jsonrpc::error::Error::Rpc(
        bitcoincore_rpc::jsonrpc::error::RpcError { message, .. },
      )))
        if message.ends_with("not found") =>
      {
        Ok(None)
      }
      Err(err) => Err(err.into()),
    }
  }
}

pub(crate) struct Index {
  client: Client,
  database: Database,
  durability: redb::Durability,
  first_inscription_height: u32,
  genesis_block_coinbase_transaction: Transaction,
  genesis_block_coinbase_txid: Txid,
  height_limit: Option<u32>,
  index_runes: bool,
  index_sats: bool,
  options: Options,
  path: PathBuf,
  unrecoverably_reorged: AtomicBool,
}

impl Index {
  pub(crate) fn open(options: &Options) -> Result<Self> {
    let client = options.bitcoin_rpc_client()?;

    let path = if let Some(path) = &options.index {
      path.clone()
    } else {
      options.data_dir()?.join("index.redb")
    };

    if let Err(err) = fs::create_dir_all(path.parent().unwrap()) {
      bail!(
        "failed to create data dir `{}`: {err}",
        path.parent().unwrap().display()
      );
    }

    let db_cache_size = match options.db_cache_size {
      Some(db_cache_size) => db_cache_size,
      None => {
        let mut sys = System::new();
        sys.refresh_memory();
        usize::try_from(sys.total_memory() / 4)?
      }
    };

    log::info!("Setting DB cache size to {} bytes", db_cache_size);

    let durability = if cfg!(test) {
      redb::Durability::None
    } else {
      redb::Durability::Immediate
    };

    let index_runes;
    let index_sats;

    let message_displayed = Cell::new(false);
    let path2 = path.clone();

    let database = match Database::builder()
      .set_cache_size(db_cache_size)
      .set_repair_callback(move |_| {
        if !message_displayed.get() {
          message_displayed.set(true);
          println!("Index file {:?} needs recovery. This can take a long time, especially for the --index-sats index.", path2);
        }
      })
      .open(&path)
    {
      Ok(database) => {
        {
          let tx = database.begin_read()?;
          let schema_version = tx
            .open_table(STATISTIC_TO_COUNT)?
            .get(&Statistic::Schema.key())?
            .map(|x| x.value())
            .unwrap_or(0);

          match schema_version.cmp(&SCHEMA_VERSION) {
          cmp::Ordering::Less =>
            bail!(
              "index at `{}` appears to have been built with an older, incompatible version of ord, consider deleting and rebuilding the index: index schema {schema_version}, ord schema {SCHEMA_VERSION}",
              path.display()
            ),
          cmp::Ordering::Greater =>
            bail!(
              "index at `{}` appears to have been built with a newer, incompatible version of ord, consider updating ord: index schema {schema_version}, ord schema {SCHEMA_VERSION}",
              path.display()
            ),
          cmp::Ordering::Equal => {
          }
        }

          let statistics = tx.open_table(STATISTIC_TO_COUNT)?;

          index_runes = statistics
            .get(&Statistic::IndexRunes.key())?
            .unwrap()
            .value()
            != 0;
          index_sats = statistics
            .get(&Statistic::IndexSats.key())?
            .unwrap()
            .value()
            != 0;
        }

        database
      }
      Err(DatabaseError::Storage(StorageError::Io(error)))
        if error.kind() == io::ErrorKind::NotFound =>
      {
        let database = Database::builder()
          .set_cache_size(db_cache_size)
          .create(&path)?;

        let mut tx = database.begin_write()?;

        tx.set_durability(durability);

        tx.open_multimap_table(SATPOINT_TO_SEQUENCE_NUMBER)?;
        tx.open_multimap_table(SAT_TO_SEQUENCE_NUMBER)?;
        tx.open_multimap_table(SEQUENCE_NUMBER_TO_CHILDREN)?;
        tx.open_table(HEIGHT_TO_BLOCK_HASH)?;
        tx.open_table(HEIGHT_TO_LAST_SEQUENCE_NUMBER)?;
        tx.open_table(HOME_INSCRIPTIONS)?;
        tx.open_table(INSCRIPTION_ID_TO_SEQUENCE_NUMBER)?;
        tx.open_table(INSCRIPTION_NUMBER_TO_SEQUENCE_NUMBER)?;
        tx.open_table(OUTPOINT_TO_RUNE_BALANCES)?;
        tx.open_table(OUTPOINT_TO_VALUE)?;
        tx.open_table(RUNE_ID_TO_RUNE_ENTRY)?;
        tx.open_table(RUNE_TO_RUNE_ID)?;
        tx.open_table(SAT_TO_SATPOINT)?;
        tx.open_table(SEQUENCE_NUMBER_TO_INSCRIPTION_ENTRY)?;
        tx.open_table(SEQUENCE_NUMBER_TO_RUNE)?;
        tx.open_table(SEQUENCE_NUMBER_TO_SATPOINT)?;
        tx.open_table(TRANSACTION_ID_TO_RUNE)?;
        tx.open_table(WRITE_TRANSACTION_STARTING_BLOCK_COUNT_TO_TIMESTAMP)?;

        {
          let mut outpoint_to_sat_ranges = tx.open_table(OUTPOINT_TO_SAT_RANGES)?;
          let mut statistics = tx.open_table(STATISTIC_TO_COUNT)?;

          if options.index_sats {
            outpoint_to_sat_ranges.insert(&OutPoint::null().store(), [].as_slice())?;
          }

          index_runes = options.index_runes();
          index_sats = options.index_sats;

          statistics.insert(
            &Statistic::IndexRunes.key(),
            &u64::from(options.index_runes()),
          )?;
          statistics.insert(&Statistic::IndexSats.key(), &u64::from(options.index_sats))?;
          statistics.insert(&Statistic::Schema.key(), &SCHEMA_VERSION)?;
        }

        tx.commit()?;

        database
      }
      Err(error) => bail!("failed to open index: {error}"),
    };

    let genesis_block_coinbase_transaction =
      options.chain().genesis_block().coinbase().unwrap().clone();

    Ok(Self {
      genesis_block_coinbase_txid: genesis_block_coinbase_transaction.txid(),
      client,
      database,
      durability,
      first_inscription_height: options.first_inscription_height(),
      genesis_block_coinbase_transaction,
      height_limit: options.height_limit,
      options: options.clone(),
      index_runes,
      index_sats,
      path,
      unrecoverably_reorged: AtomicBool::new(false),
    })
  }

  pub(crate) fn get_locked_outputs(&self, _wallet: Wallet) -> Result<BTreeSet<OutPoint>> {
    #[derive(Deserialize)]
    pub(crate) struct JsonOutPoint {
      txid: bitcoin::Txid,
      vout: u32,
    }

    Ok(
      self
        .client
        .call::<Vec<JsonOutPoint>>("listlockunspent", &[])?
        .into_iter()
        .map(|outpoint| OutPoint::new(outpoint.txid, outpoint.vout))
        .collect(),
    )
  }
  #[cfg(test)]
  fn set_durability(&mut self, durability: redb::Durability) {
    self.durability = durability;
  }

  pub(crate) fn get_unspent_outputs(&self, wallet: Wallet) -> Result<BTreeMap<OutPoint, Amount>> {
    let mut utxos = BTreeMap::new();
    utxos.extend(
      self
        .client
        .list_unspent(None, None, None, None, None)?
        .into_iter()
        .map(|utxo| {
          let outpoint = OutPoint::new(utxo.txid, utxo.vout);
          let amount = utxo.amount;

          (outpoint, amount)
        }),
    );

    let locked_utxos: BTreeSet<OutPoint> = self.get_locked_outputs(wallet)?;

    for outpoint in locked_utxos {
      utxos.insert(
        outpoint,
        Amount::from_sat(
          self
            .client
            .get_raw_transaction(&outpoint.txid, None)?
            .output[TryInto::<usize>::try_into(outpoint.vout).unwrap()]
          .value,
        ),
      );
    }
    let rtx = self.database.begin_read()?;
    let outpoint_to_value = rtx.open_table(OUTPOINT_TO_VALUE)?;
    for outpoint in utxos.keys() {
      if outpoint_to_value.get(&outpoint.store())?.is_none() {
        return Err(anyhow!(
          "output in Bitcoin Core wallet but not in ord index: {outpoint}"
        ));
      }
    }

    Ok(utxos)
  }

  pub(crate) fn get_unspent_output_ranges(
    &self,
    wallet: Wallet,
  ) -> Result<Vec<(OutPoint, Vec<(u64, u64)>)>> {
    self
      .get_unspent_outputs(wallet)?
      .into_keys()
      .map(|outpoint| match self.list(outpoint)? {
        Some(List::Unspent(sat_ranges)) => Ok((outpoint, sat_ranges)),
        Some(List::Spent) => bail!("output {outpoint} in wallet but is spent according to index"),
        None => bail!("index has not seen {outpoint}"),
      })
      .collect()
  }

  pub(crate) fn has_sat_index(&self) -> bool {
    self.index_sats
  }

  pub(crate) fn info(&self) -> Result<Info> {
    fn insert_table_info<K: RedbKey + 'static, V: RedbValue + 'static>(
      tables: &mut BTreeMap<String, TableInfo>,
      wtx: &WriteTransaction,
      definition: TableDefinition<K, V>,
    ) {
      let stats = wtx.open_table(definition).unwrap().stats().unwrap();
      tables.insert(
        definition.name().into(),
        TableInfo {
          tree_height: stats.tree_height(),
          leaf_pages: stats.leaf_pages(),
          branch_pages: stats.branch_pages(),
          stored_bytes: stats.stored_bytes(),
          metadata_bytes: stats.metadata_bytes(),
          fragmented_bytes: stats.fragmented_bytes(),
        },
      );
    }

    fn insert_multimap_table_info<K: RedbKey + 'static, V: RedbValue + RedbKey + 'static>(
      tables: &mut BTreeMap<String, TableInfo>,
      wtx: &WriteTransaction,
      definition: MultimapTableDefinition<K, V>,
    ) {
      let stats = wtx
        .open_multimap_table(definition)
        .unwrap()
        .stats()
        .unwrap();
      tables.insert(
        definition.name().into(),
        TableInfo {
          tree_height: stats.tree_height(),
          leaf_pages: stats.leaf_pages(),
          branch_pages: stats.branch_pages(),
          stored_bytes: stats.stored_bytes(),
          metadata_bytes: stats.metadata_bytes(),
          fragmented_bytes: stats.fragmented_bytes(),
        },
      );
    }

    let wtx = self.begin_write()?;

    let stats = wtx.stats()?;

    let mut tables: BTreeMap<String, TableInfo> = BTreeMap::new();

    insert_multimap_table_info(&mut tables, &wtx, SATPOINT_TO_SEQUENCE_NUMBER);
    insert_multimap_table_info(&mut tables, &wtx, SAT_TO_SEQUENCE_NUMBER);
    insert_multimap_table_info(&mut tables, &wtx, SEQUENCE_NUMBER_TO_CHILDREN);
    insert_table_info(&mut tables, &wtx, HEIGHT_TO_BLOCK_HASH);
    insert_table_info(&mut tables, &wtx, HEIGHT_TO_BLOCK_HASH);
    insert_table_info(&mut tables, &wtx, HEIGHT_TO_LAST_SEQUENCE_NUMBER);
    insert_table_info(&mut tables, &wtx, HOME_INSCRIPTIONS);
    insert_table_info(&mut tables, &wtx, INSCRIPTION_ID_TO_SEQUENCE_NUMBER);
    insert_table_info(&mut tables, &wtx, INSCRIPTION_NUMBER_TO_SEQUENCE_NUMBER);
    insert_table_info(&mut tables, &wtx, OUTPOINT_TO_RUNE_BALANCES);
    insert_table_info(&mut tables, &wtx, OUTPOINT_TO_SAT_RANGES);
    insert_table_info(&mut tables, &wtx, OUTPOINT_TO_VALUE);
    insert_table_info(&mut tables, &wtx, RUNE_ID_TO_RUNE_ENTRY);
    insert_table_info(&mut tables, &wtx, RUNE_TO_RUNE_ID);
    insert_table_info(&mut tables, &wtx, SAT_TO_SATPOINT);
    insert_table_info(&mut tables, &wtx, SEQUENCE_NUMBER_TO_INSCRIPTION_ENTRY);
    insert_table_info(&mut tables, &wtx, SEQUENCE_NUMBER_TO_RUNE);
    insert_table_info(&mut tables, &wtx, SEQUENCE_NUMBER_TO_SATPOINT);
    insert_table_info(&mut tables, &wtx, STATISTIC_TO_COUNT);
    insert_table_info(&mut tables, &wtx, TRANSACTION_ID_TO_RUNE);
    insert_table_info(
      &mut tables,
      &wtx,
      WRITE_TRANSACTION_STARTING_BLOCK_COUNT_TO_TIMESTAMP,
    );

    for table in wtx.list_tables()? {
      assert!(tables.contains_key(table.name()));
    }

    for table in wtx.list_multimap_tables()? {
      assert!(tables.contains_key(table.name()));
    }

    let info = {
      let statistic_to_count = wtx.open_table(STATISTIC_TO_COUNT)?;
      let sat_ranges = statistic_to_count
        .get(&Statistic::SatRanges.key())?
        .map(|x| x.value())
        .unwrap_or(0);
      let outputs_traversed = statistic_to_count
        .get(&Statistic::OutputsTraversed.key())?
        .map(|x| x.value())
        .unwrap_or(0);
      Info {
        index_path: self.path.clone(),
        blocks_indexed: wtx
          .open_table(HEIGHT_TO_BLOCK_HASH)?
          .range(0..)?
          .next_back()
          .and_then(|result| result.ok())
          .map(|(height, _hash)| height.value() + 1)
          .unwrap_or(0),
        branch_pages: stats.branch_pages(),
        fragmented_bytes: stats.fragmented_bytes(),
        index_file_size: fs::metadata(&self.path)?.len(),
        leaf_pages: stats.leaf_pages(),
        metadata_bytes: stats.metadata_bytes(),
        sat_ranges,
        outputs_traversed,
        page_size: stats.page_size(),
        stored_bytes: stats.stored_bytes(),
        tables,
        transactions: wtx
          .open_table(WRITE_TRANSACTION_STARTING_BLOCK_COUNT_TO_TIMESTAMP)?
          .range(0..)?
          .flat_map(|result| {
            result.map(
              |(starting_block_count, starting_timestamp)| TransactionInfo {
                starting_block_count: starting_block_count.value(),
                starting_timestamp: starting_timestamp.value(),
              },
            )
          })
          .collect(),
        tree_height: stats.tree_height(),
        utxos_indexed: wtx.open_table(OUTPOINT_TO_SAT_RANGES)?.len()?,
      }
    };

    Ok(info)
  }

  pub(crate) fn update(&self) -> Result {
    let mut updater = Updater::new(self)?;

    loop {
      match updater.update_index() {
        Ok(ok) => return Ok(ok),
        Err(err) => {
          log::info!("{}", err.to_string());

          match err.downcast_ref() {
            Some(&ReorgError::Recoverable { height, depth }) => {
              Reorg::handle_reorg(self, height, depth)?;

              updater = Updater::new(self)?;
            }
            Some(&ReorgError::Unrecoverable) => {
              self
                .unrecoverably_reorged
                .store(true, atomic::Ordering::Relaxed);
              return Err(anyhow!(ReorgError::Unrecoverable));
            }
            _ => return Err(err),
          };
        }
      }
    }
  }

  pub(crate) fn export(&self, filename: &String, include_addresses: bool) -> Result {
    let mut writer = BufWriter::new(File::create(filename)?);
    let rtx = self.database.begin_read()?;

    let blocks_indexed = rtx
      .open_table(HEIGHT_TO_BLOCK_HASH)?
      .range(0..)?
      .next_back()
      .and_then(|result| result.ok())
      .map(|(height, _hash)| height.value() + 1)
      .unwrap_or(0);

    writeln!(writer, "# export at block height {}", blocks_indexed)?;

    log::info!("exporting database tables to {filename}");

    let sequence_number_to_satpoint = rtx.open_table(SEQUENCE_NUMBER_TO_SATPOINT)?;

    for result in rtx
      .open_table(SEQUENCE_NUMBER_TO_INSCRIPTION_ENTRY)?
      .iter()?
    {
      let entry = result?;
      let sequence_number = entry.0.value();
      let entry = InscriptionEntry::load(entry.1.value());
      let satpoint = SatPoint::load(
        *sequence_number_to_satpoint
          .get(sequence_number)?
          .unwrap()
          .value(),
      );

      write!(
        writer,
        "{}\t{}\t{}",
        entry.inscription_number, entry.id, satpoint
      )?;

      if include_addresses {
        let address = if satpoint.outpoint == unbound_outpoint() {
          "unbound".to_string()
        } else {
          let output = self
            .get_transaction(satpoint.outpoint.txid)?
            .unwrap()
            .output
            .into_iter()
            .nth(satpoint.outpoint.vout.try_into().unwrap())
            .unwrap();
          self
            .options
            .chain()
            .address_from_script(&output.script_pubkey)
            .map(|address| address.to_string())
            .unwrap_or_else(|e| e.to_string())
        };
        write!(writer, "\t{}", address)?;
      }
      writeln!(writer)?;

      if SHUTTING_DOWN.load(atomic::Ordering::Relaxed) {
        break;
      }
    }
    writer.flush()?;
    Ok(())
  }

  pub(crate) fn is_unrecoverably_reorged(&self) -> bool {
    self.unrecoverably_reorged.load(atomic::Ordering::Relaxed)
  }

  fn begin_read(&self) -> Result<rtx::Rtx> {
    Ok(rtx::Rtx(self.database.begin_read()?))
  }

  fn begin_write(&self) -> Result<WriteTransaction> {
    let mut tx = self.database.begin_write()?;
    tx.set_durability(self.durability);
    Ok(tx)
  }

  fn increment_statistic(wtx: &WriteTransaction, statistic: Statistic, n: u64) -> Result {
    let mut statistic_to_count = wtx.open_table(STATISTIC_TO_COUNT)?;
    let value = statistic_to_count
      .get(&(statistic.key()))?
      .map(|x| x.value())
      .unwrap_or(0)
      + n;
    statistic_to_count.insert(&statistic.key(), &value)?;
    Ok(())
  }

  #[cfg(test)]
  pub(crate) fn statistic(&self, statistic: Statistic) -> u64 {
    self
      .database
      .begin_read()
      .unwrap()
      .open_table(STATISTIC_TO_COUNT)
      .unwrap()
      .get(&statistic.key())
      .unwrap()
      .map(|x| x.value())
      .unwrap_or(0)
  }

  pub(crate) fn block_count(&self) -> Result<u32> {
    self.begin_read()?.block_count()
  }

  pub(crate) fn block_height(&self) -> Result<Option<Height>> {
    self.begin_read()?.block_height()
  }

  pub(crate) fn block_hash(&self, height: Option<u32>) -> Result<Option<BlockHash>> {
    self.begin_read()?.block_hash(height)
  }

  pub(crate) fn blocks(&self, take: usize) -> Result<Vec<(u32, BlockHash)>> {
    let rtx = self.begin_read()?;

    let block_count = rtx.block_count()?;

    let height_to_block_hash = rtx.0.open_table(HEIGHT_TO_BLOCK_HASH)?;

    let mut blocks = Vec::with_capacity(block_count.try_into().unwrap());

    for next in height_to_block_hash.range(0..block_count)?.rev().take(take) {
      let next = next?;
      blocks.push((next.0.value(), Entry::load(*next.1.value())));
    }

    Ok(blocks)
  }

  pub(crate) fn rare_sat_satpoints(&self) -> Result<Vec<(Sat, SatPoint)>> {
    let rtx = self.database.begin_read()?;

    let sat_to_satpoint = rtx.open_table(SAT_TO_SATPOINT)?;

    let mut result = Vec::with_capacity(sat_to_satpoint.len()?.try_into().unwrap());

    for range in sat_to_satpoint.range(0..)? {
      let (sat, satpoint) = range?;
      result.push((Sat(sat.value()), Entry::load(*satpoint.value())));
    }

    Ok(result)
  }

  pub(crate) fn rare_sat_satpoint(&self, sat: Sat) -> Result<Option<SatPoint>> {
    Ok(
      self
        .database
        .begin_read()?
        .open_table(SAT_TO_SATPOINT)?
        .get(&sat.n())?
        .map(|satpoint| Entry::load(*satpoint.value())),
    )
  }

  pub(crate) fn get_rune_by_id(&self, id: RuneId) -> Result<Option<Rune>> {
    Ok(
      self
        .database
        .begin_read()?
        .open_table(RUNE_ID_TO_RUNE_ENTRY)?
        .get(&id.store())?
        .map(|entry| RuneEntry::load(entry.value()).rune),
    )
  }

  pub(crate) fn rune(&self, rune: Rune) -> Result<Option<(RuneId, RuneEntry)>> {
    let rtx = self.database.begin_read()?;

    let entry = match rtx.open_table(RUNE_TO_RUNE_ID)?.get(rune.0)? {
      Some(id) => rtx
        .open_table(RUNE_ID_TO_RUNE_ENTRY)?
        .get(id.value())?
        .map(|entry| (RuneId::load(id.value()), RuneEntry::load(entry.value()))),
      None => None,
    };

    Ok(entry)
  }

  pub(crate) fn runes(&self) -> Result<Vec<(RuneId, RuneEntry)>> {
    let mut entries = Vec::new();

    for result in self
      .database
      .begin_read()?
      .open_table(RUNE_ID_TO_RUNE_ENTRY)?
      .iter()?
    {
      let (id, entry) = result?;
      entries.push((RuneId::load(id.value()), RuneEntry::load(entry.value())));
    }

    Ok(entries)
  }

  pub(crate) fn get_rune_balances_for_outpoint(
    &self,
    outpoint: OutPoint,
  ) -> Result<Vec<(Rune, Pile)>> {
    let rtx = self.database.begin_read()?;

    let outpoint_to_balances = rtx.open_table(OUTPOINT_TO_RUNE_BALANCES)?;

    let id_to_rune_entries = rtx.open_table(RUNE_ID_TO_RUNE_ENTRY)?;

    let Some(balances) = outpoint_to_balances.get(&outpoint.store())? else {
      return Ok(Vec::new());
    };

    let balances_buffer = balances.value();

    let mut balances = Vec::new();
    let mut i = 0;
    while i < balances_buffer.len() {
      let (id, length) = runes::varint::decode(&balances_buffer[i..]).unwrap();
      i += length;
      let (amount, length) = runes::varint::decode(&balances_buffer[i..]).unwrap();
      i += length;

      let id = RuneId::try_from(id).unwrap();

      let entry = RuneEntry::load(id_to_rune_entries.get(id.store())?.unwrap().value());

      balances.push((
        entry.rune,
        Pile {
          amount,
          divisibility: entry.divisibility,
          symbol: entry.symbol,
        },
      ));
    }

    Ok(balances)
  }

  #[cfg(test)]
  pub(crate) fn get_rune_balances(&self) -> Vec<(OutPoint, Vec<(RuneId, u128)>)> {
    let mut result = Vec::new();

    for entry in self
      .database
      .begin_read()
      .unwrap()
      .open_table(OUTPOINT_TO_RUNE_BALANCES)
      .unwrap()
      .iter()
      .unwrap()
    {
      let (outpoint, balances_buffer) = entry.unwrap();
      let outpoint = OutPoint::load(*outpoint.value());
      let balances_buffer = balances_buffer.value();

      let mut balances = Vec::new();
      let mut i = 0;
      while i < balances_buffer.len() {
        let (id, length) = runes::varint::decode(&balances_buffer[i..]).unwrap();
        i += length;
        let (balance, length) = runes::varint::decode(&balances_buffer[i..]).unwrap();
        i += length;
        balances.push((RuneId::try_from(id).unwrap(), balance));
      }

      result.push((outpoint, balances));
    }

    result
  }

  pub(crate) fn block_header(&self, hash: BlockHash) -> Result<Option<Header>> {
    self.client.get_block_header(&hash).into_option()
  }

  pub(crate) fn block_header_info(&self, hash: BlockHash) -> Result<Option<GetBlockHeaderResult>> {
    self.client.get_block_header_info(&hash).into_option()
  }

  pub(crate) fn get_block_by_height(&self, height: u32) -> Result<Option<Block>> {
    Ok(
      self
        .client
        .get_block_hash(height.into())
        .into_option()?
        .map(|hash| self.client.get_block(&hash))
        .transpose()?,
    )
  }

  pub(crate) fn get_block_by_hash(&self, hash: BlockHash) -> Result<Option<Block>> {
    self.client.get_block(&hash).into_option()
  }

  pub(crate) fn get_collections_paginated(
    &self,
    page_size: usize,
    page_index: usize,
  ) -> Result<(Vec<InscriptionId>, bool)> {
    let rtx = self.database.begin_read()?;

    let sequence_number_to_inscription_entry =
      rtx.open_table(SEQUENCE_NUMBER_TO_INSCRIPTION_ENTRY)?;

    let mut collections = rtx
      .open_multimap_table(SEQUENCE_NUMBER_TO_CHILDREN)?
      .iter()?
      .skip(page_index.saturating_mul(page_size))
      .take(page_size.saturating_add(1))
      .map(|result| {
        result
          .and_then(|(parent, _children)| {
            sequence_number_to_inscription_entry
              .get(parent.value())
              .map(|entry| InscriptionEntry::load(entry.unwrap().value()).id)
          })
          .map_err(|err| err.into())
      })
      .collect::<Result<Vec<InscriptionId>>>()?;

    let more = collections.len() > page_size;

    if more {
      collections.pop();
    }

    Ok((collections, more))
  }

  #[cfg(test)]
  pub(crate) fn get_children_by_inscription_id(
    &self,
    inscription_id: InscriptionId,
  ) -> Result<Vec<InscriptionId>> {
    let rtx = self.database.begin_read()?;

    let Some(sequence_number) = rtx
      .open_table(INSCRIPTION_ID_TO_SEQUENCE_NUMBER)?
      .get(&inscription_id.store())?
      .map(|sequence_number| sequence_number.value())
    else {
      return Ok(Vec::new());
    };

    self
      .get_children_by_sequence_number_paginated(sequence_number, usize::max_value(), 0)
      .map(|(children, _more)| children)
  }

  #[cfg(test)]
  pub(crate) fn get_parent_by_inscription_id(
    &self,
    inscription_id: InscriptionId,
  ) -> InscriptionId {
    let rtx = self.database.begin_read().unwrap();

    let sequence_number = rtx
      .open_table(INSCRIPTION_ID_TO_SEQUENCE_NUMBER)
      .unwrap()
      .get(&inscription_id.store())
      .unwrap()
      .unwrap()
      .value();

    let sequence_number_to_inscription_entry = rtx
      .open_table(SEQUENCE_NUMBER_TO_INSCRIPTION_ENTRY)
      .unwrap();

    let parent_sequence_number = InscriptionEntry::load(
      sequence_number_to_inscription_entry
        .get(sequence_number)
        .unwrap()
        .unwrap()
        .value(),
    )
    .parent
    .unwrap();

    let entry = InscriptionEntry::load(
      sequence_number_to_inscription_entry
        .get(parent_sequence_number)
        .unwrap()
        .unwrap()
        .value(),
    );

    entry.id
  }

  pub(crate) fn get_children_by_sequence_number_paginated(
    &self,
    sequence_number: u32,
    page_size: usize,
    page_index: usize,
  ) -> Result<(Vec<InscriptionId>, bool)> {
    let rtx = self.database.begin_read()?;

    let sequence_number_to_entry = rtx.open_table(SEQUENCE_NUMBER_TO_INSCRIPTION_ENTRY)?;

    let mut children = rtx
      .open_multimap_table(SEQUENCE_NUMBER_TO_CHILDREN)?
      .get(sequence_number)?
      .skip(page_index * page_size)
      .take(page_size.saturating_add(1))
      .map(|result| {
        result
          .and_then(|sequence_number| {
            sequence_number_to_entry
              .get(sequence_number.value())
              .map(|entry| InscriptionEntry::load(entry.unwrap().value()).id)
          })
          .map_err(|err| err.into())
      })
      .collect::<Result<Vec<InscriptionId>>>()?;

    let more = children.len() > page_size;

    if more {
      children.pop();
    }

    Ok((children, more))
  }

  pub(crate) fn get_etching(&self, txid: Txid) -> Result<Option<Rune>> {
    Ok(
      self
        .database
        .begin_read()?
        .open_table(TRANSACTION_ID_TO_RUNE)?
        .get(&txid.store())?
        .map(|entry| Rune(entry.value())),
    )
  }

  pub(crate) fn get_rune_by_sequence_number(&self, sequence_number: u32) -> Result<Option<Rune>> {
    Ok(
      self
        .database
        .begin_read()?
        .open_table(SEQUENCE_NUMBER_TO_RUNE)?
        .get(sequence_number)?
        .map(|entry| Rune(entry.value())),
    )
  }

  pub(crate) fn get_inscription_ids_by_sat(&self, sat: Sat) -> Result<Vec<InscriptionId>> {
    let rtx = self.database.begin_read()?;

    let sequence_number_to_inscription_entry =
      rtx.open_table(SEQUENCE_NUMBER_TO_INSCRIPTION_ENTRY)?;

    let mut ids = rtx
      .open_multimap_table(SAT_TO_SEQUENCE_NUMBER)?
      .get(&sat.n())?
      .map(|result| {
        result
          .and_then(|sequence_number| {
            let sequence_number = sequence_number.value();
            sequence_number_to_inscription_entry
              .get(sequence_number)
              .map(|entry| {
                (
                  sequence_number,
                  InscriptionEntry::load(entry.unwrap().value()).id,
                )
              })
          })
          .map_err(|err| err.into())
      })
      .collect::<Result<Vec<(u32, InscriptionId)>>>()?;

    ids.sort_by_key(|(sequence_number, _id)| *sequence_number);

    Ok(ids.into_iter().map(|(_sequence_number, id)| id).collect())
  }

  pub(crate) fn get_inscription_id_by_sequence_number(
    &self,
    n: u32,
  ) -> Result<Option<InscriptionId>> {
    Ok(
      self
        .database
        .begin_read()?
        .open_table(SEQUENCE_NUMBER_TO_INSCRIPTION_ENTRY)?
        .get(&n)?
        .map(|entry| InscriptionEntry::load(entry.value()).id),
    )
  }

  pub(crate) fn get_inscription_id_by_inscription_number(
    &self,
    inscription_number: i32,
  ) -> Result<Option<InscriptionId>> {
    let rtx = self.database.begin_read()?;

    let Some(sequence_number) = rtx
      .open_table(INSCRIPTION_NUMBER_TO_SEQUENCE_NUMBER)?
      .get(inscription_number)?
      .map(|guard| guard.value())
    else {
      return Ok(None);
    };

    let inscription_id = rtx
      .open_table(SEQUENCE_NUMBER_TO_INSCRIPTION_ENTRY)?
      .get(&sequence_number)?
      .map(|entry| InscriptionEntry::load(entry.value()).id);

    Ok(inscription_id)
  }

  pub(crate) fn get_inscription_satpoint_by_id(
    &self,
    inscription_id: InscriptionId,
  ) -> Result<Option<SatPoint>> {
    let rtx = self.database.begin_read()?;

    let Some(sequence_number) = rtx
      .open_table(INSCRIPTION_ID_TO_SEQUENCE_NUMBER)?
      .get(&inscription_id.store())?
      .map(|guard| guard.value())
    else {
      return Ok(None);
    };

    let satpoint = rtx
      .open_table(SEQUENCE_NUMBER_TO_SATPOINT)?
      .get(sequence_number)?
      .map(|satpoint| Entry::load(*satpoint.value()));

    Ok(satpoint)
  }

  pub(crate) fn get_inscription_by_id(
    &self,
    inscription_id: InscriptionId,
  ) -> Result<Option<Inscription>> {
    if !self.inscription_exists(inscription_id)? {
      return Ok(None);
    }

    Ok(self.get_transaction(inscription_id.txid)?.and_then(|tx| {
      ParsedEnvelope::from_transaction(&tx)
        .into_iter()
        .nth(inscription_id.index as usize)
        .map(|envelope| envelope.payload)
    }))
  }

  pub(crate) fn inscription_exists(&self, inscription_id: InscriptionId) -> Result<bool> {
    Ok(
      self
        .database
        .begin_read()?
        .open_table(INSCRIPTION_ID_TO_SEQUENCE_NUMBER)?
        .get(&inscription_id.store())?
        .is_some(),
    )
  }

  pub(crate) fn get_inscriptions_on_output_with_satpoints(
    &self,
    outpoint: OutPoint,
  ) -> Result<Vec<(SatPoint, InscriptionId)>> {
    let rtx = self.database.begin_read()?;
    let satpoint_to_sequence_number = rtx.open_multimap_table(SATPOINT_TO_SEQUENCE_NUMBER)?;
    let sequence_number_to_inscription_entry =
      rtx.open_table(SEQUENCE_NUMBER_TO_INSCRIPTION_ENTRY)?;

    Self::inscriptions_on_output(
      &satpoint_to_sequence_number,
      &sequence_number_to_inscription_entry,
      outpoint,
    )
  }

  pub(crate) fn get_inscriptions_on_output(
    &self,
    outpoint: OutPoint,
  ) -> Result<Vec<InscriptionId>> {
    Ok(
      self
        .get_inscriptions_on_output_with_satpoints(outpoint)?
        .iter()
        .map(|(_satpoint, inscription_id)| *inscription_id)
        .collect(),
    )
  }

  pub(crate) fn get_transaction(&self, txid: Txid) -> Result<Option<Transaction>> {
    if txid == self.genesis_block_coinbase_txid {
      Ok(Some(self.genesis_block_coinbase_transaction.clone()))
    } else {
      self.client.get_raw_transaction(&txid, None).into_option()
    }
  }

  pub(crate) fn get_transaction_blockhash(&self, txid: Txid) -> Result<Option<BlockHash>> {
    Ok(
      self
        .client
        .get_raw_transaction_info(&txid, None)
        .into_option()?
        .and_then(|info| {
          if info.in_active_chain.unwrap_or_default() {
            info.blockhash
          } else {
            None
          }
        }),
    )
  }

  pub(crate) fn is_transaction_in_active_chain(&self, txid: Txid) -> Result<bool> {
    Ok(
      self
        .client
        .get_raw_transaction_info(&txid, None)
        .into_option()?
        .and_then(|info| info.in_active_chain)
        .unwrap_or(false),
    )
  }

  pub(crate) fn find(&self, sat: u64) -> Result<Option<SatPoint>> {
    let rtx = self.begin_read()?;

    if rtx.block_count()? <= Sat(sat).height().n() {
      return Ok(None);
    }

    let outpoint_to_sat_ranges = rtx.0.open_table(OUTPOINT_TO_SAT_RANGES)?;

    for range in outpoint_to_sat_ranges.range::<&[u8; 36]>(&[0; 36]..)? {
      let (key, value) = range?;
      let mut offset = 0;
      for chunk in value.value().chunks_exact(11) {
        let (start, end) = SatRange::load(chunk.try_into().unwrap());
        if start <= sat && sat < end {
          return Ok(Some(SatPoint {
            outpoint: Entry::load(*key.value()),
            offset: offset + sat - start,
          }));
        }
        offset += end - start;
      }
    }

    Ok(None)
  }

  pub(crate) fn find_range(
    &self,
    range_start: u64,
    range_end: u64,
  ) -> Result<Option<Vec<FindRangeOutput>>> {
    let rtx = self.begin_read()?;

    if rtx.block_count()? < Sat(range_end - 1).height().n() + 1 {
      return Ok(None);
    }

    let Some(mut remaining_sats) = range_end.checked_sub(range_start) else {
      return Err(anyhow!("range end is before range start"));
    };

    let outpoint_to_sat_ranges = rtx.0.open_table(OUTPOINT_TO_SAT_RANGES)?;

    let mut result = Vec::new();
    for range in outpoint_to_sat_ranges.range::<&[u8; 36]>(&[0; 36]..)? {
      let (outpoint_entry, sat_ranges_entry) = range?;

      let mut offset = 0;
      for sat_range in sat_ranges_entry.value().chunks_exact(11) {
        let (start, end) = SatRange::load(sat_range.try_into().unwrap());

        if end > range_start && start < range_end {
          let overlap_start = start.max(range_start);
          let overlap_end = end.min(range_end);

          result.push(FindRangeOutput {
            start: overlap_start,
            size: overlap_end - overlap_start,
            satpoint: SatPoint {
              outpoint: Entry::load(*outpoint_entry.value()),
              offset: offset + overlap_start - start,
            },
          });

          remaining_sats -= overlap_end - overlap_start;

          if remaining_sats == 0 {
            break;
          }
        }
        offset += end - start;
      }
    }

    Ok(Some(result))
  }

  fn list_inner(&self, outpoint: OutPointValue) -> Result<Option<Vec<u8>>> {
    Ok(
      self
        .database
        .begin_read()?
        .open_table(OUTPOINT_TO_SAT_RANGES)?
        .get(&outpoint)?
        .map(|outpoint| outpoint.value().to_vec()),
    )
  }

  pub(crate) fn list(&self, outpoint: OutPoint) -> Result<Option<List>> {
    if !self.index_sats || outpoint == unbound_outpoint() {
      return Ok(None);
    }

    let array = outpoint.store();

    let sat_ranges = self.list_inner(array)?;

    match sat_ranges {
      Some(sat_ranges) => Ok(Some(List::Unspent(
        sat_ranges
          .chunks_exact(11)
          .map(|chunk| SatRange::load(chunk.try_into().unwrap()))
          .collect(),
      ))),
      None => {
        if self.is_transaction_in_active_chain(outpoint.txid)? {
          Ok(Some(List::Spent))
        } else {
          Ok(None)
        }
      }
    }
  }

  pub(crate) fn block_time(&self, height: Height) -> Result<Blocktime> {
    let height = height.n();

    match self.get_block_by_height(height)? {
      Some(block) => Ok(Blocktime::confirmed(block.header.time)),
      None => {
        let tx = self.database.begin_read()?;

        let current = tx
          .open_table(HEIGHT_TO_BLOCK_HASH)?
          .range(0..)?
          .next_back()
          .and_then(|result| result.ok())
          .map(|(height, _hash)| height)
          .map(|x| x.value())
          .unwrap_or(0);

        let expected_blocks = height.checked_sub(current).with_context(|| {
          format!("current {current} height is greater than sat height {height}")
        })?;

        Ok(Blocktime::Expected(
          Utc::now()
            .round_subsecs(0)
            .checked_add_signed(chrono::Duration::seconds(
              10 * 60 * i64::try_from(expected_blocks)?,
            ))
            .ok_or_else(|| anyhow!("block timestamp out of range"))?,
        ))
      }
    }
  }

  pub(crate) fn get_inscriptions(
    &self,
    utxos: &BTreeMap<OutPoint, Amount>,
  ) -> Result<BTreeMap<SatPoint, InscriptionId>> {
    let rtx = self.database.begin_read()?;

    let mut result = BTreeMap::new();

    let satpoint_to_sequence_number = rtx.open_multimap_table(SATPOINT_TO_SEQUENCE_NUMBER)?;
    let sequence_number_to_inscription_entry =
      rtx.open_table(SEQUENCE_NUMBER_TO_INSCRIPTION_ENTRY)?;
    for utxo in utxos.keys() {
      result.extend(Self::inscriptions_on_output(
        &satpoint_to_sequence_number,
        &sequence_number_to_inscription_entry,
        *utxo,
      )?);
    }

    Ok(result)
  }

  pub(crate) fn get_inscriptions_paginated(
    &self,
    page_size: usize,
    page_index: usize,
  ) -> Result<(Vec<InscriptionId>, bool)> {
    let rtx = self.database.begin_read()?;

    let sequence_number_to_inscription_entry =
      rtx.open_table(SEQUENCE_NUMBER_TO_INSCRIPTION_ENTRY)?;

    let mut inscriptions = sequence_number_to_inscription_entry
      .iter()?
      .rev()
      .skip(page_size.saturating_mul(page_index))
      .take(page_size.saturating_add(1))
      .flat_map(|result| result.map(|(_number, entry)| InscriptionEntry::load(entry.value()).id))
      .collect::<Vec<InscriptionId>>();

    let more = inscriptions.len() > page_size;

    if more {
      inscriptions.pop();
    }

    Ok((inscriptions, more))
  }

  pub(crate) fn get_inscriptions_in_block(&self, block_height: u32) -> Result<Vec<InscriptionId>> {
    let rtx = self.database.begin_read()?;

    let height_to_last_sequence_number = rtx.open_table(HEIGHT_TO_LAST_SEQUENCE_NUMBER)?;
    let sequence_number_to_inscription_entry =
      rtx.open_table(SEQUENCE_NUMBER_TO_INSCRIPTION_ENTRY)?;

    let Some(newest_sequence_number) = height_to_last_sequence_number
      .get(&block_height)?
      .map(|ag| ag.value())
    else {
      return Ok(Vec::new());
    };

    let oldest_sequence_number = height_to_last_sequence_number
      .get(block_height.saturating_sub(1))?
      .map(|ag| ag.value())
      .unwrap_or(0);

    (oldest_sequence_number..newest_sequence_number)
      .map(|num| match sequence_number_to_inscription_entry.get(&num) {
        Ok(Some(inscription_id)) => Ok(InscriptionEntry::load(inscription_id.value()).id),
        Ok(None) => Err(anyhow!(
          "could not find inscription for inscription number {num}"
        )),
        Err(err) => Err(anyhow!(err)),
      })
      .collect::<Result<Vec<InscriptionId>>>()
  }

  pub(crate) fn get_highest_paying_inscriptions_in_block(
    &self,
    block_height: u32,
    n: usize,
  ) -> Result<(Vec<InscriptionId>, usize)> {
    let inscription_ids = self.get_inscriptions_in_block(block_height)?;

    let mut inscription_to_fee: Vec<(InscriptionId, u64)> = Vec::new();
    for id in &inscription_ids {
      inscription_to_fee.push((
        *id,
        self
          .get_inscription_entry(*id)?
          .ok_or_else(|| anyhow!("could not get entry for inscription {id}"))?
          .fee,
      ));
    }

    inscription_to_fee.sort_by_key(|(_, fee)| *fee);

    Ok((
      inscription_to_fee
        .iter()
        .map(|(id, _)| *id)
        .rev()
        .take(n)
        .collect(),
      inscription_ids.len(),
    ))
  }

  pub(crate) fn get_home_inscriptions(&self) -> Result<Vec<InscriptionId>> {
    Ok(
      self
        .database
        .begin_read()?
        .open_table(HOME_INSCRIPTIONS)?
        .iter()?
        .rev()
        .flat_map(|result| result.map(|(_number, id)| InscriptionId::load(id.value())))
        .collect(),
    )
  }

  pub(crate) fn get_feed_inscriptions(&self, n: usize) -> Result<Vec<(u32, InscriptionId)>> {
    Ok(
      self
        .database
        .begin_read()?
        .open_table(SEQUENCE_NUMBER_TO_INSCRIPTION_ENTRY)?
        .iter()?
        .rev()
        .take(n)
        .flat_map(|result| {
          result.map(|(number, entry)| (number.value(), InscriptionEntry::load(entry.value()).id))
        })
        .collect(),
    )
  }

  pub(crate) fn get_inscription_entry(
    &self,
    inscription_id: InscriptionId,
  ) -> Result<Option<InscriptionEntry>> {
    let rtx = self.database.begin_read()?;

    let Some(sequence_number) = rtx
      .open_table(INSCRIPTION_ID_TO_SEQUENCE_NUMBER)?
      .get(&inscription_id.store())?
      .map(|guard| guard.value())
    else {
      return Ok(None);
    };

    let entry = rtx
      .open_table(SEQUENCE_NUMBER_TO_INSCRIPTION_ENTRY)?
      .get(sequence_number)?
      .map(|value| InscriptionEntry::load(value.value()));

    Ok(entry)
  }

  #[cfg(test)]
  fn assert_inscription_location(
    &self,
    inscription_id: InscriptionId,
    satpoint: SatPoint,
    sat: Option<u64>,
  ) {
    let rtx = self.database.begin_read().unwrap();

    let satpoint_to_sequence_number = rtx
      .open_multimap_table(SATPOINT_TO_SEQUENCE_NUMBER)
      .unwrap();

    let sequence_number_to_satpoint = rtx.open_table(SEQUENCE_NUMBER_TO_SATPOINT).unwrap();

    let sequence_number = rtx
      .open_table(INSCRIPTION_ID_TO_SEQUENCE_NUMBER)
      .unwrap()
      .get(&inscription_id.store())
      .unwrap()
      .unwrap()
      .value();

    assert_eq!(
      satpoint_to_sequence_number.len().unwrap(),
      sequence_number_to_satpoint.len().unwrap(),
    );

    assert_eq!(
      SatPoint::load(
        *sequence_number_to_satpoint
          .get(sequence_number)
          .unwrap()
          .unwrap()
          .value()
      ),
      satpoint,
    );

    assert!(satpoint_to_sequence_number
      .get(&satpoint.store())
      .unwrap()
      .any(|result| result.unwrap().value() == sequence_number));

    match sat {
      Some(sat) => {
        if self.index_sats {
          // unbound inscriptions should not be assigned to a sat
          assert!(satpoint.outpoint != unbound_outpoint());

          assert!(rtx
            .open_multimap_table(SAT_TO_SEQUENCE_NUMBER)
            .unwrap()
            .get(&sat)
            .unwrap()
            .any(|entry| entry.unwrap().value() == sequence_number));

          // we do not track common sats (only the sat ranges)
          if !Sat(sat).is_common() {
            assert_eq!(
              SatPoint::load(
                *rtx
                  .open_table(SAT_TO_SATPOINT)
                  .unwrap()
                  .get(&sat)
                  .unwrap()
                  .unwrap()
                  .value()
              ),
              satpoint,
            );
          }
        }
      }
      None => {
        if self.index_sats {
          assert!(satpoint.outpoint == unbound_outpoint())
        }
      }
    }
  }

  fn inscriptions_on_output<'a: 'tx, 'tx>(
    satpoint_to_sequence_number: &'a impl ReadableMultimapTable<&'static SatPointValue, u32>,
    sequence_number_to_inscription_entry: &'a impl ReadableTable<u32, InscriptionEntryValue>,
    outpoint: OutPoint,
  ) -> Result<Vec<(SatPoint, InscriptionId)>> {
    let start = SatPoint {
      outpoint,
      offset: 0,
    }
    .store();

    let end = SatPoint {
      outpoint,
      offset: u64::MAX,
    }
    .store();

    let mut inscriptions = Vec::new();

    for range in satpoint_to_sequence_number.range::<&[u8; 44]>(&start..=&end)? {
      let (satpoint, sequence_numbers) = range?;
      for sequence_number_result in sequence_numbers {
        let sequence_number = sequence_number_result?.value();
        let entry = sequence_number_to_inscription_entry
          .get(sequence_number)?
          .unwrap();
        inscriptions.push((
          sequence_number,
          SatPoint::load(*satpoint.value()),
          InscriptionEntry::load(entry.value()).id,
        ));
      }
    }

    inscriptions.sort_by_key(|(sequence_number, _, _)| *sequence_number);

    Ok(
      inscriptions
        .into_iter()
        .map(|(_sequence_number, satpoint, inscription_id)| (satpoint, inscription_id))
        .collect(),
    )
  }
}

#[cfg(test)]
mod tests {
  use {
    super::*,
    crate::index::testing::Context,
    bitcoin::secp256k1::rand::{self, RngCore},
  };

  #[test]
  fn height_limit() {
    {
      let context = Context::builder().args(["--height-limit", "0"]).build();
      context.mine_blocks(1);
      assert_eq!(context.index.block_height().unwrap(), None);
      assert_eq!(context.index.block_count().unwrap(), 0);
    }

    {
      let context = Context::builder().args(["--height-limit", "1"]).build();
      context.mine_blocks(1);
      assert_eq!(context.index.block_height().unwrap(), Some(Height(0)));
      assert_eq!(context.index.block_count().unwrap(), 1);
    }

    {
      let context = Context::builder().args(["--height-limit", "2"]).build();
      context.mine_blocks(2);
      assert_eq!(context.index.block_height().unwrap(), Some(Height(1)));
      assert_eq!(context.index.block_count().unwrap(), 2);
    }
  }

  #[test]
  fn inscriptions_below_first_inscription_height_are_skipped() {
    let inscription = inscription("text/plain;charset=utf-8", "hello");
    let template = TransactionTemplate {
      inputs: &[(1, 0, 0, inscription.to_witness())],
      ..Default::default()
    };

    {
      let context = Context::builder().build();
      context.mine_blocks(1);
      let txid = context.rpc_server.broadcast_tx(template.clone());
      let inscription_id = InscriptionId { txid, index: 0 };
      context.mine_blocks(1);

      assert_eq!(
        context.index.get_inscription_by_id(inscription_id).unwrap(),
        Some(inscription)
      );

      assert_eq!(
        context
          .index
          .get_inscription_satpoint_by_id(inscription_id)
          .unwrap(),
        Some(SatPoint {
          outpoint: OutPoint { txid, vout: 0 },
          offset: 0,
        })
      );
    }

    {
      let context = Context::builder()
        .arg("--first-inscription-height=3")
        .build();
      context.mine_blocks(1);
      let txid = context.rpc_server.broadcast_tx(template);
      let inscription_id = InscriptionId { txid, index: 0 };
      context.mine_blocks(1);

      assert_eq!(
        context
          .index
          .get_inscription_satpoint_by_id(inscription_id)
          .unwrap(),
        None,
      );
    }
  }

  #[test]
  fn list_first_coinbase_transaction() {
    let context = Context::builder().arg("--index-sats").build();
    assert_eq!(
      context
        .index
        .list(
          "4a5e1e4baab89f3a32518a88c31bc87f618f76673e2cc77ab2127b7afdeda33b:0"
            .parse()
            .unwrap()
        )
        .unwrap()
        .unwrap(),
      List::Unspent(vec![(0, 50 * COIN_VALUE)])
    )
  }

  #[test]
  fn list_second_coinbase_transaction() {
    let context = Context::builder().arg("--index-sats").build();
    let txid = context.mine_blocks(1)[0].txdata[0].txid();
    assert_eq!(
      context.index.list(OutPoint::new(txid, 0)).unwrap().unwrap(),
      List::Unspent(vec![(50 * COIN_VALUE, 100 * COIN_VALUE)])
    )
  }

  #[test]
  fn list_split_ranges_are_tracked_correctly() {
    let context = Context::builder().arg("--index-sats").build();

    context.mine_blocks(1);
    let split_coinbase_output = TransactionTemplate {
      inputs: &[(1, 0, 0, Default::default())],
      outputs: 2,
      fee: 0,
      ..Default::default()
    };
    let txid = context.rpc_server.broadcast_tx(split_coinbase_output);

    context.mine_blocks(1);

    assert_eq!(
      context.index.list(OutPoint::new(txid, 0)).unwrap().unwrap(),
      List::Unspent(vec![(50 * COIN_VALUE, 75 * COIN_VALUE)])
    );

    assert_eq!(
      context.index.list(OutPoint::new(txid, 1)).unwrap().unwrap(),
      List::Unspent(vec![(75 * COIN_VALUE, 100 * COIN_VALUE)])
    );
  }

  #[test]
  fn list_merge_ranges_are_tracked_correctly() {
    let context = Context::builder().arg("--index-sats").build();

    context.mine_blocks(2);
    let merge_coinbase_outputs = TransactionTemplate {
      inputs: &[(1, 0, 0, Default::default()), (2, 0, 0, Default::default())],
      fee: 0,
      ..Default::default()
    };

    let txid = context.rpc_server.broadcast_tx(merge_coinbase_outputs);
    context.mine_blocks(1);

    assert_eq!(
      context.index.list(OutPoint::new(txid, 0)).unwrap().unwrap(),
      List::Unspent(vec![
        (50 * COIN_VALUE, 100 * COIN_VALUE),
        (100 * COIN_VALUE, 150 * COIN_VALUE)
      ]),
    );
  }

  #[test]
  fn list_fee_paying_transaction_range() {
    let context = Context::builder().arg("--index-sats").build();

    context.mine_blocks(1);
    let fee_paying_tx = TransactionTemplate {
      inputs: &[(1, 0, 0, Default::default())],
      outputs: 2,
      fee: 10,
      ..Default::default()
    };
    let txid = context.rpc_server.broadcast_tx(fee_paying_tx);
    let coinbase_txid = context.mine_blocks(1)[0].txdata[0].txid();

    assert_eq!(
      context.index.list(OutPoint::new(txid, 0)).unwrap().unwrap(),
      List::Unspent(vec![(50 * COIN_VALUE, 7499999995)]),
    );

    assert_eq!(
      context.index.list(OutPoint::new(txid, 1)).unwrap().unwrap(),
      List::Unspent(vec![(7499999995, 9999999990)]),
    );

    assert_eq!(
      context
        .index
        .list(OutPoint::new(coinbase_txid, 0))
        .unwrap()
        .unwrap(),
      List::Unspent(vec![(10000000000, 15000000000), (9999999990, 10000000000)])
    );
  }

  #[test]
  fn list_two_fee_paying_transaction_range() {
    let context = Context::builder().arg("--index-sats").build();

    context.mine_blocks(2);
    let first_fee_paying_tx = TransactionTemplate {
      inputs: &[(1, 0, 0, Default::default())],
      fee: 10,
      ..Default::default()
    };
    let second_fee_paying_tx = TransactionTemplate {
      inputs: &[(2, 0, 0, Default::default())],
      fee: 10,
      ..Default::default()
    };
    context.rpc_server.broadcast_tx(first_fee_paying_tx);
    context.rpc_server.broadcast_tx(second_fee_paying_tx);

    let coinbase_txid = context.mine_blocks(1)[0].txdata[0].txid();

    assert_eq!(
      context
        .index
        .list(OutPoint::new(coinbase_txid, 0))
        .unwrap()
        .unwrap(),
      List::Unspent(vec![
        (15000000000, 20000000000),
        (9999999990, 10000000000),
        (14999999990, 15000000000)
      ])
    );
  }

  #[test]
  fn list_null_output() {
    let context = Context::builder().arg("--index-sats").build();

    context.mine_blocks(1);
    let no_value_output = TransactionTemplate {
      inputs: &[(1, 0, 0, Default::default())],
      fee: 50 * COIN_VALUE,
      ..Default::default()
    };
    let txid = context.rpc_server.broadcast_tx(no_value_output);
    context.mine_blocks(1);

    assert_eq!(
      context.index.list(OutPoint::new(txid, 0)).unwrap().unwrap(),
      List::Unspent(Vec::new())
    );
  }

  #[test]
  fn list_null_input() {
    let context = Context::builder().arg("--index-sats").build();

    context.mine_blocks(1);
    let no_value_output = TransactionTemplate {
      inputs: &[(1, 0, 0, Default::default())],
      fee: 50 * COIN_VALUE,
      ..Default::default()
    };
    context.rpc_server.broadcast_tx(no_value_output);
    context.mine_blocks(1);

    let no_value_input = TransactionTemplate {
      inputs: &[(2, 1, 0, Default::default())],
      fee: 0,
      ..Default::default()
    };
    let txid = context.rpc_server.broadcast_tx(no_value_input);
    context.mine_blocks(1);

    assert_eq!(
      context.index.list(OutPoint::new(txid, 0)).unwrap().unwrap(),
      List::Unspent(Vec::new())
    );
  }

  #[test]
  fn list_spent_output() {
    let context = Context::builder().arg("--index-sats").build();
    context.mine_blocks(1);
    context.rpc_server.broadcast_tx(TransactionTemplate {
      inputs: &[(1, 0, 0, Default::default())],
      fee: 0,
      ..Default::default()
    });
    context.mine_blocks(1);
    let txid = context.rpc_server.tx(1, 0).txid();
    assert_eq!(
      context.index.list(OutPoint::new(txid, 0)).unwrap().unwrap(),
      List::Spent,
    );
  }

  #[test]
  fn list_unknown_output() {
    let context = Context::builder().arg("--index-sats").build();

    assert_eq!(
      context
        .index
        .list(
          "0000000000000000000000000000000000000000000000000000000000000000:0"
            .parse()
            .unwrap()
        )
        .unwrap(),
      None
    );
  }

  #[test]
  fn find_first_sat() {
    let context = Context::builder().arg("--index-sats").build();
    assert_eq!(
      context.index.find(0).unwrap().unwrap(),
      SatPoint {
        outpoint: "4a5e1e4baab89f3a32518a88c31bc87f618f76673e2cc77ab2127b7afdeda33b:0"
          .parse()
          .unwrap(),
        offset: 0,
      }
    )
  }

  #[test]
  fn find_second_sat() {
    let context = Context::builder().arg("--index-sats").build();
    assert_eq!(
      context.index.find(1).unwrap().unwrap(),
      SatPoint {
        outpoint: "4a5e1e4baab89f3a32518a88c31bc87f618f76673e2cc77ab2127b7afdeda33b:0"
          .parse()
          .unwrap(),
        offset: 1,
      }
    )
  }

  #[test]
  fn find_first_sat_of_second_block() {
    let context = Context::builder().arg("--index-sats").build();
    context.mine_blocks(1);
    assert_eq!(
      context.index.find(50 * COIN_VALUE).unwrap().unwrap(),
      SatPoint {
        outpoint: "30f2f037629c6a21c1f40ed39b9bd6278df39762d68d07f49582b23bcb23386a:0"
          .parse()
          .unwrap(),
        offset: 0,
      }
    )
  }

  #[test]
  fn find_unmined_sat() {
    let context = Context::builder().arg("--index-sats").build();
    assert_eq!(context.index.find(50 * COIN_VALUE).unwrap(), None);
  }

  #[test]
  fn find_first_sat_spent_in_second_block() {
    let context = Context::builder().arg("--index-sats").build();
    context.mine_blocks(1);
    let spend_txid = context.rpc_server.broadcast_tx(TransactionTemplate {
      inputs: &[(1, 0, 0, Default::default())],
      fee: 0,
      ..Default::default()
    });
    context.mine_blocks(1);
    assert_eq!(
      context.index.find(50 * COIN_VALUE).unwrap().unwrap(),
      SatPoint {
        outpoint: OutPoint::new(spend_txid, 0),
        offset: 0,
      }
    )
  }

  #[test]
  fn inscriptions_are_tracked_correctly() {
    for context in Context::configurations() {
      context.mine_blocks(1);

      let txid = context.rpc_server.broadcast_tx(TransactionTemplate {
        inputs: &[(1, 0, 0, inscription("text/plain", "hello").to_witness())],
        ..Default::default()
      });
      let inscription_id = InscriptionId { txid, index: 0 };

      context.mine_blocks(1);

      context.index.assert_inscription_location(
        inscription_id,
        SatPoint {
          outpoint: OutPoint { txid, vout: 0 },
          offset: 0,
        },
        Some(50 * COIN_VALUE),
      );
    }
  }

  #[test]
  fn inscriptions_without_sats_are_unbound() {
    for context in Context::configurations() {
      context.mine_blocks(1);

      context.rpc_server.broadcast_tx(TransactionTemplate {
        inputs: &[(1, 0, 0, Default::default())],
        fee: 50 * 100_000_000,
        ..Default::default()
      });

      context.mine_blocks(1);

      let txid = context.rpc_server.broadcast_tx(TransactionTemplate {
        inputs: &[(2, 1, 0, inscription("text/plain", "hello").to_witness())],
        ..Default::default()
      });

      let inscription_id = InscriptionId { txid, index: 0 };

      context.mine_blocks(1);

      context.index.assert_inscription_location(
        inscription_id,
        SatPoint {
          outpoint: unbound_outpoint(),
          offset: 0,
        },
        None,
      );

      context.mine_blocks(1);

      context.rpc_server.broadcast_tx(TransactionTemplate {
        inputs: &[(4, 0, 0, Default::default())],
        fee: 50 * 100_000_000,
        ..Default::default()
      });

      context.mine_blocks(1);

      let txid = context.rpc_server.broadcast_tx(TransactionTemplate {
        inputs: &[(5, 1, 0, inscription("text/plain", "hello").to_witness())],
        ..Default::default()
      });

      let inscription_id = InscriptionId { txid, index: 0 };

      context.mine_blocks(1);

      context.index.assert_inscription_location(
        inscription_id,
        SatPoint {
          outpoint: unbound_outpoint(),
          offset: 1,
        },
        None,
      );
    }
  }

  #[test]
  fn unaligned_inscriptions_are_tracked_correctly() {
    for context in Context::configurations() {
      context.mine_blocks(1);

      let txid = context.rpc_server.broadcast_tx(TransactionTemplate {
        inputs: &[(1, 0, 0, inscription("text/plain", "hello").to_witness())],
        ..Default::default()
      });
      let inscription_id = InscriptionId { txid, index: 0 };

      context.mine_blocks(1);

      context.index.assert_inscription_location(
        inscription_id,
        SatPoint {
          outpoint: OutPoint { txid, vout: 0 },
          offset: 0,
        },
        Some(50 * COIN_VALUE),
      );

      let send_txid = context.rpc_server.broadcast_tx(TransactionTemplate {
        inputs: &[(2, 0, 0, Default::default()), (2, 1, 0, Default::default())],
        ..Default::default()
      });

      context.mine_blocks(1);

      context.index.assert_inscription_location(
        inscription_id,
        SatPoint {
          outpoint: OutPoint {
            txid: send_txid,
            vout: 0,
          },
          offset: 50 * COIN_VALUE,
        },
        Some(50 * COIN_VALUE),
      );
    }
  }

  #[test]
  fn merged_inscriptions_are_tracked_correctly() {
    for context in Context::configurations() {
      context.mine_blocks(2);

      let first_txid = context.rpc_server.broadcast_tx(TransactionTemplate {
        inputs: &[(1, 0, 0, inscription("text/plain", "hello").to_witness())],
        ..Default::default()
      });

      let first_inscription_id = InscriptionId {
        txid: first_txid,
        index: 0,
      };

      let second_txid = context.rpc_server.broadcast_tx(TransactionTemplate {
        inputs: &[(2, 0, 0, inscription("text/png", [1; 100]).to_witness())],
        ..Default::default()
      });
      let second_inscription_id = InscriptionId {
        txid: second_txid,
        index: 0,
      };

      context.mine_blocks(1);

      let merged_txid = context.rpc_server.broadcast_tx(TransactionTemplate {
        inputs: &[(3, 1, 0, Default::default()), (3, 2, 0, Default::default())],
        ..Default::default()
      });

      context.mine_blocks(1);

      context.index.assert_inscription_location(
        first_inscription_id,
        SatPoint {
          outpoint: OutPoint {
            txid: merged_txid,
            vout: 0,
          },
          offset: 0,
        },
        Some(50 * COIN_VALUE),
      );

      context.index.assert_inscription_location(
        second_inscription_id,
        SatPoint {
          outpoint: OutPoint {
            txid: merged_txid,
            vout: 0,
          },
          offset: 50 * COIN_VALUE,
        },
        Some(100 * COIN_VALUE),
      );
    }
  }

  #[test]
  fn inscriptions_that_are_sent_to_second_output_are_are_tracked_correctly() {
    for context in Context::configurations() {
      context.mine_blocks(1);

      let txid = context.rpc_server.broadcast_tx(TransactionTemplate {
        inputs: &[(1, 0, 0, inscription("text/plain", "hello").to_witness())],
        ..Default::default()
      });
      let inscription_id = InscriptionId { txid, index: 0 };

      context.mine_blocks(1);

      context.index.assert_inscription_location(
        inscription_id,
        SatPoint {
          outpoint: OutPoint { txid, vout: 0 },
          offset: 0,
        },
        Some(50 * COIN_VALUE),
      );

      let send_txid = context.rpc_server.broadcast_tx(TransactionTemplate {
        inputs: &[(2, 0, 0, Default::default()), (2, 1, 0, Default::default())],
        outputs: 2,
        ..Default::default()
      });

      context.mine_blocks(1);

      context.index.assert_inscription_location(
        inscription_id,
        SatPoint {
          outpoint: OutPoint {
            txid: send_txid,
            vout: 1,
          },
          offset: 0,
        },
        Some(50 * COIN_VALUE),
      );
    }
  }

  #[test]
  fn missing_inputs_are_fetched_from_bitcoin_core() {
    for args in [
      ["--first-inscription-height", "2"].as_slice(),
      ["--first-inscription-height", "2", "--index-sats"].as_slice(),
    ] {
      let context = Context::builder().args(args).build();
      context.mine_blocks(1);

      let txid = context.rpc_server.broadcast_tx(TransactionTemplate {
        inputs: &[(1, 0, 0, inscription("text/plain", "hello").to_witness())],
        ..Default::default()
      });
      let inscription_id = InscriptionId { txid, index: 0 };

      context.mine_blocks(1);

      context.index.assert_inscription_location(
        inscription_id,
        SatPoint {
          outpoint: OutPoint { txid, vout: 0 },
          offset: 0,
        },
        Some(50 * COIN_VALUE),
      );

      let send_txid = context.rpc_server.broadcast_tx(TransactionTemplate {
        inputs: &[(2, 0, 0, Default::default()), (2, 1, 0, Default::default())],
        ..Default::default()
      });

      context.mine_blocks(1);

      context.index.assert_inscription_location(
        inscription_id,
        SatPoint {
          outpoint: OutPoint {
            txid: send_txid,
            vout: 0,
          },
          offset: 50 * COIN_VALUE,
        },
        Some(50 * COIN_VALUE),
      );
    }
  }

  #[test]
  fn one_input_fee_spent_inscriptions_are_tracked_correctly() {
    for context in Context::configurations() {
      context.mine_blocks(1);

      let txid = context.rpc_server.broadcast_tx(TransactionTemplate {
        inputs: &[(1, 0, 0, inscription("text/plain", "hello").to_witness())],
        ..Default::default()
      });
      let inscription_id = InscriptionId { txid, index: 0 };

      context.mine_blocks(1);

      context.rpc_server.broadcast_tx(TransactionTemplate {
        inputs: &[(2, 1, 0, Default::default())],
        fee: 50 * COIN_VALUE,
        ..Default::default()
      });

      let coinbase_tx = context.mine_blocks(1)[0].txdata[0].txid();

      context.index.assert_inscription_location(
        inscription_id,
        SatPoint {
          outpoint: OutPoint {
            txid: coinbase_tx,
            vout: 0,
          },
          offset: 50 * COIN_VALUE,
        },
        Some(50 * COIN_VALUE),
      );
    }
  }

  #[test]
  fn two_input_fee_spent_inscriptions_are_tracked_correctly() {
    for context in Context::configurations() {
      context.mine_blocks(2);

      let txid = context.rpc_server.broadcast_tx(TransactionTemplate {
        inputs: &[(1, 0, 0, inscription("text/plain", "hello").to_witness())],
        ..Default::default()
      });
      let inscription_id = InscriptionId { txid, index: 0 };

      context.mine_blocks(1);

      context.rpc_server.broadcast_tx(TransactionTemplate {
        inputs: &[(2, 0, 0, Default::default()), (3, 1, 0, Default::default())],
        fee: 50 * COIN_VALUE,
        ..Default::default()
      });

      let coinbase_tx = context.mine_blocks(1)[0].txdata[0].txid();

      context.index.assert_inscription_location(
        inscription_id,
        SatPoint {
          outpoint: OutPoint {
            txid: coinbase_tx,
            vout: 0,
          },
          offset: 50 * COIN_VALUE,
        },
        Some(50 * COIN_VALUE),
      );
    }
  }

  #[test]
  fn inscription_can_be_fee_spent_in_first_transaction() {
    for context in Context::configurations() {
      context.mine_blocks(1);

      let txid = context.rpc_server.broadcast_tx(TransactionTemplate {
        inputs: &[(1, 0, 0, inscription("text/plain", "hello").to_witness())],
        fee: 50 * COIN_VALUE,
        ..Default::default()
      });
      let inscription_id = InscriptionId { txid, index: 0 };

      let coinbase_tx = context.mine_blocks(1)[0].txdata[0].txid();

      context.index.assert_inscription_location(
        inscription_id,
        SatPoint {
          outpoint: OutPoint {
            txid: coinbase_tx,
            vout: 0,
          },
          offset: 50 * COIN_VALUE,
        },
        Some(50 * COIN_VALUE),
      );
    }
  }

  #[test]
  fn lost_inscriptions() {
    for context in Context::configurations() {
      context.mine_blocks(1);

      let txid = context.rpc_server.broadcast_tx(TransactionTemplate {
        inputs: &[(1, 0, 0, inscription("text/plain", "hello").to_witness())],
        fee: 50 * COIN_VALUE,
        ..Default::default()
      });
      let inscription_id = InscriptionId { txid, index: 0 };

      context.mine_blocks_with_subsidy(1, 0);

      context.index.assert_inscription_location(
        inscription_id,
        SatPoint {
          outpoint: OutPoint::null(),
          offset: 0,
        },
        Some(50 * COIN_VALUE),
      );
    }
  }

  #[test]
  fn multiple_inscriptions_can_be_lost() {
    for context in Context::configurations() {
      context.mine_blocks(1);

      let first_txid = context.rpc_server.broadcast_tx(TransactionTemplate {
        inputs: &[(1, 0, 0, inscription("text/plain", "hello").to_witness())],
        fee: 50 * COIN_VALUE,
        ..Default::default()
      });
      let first_inscription_id = InscriptionId {
        txid: first_txid,
        index: 0,
      };

      context.mine_blocks_with_subsidy(1, 0);
      context.mine_blocks(1);

      let second_txid = context.rpc_server.broadcast_tx(TransactionTemplate {
        inputs: &[(3, 0, 0, inscription("text/plain", "hello").to_witness())],
        fee: 50 * COIN_VALUE,
        ..Default::default()
      });
      let second_inscription_id = InscriptionId {
        txid: second_txid,
        index: 0,
      };

      context.mine_blocks_with_subsidy(1, 0);

      context.index.assert_inscription_location(
        first_inscription_id,
        SatPoint {
          outpoint: OutPoint::null(),
          offset: 0,
        },
        Some(50 * COIN_VALUE),
      );

      context.index.assert_inscription_location(
        second_inscription_id,
        SatPoint {
          outpoint: OutPoint::null(),
          offset: 50 * COIN_VALUE,
        },
        Some(150 * COIN_VALUE),
      );
    }
  }

  #[test]
  fn lost_sats_are_tracked_correctly() {
    let context = Context::builder()
      .args(["--index-sats", "--first-inscription-height", "10"])
      .build();
    assert_eq!(context.index.statistic(Statistic::LostSats), 0);

    context.mine_blocks(1);
    assert_eq!(context.index.statistic(Statistic::LostSats), 0);

    context.mine_blocks_with_subsidy(1, 0);
    assert_eq!(
      context.index.statistic(Statistic::LostSats),
      50 * COIN_VALUE
    );

    context.mine_blocks_with_subsidy(1, 0);
    assert_eq!(
      context.index.statistic(Statistic::LostSats),
      100 * COIN_VALUE
    );

    context.mine_blocks(1);
    assert_eq!(
      context.index.statistic(Statistic::LostSats),
      100 * COIN_VALUE
    );
  }

  #[test]
  fn lost_sat_ranges_are_tracked_correctly() {
    let context = Context::builder()
      .args(["--index-sats", "--first-inscription-height", "10"])
      .build();

    let null_ranges = || match context.index.list(OutPoint::null()).unwrap().unwrap() {
      List::Unspent(ranges) => ranges,
      _ => panic!(),
    };

    assert!(null_ranges().is_empty());

    context.mine_blocks(1);

    assert!(null_ranges().is_empty());

    context.mine_blocks_with_subsidy(1, 0);

    assert_eq!(null_ranges(), [(100 * COIN_VALUE, 150 * COIN_VALUE)]);

    context.mine_blocks_with_subsidy(1, 0);

    assert_eq!(
      null_ranges(),
      [
        (100 * COIN_VALUE, 150 * COIN_VALUE),
        (150 * COIN_VALUE, 200 * COIN_VALUE)
      ]
    );

    context.mine_blocks(1);

    assert_eq!(
      null_ranges(),
      [
        (100 * COIN_VALUE, 150 * COIN_VALUE),
        (150 * COIN_VALUE, 200 * COIN_VALUE)
      ]
    );

    context.mine_blocks_with_subsidy(1, 0);

    assert_eq!(
      null_ranges(),
      [
        (100 * COIN_VALUE, 150 * COIN_VALUE),
        (150 * COIN_VALUE, 200 * COIN_VALUE),
        (250 * COIN_VALUE, 300 * COIN_VALUE)
      ]
    );
  }

  #[test]
  fn lost_inscriptions_get_lost_satpoints() {
    for context in Context::configurations() {
      context.mine_blocks_with_subsidy(1, 0);
      context.mine_blocks(1);

      let txid = context.rpc_server.broadcast_tx(TransactionTemplate {
        inputs: &[(2, 0, 0, inscription("text/plain", "hello").to_witness())],
        outputs: 2,
        ..Default::default()
      });
      let inscription_id = InscriptionId { txid, index: 0 };
      context.mine_blocks(1);

      context.rpc_server.broadcast_tx(TransactionTemplate {
        inputs: &[(3, 1, 1, Default::default()), (3, 1, 0, Default::default())],
        fee: 50 * COIN_VALUE,
        ..Default::default()
      });
      context.mine_blocks_with_subsidy(1, 0);

      context.index.assert_inscription_location(
        inscription_id,
        SatPoint {
          outpoint: OutPoint::null(),
          offset: 75 * COIN_VALUE,
        },
        Some(100 * COIN_VALUE),
      );
    }
  }

  #[test]
  fn inscription_skips_zero_value_first_output_of_inscribe_transaction() {
    for context in Context::configurations() {
      context.mine_blocks(1);

      let txid = context.rpc_server.broadcast_tx(TransactionTemplate {
        inputs: &[(1, 0, 0, inscription("text/plain", "hello").to_witness())],
        outputs: 2,
        output_values: &[0, 50 * COIN_VALUE],
        ..Default::default()
      });
      let inscription_id = InscriptionId { txid, index: 0 };
      context.mine_blocks(1);

      context.index.assert_inscription_location(
        inscription_id,
        SatPoint {
          outpoint: OutPoint { txid, vout: 1 },
          offset: 0,
        },
        Some(50 * COIN_VALUE),
      );
    }
  }

  #[test]
  fn inscription_can_be_lost_in_first_transaction() {
    for context in Context::configurations() {
      context.mine_blocks(1);

      let txid = context.rpc_server.broadcast_tx(TransactionTemplate {
        inputs: &[(1, 0, 0, inscription("text/plain", "hello").to_witness())],
        fee: 50 * COIN_VALUE,
        ..Default::default()
      });
      let inscription_id = InscriptionId { txid, index: 0 };
      context.mine_blocks_with_subsidy(1, 0);

      context.index.assert_inscription_location(
        inscription_id,
        SatPoint {
          outpoint: OutPoint::null(),
          offset: 0,
        },
        Some(50 * COIN_VALUE),
      );
    }
  }

  #[test]
  fn lost_rare_sats_are_tracked() {
    let context = Context::builder().arg("--index-sats").build();
    context.mine_blocks_with_subsidy(1, 0);
    context.mine_blocks_with_subsidy(1, 0);

    assert_eq!(
      context
        .index
        .rare_sat_satpoint(Sat(50 * COIN_VALUE))
        .unwrap()
        .unwrap(),
      SatPoint {
        outpoint: OutPoint::null(),
        offset: 0,
      },
    );

    assert_eq!(
      context
        .index
        .rare_sat_satpoint(Sat(100 * COIN_VALUE))
        .unwrap()
        .unwrap(),
      SatPoint {
        outpoint: OutPoint::null(),
        offset: 50 * COIN_VALUE,
      },
    );
  }

  #[test]
  fn old_schema_gives_correct_error() {
    let tempdir = {
      let context = Context::builder().build();

      let wtx = context.index.database.begin_write().unwrap();

      wtx
        .open_table(STATISTIC_TO_COUNT)
        .unwrap()
        .insert(&Statistic::Schema.key(), &0)
        .unwrap();

      wtx.commit().unwrap();

      context.tempdir
    };

    let path = tempdir.path().to_owned();

    let delimiter = if cfg!(windows) { '\\' } else { '/' };

    assert_eq!(
      Context::builder().tempdir(tempdir).try_build().err().unwrap().to_string(),
      format!("index at `{}{delimiter}regtest{delimiter}index.redb` appears to have been built with an older, incompatible version of ord, consider deleting and rebuilding the index: index schema 0, ord schema {SCHEMA_VERSION}", path.display()));
  }

  #[test]
  fn new_schema_gives_correct_error() {
    let tempdir = {
      let context = Context::builder().build();

      let wtx = context.index.database.begin_write().unwrap();

      wtx
        .open_table(STATISTIC_TO_COUNT)
        .unwrap()
        .insert(&Statistic::Schema.key(), &u64::MAX)
        .unwrap();

      wtx.commit().unwrap();

      context.tempdir
    };

    let path = tempdir.path().to_owned();

    let delimiter = if cfg!(windows) { '\\' } else { '/' };

    assert_eq!(
      Context::builder().tempdir(tempdir).try_build().err().unwrap().to_string(),
      format!("index at `{}{delimiter}regtest{delimiter}index.redb` appears to have been built with a newer, incompatible version of ord, consider updating ord: index schema {}, ord schema {SCHEMA_VERSION}", path.display(), u64::MAX));
  }

  #[test]
  fn inscriptions_on_output() {
    for context in Context::configurations() {
      context.mine_blocks(1);

      let txid = context.rpc_server.broadcast_tx(TransactionTemplate {
        inputs: &[(1, 0, 0, inscription("text/plain", "hello").to_witness())],
        ..Default::default()
      });

      let inscription_id = InscriptionId { txid, index: 0 };

      assert_eq!(
        context
          .index
          .get_inscriptions_on_output(OutPoint { txid, vout: 0 })
          .unwrap(),
        []
      );

      context.mine_blocks(1);

      assert_eq!(
        context
          .index
          .get_inscriptions_on_output(OutPoint { txid, vout: 0 })
          .unwrap(),
        [inscription_id]
      );

      let send_id = context.rpc_server.broadcast_tx(TransactionTemplate {
        inputs: &[(2, 1, 0, Default::default())],
        ..Default::default()
      });

      context.mine_blocks(1);

      assert_eq!(
        context
          .index
          .get_inscriptions_on_output(OutPoint { txid, vout: 0 })
          .unwrap(),
        []
      );

      assert_eq!(
        context
          .index
          .get_inscriptions_on_output(OutPoint {
            txid: send_id,
            vout: 0,
          })
          .unwrap(),
        [inscription_id]
      );
    }
  }

  #[test]
  fn inscriptions_on_same_sat_after_the_first_are_not_unbound() {
    for context in Context::configurations() {
      context.mine_blocks(1);

      let first = context.rpc_server.broadcast_tx(TransactionTemplate {
        inputs: &[(1, 0, 0, inscription("text/plain", "hello").to_witness())],
        ..Default::default()
      });

      context.mine_blocks(1);

      let inscription_id = InscriptionId {
        txid: first,
        index: 0,
      };

      assert_eq!(
        context
          .index
          .get_inscriptions_on_output(OutPoint {
            txid: first,
            vout: 0
          })
          .unwrap(),
        [inscription_id]
      );

      context.index.assert_inscription_location(
        inscription_id,
        SatPoint {
          outpoint: OutPoint {
            txid: first,
            vout: 0,
          },
          offset: 0,
        },
        Some(50 * COIN_VALUE),
      );

      let second = context.rpc_server.broadcast_tx(TransactionTemplate {
        inputs: &[(2, 1, 0, inscription("text/plain", "hello").to_witness())],
        ..Default::default()
      });

      let inscription_id = InscriptionId {
        txid: second,
        index: 0,
      };

      context.mine_blocks(1);

      context.index.assert_inscription_location(
        inscription_id,
        SatPoint {
          outpoint: OutPoint {
            txid: second,
            vout: 0,
          },
          offset: 0,
        },
        Some(50 * COIN_VALUE),
      );

      assert!(context
        .index
        .get_inscription_by_id(InscriptionId {
          txid: second,
          index: 0
        })
        .unwrap()
        .is_some());

      assert!(context
        .index
        .get_inscription_by_id(InscriptionId {
          txid: second,
          index: 0
        })
        .unwrap()
        .is_some());
    }
  }

  #[test]
  fn get_latest_inscriptions_with_no_prev_and_next() {
    for context in Context::configurations() {
      context.mine_blocks(1);

      let txid = context.rpc_server.broadcast_tx(TransactionTemplate {
        inputs: &[(1, 0, 0, inscription("text/plain", "hello").to_witness())],
        ..Default::default()
      });
      let inscription_id = InscriptionId { txid, index: 0 };

      context.mine_blocks(1);

      let (inscriptions, more) = context.index.get_inscriptions_paginated(100, 0).unwrap();
      assert_eq!(inscriptions, &[inscription_id]);
      assert!(!more);
    }
  }

  #[test]
  fn unsynced_index_fails() {
    for context in Context::configurations() {
      let mut entropy = [0; 16];
      rand::thread_rng().fill_bytes(&mut entropy);
      let mnemonic = Mnemonic::from_entropy(&entropy).unwrap();
      crate::subcommand::wallet::initialize_wallet(&context.options, mnemonic.to_seed("")).unwrap();
      context.rpc_server.mine_blocks(1);
      assert_regex_match!(
        context
          .index
          .get_unspent_outputs(Wallet::load(&context.options).unwrap())
          .unwrap_err()
          .to_string(),
        r"output in Bitcoin Core wallet but not in ord index: [[:xdigit:]]{64}:\d+"
      );
    }
  }

  #[test]
  fn unrecognized_even_field_inscriptions_are_cursed_and_unbound() {
    for context in Context::configurations() {
      context.mine_blocks(1);

      let witness = envelope(&[
        b"ord",
        &[1],
        b"text/plain;charset=utf-8",
        &[2],
        b"bar",
        &[4],
        b"ord",
      ]);

      let txid = context.rpc_server.broadcast_tx(TransactionTemplate {
        inputs: &[(1, 0, 0, witness)],
        ..Default::default()
      });

      let inscription_id = InscriptionId { txid, index: 0 };

      context.mine_blocks(1);

      context.index.assert_inscription_location(
        inscription_id,
        SatPoint {
          outpoint: unbound_outpoint(),
          offset: 0,
        },
        None,
      );

      assert_eq!(
        context
          .index
          .get_inscription_entry(inscription_id)
          .unwrap()
          .unwrap()
          .inscription_number,
        -1
      );
    }
  }

  #[test]
  fn duplicate_field_inscriptions_are_cursed() {
    for context in Context::configurations() {
      context.mine_blocks(1);

      let witness = envelope(&[
        b"ord",
        &[1],
        b"text/plain;charset=utf-8",
        &[1],
        b"text/plain;charset=utf-8",
      ]);

      let txid = context.rpc_server.broadcast_tx(TransactionTemplate {
        inputs: &[(1, 0, 0, witness)],
        ..Default::default()
      });

      let inscription_id = InscriptionId { txid, index: 0 };

      context.mine_blocks(1);

      assert_eq!(
        context
          .index
          .get_inscription_entry(inscription_id)
          .unwrap()
          .unwrap()
          .inscription_number,
        -1
      );
    }
  }

  #[test]
  fn incomplete_field_inscriptions_are_cursed() {
    for context in Context::configurations() {
      context.mine_blocks(1);

      let witness = envelope(&[b"ord", &[1]]);

      let txid = context.rpc_server.broadcast_tx(TransactionTemplate {
        inputs: &[(1, 0, 0, witness)],
        ..Default::default()
      });

      let inscription_id = InscriptionId { txid, index: 0 };

      context.mine_blocks(1);

      assert_eq!(
        context
          .index
          .get_inscription_entry(inscription_id)
          .unwrap()
          .unwrap()
          .inscription_number,
        -1
      );
    }
  }

  #[test]
  fn inscriptions_with_pushnum_opcodes_are_cursed() {
    for context in Context::configurations() {
      context.mine_blocks(1);

      let script = script::Builder::new()
        .push_opcode(opcodes::OP_FALSE)
        .push_opcode(opcodes::all::OP_IF)
        .push_slice(b"ord")
        .push_slice([])
        .push_opcode(opcodes::all::OP_PUSHNUM_1)
        .push_opcode(opcodes::all::OP_ENDIF)
        .into_script();

      let witness = Witness::from_slice(&[script.into_bytes(), Vec::new()]);

      let txid = context.rpc_server.broadcast_tx(TransactionTemplate {
        inputs: &[(1, 0, 0, witness)],
        ..Default::default()
      });

      let inscription_id = InscriptionId { txid, index: 0 };

      context.mine_blocks(1);

      assert_eq!(
        context
          .index
          .get_inscription_entry(inscription_id)
          .unwrap()
          .unwrap()
          .inscription_number,
        -1
      );
    }
  }

  #[test]
  // https://github.com/ordinals/ord/issues/2062
  fn zero_value_transaction_inscription_not_cursed_but_unbound() {
    for context in Context::configurations() {
      context.mine_blocks(1);

      context.rpc_server.broadcast_tx(TransactionTemplate {
        inputs: &[(1, 0, 0, Default::default())],
        fee: 50 * 100_000_000,
        ..Default::default()
      });

      context.mine_blocks(1);

      let txid = context.rpc_server.broadcast_tx(TransactionTemplate {
        inputs: &[(2, 1, 0, inscription("text/plain", "hello").to_witness())],
        ..Default::default()
      });

      let inscription_id = InscriptionId { txid, index: 0 };

      context.mine_blocks(1);

      context.index.assert_inscription_location(
        inscription_id,
        SatPoint {
          outpoint: unbound_outpoint(),
          offset: 0,
        },
        None,
      );

      assert_eq!(
        context
          .index
          .get_inscription_entry(inscription_id)
          .unwrap()
          .unwrap()
          .inscription_number,
        0
      );
    }
  }

  #[test]
  fn transaction_with_inscription_inside_zero_value_2nd_input_should_be_unbound_and_cursed() {
    for context in Context::configurations() {
      context.mine_blocks(1);

      // create zero value input
      context.rpc_server.broadcast_tx(TransactionTemplate {
        inputs: &[(1, 0, 0, Default::default())],
        fee: 50 * 100_000_000,
        ..Default::default()
      });

      context.mine_blocks(1);

      let witness = inscription("text/plain", "hello").to_witness();

      let txid = context.rpc_server.broadcast_tx(TransactionTemplate {
        inputs: &[(2, 0, 0, witness.clone()), (2, 1, 0, witness.clone())],
        ..Default::default()
      });

      let second_inscription_id = InscriptionId { txid, index: 1 };

      context.mine_blocks(1);

      context.index.assert_inscription_location(
        second_inscription_id,
        SatPoint {
          outpoint: unbound_outpoint(),
          offset: 0,
        },
        None,
      );

      assert_eq!(
        context
          .index
          .get_inscription_entry(second_inscription_id)
          .unwrap()
          .unwrap()
          .inscription_number,
        -1
      );
    }
  }

  #[test]
  fn multiple_inscriptions_in_same_tx_all_but_first_input_are_cursed() {
    for context in Context::configurations() {
      context.mine_blocks(1);
      context.mine_blocks(1);
      context.mine_blocks(1);

      let witness = envelope(&[b"ord", &[1], b"text/plain;charset=utf-8", &[], b"bar"]);

      let txid = context.rpc_server.broadcast_tx(TransactionTemplate {
        inputs: &[
          (1, 0, 0, witness.clone()),
          (2, 0, 0, witness.clone()),
          (3, 0, 0, witness.clone()),
        ],
        ..Default::default()
      });

      let first = InscriptionId { txid, index: 0 };
      let second = InscriptionId { txid, index: 1 };
      let third = InscriptionId { txid, index: 2 };

      context.mine_blocks(1);

      context.index.assert_inscription_location(
        first,
        SatPoint {
          outpoint: OutPoint { txid, vout: 0 },
          offset: 0,
        },
        Some(50 * COIN_VALUE),
      );

      context.index.assert_inscription_location(
        second,
        SatPoint {
          outpoint: OutPoint { txid, vout: 0 },
          offset: 50 * COIN_VALUE,
        },
        Some(100 * COIN_VALUE),
      );

      context.index.assert_inscription_location(
        third,
        SatPoint {
          outpoint: OutPoint { txid, vout: 0 },
          offset: 100 * COIN_VALUE,
        },
        Some(150 * COIN_VALUE),
      );

      assert_eq!(
        context
          .index
          .get_inscription_entry(first)
          .unwrap()
          .unwrap()
          .inscription_number,
        0
      );

      assert_eq!(
        context
          .index
          .get_inscription_entry(second)
          .unwrap()
          .unwrap()
          .inscription_number,
        -1
      );

      assert_eq!(
        context
          .index
          .get_inscription_entry(third)
          .unwrap()
          .unwrap()
          .inscription_number,
        -2
      );
    }
  }

  #[test]
  fn multiple_inscriptions_same_input_are_cursed_reinscriptions() {
    for context in Context::configurations() {
      context.rpc_server.mine_blocks(1);

      let script = script::Builder::new()
        .push_opcode(opcodes::OP_FALSE)
        .push_opcode(opcodes::all::OP_IF)
        .push_slice(b"ord")
        .push_slice([1])
        .push_slice(b"text/plain;charset=utf-8")
        .push_slice([])
        .push_slice(b"foo")
        .push_opcode(opcodes::all::OP_ENDIF)
        .push_opcode(opcodes::OP_FALSE)
        .push_opcode(opcodes::all::OP_IF)
        .push_slice(b"ord")
        .push_slice([1])
        .push_slice(b"text/plain;charset=utf-8")
        .push_slice([])
        .push_slice(b"bar")
        .push_opcode(opcodes::all::OP_ENDIF)
        .push_opcode(opcodes::OP_FALSE)
        .push_opcode(opcodes::all::OP_IF)
        .push_slice(b"ord")
        .push_slice([1])
        .push_slice(b"text/plain;charset=utf-8")
        .push_slice([])
        .push_slice(b"qix")
        .push_opcode(opcodes::all::OP_ENDIF)
        .into_script();

      let witness = Witness::from_slice(&[script.into_bytes(), Vec::new()]);

      let txid = context.rpc_server.broadcast_tx(TransactionTemplate {
        inputs: &[(1, 0, 0, witness)],

        ..Default::default()
      });

      let first = InscriptionId { txid, index: 0 };
      let second = InscriptionId { txid, index: 1 };
      let third = InscriptionId { txid, index: 2 };

      context.mine_blocks(1);

      context.index.assert_inscription_location(
        first,
        SatPoint {
          outpoint: OutPoint { txid, vout: 0 },
          offset: 0,
        },
        Some(50 * COIN_VALUE),
      );

      context.index.assert_inscription_location(
        second,
        SatPoint {
          outpoint: OutPoint { txid, vout: 0 },
          offset: 0,
        },
        Some(50 * COIN_VALUE),
      );

      context.index.assert_inscription_location(
        third,
        SatPoint {
          outpoint: OutPoint { txid, vout: 0 },
          offset: 0,
        },
        Some(50 * COIN_VALUE),
      );

      assert_eq!(
        context
          .index
          .get_inscription_entry(first)
          .unwrap()
          .unwrap()
          .inscription_number,
        0
      );

      assert_eq!(
        context
          .index
          .get_inscription_entry(second)
          .unwrap()
          .unwrap()
          .inscription_number,
        -1
      );

      assert_eq!(
        context
          .index
          .get_inscription_entry(third)
          .unwrap()
          .unwrap()
          .inscription_number,
        -2
      );
    }
  }

  #[test]
  fn multiple_inscriptions_different_inputs_and_same_inputs() {
    for context in Context::configurations() {
      context.rpc_server.mine_blocks(1);
      context.rpc_server.mine_blocks(1);
      context.rpc_server.mine_blocks(1);

      let script = script::Builder::new()
        .push_opcode(opcodes::OP_FALSE)
        .push_opcode(opcodes::all::OP_IF)
        .push_slice(b"ord")
        .push_slice([1])
        .push_slice(b"text/plain;charset=utf-8")
        .push_slice([])
        .push_slice(b"foo")
        .push_opcode(opcodes::all::OP_ENDIF)
        .push_opcode(opcodes::OP_FALSE)
        .push_opcode(opcodes::all::OP_IF)
        .push_slice(b"ord")
        .push_slice([1])
        .push_slice(b"text/plain;charset=utf-8")
        .push_slice([])
        .push_slice(b"bar")
        .push_opcode(opcodes::all::OP_ENDIF)
        .push_opcode(opcodes::OP_FALSE)
        .push_opcode(opcodes::all::OP_IF)
        .push_slice(b"ord")
        .push_slice([1])
        .push_slice(b"text/plain;charset=utf-8")
        .push_slice([])
        .push_slice(b"qix")
        .push_opcode(opcodes::all::OP_ENDIF)
        .into_script();

      let witness = Witness::from_slice(&[script.into_bytes(), Vec::new()]);

      let txid = context.rpc_server.broadcast_tx(TransactionTemplate {
        inputs: &[
          (1, 0, 0, witness.clone()),
          (2, 0, 0, witness.clone()),
          (3, 0, 0, witness.clone()),
        ],
        ..Default::default()
      });

      let first = InscriptionId { txid, index: 0 }; // normal
      let second = InscriptionId { txid, index: 1 }; // cursed reinscription
      let fourth = InscriptionId { txid, index: 3 }; // cursed but bound
      let ninth = InscriptionId { txid, index: 8 }; // cursed reinscription

      context.mine_blocks(1);

      context.index.assert_inscription_location(
        first,
        SatPoint {
          outpoint: OutPoint { txid, vout: 0 },
          offset: 0,
        },
        Some(50 * COIN_VALUE),
      );

      context.index.assert_inscription_location(
        second,
        SatPoint {
          outpoint: OutPoint { txid, vout: 0 },
          offset: 0,
        },
        Some(50 * COIN_VALUE),
      );

      context.index.assert_inscription_location(
        fourth,
        SatPoint {
          outpoint: OutPoint { txid, vout: 0 },
          offset: 50 * COIN_VALUE,
        },
        Some(100 * COIN_VALUE),
      );

      context.index.assert_inscription_location(
        ninth,
        SatPoint {
          outpoint: OutPoint { txid, vout: 0 },
          offset: 100 * COIN_VALUE,
        },
        Some(150 * COIN_VALUE),
      );

      assert_eq!(
        context
          .index
          .get_inscription_entry(first)
          .unwrap()
          .unwrap()
          .inscription_number,
        0
      );

      assert_eq!(
        context
          .index
          .get_inscription_id_by_inscription_number(-3)
          .unwrap()
          .unwrap(),
        fourth
      );

      assert_eq!(
        context
          .index
          .get_inscription_entry(fourth)
          .unwrap()
          .unwrap()
          .inscription_number,
        -3
      );

      assert_eq!(
        context
          .index
          .get_inscription_entry(ninth)
          .unwrap()
          .unwrap()
          .inscription_number,
        -8
      );
    }
  }

  #[test]
  fn genesis_fee_distributed_evenly() {
    for context in Context::configurations() {
      context.rpc_server.mine_blocks(1);

      let script = script::Builder::new()
        .push_opcode(opcodes::OP_FALSE)
        .push_opcode(opcodes::all::OP_IF)
        .push_slice(b"ord")
        .push_slice([1])
        .push_slice(b"text/plain;charset=utf-8")
        .push_slice([])
        .push_slice(b"foo")
        .push_opcode(opcodes::all::OP_ENDIF)
        .push_opcode(opcodes::OP_FALSE)
        .push_opcode(opcodes::all::OP_IF)
        .push_slice(b"ord")
        .push_slice([1])
        .push_slice(b"text/plain;charset=utf-8")
        .push_slice([])
        .push_slice(b"bar")
        .push_opcode(opcodes::all::OP_ENDIF)
        .push_opcode(opcodes::OP_FALSE)
        .push_opcode(opcodes::all::OP_IF)
        .push_slice(b"ord")
        .push_slice([1])
        .push_slice(b"text/plain;charset=utf-8")
        .push_slice([])
        .push_slice(b"qix")
        .push_opcode(opcodes::all::OP_ENDIF)
        .into_script();

      let witness = Witness::from_slice(&[script.into_bytes(), Vec::new()]);

      let txid = context.rpc_server.broadcast_tx(TransactionTemplate {
        inputs: &[(1, 0, 0, witness)],
        fee: 33,
        ..Default::default()
      });

      let first = InscriptionId { txid, index: 0 };
      let second = InscriptionId { txid, index: 1 };

      context.mine_blocks(1);

      assert_eq!(
        context
          .index
          .get_inscription_entry(first)
          .unwrap()
          .unwrap()
          .fee,
        11
      );

      assert_eq!(
        context
          .index
          .get_inscription_entry(second)
          .unwrap()
          .unwrap()
          .fee,
        11
      );
    }
  }

  #[test]
  fn reinscription_on_cursed_inscription_is_not_cursed() {
    for context in Context::configurations() {
      context.mine_blocks(1);
      context.mine_blocks(1);

      let witness = envelope(&[b"ord", &[1], b"text/plain;charset=utf-8", &[], b"bar"]);

      let cursed_txid = context.rpc_server.broadcast_tx(TransactionTemplate {
        inputs: &[(1, 0, 0, witness.clone()), (2, 0, 0, witness.clone())],
        outputs: 2,
        ..Default::default()
      });

      let cursed = InscriptionId {
        txid: cursed_txid,
        index: 1,
      };

      context.mine_blocks(1);

      context.index.assert_inscription_location(
        cursed,
        SatPoint {
          outpoint: OutPoint {
            txid: cursed_txid,
            vout: 1,
          },
          offset: 0,
        },
        Some(100 * COIN_VALUE),
      );

      assert_eq!(
        context
          .index
          .get_inscription_entry(cursed)
          .unwrap()
          .unwrap()
          .inscription_number,
        -1
      );

      let witness = envelope(&[
        b"ord",
        &[1],
        b"text/plain;charset=utf-8",
        &[],
        b"reinscription on cursed",
      ]);

      let txid = context.rpc_server.broadcast_tx(TransactionTemplate {
        inputs: &[(3, 1, 1, witness)],
        ..Default::default()
      });

      let reinscription_on_cursed = InscriptionId { txid, index: 0 };

      context.mine_blocks(1);

      context.index.assert_inscription_location(
        reinscription_on_cursed,
        SatPoint {
          outpoint: OutPoint { txid, vout: 0 },
          offset: 0,
        },
        Some(100 * COIN_VALUE),
      );

      assert_eq!(
        context
          .index
          .get_inscription_entry(reinscription_on_cursed)
          .unwrap()
          .unwrap()
          .inscription_number,
        1
      );
    }
  }

  #[test]
  fn second_reinscription_on_cursed_inscription_is_cursed() {
    for context in Context::configurations() {
      context.mine_blocks(1);
      context.mine_blocks(1);

      let witness = envelope(&[b"ord", &[1], b"text/plain;charset=utf-8", &[], b"bar"]);

      let cursed_txid = context.rpc_server.broadcast_tx(TransactionTemplate {
        inputs: &[(1, 0, 0, witness.clone()), (2, 0, 0, witness.clone())],
        outputs: 2,
        ..Default::default()
      });

      let cursed = InscriptionId {
        txid: cursed_txid,
        index: 1,
      };

      context.mine_blocks(1);

      context.index.assert_inscription_location(
        cursed,
        SatPoint {
          outpoint: OutPoint {
            txid: cursed_txid,
            vout: 1,
          },
          offset: 0,
        },
        Some(100 * COIN_VALUE),
      );

      assert_eq!(
        context
          .index
          .get_inscription_entry(cursed)
          .unwrap()
          .unwrap()
          .inscription_number,
        -1
      );

      let witness = envelope(&[
        b"ord",
        &[1],
        b"text/plain;charset=utf-8",
        &[],
        b"reinscription on cursed",
      ]);

      let txid = context.rpc_server.broadcast_tx(TransactionTemplate {
        inputs: &[(3, 1, 1, witness)],
        ..Default::default()
      });

      let reinscription_on_cursed = InscriptionId { txid, index: 0 };

      context.mine_blocks(1);

      context.index.assert_inscription_location(
        reinscription_on_cursed,
        SatPoint {
          outpoint: OutPoint { txid, vout: 0 },
          offset: 0,
        },
        Some(100 * COIN_VALUE),
      );

      assert_eq!(
        context
          .index
          .get_inscription_entry(reinscription_on_cursed)
          .unwrap()
          .unwrap()
          .inscription_number,
        1
      );

      let witness = envelope(&[
        b"ord",
        &[1],
        b"text/plain;charset=utf-8",
        &[],
        b"second reinscription on cursed",
      ]);

      let txid = context.rpc_server.broadcast_tx(TransactionTemplate {
        inputs: &[(4, 1, 0, witness)],
        ..Default::default()
      });

      let second_reinscription_on_cursed = InscriptionId { txid, index: 0 };

      context.mine_blocks(1);

      context.index.assert_inscription_location(
        second_reinscription_on_cursed,
        SatPoint {
          outpoint: OutPoint { txid, vout: 0 },
          offset: 0,
        },
        Some(100 * COIN_VALUE),
      );

      assert_eq!(
        context
          .index
          .get_inscription_entry(second_reinscription_on_cursed)
          .unwrap()
          .unwrap()
          .inscription_number,
        -2
      );

      assert_eq!(
        vec![
          cursed,
          reinscription_on_cursed,
          second_reinscription_on_cursed
        ],
        context
          .index
          .get_inscriptions_on_output_with_satpoints(OutPoint { txid, vout: 0 })
          .unwrap()
          .iter()
          .map(|(_satpoint, inscription_id)| *inscription_id)
          .collect::<Vec<InscriptionId>>()
      )
    }
  }

  #[test]
  fn reinscriptions_on_output_correctly_ordered_and_transferred() {
    for context in Context::configurations() {
      context.mine_blocks(1);

      let txid = context.rpc_server.broadcast_tx(TransactionTemplate {
        inputs: &[(
          1,
          0,
          0,
          inscription("text/plain;charset=utf-8", "hello").to_witness(),
        )],
        ..Default::default()
      });

      let first = InscriptionId { txid, index: 0 };

      context.mine_blocks(1);

      let txid = context.rpc_server.broadcast_tx(TransactionTemplate {
        inputs: &[(
          2,
          1,
          0,
          inscription("text/plain;charset=utf-8", "hello").to_witness(),
        )],
        ..Default::default()
      });

      let second = InscriptionId { txid, index: 0 };

      context.mine_blocks(1);
      let txid = context.rpc_server.broadcast_tx(TransactionTemplate {
        inputs: &[(
          3,
          1,
          0,
          inscription("text/plain;charset=utf-8", "hello").to_witness(),
        )],
        ..Default::default()
      });

      let third = InscriptionId { txid, index: 0 };

      context.mine_blocks(1);

      let location = SatPoint {
        outpoint: OutPoint { txid, vout: 0 },
        offset: 0,
      };

      assert_eq!(
        vec![(location, first), (location, second), (location, third)],
        context
          .index
          .get_inscriptions_on_output_with_satpoints(OutPoint { txid, vout: 0 })
          .unwrap()
      )
    }
  }

  #[test]
  fn reinscriptions_are_ordered_correctly_for_many_outpoints() {
    for context in Context::configurations() {
      context.mine_blocks(1);

      let mut inscription_ids = vec![];
      for i in 1..=21 {
        let txid = context.rpc_server.broadcast_tx(TransactionTemplate {
          inputs: &[(
            i,
            if i == 1 { 0 } else { 1 },
            0,
            inscription("text/plain;charset=utf-8", &format!("hello {}", i)).to_witness(),
          )], // for the first inscription use coinbase, otherwise use the previous tx
          ..Default::default()
        });

        inscription_ids.push(InscriptionId { txid, index: 0 });

        context.mine_blocks(1);
      }

      let final_txid = inscription_ids.last().unwrap().txid;
      let location = SatPoint {
        outpoint: OutPoint {
          txid: final_txid,
          vout: 0,
        },
        offset: 0,
      };

      let expected_result = inscription_ids
        .iter()
        .map(|id| (location, *id))
        .collect::<Vec<(SatPoint, InscriptionId)>>();

      assert_eq!(
        expected_result,
        context
          .index
          .get_inscriptions_on_output_with_satpoints(OutPoint {
            txid: final_txid,
            vout: 0
          })
          .unwrap()
      )
    }
  }

  #[test]
  fn recover_from_reorg() {
    for mut context in Context::configurations() {
      context.index.set_durability(redb::Durability::Immediate);

      context.mine_blocks(1);

      let txid = context.rpc_server.broadcast_tx(TransactionTemplate {
        inputs: &[(
          1,
          0,
          0,
          inscription("text/plain;charset=utf-8", "hello").to_witness(),
        )],
        ..Default::default()
      });
      let first_id = InscriptionId { txid, index: 0 };
      let first_location = SatPoint {
        outpoint: OutPoint { txid, vout: 0 },
        offset: 0,
      };

      context.mine_blocks(6);

      context
        .index
        .assert_inscription_location(first_id, first_location, Some(50 * COIN_VALUE));

      let txid = context.rpc_server.broadcast_tx(TransactionTemplate {
        inputs: &[(
          2,
          0,
          0,
          inscription("text/plain;charset=utf-8", "hello").to_witness(),
        )],
        ..Default::default()
      });
      let second_id = InscriptionId { txid, index: 0 };
      let second_location = SatPoint {
        outpoint: OutPoint { txid, vout: 0 },
        offset: 0,
      };

      context.mine_blocks(1);

      context
        .index
        .assert_inscription_location(second_id, second_location, Some(100 * COIN_VALUE));

      context.rpc_server.invalidate_tip();
      context.mine_blocks(2);

      context
        .index
        .assert_inscription_location(first_id, first_location, Some(50 * COIN_VALUE));

      assert!(!context.index.inscription_exists(second_id).unwrap());
    }
  }

  #[test]
  fn recover_from_3_block_deep_and_consecutive_reorg() {
    for mut context in Context::configurations() {
      context.index.set_durability(redb::Durability::Immediate);

      context.mine_blocks(1);

      let txid = context.rpc_server.broadcast_tx(TransactionTemplate {
        inputs: &[(
          1,
          0,
          0,
          inscription("text/plain;charset=utf-8", "hello").to_witness(),
        )],
        ..Default::default()
      });
      let first_id = InscriptionId { txid, index: 0 };
      let first_location = SatPoint {
        outpoint: OutPoint { txid, vout: 0 },
        offset: 0,
      };

      context.mine_blocks(10);

      let txid = context.rpc_server.broadcast_tx(TransactionTemplate {
        inputs: &[(
          2,
          0,
          0,
          inscription("text/plain;charset=utf-8", "hello").to_witness(),
        )],
        ..Default::default()
      });
      let second_id = InscriptionId { txid, index: 0 };
      let second_location = SatPoint {
        outpoint: OutPoint { txid, vout: 0 },
        offset: 0,
      };

      context.mine_blocks(1);

      context
        .index
        .assert_inscription_location(second_id, second_location, Some(100 * COIN_VALUE));

      context.rpc_server.invalidate_tip();
      context.rpc_server.invalidate_tip();
      context.rpc_server.invalidate_tip();

      context.mine_blocks(4);

      assert!(!context.index.inscription_exists(second_id).unwrap());

      context.rpc_server.invalidate_tip();

      context.mine_blocks(2);

      context
        .index
        .assert_inscription_location(first_id, first_location, Some(50 * COIN_VALUE));
    }
  }

  #[test]
  fn recover_from_very_unlikely_7_block_deep_reorg() {
    for mut context in Context::configurations() {
      context.index.set_durability(redb::Durability::Immediate);

      context.mine_blocks(1);

      let txid = context.rpc_server.broadcast_tx(TransactionTemplate {
        inputs: &[(
          1,
          0,
          0,
          inscription("text/plain;charset=utf-8", "hello").to_witness(),
        )],
        ..Default::default()
      });

      context.mine_blocks(11);

      let first_id = InscriptionId { txid, index: 0 };
      let first_location = SatPoint {
        outpoint: OutPoint { txid, vout: 0 },
        offset: 0,
      };

      let txid = context.rpc_server.broadcast_tx(TransactionTemplate {
        inputs: &[(
          2,
          0,
          0,
          inscription("text/plain;charset=utf-8", "hello").to_witness(),
        )],
        ..Default::default()
      });

      let second_id = InscriptionId { txid, index: 0 };
      let second_location = SatPoint {
        outpoint: OutPoint { txid, vout: 0 },
        offset: 0,
      };

      context.mine_blocks(7);

      context
        .index
        .assert_inscription_location(second_id, second_location, Some(100 * COIN_VALUE));

      for _ in 0..7 {
        context.rpc_server.invalidate_tip();
      }

      context.mine_blocks(9);

      assert!(!context.index.inscription_exists(second_id).unwrap());

      context
        .index
        .assert_inscription_location(first_id, first_location, Some(50 * COIN_VALUE));
    }
  }

  #[test]
  fn inscription_without_parent_tag_has_no_parent_entry() {
    for context in Context::configurations() {
      context.mine_blocks(1);

      let txid = context.rpc_server.broadcast_tx(TransactionTemplate {
        inputs: &[(1, 0, 0, inscription("text/plain", "hello").to_witness())],
        ..Default::default()
      });

      context.mine_blocks(1);

      let inscription_id = InscriptionId { txid, index: 0 };

      assert!(context
        .index
        .get_inscription_entry(inscription_id)
        .unwrap()
        .unwrap()
        .parent
        .is_none());
    }
  }

  #[test]
  fn inscription_with_parent_tag_without_parent_has_no_parent_entry() {
    for context in Context::configurations() {
      context.mine_blocks(1);

      let parent_txid = context.rpc_server.broadcast_tx(TransactionTemplate {
        inputs: &[(1, 0, 0, inscription("text/plain", "hello").to_witness())],
        ..Default::default()
      });

      context.mine_blocks(1);

      let parent_inscription_id = InscriptionId {
        txid: parent_txid,
        index: 0,
      };

      let txid = context.rpc_server.broadcast_tx(TransactionTemplate {
        inputs: &[(
          2,
          0,
          0,
          Inscription {
            content_type: Some("text/plain".into()),
            body: Some("hello".into()),
            parent: Some(parent_inscription_id.parent_value()),
            ..Default::default()
          }
          .to_witness(),
        )],
        ..Default::default()
      });

      context.mine_blocks(1);

      let inscription_id = InscriptionId { txid, index: 0 };

      assert!(context
        .index
        .get_inscription_entry(inscription_id)
        .unwrap()
        .unwrap()
        .parent
        .is_none());
    }
  }

  #[test]
  fn inscription_with_parent_tag_and_parent_has_parent_entry() {
    for context in Context::configurations() {
      context.mine_blocks(1);

      let parent_txid = context.rpc_server.broadcast_tx(TransactionTemplate {
        inputs: &[(1, 0, 0, inscription("text/plain", "hello").to_witness())],
        ..Default::default()
      });

      context.mine_blocks(1);

      let parent_inscription_id = InscriptionId {
        txid: parent_txid,
        index: 0,
      };

      let txid = context.rpc_server.broadcast_tx(TransactionTemplate {
        inputs: &[(
          2,
          1,
          0,
          Inscription {
            content_type: Some("text/plain".into()),
            body: Some("hello".into()),
            parent: Some(parent_inscription_id.parent_value()),
            ..Default::default()
          }
          .to_witness(),
        )],
        ..Default::default()
      });

      context.mine_blocks(1);

      let inscription_id = InscriptionId { txid, index: 0 };

      assert_eq!(
        context.index.get_parent_by_inscription_id(inscription_id),
        parent_inscription_id
      );

      assert_eq!(
        context
          .index
          .get_children_by_inscription_id(parent_inscription_id)
          .unwrap(),
        vec![inscription_id]
      );
    }
  }

  #[test]
  fn parents_can_be_in_preceding_input() {
    for context in Context::configurations() {
      context.mine_blocks(1);

      let parent_txid = context.rpc_server.broadcast_tx(TransactionTemplate {
        inputs: &[(1, 0, 0, inscription("text/plain", "hello").to_witness())],
        ..Default::default()
      });

      context.mine_blocks(2);

      let parent_inscription_id = InscriptionId {
        txid: parent_txid,
        index: 0,
      };

      let txid = context.rpc_server.broadcast_tx(TransactionTemplate {
        inputs: &[
          (2, 1, 0, Default::default()),
          (
            3,
            0,
            0,
            Inscription {
              content_type: Some("text/plain".into()),
              body: Some("hello".into()),
              parent: Some(parent_inscription_id.parent_value()),
              ..Default::default()
            }
            .to_witness(),
          ),
        ],
        ..Default::default()
      });

      context.mine_blocks(1);

      let inscription_id = InscriptionId { txid, index: 0 };

      assert_eq!(
        context.index.get_parent_by_inscription_id(inscription_id),
        parent_inscription_id
      );

      assert_eq!(
        context
          .index
          .get_children_by_inscription_id(parent_inscription_id)
          .unwrap(),
        vec![inscription_id]
      );
    }
  }

  #[test]
  fn parents_can_be_in_following_input() {
    for context in Context::configurations() {
      context.mine_blocks(1);

      let parent_txid = context.rpc_server.broadcast_tx(TransactionTemplate {
        inputs: &[(1, 0, 0, inscription("text/plain", "hello").to_witness())],
        ..Default::default()
      });

      context.mine_blocks(2);

      let parent_inscription_id = InscriptionId {
        txid: parent_txid,
        index: 0,
      };

      let txid = context.rpc_server.broadcast_tx(TransactionTemplate {
        inputs: &[
          (
            3,
            0,
            0,
            Inscription {
              content_type: Some("text/plain".into()),
              body: Some("hello".into()),
              parent: Some(parent_inscription_id.parent_value()),
              ..Default::default()
            }
            .to_witness(),
          ),
          (2, 1, 0, Default::default()),
        ],
        ..Default::default()
      });

      context.mine_blocks(1);

      let inscription_id = InscriptionId { txid, index: 0 };

      assert_eq!(
        context.index.get_parent_by_inscription_id(inscription_id),
        parent_inscription_id
      );

      assert_eq!(
        context
          .index
          .get_children_by_inscription_id(parent_inscription_id)
          .unwrap(),
        vec![inscription_id]
      );
    }
  }

  #[test]
  fn inscription_with_invalid_parent_tag_and_parent_has_no_parent_entry() {
    for context in Context::configurations() {
      context.mine_blocks(1);

      let parent_txid = context.rpc_server.broadcast_tx(TransactionTemplate {
        inputs: &[(1, 0, 0, inscription("text/plain", "hello").to_witness())],
        ..Default::default()
      });

      context.mine_blocks(1);

      let parent_inscription_id = InscriptionId {
        txid: parent_txid,
        index: 0,
      };

      let txid = context.rpc_server.broadcast_tx(TransactionTemplate {
        inputs: &[(
          2,
          1,
          0,
          Inscription {
            content_type: Some("text/plain".into()),
            body: Some("hello".into()),
            parent: Some(
              parent_inscription_id
                .parent_value()
                .into_iter()
                .chain(iter::once(0))
                .collect(),
            ),
            ..Default::default()
          }
          .to_witness(),
        )],
        ..Default::default()
      });

      context.mine_blocks(1);

      let inscription_id = InscriptionId { txid, index: 0 };

      assert!(context
        .index
        .get_inscription_entry(inscription_id)
        .unwrap()
        .unwrap()
        .parent
        .is_none());
    }
  }

  #[test]
  fn inscription_with_pointer() {
    for context in Context::configurations() {
      context.mine_blocks(1);

      let inscription = Inscription {
        content_type: Some("text/plain".into()),
        body: Some("hello".into()),
        pointer: Some(100u64.to_le_bytes().to_vec()),
        ..Default::default()
      };

      let txid = context.rpc_server.broadcast_tx(TransactionTemplate {
        inputs: &[(1, 0, 0, inscription.to_witness())],
        ..Default::default()
      });

      context.mine_blocks(1);

      let inscription_id = InscriptionId { txid, index: 0 };

      context.index.assert_inscription_location(
        inscription_id,
        SatPoint {
          outpoint: OutPoint { txid, vout: 0 },
          offset: 100,
        },
        Some(50 * COIN_VALUE + 100),
      );
    }
  }

  #[test]
  fn inscription_with_pointer_greater_than_output_value_assigned_default() {
    for context in Context::configurations() {
      context.mine_blocks(1);

      let inscription = Inscription {
        content_type: Some("text/plain".into()),
        body: Some("hello".into()),
        pointer: Some((50 * COIN_VALUE).to_le_bytes().to_vec()),
        ..Default::default()
      };

      let txid = context.rpc_server.broadcast_tx(TransactionTemplate {
        inputs: &[(1, 0, 0, inscription.to_witness())],
        ..Default::default()
      });

      context.mine_blocks(1);

      let inscription_id = InscriptionId { txid, index: 0 };

      context.index.assert_inscription_location(
        inscription_id,
        SatPoint {
          outpoint: OutPoint { txid, vout: 0 },
          offset: 0,
        },
        Some(50 * COIN_VALUE),
      );
    }
  }

  #[test]
  fn inscription_with_pointer_into_fee_ignored_and_assigned_default_location() {
    for context in Context::configurations() {
      context.mine_blocks(1);

      let inscription = Inscription {
        content_type: Some("text/plain".into()),
        body: Some("hello".into()),
        pointer: Some((25 * COIN_VALUE).to_le_bytes().to_vec()),
        ..Default::default()
      };

      let txid = context.rpc_server.broadcast_tx(TransactionTemplate {
        inputs: &[(1, 0, 0, inscription.to_witness())],
        fee: 25 * COIN_VALUE,
        ..Default::default()
      });

      context.mine_blocks(1);

      let inscription_id = InscriptionId { txid, index: 0 };

      context.index.assert_inscription_location(
        inscription_id,
        SatPoint {
          outpoint: OutPoint { txid, vout: 0 },
          offset: 0,
        },
        Some(50 * COIN_VALUE),
      );
    }
  }

  #[test]
  fn inscription_with_pointer_is_cursed() {
    for context in Context::configurations() {
      context.mine_blocks(1);

      let inscription = Inscription {
        content_type: Some("text/plain".into()),
        body: Some("pointer-child".into()),
        pointer: Some(0u64.to_le_bytes().to_vec()),
        ..Default::default()
      };

      let txid = context.rpc_server.broadcast_tx(TransactionTemplate {
        inputs: &[(1, 0, 0, inscription.to_witness())],
        ..Default::default()
      });

      context.mine_blocks(1);

      let inscription_id = InscriptionId { txid, index: 0 };

      context.index.assert_inscription_location(
        inscription_id,
        SatPoint {
          outpoint: OutPoint { txid, vout: 0 },
          offset: 0,
        },
        Some(50 * COIN_VALUE),
      );

      assert_eq!(
        context
          .index
          .get_inscription_entry(inscription_id)
          .unwrap()
          .unwrap()
          .inscription_number,
        -1
      );
    }
  }

  #[test]
  fn inscription_with_pointer_to_parent_is_cursed_reinscription() {
    for context in Context::configurations() {
      context.mine_blocks(1);

      let parent_txid = context.rpc_server.broadcast_tx(TransactionTemplate {
        inputs: &[(1, 0, 0, inscription("text/plain", "parent").to_witness())],
        ..Default::default()
      });

      context.mine_blocks(1);

      let parent_inscription_id = InscriptionId {
        txid: parent_txid,
        index: 0,
      };

      let child_inscription = Inscription {
        content_type: Some("text/plain".into()),
        body: Some("pointer-child".into()),
        parent: Some(parent_inscription_id.parent_value()),
        pointer: Some(0u64.to_le_bytes().to_vec()),
        ..Default::default()
      };

      let txid = context.rpc_server.broadcast_tx(TransactionTemplate {
        inputs: &[(2, 1, 0, child_inscription.to_witness())],
        ..Default::default()
      });

      context.mine_blocks(1);

      let child_inscription_id = InscriptionId { txid, index: 0 };

      context.index.assert_inscription_location(
        parent_inscription_id,
        SatPoint {
          outpoint: OutPoint { txid, vout: 0 },
          offset: 0,
        },
        Some(50 * COIN_VALUE),
      );

      context.index.assert_inscription_location(
        child_inscription_id,
        SatPoint {
          outpoint: OutPoint { txid, vout: 0 },
          offset: 0,
        },
        Some(50 * COIN_VALUE),
      );

      assert_eq!(
        context
          .index
          .get_inscription_entry(child_inscription_id)
          .unwrap()
          .unwrap()
          .inscription_number,
        -1
      );

      assert_eq!(
        context
          .index
          .get_parent_by_inscription_id(child_inscription_id),
        parent_inscription_id
      );

      assert_eq!(
        context
          .index
          .get_children_by_inscription_id(parent_inscription_id)
          .unwrap(),
        vec![child_inscription_id]
      );
    }
  }

  #[test]
  fn inscriptions_in_same_input_with_pointers_to_same_output() {
    for context in Context::configurations() {
      context.mine_blocks(1);

      let builder = script::Builder::new();

      let builder = Inscription {
        pointer: Some(100u64.to_le_bytes().to_vec()),
        ..Default::default()
      }
      .append_reveal_script_to_builder(builder);

      let builder = Inscription {
        pointer: Some(300_000u64.to_le_bytes().to_vec()),
        ..Default::default()
      }
      .append_reveal_script_to_builder(builder);

      let builder = Inscription {
        pointer: Some(1_000_000u64.to_le_bytes().to_vec()),
        ..Default::default()
      }
      .append_reveal_script_to_builder(builder);

      let witness = Witness::from_slice(&[builder.into_bytes(), Vec::new()]);

      let txid = context.rpc_server.broadcast_tx(TransactionTemplate {
        inputs: &[(1, 0, 0, witness)],
        ..Default::default()
      });

      context.mine_blocks(1);

      let first = InscriptionId { txid, index: 0 };
      let second = InscriptionId { txid, index: 1 };
      let third = InscriptionId { txid, index: 2 };

      context.index.assert_inscription_location(
        first,
        SatPoint {
          outpoint: OutPoint { txid, vout: 0 },
          offset: 100,
        },
        Some(50 * COIN_VALUE + 100),
      );

      context.index.assert_inscription_location(
        second,
        SatPoint {
          outpoint: OutPoint { txid, vout: 0 },
          offset: 300_000,
        },
        Some(50 * COIN_VALUE + 300_000),
      );

      context.index.assert_inscription_location(
        third,
        SatPoint {
          outpoint: OutPoint { txid, vout: 0 },
          offset: 1_000_000,
        },
        Some(50 * COIN_VALUE + 1_000_000),
      );
    }
  }

  #[test]
  fn inscriptions_in_same_input_with_pointers_to_different_outputs() {
    for context in Context::configurations() {
      context.mine_blocks_with_subsidy(1, 300_000);

      let builder = script::Builder::new();

      let builder = Inscription {
        pointer: Some(100u64.to_le_bytes().to_vec()),
        ..Default::default()
      }
      .append_reveal_script_to_builder(builder);

      let builder = Inscription {
        pointer: Some(100_111u64.to_le_bytes().to_vec()),
        ..Default::default()
      }
      .append_reveal_script_to_builder(builder);

      let builder = Inscription {
        pointer: Some(299_999u64.to_le_bytes().to_vec()),
        ..Default::default()
      }
      .append_reveal_script_to_builder(builder);

      let witness = Witness::from_slice(&[builder.into_bytes(), Vec::new()]);

      let txid = context.rpc_server.broadcast_tx(TransactionTemplate {
        inputs: &[(1, 0, 0, witness)],
        outputs: 3,
        ..Default::default()
      });

      context.mine_blocks(1);

      let first = InscriptionId { txid, index: 0 };
      let second = InscriptionId { txid, index: 1 };
      let third = InscriptionId { txid, index: 2 };

      context.index.assert_inscription_location(
        first,
        SatPoint {
          outpoint: OutPoint { txid, vout: 0 },
          offset: 100,
        },
        Some(50 * COIN_VALUE + 100),
      );

      context.index.assert_inscription_location(
        second,
        SatPoint {
          outpoint: OutPoint { txid, vout: 1 },
          offset: 111,
        },
        Some(50 * COIN_VALUE + 100_111),
      );

      context.index.assert_inscription_location(
        third,
        SatPoint {
          outpoint: OutPoint { txid, vout: 2 },
          offset: 99_999,
        },
        Some(50 * COIN_VALUE + 299_999),
      );
    }
  }

  #[test]
  fn inscriptions_in_different_inputs_with_pointers_to_different_outputs() {
    for context in Context::configurations() {
      context.mine_blocks(3);

      let inscription_for_second_output = Inscription {
        content_type: Some("text/plain".into()),
        body: Some("hello jupiter".into()),
        pointer: Some((50 * COIN_VALUE).to_le_bytes().to_vec()),
        ..Default::default()
      };

      let inscription_for_third_output = Inscription {
        content_type: Some("text/plain".into()),
        body: Some("hello mars".into()),
        pointer: Some((100 * COIN_VALUE).to_le_bytes().to_vec()),
        ..Default::default()
      };

      let inscription_for_first_output = Inscription {
        content_type: Some("text/plain".into()),
        body: Some("hello world".into()),
        pointer: Some(0u64.to_le_bytes().to_vec()),
        ..Default::default()
      };

      let txid = context.rpc_server.broadcast_tx(TransactionTemplate {
        inputs: &[
          (1, 0, 0, inscription_for_second_output.to_witness()),
          (2, 0, 0, inscription_for_third_output.to_witness()),
          (3, 0, 0, inscription_for_first_output.to_witness()),
        ],
        outputs: 3,
        ..Default::default()
      });

      context.mine_blocks(1);

      let inscription_for_second_output = InscriptionId { txid, index: 0 };
      let inscription_for_third_output = InscriptionId { txid, index: 1 };
      let inscription_for_first_output = InscriptionId { txid, index: 2 };

      context.index.assert_inscription_location(
        inscription_for_second_output,
        SatPoint {
          outpoint: OutPoint { txid, vout: 1 },
          offset: 0,
        },
        Some(100 * COIN_VALUE),
      );

      context.index.assert_inscription_location(
        inscription_for_third_output,
        SatPoint {
          outpoint: OutPoint { txid, vout: 2 },
          offset: 0,
        },
        Some(150 * COIN_VALUE),
      );

      context.index.assert_inscription_location(
        inscription_for_first_output,
        SatPoint {
          outpoint: OutPoint { txid, vout: 0 },
          offset: 0,
        },
        Some(50 * COIN_VALUE),
      );
    }
  }

  #[test]
  fn inscriptions_in_different_inputs_with_pointers_to_same_output() {
    for context in Context::configurations() {
      context.mine_blocks(3);

      let first_inscription = Inscription {
        content_type: Some("text/plain".into()),
        body: Some("hello jupiter".into()),
        ..Default::default()
      };

      let second_inscription = Inscription {
        content_type: Some("text/plain".into()),
        body: Some("hello mars".into()),
        pointer: Some(1u64.to_le_bytes().to_vec()),
        ..Default::default()
      };

      let third_inscription = Inscription {
        content_type: Some("text/plain".into()),
        body: Some("hello world".into()),
        pointer: Some(2u64.to_le_bytes().to_vec()),
        ..Default::default()
      };

      let txid = context.rpc_server.broadcast_tx(TransactionTemplate {
        inputs: &[
          (1, 0, 0, first_inscription.to_witness()),
          (2, 0, 0, second_inscription.to_witness()),
          (3, 0, 0, third_inscription.to_witness()),
        ],
        outputs: 1,
        ..Default::default()
      });

      context.mine_blocks(1);

      let first_inscription_id = InscriptionId { txid, index: 0 };
      let second_inscription_id = InscriptionId { txid, index: 1 };
      let third_inscription_id = InscriptionId { txid, index: 2 };

      context.index.assert_inscription_location(
        first_inscription_id,
        SatPoint {
          outpoint: OutPoint { txid, vout: 0 },
          offset: 0,
        },
        Some(50 * COIN_VALUE),
      );

      context.index.assert_inscription_location(
        second_inscription_id,
        SatPoint {
          outpoint: OutPoint { txid, vout: 0 },
          offset: 1,
        },
        Some(50 * COIN_VALUE + 1),
      );

      context.index.assert_inscription_location(
        third_inscription_id,
        SatPoint {
          outpoint: OutPoint { txid, vout: 0 },
          offset: 2,
        },
        Some(50 * COIN_VALUE + 2),
      );
    }
  }

  #[test]
  fn inscriptions_with_pointers_to_same_sat_one_becomes_cursed_reinscriptions() {
    for context in Context::configurations() {
      context.mine_blocks(2);

      let inscription = Inscription {
        content_type: Some("text/plain".into()),
        body: Some("hello jupiter".into()),
        ..Default::default()
      };

      let cursed_reinscription = Inscription {
        content_type: Some("text/plain".into()),
        body: Some("hello mars".into()),
        pointer: Some(0u64.to_le_bytes().to_vec()),
        ..Default::default()
      };

      let txid = context.rpc_server.broadcast_tx(TransactionTemplate {
        inputs: &[
          (1, 0, 0, inscription.to_witness()),
          (2, 0, 0, cursed_reinscription.to_witness()),
        ],
        outputs: 2,
        ..Default::default()
      });

      context.mine_blocks(1);

      let inscription_id = InscriptionId { txid, index: 0 };
      let cursed_reinscription_id = InscriptionId { txid, index: 1 };

      context.index.assert_inscription_location(
        inscription_id,
        SatPoint {
          outpoint: OutPoint { txid, vout: 0 },
          offset: 0,
        },
        Some(50 * COIN_VALUE),
      );

      context.index.assert_inscription_location(
        cursed_reinscription_id,
        SatPoint {
          outpoint: OutPoint { txid, vout: 0 },
          offset: 0,
        },
        Some(50 * COIN_VALUE),
      );

      assert_eq!(
        context
          .index
          .get_inscription_entry(inscription_id)
          .unwrap()
          .unwrap()
          .inscription_number,
        0
      );

      assert_eq!(
        context
          .index
          .get_inscription_entry(cursed_reinscription_id)
          .unwrap()
          .unwrap()
          .inscription_number,
        -1
      );
    }
  }

  #[test]
  fn inscribe_into_fee() {
    for context in Context::configurations() {
      context.mine_blocks(1);

      let inscription = Inscription::default();

      let txid = context.rpc_server.broadcast_tx(TransactionTemplate {
        inputs: &[(1, 0, 0, inscription.to_witness())],
        fee: 50 * COIN_VALUE,
        ..Default::default()
      });

      let blocks = context.mine_blocks(1);

      let inscription_id = InscriptionId { txid, index: 0 };

      context.index.assert_inscription_location(
        inscription_id,
        SatPoint {
          outpoint: OutPoint {
            txid: blocks[0].txdata[0].txid(),
            vout: 0,
          },
          offset: 50 * COIN_VALUE,
        },
        Some(50 * COIN_VALUE),
      );
    }
  }

  #[test]
  fn inscribe_into_fee_with_reduced_subsidy() {
    for context in Context::configurations() {
      context.mine_blocks(1);

      let inscription = Inscription::default();

      let txid = context.rpc_server.broadcast_tx(TransactionTemplate {
        inputs: &[(1, 0, 0, inscription.to_witness())],
        fee: 50 * COIN_VALUE,
        ..Default::default()
      });

      let blocks = context.mine_blocks_with_subsidy(1, 25 * COIN_VALUE);

      let inscription_id = InscriptionId { txid, index: 0 };

      context.index.assert_inscription_location(
        inscription_id,
        SatPoint {
          outpoint: OutPoint {
            txid: blocks[0].txdata[0].txid(),
            vout: 0,
          },
          offset: 50 * COIN_VALUE,
        },
        Some(50 * COIN_VALUE),
      );
    }
  }
}<|MERGE_RESOLUTION|>--- conflicted
+++ resolved
@@ -22,13 +22,8 @@
     ReadableMultimapTable, ReadableTable, RedbKey, RedbValue, StorageError, Table, TableDefinition,
     TableHandle, WriteTransaction,
   },
-<<<<<<< HEAD
-  std::collections::HashMap,
+  std::collections::{BTreeSet, HashMap},
   std::io::{BufWriter, Write},
-=======
-  std::collections::{BTreeSet, HashMap},
-  std::io::{BufWriter, Read, Write},
->>>>>>> 50e5b454
 };
 
 pub(crate) use self::entry::RuneEntry;
