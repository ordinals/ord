--- conflicted
+++ resolved
@@ -95,13 +95,9 @@
 pub(crate) enum Statistic {
   Schema = 0,
   Commits = 1,
-<<<<<<< HEAD
-  OutputsTraversed = 2,
-  SatRanges = 3,
-=======
-  SatRanges = 2,
-  LostSats = 3,
->>>>>>> 844dcf89
+  LostSats = 2,
+  OutputsTraversed = 3,
+  SatRanges = 4,
 }
 
 impl Statistic {
