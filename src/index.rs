--- conflicted
+++ resolved
@@ -13,14 +13,10 @@
   chrono::SubsecRound,
   indicatif::{ProgressBar, ProgressStyle},
   log::log_enabled,
-<<<<<<< HEAD
-  redb::{Database, ReadableTable, Table, TableDefinition, WriteTransaction},
-=======
   redb::{
     Database, MultimapTable, MultimapTableDefinition, ReadableMultimapTable, ReadableTable, Table,
-    TableDefinition, WriteStrategy, WriteTransaction,
+    TableDefinition, WriteTransaction,
   },
->>>>>>> f52969fe
   std::collections::HashMap,
   std::io::{BufWriter, Write},
   std::sync::atomic::{self, AtomicBool},
@@ -376,12 +372,13 @@
   pub(crate) fn export(&self, filename: &String) -> Result {
     let mut writer = BufWriter::new(File::create(filename)?);
 
-    for (number, id) in self
+    for result in self
       .database
       .begin_read()?
       .open_table(INSCRIPTION_NUMBER_TO_INSCRIPTION_ID)?
       .iter()?
     {
+      let (number, id) = result?;
       writeln!(
         writer,
         "{}\t{}",
@@ -523,6 +520,7 @@
     self.client.get_block(&hash).into_option()
   }
 
+  /// This gets the first inscription on a sat, with reinscriptions enabled it would return a Vec
   pub(crate) fn get_inscription_id_by_sat(&self, sat: Sat) -> Result<Option<InscriptionId>> {
     Ok(
       self
@@ -531,6 +529,7 @@
         .open_multimap_table(SAT_TO_INSCRIPTION_ID)?
         .get(&sat.n())?
         .next()
+        .and_then(|result| result.ok())
         .map(|inscription_id| Entry::load(*inscription_id.value())),
     )
   }
@@ -752,23 +751,25 @@
     &self,
     n: Option<usize>,
   ) -> Result<BTreeMap<SatPoint, InscriptionId>> {
-    Ok(
-      self
-        .database
-        .begin_read()?
-        .open_multimap_table(SATPOINT_TO_INSCRIPTION_ID)?
-        .range::<&[u8; 44]>(&[0; 44]..)?
-<<<<<<< HEAD
-        .flat_map(|result| {
-          result.map(|(satpoint, id)| (Entry::load(*satpoint.value()), Entry::load(*id.value())))
-=======
-        .flat_map(|(satpoint, id_iter)| {
-          id_iter.map(move |id| (Entry::load(*satpoint.value()), Entry::load(*id.value())))
->>>>>>> f52969fe
-        })
-        .take(n.unwrap_or(usize::MAX))
-        .collect(),
-    )
+    let rtx = self.database.begin_read()?;
+
+    let mut result = BTreeMap::new();
+
+    for range_result in rtx
+      .open_multimap_table(SATPOINT_TO_INSCRIPTION_ID)?
+      .range::<&[u8; 44]>(&[0; 44]..)?
+    {
+      let (satpoint, ids) = range_result?;
+      for id_result in ids {
+        let id = id_result?;
+        result.insert(Entry::load(*satpoint.value()), Entry::load(*id.value()));
+      }
+      if result.len() == n.unwrap_or(usize::MAX) {
+        break;
+      }
+    }
+
+    Ok(result)
   }
 
   pub(crate) fn get_homepage_inscriptions(&self) -> Result<Vec<InscriptionId>> {
@@ -892,7 +893,7 @@
     assert!(satpoint_to_inscription_id
       .get(&satpoint.store())
       .unwrap()
-      .any(|id| InscriptionId::load(*id.value()) == inscription_id));
+      .any(|id| InscriptionId::load(*id.unwrap().value()) == inscription_id));
 
     match sat {
       Some(sat) => {
@@ -904,7 +905,7 @@
             .unwrap()
             .get(&sat)
             .unwrap()
-            .any(|id| InscriptionId::load(*id.value()) == inscription_id));
+            .any(|id| InscriptionId::load(*id.unwrap().value()) == inscription_id));
 
           // we do not track common sats (only the sat ranges)
           if !Sat(sat).is_common() {
@@ -947,18 +948,17 @@
     }
     .store();
 
-    Ok(
-      satpoint_to_id
-        .range::<&[u8; 44]>(&start..=&end)?
-<<<<<<< HEAD
-        .flat_map(|result| {
-          result.map(|(satpoint, id)| (Entry::load(*satpoint.value()), Entry::load(*id.value())))
-=======
-        .flat_map(|(satpoint, id_iter)| {
-          id_iter.map(move |id| (Entry::load(*satpoint.value()), Entry::load(*id.value())))
->>>>>>> f52969fe
-        }),
-    )
+    let mut inscriptions = Vec::new();
+
+    for range in satpoint_to_id.range::<&[u8; 44]>(&start..=&end)? {
+      let (satpoint, ids) = range?;
+      for id_result in ids {
+        let id = id_result?;
+        inscriptions.push((Entry::load(*satpoint.value()), Entry::load(*id.value())));
+      }
+    }
+
+    Ok(inscriptions.into_iter())
   }
 
   fn inscriptions_on_output_ordered<'a: 'tx, 'tx>(
