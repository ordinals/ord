use {
  self::{
    entry::{
      Entry, HeaderValue, InscriptionEntry, InscriptionEntryValue, InscriptionIdValue,
      OutPointValue, RuneEntryValue, RuneIdValue, SatPointValue, SatRange, TxidValue,
    },
    reorg::*,
    runes::{Rune, RuneId},
    updater::Updater,
  },
  super::*,
  crate::{
    subcommand::{find::FindRangeOutput, server::InscriptionQuery},
    templates::StatusHtml,
  },
  bitcoin::block::Header,
  bitcoincore_rpc::{json::GetBlockHeaderResult, Client},
  chrono::SubsecRound,
  indicatif::{ProgressBar, ProgressStyle},
  log::log_enabled,
  redb::{
    Database, DatabaseError, MultimapTable, MultimapTableDefinition, MultimapTableHandle,
    ReadOnlyTable, ReadableMultimapTable, ReadableTable, RedbKey, RedbValue, RepairSession,
    StorageError, Table, TableDefinition, TableHandle, WriteTransaction,
  },
  std::{
    collections::HashMap,
    io::{BufWriter, Write},
    sync::{Mutex, Once},
  },
};

pub use self::entry::RuneEntry;

pub(crate) mod entry;
mod fetcher;
mod reorg;
mod rtx;
mod updater;

#[cfg(test)]
pub(crate) mod testing;

const SCHEMA_VERSION: u64 = 16;

macro_rules! define_table {
  ($name:ident, $key:ty, $value:ty) => {
    const $name: TableDefinition<$key, $value> = TableDefinition::new(stringify!($name));
  };
}

macro_rules! define_multimap_table {
  ($name:ident, $key:ty, $value:ty) => {
    const $name: MultimapTableDefinition<$key, $value> =
      MultimapTableDefinition::new(stringify!($name));
  };
}

define_multimap_table! { SATPOINT_TO_SEQUENCE_NUMBER, &SatPointValue, u32 }
define_multimap_table! { SAT_TO_SEQUENCE_NUMBER, u64, u32 }
define_multimap_table! { SEQUENCE_NUMBER_TO_CHILDREN, u32, u32 }
define_table! { HEIGHT_TO_BLOCK_HEADER, u32, &HeaderValue }
define_table! { HEIGHT_TO_LAST_SEQUENCE_NUMBER, u32, u32 }
define_table! { HOME_INSCRIPTIONS, u32, InscriptionIdValue }
define_table! { INSCRIPTION_ID_TO_SEQUENCE_NUMBER, InscriptionIdValue, u32 }
define_table! { INSCRIPTION_NUMBER_TO_SEQUENCE_NUMBER, i32, u32 }
define_table! { OUTPOINT_TO_RUNE_BALANCES, &OutPointValue, &[u8] }
define_table! { OUTPOINT_TO_SAT_RANGES, &OutPointValue, &[u8] }
define_table! { OUTPOINT_TO_VALUE, &OutPointValue, u64}
define_table! { RUNE_ID_TO_RUNE_ENTRY, RuneIdValue, RuneEntryValue }
define_table! { RUNE_TO_RUNE_ID, u128, RuneIdValue }
define_table! { SAT_TO_SATPOINT, u64, &SatPointValue }
define_table! { SEQUENCE_NUMBER_TO_INSCRIPTION_ENTRY, u32, InscriptionEntryValue }
define_table! { SEQUENCE_NUMBER_TO_RUNE_ID, u32, RuneIdValue }
define_table! { SEQUENCE_NUMBER_TO_SATPOINT, u32, &SatPointValue }
define_table! { STATISTIC_TO_COUNT, u64, u64 }
define_table! { TRANSACTION_ID_TO_RUNE, &TxidValue, u128 }
define_table! { TRANSACTION_ID_TO_TRANSACTION, &TxidValue, &[u8] }
define_table! { WRITE_TRANSACTION_STARTING_BLOCK_COUNT_TO_TIMESTAMP, u32, u128 }

#[derive(Debug, PartialEq)]
pub enum List {
  Spent,
  Unspent(Vec<(u64, u64)>),
}

#[derive(Copy, Clone)]
pub(crate) enum Statistic {
  Schema = 0,
  BlessedInscriptions = 1,
  Commits = 2,
  CursedInscriptions = 3,
  IndexRunes = 4,
  IndexSats = 5,
  LostSats = 6,
  OutputsTraversed = 7,
  ReservedRunes = 8,
  Runes = 9,
  SatRanges = 10,
  UnboundInscriptions = 11,
  IndexTransactions = 12,
}

impl Statistic {
  fn key(self) -> u64 {
    self.into()
  }
}

impl From<Statistic> for u64 {
  fn from(statistic: Statistic) -> Self {
    statistic as u64
  }
}

#[derive(Serialize)]
pub(crate) struct Info {
  blocks_indexed: u32,
  branch_pages: u64,
  fragmented_bytes: u64,
  index_file_size: u64,
  index_path: PathBuf,
  leaf_pages: u64,
  metadata_bytes: u64,
  outputs_traversed: u64,
  page_size: usize,
  sat_ranges: u64,
  stored_bytes: u64,
  tables: BTreeMap<String, TableInfo>,
  total_bytes: u64,
  pub(crate) transactions: Vec<TransactionInfo>,
  tree_height: u32,
  utxos_indexed: u64,
}

#[derive(Serialize)]
pub(crate) struct TableInfo {
  branch_pages: u64,
  fragmented_bytes: u64,
  leaf_pages: u64,
  metadata_bytes: u64,
  proportion: f64,
  stored_bytes: u64,
  total_bytes: u64,
  tree_height: u32,
}

#[derive(Serialize)]
pub(crate) struct TransactionInfo {
  pub(crate) starting_block_count: u32,
  pub(crate) starting_timestamp: u128,
}

pub(crate) struct InscriptionInfo {
  pub(crate) children: Vec<InscriptionId>,
  pub(crate) entry: InscriptionEntry,
  pub(crate) parent: Option<InscriptionId>,
  pub(crate) output: Option<TxOut>,
  pub(crate) satpoint: SatPoint,
  pub(crate) inscription: Inscription,
  pub(crate) previous: Option<InscriptionId>,
  pub(crate) next: Option<InscriptionId>,
  pub(crate) rune: Option<SpacedRune>,
  pub(crate) charms: u16,
}

pub(crate) trait BitcoinCoreRpcResultExt<T> {
  fn into_option(self) -> Result<Option<T>>;
}

impl<T> BitcoinCoreRpcResultExt<T> for Result<T, bitcoincore_rpc::Error> {
  fn into_option(self) -> Result<Option<T>> {
    match self {
      Ok(ok) => Ok(Some(ok)),
      Err(bitcoincore_rpc::Error::JsonRpc(bitcoincore_rpc::jsonrpc::error::Error::Rpc(
        bitcoincore_rpc::jsonrpc::error::RpcError { code: -8, .. },
      ))) => Ok(None),
      Err(bitcoincore_rpc::Error::JsonRpc(bitcoincore_rpc::jsonrpc::error::Error::Rpc(
        bitcoincore_rpc::jsonrpc::error::RpcError { message, .. },
      )))
        if message.ends_with("not found") =>
      {
        Ok(None)
      }
      Err(err) => Err(err.into()),
    }
  }
}

pub struct Index {
  client: Client,
  database: Database,
  durability: redb::Durability,
  first_inscription_height: u32,
  genesis_block_coinbase_transaction: Transaction,
  genesis_block_coinbase_txid: Txid,
  height_limit: Option<u32>,
  index_runes: bool,
  index_sats: bool,
  index_transactions: bool,
  options: Options,
  path: PathBuf,
  started: DateTime<Utc>,
  unrecoverably_reorged: AtomicBool,
}

impl Index {
  pub fn open(options: &Options) -> Result<Self> {
    let client = options.bitcoin_rpc_client(None)?;

    let path = options
      .index
      .clone()
      .unwrap_or(options.data_dir().clone().join("index.redb"));

    if let Err(err) = fs::create_dir_all(path.parent().unwrap()) {
      bail!(
        "failed to create data dir `{}`: {err}",
        path.parent().unwrap().display()
      );
    }

    let db_cache_size = match options.db_cache_size {
      Some(db_cache_size) => db_cache_size,
      None => {
        let mut sys = System::new();
        sys.refresh_memory();
        usize::try_from(sys.total_memory() / 4)?
      }
    };

    log::info!("Setting DB cache size to {} bytes", db_cache_size);

    let durability = if cfg!(test) {
      redb::Durability::None
    } else {
      redb::Durability::Immediate
    };

    let index_runes;
    let index_sats;
    let index_transactions;

    let index_path = path.clone();
    let once = Once::new();
    let progress_bar = Mutex::new(None);

    let database = match Database::builder()
      .set_cache_size(db_cache_size)
      .set_repair_callback(move |progress: &mut RepairSession| {
        once.call_once(|| println!("Index file `{}` needs recovery. This can take a long time, especially for the --index-sats index.", index_path.display()));

        if !(cfg!(test) || log_enabled!(log::Level::Info) || integration_test()) {
          let mut guard = progress_bar.lock().unwrap();

          let progress_bar = guard.get_or_insert_with(|| {
            let progress_bar = ProgressBar::new(100);
            progress_bar.set_style(
              ProgressStyle::with_template("[repairing database] {wide_bar} {pos}/{len}").unwrap(),
            );
            progress_bar
          });

          #[allow(clippy::cast_possible_truncation, clippy::cast_sign_loss)]
          progress_bar.set_position((progress.progress() * 100.0) as u64);
        }
      })
      .open(&path)
    {
      Ok(database) => {
        {
          let tx = database.begin_read()?;
          let statistics = tx.open_table(STATISTIC_TO_COUNT)?;

          let schema_version = statistics
            .get(&Statistic::Schema.key())?
            .map(|x| x.value())
            .unwrap_or(0);

          match schema_version.cmp(&SCHEMA_VERSION) {
            cmp::Ordering::Less =>
              bail!(
                "index at `{}` appears to have been built with an older, incompatible version of ord, consider deleting and rebuilding the index: index schema {schema_version}, ord schema {SCHEMA_VERSION}",
                path.display()
              ),
            cmp::Ordering::Greater =>
              bail!(
                "index at `{}` appears to have been built with a newer, incompatible version of ord, consider updating ord: index schema {schema_version}, ord schema {SCHEMA_VERSION}",
                path.display()
              ),
            cmp::Ordering::Equal => {
            }
          }


          index_runes = Self::is_statistic_set(&statistics, Statistic::IndexRunes)?;
          index_sats = Self::is_statistic_set(&statistics, Statistic::IndexSats)?;
          index_transactions = Self::is_statistic_set(&statistics, Statistic::IndexTransactions)?;
        }

        database
      }
      Err(DatabaseError::Storage(StorageError::Io(error)))
        if error.kind() == io::ErrorKind::NotFound =>
      {
        let database = Database::builder()
          .set_cache_size(db_cache_size)
          .create(&path)?;

        let mut tx = database.begin_write()?;

        tx.set_durability(durability);

        tx.open_multimap_table(SATPOINT_TO_SEQUENCE_NUMBER)?;
        tx.open_multimap_table(SAT_TO_SEQUENCE_NUMBER)?;
        tx.open_multimap_table(SEQUENCE_NUMBER_TO_CHILDREN)?;
        tx.open_table(HEIGHT_TO_BLOCK_HEADER)?;
        tx.open_table(HEIGHT_TO_LAST_SEQUENCE_NUMBER)?;
        tx.open_table(HOME_INSCRIPTIONS)?;
        tx.open_table(INSCRIPTION_ID_TO_SEQUENCE_NUMBER)?;
        tx.open_table(INSCRIPTION_NUMBER_TO_SEQUENCE_NUMBER)?;
        tx.open_table(OUTPOINT_TO_RUNE_BALANCES)?;
        tx.open_table(OUTPOINT_TO_VALUE)?;
        tx.open_table(RUNE_ID_TO_RUNE_ENTRY)?;
        tx.open_table(RUNE_TO_RUNE_ID)?;
        tx.open_table(SAT_TO_SATPOINT)?;
        tx.open_table(SEQUENCE_NUMBER_TO_INSCRIPTION_ENTRY)?;
        tx.open_table(SEQUENCE_NUMBER_TO_RUNE_ID)?;
        tx.open_table(SEQUENCE_NUMBER_TO_SATPOINT)?;
        tx.open_table(TRANSACTION_ID_TO_RUNE)?;
        tx.open_table(WRITE_TRANSACTION_STARTING_BLOCK_COUNT_TO_TIMESTAMP)?;

        {
          let mut outpoint_to_sat_ranges = tx.open_table(OUTPOINT_TO_SAT_RANGES)?;
          let mut statistics = tx.open_table(STATISTIC_TO_COUNT)?;

          if options.index_sats {
            outpoint_to_sat_ranges.insert(&OutPoint::null().store(), [].as_slice())?;
          }

          index_runes = options.index_runes();
          index_sats = options.index_sats;
          index_transactions = options.index_transactions;

          Self::set_statistic(&mut statistics, Statistic::IndexRunes, u64::from(index_runes))?;
          Self::set_statistic(&mut statistics, Statistic::IndexSats, u64::from(index_sats))?;
          Self::set_statistic(&mut statistics, Statistic::IndexTransactions, u64::from(index_transactions))?;
          Self::set_statistic(&mut statistics, Statistic::Schema, SCHEMA_VERSION)?;
        }

        tx.commit()?;

        database
      }
      Err(error) => bail!("failed to open index: {error}"),
    };

    let genesis_block_coinbase_transaction =
      options.chain().genesis_block().coinbase().unwrap().clone();

    Ok(Self {
      genesis_block_coinbase_txid: genesis_block_coinbase_transaction.txid(),
      client,
      database,
      durability,
      first_inscription_height: options.first_inscription_height(),
      genesis_block_coinbase_transaction,
      height_limit: options.height_limit,
      index_runes,
      index_sats,
      index_transactions,
      options: options.clone(),
      path,
      started: Utc::now(),
      unrecoverably_reorged: AtomicBool::new(false),
    })
  }

  #[cfg(test)]
  fn set_durability(&mut self, durability: redb::Durability) {
    self.durability = durability;
  }

  pub(crate) fn contains(&self, output: &OutPoint) -> Result<bool> {
    let rtx = self.database.begin_read()?;
    let outpoint_to_value = rtx.open_table(OUTPOINT_TO_VALUE)?;

    let contains = outpoint_to_value.get(&output.store())?.is_some();

    Ok(contains)
  }

  pub(crate) fn has_rune_index(&self) -> bool {
    self.index_runes
  }

  pub(crate) fn has_sat_index(&self) -> bool {
    self.index_sats
  }

  pub(crate) fn status(&self) -> Result<StatusHtml> {
    let rtx = self.database.begin_read()?;

    let statistic_to_count = rtx.open_table(STATISTIC_TO_COUNT)?;

    let statistic = |statistic: Statistic| -> Result<u64> {
      Ok(
        statistic_to_count
          .get(statistic.key())?
          .map(|guard| guard.value())
          .unwrap_or_default(),
      )
    };

    let height = rtx
      .open_table(HEIGHT_TO_BLOCK_HEADER)?
      .range(0..)?
      .next_back()
      .transpose()?
      .map(|(height, _header)| height.value());

    let next_height = height.map(|height| height + 1).unwrap_or(0);

    let blessed_inscriptions = statistic(Statistic::BlessedInscriptions)?;
    let cursed_inscriptions = statistic(Statistic::CursedInscriptions)?;

    Ok(StatusHtml {
      blessed_inscriptions,
      chain: self.options.chain(),
      cursed_inscriptions,
      height,
      inscriptions: blessed_inscriptions + cursed_inscriptions,
      lost_sats: statistic(Statistic::LostSats)?,
      minimum_rune_for_next_block: Rune::minimum_at_height(
        self.options.chain(),
        Height(next_height),
      ),
      rune_index: statistic(Statistic::IndexRunes)? != 0,
      runes: statistic(Statistic::Runes)?,
      sat_index: statistic(Statistic::IndexSats)? != 0,
      started: self.started,
      transaction_index: statistic(Statistic::IndexTransactions)? != 0,
      unrecoverably_reorged: self.unrecoverably_reorged.load(atomic::Ordering::Relaxed),
      uptime: (Utc::now() - self.started).to_std()?,
    })
  }

  pub(crate) fn info(&self) -> Result<Info> {
    fn insert_table_info<K: RedbKey + 'static, V: RedbValue + 'static>(
      tables: &mut BTreeMap<String, TableInfo>,
      wtx: &WriteTransaction,
      database_total_bytes: u64,
      definition: TableDefinition<K, V>,
    ) {
      let stats = wtx.open_table(definition).unwrap().stats().unwrap();

      let fragmented_bytes = stats.fragmented_bytes();
      let metadata_bytes = stats.metadata_bytes();
      let stored_bytes = stats.stored_bytes();
      let total_bytes = stored_bytes + metadata_bytes + fragmented_bytes;

      tables.insert(
        definition.name().into(),
        TableInfo {
          branch_pages: stats.branch_pages(),
          fragmented_bytes,
          leaf_pages: stats.leaf_pages(),
          metadata_bytes,
          proportion: total_bytes as f64 / database_total_bytes as f64,
          stored_bytes,
          total_bytes,
          tree_height: stats.tree_height(),
        },
      );
    }

    fn insert_multimap_table_info<K: RedbKey + 'static, V: RedbValue + RedbKey + 'static>(
      tables: &mut BTreeMap<String, TableInfo>,
      wtx: &WriteTransaction,
      database_total_bytes: u64,
      definition: MultimapTableDefinition<K, V>,
    ) {
      let stats = wtx
        .open_multimap_table(definition)
        .unwrap()
        .stats()
        .unwrap();

      let fragmented_bytes = stats.fragmented_bytes();
      let metadata_bytes = stats.metadata_bytes();
      let stored_bytes = stats.stored_bytes();
      let total_bytes = stored_bytes + metadata_bytes + fragmented_bytes;

      tables.insert(
        definition.name().into(),
        TableInfo {
          branch_pages: stats.branch_pages(),
          fragmented_bytes,
          leaf_pages: stats.leaf_pages(),
          metadata_bytes,
          proportion: total_bytes as f64 / database_total_bytes as f64,
          stored_bytes,
          total_bytes,
          tree_height: stats.tree_height(),
        },
      );
    }

    let wtx = self.begin_write()?;

    let stats = wtx.stats()?;

    let fragmented_bytes = stats.fragmented_bytes();
    let metadata_bytes = stats.metadata_bytes();
    let stored_bytes = stats.stored_bytes();
    let total_bytes = fragmented_bytes + metadata_bytes + stored_bytes;

    let mut tables: BTreeMap<String, TableInfo> = BTreeMap::new();

    insert_multimap_table_info(&mut tables, &wtx, total_bytes, SATPOINT_TO_SEQUENCE_NUMBER);
    insert_multimap_table_info(&mut tables, &wtx, total_bytes, SAT_TO_SEQUENCE_NUMBER);
    insert_multimap_table_info(&mut tables, &wtx, total_bytes, SEQUENCE_NUMBER_TO_CHILDREN);
    insert_table_info(&mut tables, &wtx, total_bytes, HEIGHT_TO_BLOCK_HEADER);
    insert_table_info(
      &mut tables,
      &wtx,
      total_bytes,
      HEIGHT_TO_LAST_SEQUENCE_NUMBER,
    );
    insert_table_info(&mut tables, &wtx, total_bytes, HOME_INSCRIPTIONS);
    insert_table_info(
      &mut tables,
      &wtx,
      total_bytes,
      INSCRIPTION_ID_TO_SEQUENCE_NUMBER,
    );
    insert_table_info(
      &mut tables,
      &wtx,
      total_bytes,
      INSCRIPTION_NUMBER_TO_SEQUENCE_NUMBER,
    );
    insert_table_info(&mut tables, &wtx, total_bytes, OUTPOINT_TO_RUNE_BALANCES);
    insert_table_info(&mut tables, &wtx, total_bytes, OUTPOINT_TO_SAT_RANGES);
    insert_table_info(&mut tables, &wtx, total_bytes, OUTPOINT_TO_VALUE);
    insert_table_info(&mut tables, &wtx, total_bytes, RUNE_ID_TO_RUNE_ENTRY);
    insert_table_info(&mut tables, &wtx, total_bytes, RUNE_TO_RUNE_ID);
    insert_table_info(&mut tables, &wtx, total_bytes, SAT_TO_SATPOINT);
    insert_table_info(
      &mut tables,
      &wtx,
      total_bytes,
      SEQUENCE_NUMBER_TO_INSCRIPTION_ENTRY,
    );
    insert_table_info(&mut tables, &wtx, total_bytes, SEQUENCE_NUMBER_TO_RUNE_ID);
    insert_table_info(&mut tables, &wtx, total_bytes, SEQUENCE_NUMBER_TO_SATPOINT);
    insert_table_info(&mut tables, &wtx, total_bytes, STATISTIC_TO_COUNT);
    insert_table_info(&mut tables, &wtx, total_bytes, TRANSACTION_ID_TO_RUNE);
    insert_table_info(
      &mut tables,
      &wtx,
      total_bytes,
      TRANSACTION_ID_TO_TRANSACTION,
    );
    insert_table_info(
      &mut tables,
      &wtx,
      total_bytes,
      WRITE_TRANSACTION_STARTING_BLOCK_COUNT_TO_TIMESTAMP,
    );

    for table in wtx.list_tables()? {
      assert!(tables.contains_key(table.name()));
    }

    for table in wtx.list_multimap_tables()? {
      assert!(tables.contains_key(table.name()));
    }

    let info = {
      let statistic_to_count = wtx.open_table(STATISTIC_TO_COUNT)?;
      let sat_ranges = statistic_to_count
        .get(&Statistic::SatRanges.key())?
        .map(|x| x.value())
        .unwrap_or(0);
      let outputs_traversed = statistic_to_count
        .get(&Statistic::OutputsTraversed.key())?
        .map(|x| x.value())
        .unwrap_or(0);
      Info {
        blocks_indexed: wtx
          .open_table(HEIGHT_TO_BLOCK_HEADER)?
          .range(0..)?
          .next_back()
          .and_then(|result| result.ok())
          .map(|(height, _header)| height.value() + 1)
          .unwrap_or(0),
        branch_pages: stats.branch_pages(),
        fragmented_bytes,
        index_file_size: fs::metadata(&self.path)?.len(),
        index_path: self.path.clone(),
        leaf_pages: stats.leaf_pages(),
        metadata_bytes,
        outputs_traversed,
        page_size: stats.page_size(),
        sat_ranges,
        stored_bytes,
        tables,
        total_bytes,
        transactions: wtx
          .open_table(WRITE_TRANSACTION_STARTING_BLOCK_COUNT_TO_TIMESTAMP)?
          .range(0..)?
          .flat_map(|result| {
            result.map(
              |(starting_block_count, starting_timestamp)| TransactionInfo {
                starting_block_count: starting_block_count.value(),
                starting_timestamp: starting_timestamp.value(),
              },
            )
          })
          .collect(),
        tree_height: stats.tree_height(),
        utxos_indexed: wtx.open_table(OUTPOINT_TO_SAT_RANGES)?.len()?,
      }
    };

    Ok(info)
  }

  pub(crate) fn update(&self) -> Result {
    let mut updater = Updater::new(self)?;

    loop {
      match updater.update_index() {
        Ok(ok) => return Ok(ok),
        Err(err) => {
          log::info!("{}", err.to_string());

          match err.downcast_ref() {
            Some(&ReorgError::Recoverable { height, depth }) => {
              Reorg::handle_reorg(self, height, depth)?;

              updater = Updater::new(self)?;
            }
            Some(&ReorgError::Unrecoverable) => {
              self
                .unrecoverably_reorged
                .store(true, atomic::Ordering::Relaxed);
              return Err(anyhow!(ReorgError::Unrecoverable));
            }
            _ => return Err(err),
          };
        }
      }
    }
  }

  pub(crate) fn export(&self, filename: &String, include_addresses: bool) -> Result {
    let mut writer = BufWriter::new(File::create(filename)?);
    let rtx = self.database.begin_read()?;

    let blocks_indexed = rtx
      .open_table(HEIGHT_TO_BLOCK_HEADER)?
      .range(0..)?
      .next_back()
      .and_then(|result| result.ok())
      .map(|(height, _header)| height.value() + 1)
      .unwrap_or(0);

    writeln!(writer, "# export at block height {}", blocks_indexed)?;

    log::info!("exporting database tables to {filename}");

    let sequence_number_to_satpoint = rtx.open_table(SEQUENCE_NUMBER_TO_SATPOINT)?;

    for result in rtx
      .open_table(SEQUENCE_NUMBER_TO_INSCRIPTION_ENTRY)?
      .iter()?
    {
      let entry = result?;
      let sequence_number = entry.0.value();
      let entry = InscriptionEntry::load(entry.1.value());
      let satpoint = SatPoint::load(
        *sequence_number_to_satpoint
          .get(sequence_number)?
          .unwrap()
          .value(),
      );

      write!(
        writer,
        "{}\t{}\t{}",
        entry.inscription_number, entry.id, satpoint
      )?;

      if include_addresses {
        let address = if satpoint.outpoint == unbound_outpoint() {
          "unbound".to_string()
        } else {
          let output = self
            .get_transaction(satpoint.outpoint.txid)?
            .unwrap()
            .output
            .into_iter()
            .nth(satpoint.outpoint.vout.try_into().unwrap())
            .unwrap();
          self
            .options
            .chain()
            .address_from_script(&output.script_pubkey)
            .map(|address| address.to_string())
            .unwrap_or_else(|e| e.to_string())
        };
        write!(writer, "\t{}", address)?;
      }
      writeln!(writer)?;

      if SHUTTING_DOWN.load(atomic::Ordering::Relaxed) {
        break;
      }
    }
    writer.flush()?;
    Ok(())
  }

  fn begin_read(&self) -> Result<rtx::Rtx> {
    Ok(rtx::Rtx(self.database.begin_read()?))
  }

  fn begin_write(&self) -> Result<WriteTransaction> {
    let mut tx = self.database.begin_write()?;
    tx.set_durability(self.durability);
    Ok(tx)
  }

  fn increment_statistic(wtx: &WriteTransaction, statistic: Statistic, n: u64) -> Result {
    let mut statistic_to_count = wtx.open_table(STATISTIC_TO_COUNT)?;
    let value = statistic_to_count
      .get(&(statistic.key()))?
      .map(|x| x.value())
      .unwrap_or_default()
      + n;
    statistic_to_count.insert(&statistic.key(), &value)?;
    Ok(())
  }

  pub(crate) fn set_statistic(
    statistics: &mut Table<u64, u64>,
    statistic: Statistic,
    value: u64,
  ) -> Result<()> {
    statistics.insert(&statistic.key(), &value)?;
    Ok(())
  }

  pub(crate) fn is_statistic_set(
    statistics: &ReadOnlyTable<u64, u64>,
    statistic: Statistic,
  ) -> Result<bool> {
    Ok(
      statistics
        .get(&statistic.key())?
        .map(|guard| guard.value())
        .unwrap_or_default()
        != 0,
    )
  }

  #[cfg(test)]
  pub(crate) fn statistic(&self, statistic: Statistic) -> u64 {
    self
      .database
      .begin_read()
      .unwrap()
      .open_table(STATISTIC_TO_COUNT)
      .unwrap()
      .get(&statistic.key())
      .unwrap()
      .map(|x| x.value())
      .unwrap_or_default()
  }

  pub(crate) fn block_count(&self) -> Result<u32> {
    self.begin_read()?.block_count()
  }

  pub(crate) fn block_height(&self) -> Result<Option<Height>> {
    self.begin_read()?.block_height()
  }

  pub(crate) fn block_hash(&self, height: Option<u32>) -> Result<Option<BlockHash>> {
    self.begin_read()?.block_hash(height)
  }

  pub(crate) fn blocks(&self, take: usize) -> Result<Vec<(u32, BlockHash)>> {
    let rtx = self.begin_read()?;

    let block_count = rtx.block_count()?;

    let height_to_block_header = rtx.0.open_table(HEIGHT_TO_BLOCK_HEADER)?;

    let mut blocks = Vec::with_capacity(block_count.try_into().unwrap());

    for next in height_to_block_header
      .range(0..block_count)?
      .rev()
      .take(take)
    {
      let next = next?;
      blocks.push((next.0.value(), Header::load(*next.1.value()).block_hash()));
    }

    Ok(blocks)
  }

  pub(crate) fn rare_sat_satpoints(&self) -> Result<Vec<(Sat, SatPoint)>> {
    let rtx = self.database.begin_read()?;

    let sat_to_satpoint = rtx.open_table(SAT_TO_SATPOINT)?;

    let mut result = Vec::with_capacity(sat_to_satpoint.len()?.try_into().unwrap());

    for range in sat_to_satpoint.range(0..)? {
      let (sat, satpoint) = range?;
      result.push((Sat(sat.value()), Entry::load(*satpoint.value())));
    }

    Ok(result)
  }

  pub(crate) fn rare_sat_satpoint(&self, sat: Sat) -> Result<Option<SatPoint>> {
    Ok(
      self
        .database
        .begin_read()?
        .open_table(SAT_TO_SATPOINT)?
        .get(&sat.n())?
        .map(|satpoint| Entry::load(*satpoint.value())),
    )
  }

  pub(crate) fn get_rune_by_id(&self, id: RuneId) -> Result<Option<Rune>> {
    Ok(
      self
        .database
        .begin_read()?
        .open_table(RUNE_ID_TO_RUNE_ENTRY)?
        .get(&id.store())?
        .map(|entry| RuneEntry::load(entry.value()).rune),
    )
  }

  pub(crate) fn rune(
    &self,
    rune: Rune,
  ) -> Result<Option<(RuneId, RuneEntry, Option<InscriptionId>)>> {
    let rtx = self.database.begin_read()?;

    let Some(id) = rtx
      .open_table(RUNE_TO_RUNE_ID)?
      .get(rune.0)?
      .map(|guard| guard.value())
    else {
      return Ok(None);
    };

    let entry = RuneEntry::load(
      rtx
        .open_table(RUNE_ID_TO_RUNE_ENTRY)?
        .get(id)?
        .unwrap()
        .value(),
    );

    let parent = InscriptionId {
      txid: entry.etching,
      index: 0,
    };

    let parent = rtx
      .open_table(INSCRIPTION_ID_TO_SEQUENCE_NUMBER)?
      .get(&parent.store())?
      .is_some()
      .then_some(parent);

    Ok(Some((RuneId::load(id), entry, parent)))
  }

  pub(crate) fn runes(&self) -> Result<Vec<(RuneId, RuneEntry)>> {
    let mut entries = Vec::new();

    for result in self
      .database
      .begin_read()?
      .open_table(RUNE_ID_TO_RUNE_ENTRY)?
      .iter()?
    {
      let (id, entry) = result?;
      entries.push((RuneId::load(id.value()), RuneEntry::load(entry.value())));
    }

    Ok(entries)
  }

  pub(crate) fn get_rune_balances_for_outpoint(
    &self,
    outpoint: OutPoint,
  ) -> Result<Vec<(SpacedRune, Pile)>> {
    let rtx = self.database.begin_read()?;

    let outpoint_to_balances = rtx.open_table(OUTPOINT_TO_RUNE_BALANCES)?;

    let id_to_rune_entries = rtx.open_table(RUNE_ID_TO_RUNE_ENTRY)?;

    let Some(balances) = outpoint_to_balances.get(&outpoint.store())? else {
      return Ok(Vec::new());
    };

    let balances_buffer = balances.value();

    let mut balances = Vec::new();
    let mut i = 0;
    while i < balances_buffer.len() {
      let (id, length) = runes::varint::decode(&balances_buffer[i..]);
      i += length;
      let (amount, length) = runes::varint::decode(&balances_buffer[i..]);
      i += length;

      let id = RuneId::try_from(id).unwrap();

      let entry = RuneEntry::load(id_to_rune_entries.get(id.store())?.unwrap().value());

      balances.push((
        entry.spaced_rune(),
        Pile {
          amount,
          divisibility: entry.divisibility,
          symbol: entry.symbol,
        },
      ));
    }

    Ok(balances)
  }

  pub(crate) fn get_rune_balance_map(&self) -> Result<BTreeMap<Rune, BTreeMap<OutPoint, u128>>> {
    let outpoint_balances = self.get_rune_balances()?;

    let rtx = self.database.begin_read()?;

    let rune_id_to_rune_entry = rtx.open_table(RUNE_ID_TO_RUNE_ENTRY)?;

    let mut rune_balances: BTreeMap<Rune, BTreeMap<OutPoint, u128>> = BTreeMap::new();

    for (outpoint, balances) in outpoint_balances {
      for (rune_id, amount) in balances {
        let rune = RuneEntry::load(
          rune_id_to_rune_entry
            .get(&rune_id.store())?
            .unwrap()
            .value(),
        )
        .rune;

        *rune_balances
          .entry(rune)
          .or_default()
          .entry(outpoint)
          .or_default() += amount;
      }
    }

    Ok(rune_balances)
  }

  pub(crate) fn get_rune_balances(&self) -> Result<Vec<(OutPoint, Vec<(RuneId, u128)>)>> {
    let mut result = Vec::new();

    for entry in self
      .database
      .begin_read()?
      .open_table(OUTPOINT_TO_RUNE_BALANCES)?
      .iter()?
    {
      let (outpoint, balances_buffer) = entry?;
      let outpoint = OutPoint::load(*outpoint.value());
      let balances_buffer = balances_buffer.value();

      let mut balances = Vec::new();
      let mut i = 0;
      while i < balances_buffer.len() {
        let (id, length) = runes::varint::decode(&balances_buffer[i..]);
        i += length;
        let (balance, length) = runes::varint::decode(&balances_buffer[i..]);
        i += length;
        balances.push((RuneId::try_from(id)?, balance));
      }

      result.push((outpoint, balances));
    }

    Ok(result)
  }

  pub(crate) fn block_header(&self, hash: BlockHash) -> Result<Option<Header>> {
    self.client.get_block_header(&hash).into_option()
  }

  pub(crate) fn block_header_info(&self, hash: BlockHash) -> Result<Option<GetBlockHeaderResult>> {
    self.client.get_block_header_info(&hash).into_option()
  }

  pub(crate) fn get_block_by_height(&self, height: u32) -> Result<Option<Block>> {
    Ok(
      self
        .client
        .get_block_hash(height.into())
        .into_option()?
        .map(|hash| self.client.get_block(&hash))
        .transpose()?,
    )
  }

  pub(crate) fn get_block_by_hash(&self, hash: BlockHash) -> Result<Option<Block>> {
    self.client.get_block(&hash).into_option()
  }

  pub(crate) fn get_collections_paginated(
    &self,
    page_size: usize,
    page_index: usize,
  ) -> Result<(Vec<InscriptionId>, bool)> {
    let rtx = self.database.begin_read()?;

    let sequence_number_to_inscription_entry =
      rtx.open_table(SEQUENCE_NUMBER_TO_INSCRIPTION_ENTRY)?;

    let mut collections = rtx
      .open_multimap_table(SEQUENCE_NUMBER_TO_CHILDREN)?
      .iter()?
      .skip(page_index.saturating_mul(page_size))
      .take(page_size.saturating_add(1))
      .map(|result| {
        result
          .and_then(|(parent, _children)| {
            sequence_number_to_inscription_entry
              .get(parent.value())
              .map(|entry| InscriptionEntry::load(entry.unwrap().value()).id)
          })
          .map_err(|err| err.into())
      })
      .collect::<Result<Vec<InscriptionId>>>()?;

    let more = collections.len() > page_size;

    if more {
      collections.pop();
    }

    Ok((collections, more))
  }

  #[cfg(test)]
  pub(crate) fn get_children_by_inscription_id(
    &self,
    inscription_id: InscriptionId,
  ) -> Result<Vec<InscriptionId>> {
    let rtx = self.database.begin_read()?;

    let Some(sequence_number) = rtx
      .open_table(INSCRIPTION_ID_TO_SEQUENCE_NUMBER)?
      .get(&inscription_id.store())?
      .map(|sequence_number| sequence_number.value())
    else {
      return Ok(Vec::new());
    };

    self
      .get_children_by_sequence_number_paginated(sequence_number, usize::max_value(), 0)
      .map(|(children, _more)| children)
  }

  #[cfg(test)]
  pub(crate) fn get_parent_by_inscription_id(
    &self,
    inscription_id: InscriptionId,
  ) -> InscriptionId {
    let rtx = self.database.begin_read().unwrap();

    let sequence_number = rtx
      .open_table(INSCRIPTION_ID_TO_SEQUENCE_NUMBER)
      .unwrap()
      .get(&inscription_id.store())
      .unwrap()
      .unwrap()
      .value();

    let sequence_number_to_inscription_entry = rtx
      .open_table(SEQUENCE_NUMBER_TO_INSCRIPTION_ENTRY)
      .unwrap();

    let parent_sequence_number = InscriptionEntry::load(
      sequence_number_to_inscription_entry
        .get(sequence_number)
        .unwrap()
        .unwrap()
        .value(),
    )
    .parent
    .unwrap();

    let entry = InscriptionEntry::load(
      sequence_number_to_inscription_entry
        .get(parent_sequence_number)
        .unwrap()
        .unwrap()
        .value(),
    );

    entry.id
  }

  pub(crate) fn get_children_by_sequence_number_paginated(
    &self,
    sequence_number: u32,
    page_size: usize,
    page_index: usize,
  ) -> Result<(Vec<InscriptionId>, bool)> {
    let rtx = self.database.begin_read()?;

    let sequence_number_to_entry = rtx.open_table(SEQUENCE_NUMBER_TO_INSCRIPTION_ENTRY)?;

    let mut children = rtx
      .open_multimap_table(SEQUENCE_NUMBER_TO_CHILDREN)?
      .get(sequence_number)?
      .skip(page_index * page_size)
      .take(page_size.saturating_add(1))
      .map(|result| {
        result
          .and_then(|sequence_number| {
            sequence_number_to_entry
              .get(sequence_number.value())
              .map(|entry| InscriptionEntry::load(entry.unwrap().value()).id)
          })
          .map_err(|err| err.into())
      })
      .collect::<Result<Vec<InscriptionId>>>()?;

    let more = children.len() > page_size;

    if more {
      children.pop();
    }

    Ok((children, more))
  }

  pub(crate) fn get_etching(&self, txid: Txid) -> Result<Option<SpacedRune>> {
    let rtx = self.database.begin_read()?;

    let transaction_id_to_rune = rtx.open_table(TRANSACTION_ID_TO_RUNE)?;
    let Some(rune) = transaction_id_to_rune.get(&txid.store())? else {
      return Ok(None);
    };

    let rune_to_rune_id = rtx.open_table(RUNE_TO_RUNE_ID)?;
    let id = rune_to_rune_id.get(rune.value())?.unwrap();

    let rune_id_to_rune_entry = rtx.open_table(RUNE_ID_TO_RUNE_ENTRY)?;
    let entry = rune_id_to_rune_entry.get(&id.value())?.unwrap();

    Ok(Some(RuneEntry::load(entry.value()).spaced_rune()))
  }

  pub(crate) fn get_inscription_ids_by_sat(&self, sat: Sat) -> Result<Vec<InscriptionId>> {
    let rtx = self.database.begin_read()?;

    let sequence_number_to_inscription_entry =
      rtx.open_table(SEQUENCE_NUMBER_TO_INSCRIPTION_ENTRY)?;

    let ids = rtx
      .open_multimap_table(SAT_TO_SEQUENCE_NUMBER)?
      .get(&sat.n())?
      .map(|result| {
        result
          .and_then(|sequence_number| {
            let sequence_number = sequence_number.value();
            sequence_number_to_inscription_entry
              .get(sequence_number)
              .map(|entry| InscriptionEntry::load(entry.unwrap().value()).id)
          })
          .map_err(|err| err.into())
      })
      .collect::<Result<Vec<InscriptionId>>>()?;

    Ok(ids)
  }

  pub(crate) fn get_inscription_ids_by_sat_paginated(
    &self,
    sat: Sat,
    page_size: u64,
    page_index: u64,
  ) -> Result<(Vec<InscriptionId>, bool)> {
    let rtx = self.database.begin_read()?;

    let sequence_number_to_inscription_entry =
      rtx.open_table(SEQUENCE_NUMBER_TO_INSCRIPTION_ENTRY)?;

    let mut ids = rtx
      .open_multimap_table(SAT_TO_SEQUENCE_NUMBER)?
      .get(&sat.n())?
      .skip(page_index.saturating_mul(page_size).try_into().unwrap())
      .take(page_size.saturating_add(1).try_into().unwrap())
      .map(|result| {
        result
          .and_then(|sequence_number| {
            let sequence_number = sequence_number.value();
            sequence_number_to_inscription_entry
              .get(sequence_number)
              .map(|entry| InscriptionEntry::load(entry.unwrap().value()).id)
          })
          .map_err(|err| err.into())
      })
      .collect::<Result<Vec<InscriptionId>>>()?;

    let more = ids.len() > page_size.try_into().unwrap();

    if more {
      ids.pop();
    }

    Ok((ids, more))
  }

  pub(crate) fn get_inscription_id_by_sat_indexed(
    &self,
    sat: Sat,
    inscription_index: isize,
  ) -> Result<Option<InscriptionId>> {
    let rtx = self.database.begin_read()?;

    let sequence_number_to_inscription_entry =
      rtx.open_table(SEQUENCE_NUMBER_TO_INSCRIPTION_ENTRY)?;

    let sat_to_sequence_number = rtx.open_multimap_table(SAT_TO_SEQUENCE_NUMBER)?;

    if inscription_index < 0 {
      sat_to_sequence_number
        .get(&sat.n())?
        .nth_back((inscription_index + 1).abs_diff(0))
    } else {
      sat_to_sequence_number
        .get(&sat.n())?
        .nth(inscription_index.abs_diff(0))
    }
    .map(|result| {
      result
        .and_then(|sequence_number| {
          let sequence_number = sequence_number.value();
          sequence_number_to_inscription_entry
            .get(sequence_number)
            .map(|entry| InscriptionEntry::load(entry.unwrap().value()).id)
        })
        .map_err(|err| anyhow!(err.to_string()))
    })
    .transpose()
  }

  #[cfg(test)]
  pub(crate) fn get_inscription_id_by_inscription_number(
    &self,
    inscription_number: i32,
  ) -> Result<Option<InscriptionId>> {
    let rtx = self.database.begin_read()?;

    let Some(sequence_number) = rtx
      .open_table(INSCRIPTION_NUMBER_TO_SEQUENCE_NUMBER)?
      .get(inscription_number)?
      .map(|guard| guard.value())
    else {
      return Ok(None);
    };

    let inscription_id = rtx
      .open_table(SEQUENCE_NUMBER_TO_INSCRIPTION_ENTRY)?
      .get(&sequence_number)?
      .map(|entry| InscriptionEntry::load(entry.value()).id);

    Ok(inscription_id)
  }

  pub(crate) fn get_inscription_satpoint_by_id(
    &self,
    inscription_id: InscriptionId,
  ) -> Result<Option<SatPoint>> {
    let rtx = self.database.begin_read()?;

    let Some(sequence_number) = rtx
      .open_table(INSCRIPTION_ID_TO_SEQUENCE_NUMBER)?
      .get(&inscription_id.store())?
      .map(|guard| guard.value())
    else {
      return Ok(None);
    };

    let satpoint = rtx
      .open_table(SEQUENCE_NUMBER_TO_SATPOINT)?
      .get(sequence_number)?
      .map(|satpoint| Entry::load(*satpoint.value()));

    Ok(satpoint)
  }

  pub(crate) fn get_inscription_by_id(
    &self,
    inscription_id: InscriptionId,
  ) -> Result<Option<Inscription>> {
    if !self.inscription_exists(inscription_id)? {
      return Ok(None);
    }

    Ok(self.get_transaction(inscription_id.txid)?.and_then(|tx| {
      ParsedEnvelope::from_transaction(&tx)
        .into_iter()
        .nth(inscription_id.index as usize)
        .map(|envelope| envelope.payload)
    }))
  }

  pub(crate) fn inscription_count(&self, txid: Txid) -> Result<u32> {
    let start = InscriptionId { index: 0, txid };

    let end = InscriptionId {
      index: u32::MAX,
      txid,
    };

    Ok(
      self
        .database
        .begin_read()?
        .open_table(INSCRIPTION_ID_TO_SEQUENCE_NUMBER)?
        .range::<&InscriptionIdValue>(&start.store()..&end.store())?
        .count()
        .try_into()
        .unwrap(),
    )
  }

  pub(crate) fn inscription_exists(&self, inscription_id: InscriptionId) -> Result<bool> {
    Ok(
      self
        .database
        .begin_read()?
        .open_table(INSCRIPTION_ID_TO_SEQUENCE_NUMBER)?
        .get(&inscription_id.store())?
        .is_some(),
    )
  }

  pub(crate) fn get_inscriptions_on_output_with_satpoints(
    &self,
    outpoint: OutPoint,
  ) -> Result<Vec<(SatPoint, InscriptionId)>> {
    let rtx = self.database.begin_read()?;
    let satpoint_to_sequence_number = rtx.open_multimap_table(SATPOINT_TO_SEQUENCE_NUMBER)?;
    let sequence_number_to_inscription_entry =
      rtx.open_table(SEQUENCE_NUMBER_TO_INSCRIPTION_ENTRY)?;

    Self::inscriptions_on_output(
      &satpoint_to_sequence_number,
      &sequence_number_to_inscription_entry,
      outpoint,
    )
  }

  pub(crate) fn get_inscriptions_on_output(
    &self,
    outpoint: OutPoint,
  ) -> Result<Vec<InscriptionId>> {
    Ok(
      self
        .get_inscriptions_on_output_with_satpoints(outpoint)?
        .iter()
        .map(|(_satpoint, inscription_id)| *inscription_id)
        .collect(),
    )
  }

  pub(crate) fn get_transaction(&self, txid: Txid) -> Result<Option<Transaction>> {
    if txid == self.genesis_block_coinbase_txid {
      return Ok(Some(self.genesis_block_coinbase_transaction.clone()));
    }

    if self.index_transactions {
      if let Some(transaction) = self
        .database
        .begin_read()?
        .open_table(TRANSACTION_ID_TO_TRANSACTION)?
        .get(&txid.store())?
      {
        return Ok(Some(consensus::encode::deserialize(transaction.value())?));
      }
    }

    self.client.get_raw_transaction(&txid, None).into_option()
  }

  pub(crate) fn get_transaction_blockhash(&self, txid: Txid) -> Result<Option<BlockHash>> {
    Ok(
      self
        .client
        .get_raw_transaction_info(&txid, None)
        .into_option()?
        .and_then(|info| {
          if info.in_active_chain.unwrap_or_default() {
            info.blockhash
          } else {
            None
          }
        }),
    )
  }

  pub(crate) fn is_transaction_in_active_chain(&self, txid: Txid) -> Result<bool> {
    Ok(
      self
        .client
        .get_raw_transaction_info(&txid, None)
        .into_option()?
        .and_then(|info| info.in_active_chain)
        .unwrap_or(false),
    )
  }

  pub(crate) fn find(&self, sat: Sat) -> Result<Option<SatPoint>> {
    let sat = sat.0;
    let rtx = self.begin_read()?;

    if rtx.block_count()? <= Sat(sat).height().n() {
      return Ok(None);
    }

    let outpoint_to_sat_ranges = rtx.0.open_table(OUTPOINT_TO_SAT_RANGES)?;

    for range in outpoint_to_sat_ranges.range::<&[u8; 36]>(&[0; 36]..)? {
      let (key, value) = range?;
      let mut offset = 0;
      for chunk in value.value().chunks_exact(11) {
        let (start, end) = SatRange::load(chunk.try_into().unwrap());
        if start <= sat && sat < end {
          return Ok(Some(SatPoint {
            outpoint: Entry::load(*key.value()),
            offset: offset + sat - start,
          }));
        }
        offset += end - start;
      }
    }

    Ok(None)
  }

  pub(crate) fn find_range(
    &self,
    range_start: Sat,
    range_end: Sat,
  ) -> Result<Option<Vec<FindRangeOutput>>> {
    let range_start = range_start.0;
    let range_end = range_end.0;
    let rtx = self.begin_read()?;

    if rtx.block_count()? < Sat(range_end - 1).height().n() + 1 {
      return Ok(None);
    }

    let Some(mut remaining_sats) = range_end.checked_sub(range_start) else {
      return Err(anyhow!("range end is before range start"));
    };

    let outpoint_to_sat_ranges = rtx.0.open_table(OUTPOINT_TO_SAT_RANGES)?;

    let mut result = Vec::new();
    for range in outpoint_to_sat_ranges.range::<&[u8; 36]>(&[0; 36]..)? {
      let (outpoint_entry, sat_ranges_entry) = range?;

      let mut offset = 0;
      for sat_range in sat_ranges_entry.value().chunks_exact(11) {
        let (start, end) = SatRange::load(sat_range.try_into().unwrap());

        if end > range_start && start < range_end {
          let overlap_start = start.max(range_start);
          let overlap_end = end.min(range_end);

          result.push(FindRangeOutput {
            start: overlap_start,
            size: overlap_end - overlap_start,
            satpoint: SatPoint {
              outpoint: Entry::load(*outpoint_entry.value()),
              offset: offset + overlap_start - start,
            },
          });

          remaining_sats -= overlap_end - overlap_start;

          if remaining_sats == 0 {
            break;
          }
        }
        offset += end - start;
      }
    }

    Ok(Some(result))
  }

  fn list_inner(&self, outpoint: OutPointValue) -> Result<Option<Vec<u8>>> {
    Ok(
      self
        .database
        .begin_read()?
        .open_table(OUTPOINT_TO_SAT_RANGES)?
        .get(&outpoint)?
        .map(|outpoint| outpoint.value().to_vec()),
    )
  }

  pub(crate) fn list(&self, outpoint: OutPoint) -> Result<Option<List>> {
    if !self.index_sats || outpoint == unbound_outpoint() {
      return Ok(None);
    }

    let array = outpoint.store();

    let sat_ranges = self.list_inner(array)?;

    match sat_ranges {
      Some(sat_ranges) => Ok(Some(List::Unspent(
        sat_ranges
          .chunks_exact(11)
          .map(|chunk| SatRange::load(chunk.try_into().unwrap()))
          .collect(),
      ))),
      None => {
        if self.is_transaction_in_active_chain(outpoint.txid)? {
          Ok(Some(List::Spent))
        } else {
          Ok(None)
        }
      }
    }
  }

  pub(crate) fn block_time(&self, height: Height) -> Result<Blocktime> {
    let height = height.n();

    let rtx = self.database.begin_read()?;

    let height_to_block_header = rtx.open_table(HEIGHT_TO_BLOCK_HEADER)?;

    if let Some(guard) = height_to_block_header.get(height)? {
      return Ok(Blocktime::confirmed(Header::load(*guard.value()).time));
    }

    let current = height_to_block_header
      .range(0..)?
      .next_back()
      .and_then(|result| result.ok())
      .map(|(height, _header)| height)
      .map(|x| x.value())
      .unwrap_or(0);

    let expected_blocks = height
      .checked_sub(current)
      .with_context(|| format!("current {current} height is greater than sat height {height}"))?;

    Ok(Blocktime::Expected(
      Utc::now()
        .round_subsecs(0)
        .checked_add_signed(chrono::Duration::seconds(
          10 * 60 * i64::from(expected_blocks),
        ))
        .ok_or_else(|| anyhow!("block timestamp out of range"))?,
    ))
  }

  pub(crate) fn get_inscriptions_paginated(
    &self,
    page_size: u32,
    page_index: u32,
  ) -> Result<(Vec<InscriptionId>, bool)> {
    let rtx = self.database.begin_read()?;

    let sequence_number_to_inscription_entry =
      rtx.open_table(SEQUENCE_NUMBER_TO_INSCRIPTION_ENTRY)?;

    let last = sequence_number_to_inscription_entry
      .iter()?
      .next_back()
      .map(|result| result.map(|(number, _entry)| number.value()))
      .transpose()?
      .unwrap_or_default();

    let start = last.saturating_sub(page_size.saturating_mul(page_index));

    let end = start.saturating_sub(page_size);

    let mut inscriptions = sequence_number_to_inscription_entry
      .range(end..=start)?
      .rev()
      .map(|result| result.map(|(_number, entry)| InscriptionEntry::load(entry.value()).id))
      .collect::<Result<Vec<InscriptionId>, StorageError>>()?;

    let more = u32::try_from(inscriptions.len()).unwrap_or(u32::MAX) > page_size;

    if more {
      inscriptions.pop();
    }

    Ok((inscriptions, more))
  }

  pub(crate) fn get_inscriptions_in_block(&self, block_height: u32) -> Result<Vec<InscriptionId>> {
    let rtx = self.database.begin_read()?;

    let height_to_last_sequence_number = rtx.open_table(HEIGHT_TO_LAST_SEQUENCE_NUMBER)?;
    let sequence_number_to_inscription_entry =
      rtx.open_table(SEQUENCE_NUMBER_TO_INSCRIPTION_ENTRY)?;

    let Some(newest_sequence_number) = height_to_last_sequence_number
      .get(&block_height)?
      .map(|ag| ag.value())
    else {
      return Ok(Vec::new());
    };

    let oldest_sequence_number = height_to_last_sequence_number
      .get(block_height.saturating_sub(1))?
      .map(|ag| ag.value())
      .unwrap_or(0);

    (oldest_sequence_number..newest_sequence_number)
      .map(|num| match sequence_number_to_inscription_entry.get(&num) {
        Ok(Some(inscription_id)) => Ok(InscriptionEntry::load(inscription_id.value()).id),
        Ok(None) => Err(anyhow!(
          "could not find inscription for inscription number {num}"
        )),
        Err(err) => Err(anyhow!(err)),
      })
      .collect::<Result<Vec<InscriptionId>>>()
  }

  pub(crate) fn get_highest_paying_inscriptions_in_block(
    &self,
    block_height: u32,
    n: usize,
  ) -> Result<(Vec<InscriptionId>, usize)> {
    let inscription_ids = self.get_inscriptions_in_block(block_height)?;

    let mut inscription_to_fee: Vec<(InscriptionId, u64)> = Vec::new();
    for id in &inscription_ids {
      inscription_to_fee.push((
        *id,
        self
          .get_inscription_entry(*id)?
          .ok_or_else(|| anyhow!("could not get entry for inscription {id}"))?
          .fee,
      ));
    }

    inscription_to_fee.sort_by_key(|(_, fee)| *fee);

    Ok((
      inscription_to_fee
        .iter()
        .map(|(id, _)| *id)
        .rev()
        .take(n)
        .collect(),
      inscription_ids.len(),
    ))
  }

  pub(crate) fn get_home_inscriptions(&self) -> Result<Vec<InscriptionId>> {
    Ok(
      self
        .database
        .begin_read()?
        .open_table(HOME_INSCRIPTIONS)?
        .iter()?
        .rev()
        .flat_map(|result| result.map(|(_number, id)| InscriptionId::load(id.value())))
        .collect(),
    )
  }

  pub(crate) fn get_feed_inscriptions(&self, n: usize) -> Result<Vec<(u32, InscriptionId)>> {
    Ok(
      self
        .database
        .begin_read()?
        .open_table(SEQUENCE_NUMBER_TO_INSCRIPTION_ENTRY)?
        .iter()?
        .rev()
        .take(n)
        .flat_map(|result| {
          result.map(|(number, entry)| (number.value(), InscriptionEntry::load(entry.value()).id))
        })
        .collect(),
    )
  }

  pub fn inscription_info_benchmark(index: &Index, inscription_number: i32) {
    Self::inscription_info(index, InscriptionQuery::Number(inscription_number)).unwrap();
  }

  pub(crate) fn inscription_info(
    index: &Index,
    query: InscriptionQuery,
  ) -> Result<Option<InscriptionInfo>> {
    let rtx = index.database.begin_read()?;

    let sequence_number = match query {
      InscriptionQuery::Id(id) => {
        let inscription_id_to_sequence_number =
          rtx.open_table(INSCRIPTION_ID_TO_SEQUENCE_NUMBER)?;

        let sequence_number = inscription_id_to_sequence_number
          .get(&id.store())?
          .map(|guard| guard.value());

        drop(inscription_id_to_sequence_number);

        sequence_number
      }
      InscriptionQuery::Number(inscription_number) => {
        let inscription_number_to_sequence_number =
          rtx.open_table(INSCRIPTION_NUMBER_TO_SEQUENCE_NUMBER)?;

        let sequence_number = inscription_number_to_sequence_number
          .get(inscription_number)?
          .map(|guard| guard.value());

        drop(inscription_number_to_sequence_number);

        sequence_number
      }
    };

    let Some(sequence_number) = sequence_number else {
      return Ok(None);
    };

    let sequence_number_to_inscription_entry =
      rtx.open_table(SEQUENCE_NUMBER_TO_INSCRIPTION_ENTRY)?;

    let entry = InscriptionEntry::load(
      sequence_number_to_inscription_entry
        .get(&sequence_number)?
        .unwrap()
        .value(),
    );

    let Some(transaction) = index.get_transaction(entry.id.txid)? else {
      return Ok(None);
    };

    let Some(inscription) = ParsedEnvelope::from_transaction(&transaction)
      .into_iter()
      .nth(entry.id.index as usize)
      .map(|envelope| envelope.payload)
    else {
      return Ok(None);
    };

    let satpoint = SatPoint::load(
      *rtx
        .open_table(SEQUENCE_NUMBER_TO_SATPOINT)?
        .get(sequence_number)?
        .unwrap()
        .value(),
    );

    let output = if satpoint.outpoint == unbound_outpoint() || satpoint.outpoint == OutPoint::null()
    {
      None
    } else {
      let Some(transaction) = index.get_transaction(satpoint.outpoint.txid)? else {
        return Ok(None);
      };

      transaction
        .output
        .into_iter()
        .nth(satpoint.outpoint.vout.try_into().unwrap())
    };

    let previous = if let Some(n) = sequence_number.checked_sub(1) {
      Some(
        InscriptionEntry::load(
          sequence_number_to_inscription_entry
            .get(n)?
            .unwrap()
            .value(),
        )
        .id,
      )
    } else {
      None
    };

    let next = sequence_number_to_inscription_entry
      .get(sequence_number + 1)?
      .map(|guard| InscriptionEntry::load(guard.value()).id);

    let children = rtx
      .open_multimap_table(SEQUENCE_NUMBER_TO_CHILDREN)?
      .get(sequence_number)?
      .take(4)
      .map(|result| {
        result
          .and_then(|sequence_number| {
            sequence_number_to_inscription_entry
              .get(sequence_number.value())
              .map(|entry| InscriptionEntry::load(entry.unwrap().value()).id)
          })
          .map_err(|err| err.into())
      })
      .collect::<Result<Vec<InscriptionId>>>()?;

    let rune = if let Some(rune_id) = rtx
      .open_table(SEQUENCE_NUMBER_TO_RUNE_ID)?
      .get(sequence_number)?
    {
      let rune_id_to_rune_entry = rtx.open_table(RUNE_ID_TO_RUNE_ENTRY)?;
      let entry = rune_id_to_rune_entry.get(&rune_id.value())?.unwrap();
      Some(RuneEntry::load(entry.value()).spaced_rune())
    } else {
      None
    };

    let parent = match entry.parent {
      Some(parent) => Some(
        InscriptionEntry::load(
          sequence_number_to_inscription_entry
            .get(parent)?
            .unwrap()
            .value(),
        )
        .id,
      ),
      None => None,
    };

    let mut charms = entry.charms;

    if satpoint.outpoint == OutPoint::null() {
      Charm::Lost.set(&mut charms);
    }

    Ok(Some(InscriptionInfo {
      children,
      entry,
      parent,
      output,
      satpoint,
      inscription,
      previous,
      next,
      rune,
      charms,
    }))
  }

  pub(crate) fn get_inscription_entry(
    &self,
    inscription_id: InscriptionId,
  ) -> Result<Option<InscriptionEntry>> {
    let rtx = self.database.begin_read()?;

    let Some(sequence_number) = rtx
      .open_table(INSCRIPTION_ID_TO_SEQUENCE_NUMBER)?
      .get(&inscription_id.store())?
      .map(|guard| guard.value())
    else {
      return Ok(None);
    };

    let entry = rtx
      .open_table(SEQUENCE_NUMBER_TO_INSCRIPTION_ENTRY)?
      .get(sequence_number)?
      .map(|value| InscriptionEntry::load(value.value()));

    Ok(entry)
  }

  #[cfg(test)]
  fn assert_inscription_location(
    &self,
    inscription_id: InscriptionId,
    satpoint: SatPoint,
    sat: Option<u64>,
  ) {
    let rtx = self.database.begin_read().unwrap();

    let satpoint_to_sequence_number = rtx
      .open_multimap_table(SATPOINT_TO_SEQUENCE_NUMBER)
      .unwrap();

    let sequence_number_to_satpoint = rtx.open_table(SEQUENCE_NUMBER_TO_SATPOINT).unwrap();

    let sequence_number = rtx
      .open_table(INSCRIPTION_ID_TO_SEQUENCE_NUMBER)
      .unwrap()
      .get(&inscription_id.store())
      .unwrap()
      .unwrap()
      .value();

    assert_eq!(
      satpoint_to_sequence_number.len().unwrap(),
      sequence_number_to_satpoint.len().unwrap(),
    );

    assert_eq!(
      SatPoint::load(
        *sequence_number_to_satpoint
          .get(sequence_number)
          .unwrap()
          .unwrap()
          .value()
      ),
      satpoint,
    );

    assert!(satpoint_to_sequence_number
      .get(&satpoint.store())
      .unwrap()
      .any(|result| result.unwrap().value() == sequence_number));

    match sat {
      Some(sat) => {
        if self.index_sats {
          // unbound inscriptions should not be assigned to a sat
          assert!(satpoint.outpoint != unbound_outpoint());

          assert!(rtx
            .open_multimap_table(SAT_TO_SEQUENCE_NUMBER)
            .unwrap()
            .get(&sat)
            .unwrap()
            .any(|entry| entry.unwrap().value() == sequence_number));

          // we do not track common sats (only the sat ranges)
          if !Sat(sat).common() {
            assert_eq!(
              SatPoint::load(
                *rtx
                  .open_table(SAT_TO_SATPOINT)
                  .unwrap()
                  .get(&sat)
                  .unwrap()
                  .unwrap()
                  .value()
              ),
              satpoint,
            );
          }
        }
      }
      None => {
        if self.index_sats {
          assert!(satpoint.outpoint == unbound_outpoint())
        }
      }
    }
  }

  fn inscriptions_on_output<'a: 'tx, 'tx>(
    satpoint_to_sequence_number: &'a impl ReadableMultimapTable<&'static SatPointValue, u32>,
    sequence_number_to_inscription_entry: &'a impl ReadableTable<u32, InscriptionEntryValue>,
    outpoint: OutPoint,
  ) -> Result<Vec<(SatPoint, InscriptionId)>> {
    let start = SatPoint {
      outpoint,
      offset: 0,
    }
    .store();

    let end = SatPoint {
      outpoint,
      offset: u64::MAX,
    }
    .store();

    let mut inscriptions = Vec::new();

    for range in satpoint_to_sequence_number.range::<&[u8; 44]>(&start..=&end)? {
      let (satpoint, sequence_numbers) = range?;
      for sequence_number_result in sequence_numbers {
        let sequence_number = sequence_number_result?.value();
        let entry = sequence_number_to_inscription_entry
          .get(sequence_number)?
          .unwrap();
        inscriptions.push((
          sequence_number,
          SatPoint::load(*satpoint.value()),
          InscriptionEntry::load(entry.value()).id,
        ));
      }
    }

    inscriptions.sort_by_key(|(sequence_number, _, _)| *sequence_number);

    Ok(
      inscriptions
        .into_iter()
        .map(|(_sequence_number, satpoint, inscription_id)| (satpoint, inscription_id))
        .collect(),
    )
  }
}

#[cfg(test)]
mod tests {
  use {super::*, crate::index::testing::Context};

  #[test]
  fn height_limit() {
    {
      let context = Context::builder().args(["--height-limit", "0"]).build();
      context.mine_blocks(1);
      assert_eq!(context.index.block_height().unwrap(), None);
      assert_eq!(context.index.block_count().unwrap(), 0);
    }

    {
      let context = Context::builder().args(["--height-limit", "1"]).build();
      context.mine_blocks(1);
      assert_eq!(context.index.block_height().unwrap(), Some(Height(0)));
      assert_eq!(context.index.block_count().unwrap(), 1);
    }

    {
      let context = Context::builder().args(["--height-limit", "2"]).build();
      context.mine_blocks(2);
      assert_eq!(context.index.block_height().unwrap(), Some(Height(1)));
      assert_eq!(context.index.block_count().unwrap(), 2);
    }
  }

  #[test]
  fn inscriptions_below_first_inscription_height_are_skipped() {
    let inscription = inscription("text/plain;charset=utf-8", "hello");
    let template = TransactionTemplate {
      inputs: &[(1, 0, 0, inscription.to_witness())],
      ..Default::default()
    };

    {
      let context = Context::builder().build();
      context.mine_blocks(1);
      let txid = context.rpc_server.broadcast_tx(template.clone());
      let inscription_id = InscriptionId { txid, index: 0 };
      context.mine_blocks(1);

      assert_eq!(
        context.index.get_inscription_by_id(inscription_id).unwrap(),
        Some(inscription)
      );

      assert_eq!(
        context
          .index
          .get_inscription_satpoint_by_id(inscription_id)
          .unwrap(),
        Some(SatPoint {
          outpoint: OutPoint { txid, vout: 0 },
          offset: 0,
        })
      );
    }

    {
      let context = Context::builder()
        .arg("--first-inscription-height=3")
        .build();
      context.mine_blocks(1);
      let txid = context.rpc_server.broadcast_tx(template);
      let inscription_id = InscriptionId { txid, index: 0 };
      context.mine_blocks(1);

      assert_eq!(
        context
          .index
          .get_inscription_satpoint_by_id(inscription_id)
          .unwrap(),
        None,
      );
    }
  }

  #[test]
  fn inscriptions_are_not_indexed_if_no_index_inscriptions_flag_is_set() {
    let inscription = inscription("text/plain;charset=utf-8", "hello");
    let template = TransactionTemplate {
      inputs: &[(1, 0, 0, inscription.to_witness())],
      ..Default::default()
    };

    {
      let context = Context::builder().build();
      context.mine_blocks(1);
      let txid = context.rpc_server.broadcast_tx(template.clone());
      let inscription_id = InscriptionId { txid, index: 0 };
      context.mine_blocks(1);

      assert_eq!(
        context.index.get_inscription_by_id(inscription_id).unwrap(),
        Some(inscription)
      );

      assert_eq!(
        context
          .index
          .get_inscription_satpoint_by_id(inscription_id)
          .unwrap(),
        Some(SatPoint {
          outpoint: OutPoint { txid, vout: 0 },
          offset: 0,
        })
      );
    }

    {
      let context = Context::builder().arg("--no-index-inscriptions").build();
      context.mine_blocks(1);
      let txid = context.rpc_server.broadcast_tx(template);
      let inscription_id = InscriptionId { txid, index: 0 };
      context.mine_blocks(1);

      assert_eq!(
        context
          .index
          .get_inscription_satpoint_by_id(inscription_id)
          .unwrap(),
        None,
      );
    }
  }

  #[test]
  fn list_first_coinbase_transaction() {
    let context = Context::builder().arg("--index-sats").build();
    assert_eq!(
      context
        .index
        .list(
          "4a5e1e4baab89f3a32518a88c31bc87f618f76673e2cc77ab2127b7afdeda33b:0"
            .parse()
            .unwrap()
        )
        .unwrap()
        .unwrap(),
      List::Unspent(vec![(0, 50 * COIN_VALUE)])
    )
  }

  #[test]
  fn list_second_coinbase_transaction() {
    let context = Context::builder().arg("--index-sats").build();
    let txid = context.mine_blocks(1)[0].txdata[0].txid();
    assert_eq!(
      context.index.list(OutPoint::new(txid, 0)).unwrap().unwrap(),
      List::Unspent(vec![(50 * COIN_VALUE, 100 * COIN_VALUE)])
    )
  }

  #[test]
  fn list_split_ranges_are_tracked_correctly() {
    let context = Context::builder().arg("--index-sats").build();

    context.mine_blocks(1);
    let split_coinbase_output = TransactionTemplate {
      inputs: &[(1, 0, 0, Default::default())],
      outputs: 2,
      fee: 0,
      ..Default::default()
    };
    let txid = context.rpc_server.broadcast_tx(split_coinbase_output);

    context.mine_blocks(1);

    assert_eq!(
      context.index.list(OutPoint::new(txid, 0)).unwrap().unwrap(),
      List::Unspent(vec![(50 * COIN_VALUE, 75 * COIN_VALUE)])
    );

    assert_eq!(
      context.index.list(OutPoint::new(txid, 1)).unwrap().unwrap(),
      List::Unspent(vec![(75 * COIN_VALUE, 100 * COIN_VALUE)])
    );
  }

  #[test]
  fn list_merge_ranges_are_tracked_correctly() {
    let context = Context::builder().arg("--index-sats").build();

    context.mine_blocks(2);
    let merge_coinbase_outputs = TransactionTemplate {
      inputs: &[(1, 0, 0, Default::default()), (2, 0, 0, Default::default())],
      fee: 0,
      ..Default::default()
    };

    let txid = context.rpc_server.broadcast_tx(merge_coinbase_outputs);
    context.mine_blocks(1);

    assert_eq!(
      context.index.list(OutPoint::new(txid, 0)).unwrap().unwrap(),
      List::Unspent(vec![
        (50 * COIN_VALUE, 100 * COIN_VALUE),
        (100 * COIN_VALUE, 150 * COIN_VALUE)
      ]),
    );
  }

  #[test]
  fn list_fee_paying_transaction_range() {
    let context = Context::builder().arg("--index-sats").build();

    context.mine_blocks(1);
    let fee_paying_tx = TransactionTemplate {
      inputs: &[(1, 0, 0, Default::default())],
      outputs: 2,
      fee: 10,
      ..Default::default()
    };
    let txid = context.rpc_server.broadcast_tx(fee_paying_tx);
    let coinbase_txid = context.mine_blocks(1)[0].txdata[0].txid();

    assert_eq!(
      context.index.list(OutPoint::new(txid, 0)).unwrap().unwrap(),
      List::Unspent(vec![(50 * COIN_VALUE, 7499999995)]),
    );

    assert_eq!(
      context.index.list(OutPoint::new(txid, 1)).unwrap().unwrap(),
      List::Unspent(vec![(7499999995, 9999999990)]),
    );

    assert_eq!(
      context
        .index
        .list(OutPoint::new(coinbase_txid, 0))
        .unwrap()
        .unwrap(),
      List::Unspent(vec![(10000000000, 15000000000), (9999999990, 10000000000)])
    );
  }

  #[test]
  fn list_two_fee_paying_transaction_range() {
    let context = Context::builder().arg("--index-sats").build();

    context.mine_blocks(2);
    let first_fee_paying_tx = TransactionTemplate {
      inputs: &[(1, 0, 0, Default::default())],
      fee: 10,
      ..Default::default()
    };
    let second_fee_paying_tx = TransactionTemplate {
      inputs: &[(2, 0, 0, Default::default())],
      fee: 10,
      ..Default::default()
    };
    context.rpc_server.broadcast_tx(first_fee_paying_tx);
    context.rpc_server.broadcast_tx(second_fee_paying_tx);

    let coinbase_txid = context.mine_blocks(1)[0].txdata[0].txid();

    assert_eq!(
      context
        .index
        .list(OutPoint::new(coinbase_txid, 0))
        .unwrap()
        .unwrap(),
      List::Unspent(vec![
        (15000000000, 20000000000),
        (9999999990, 10000000000),
        (14999999990, 15000000000)
      ])
    );
  }

  #[test]
  fn list_null_output() {
    let context = Context::builder().arg("--index-sats").build();

    context.mine_blocks(1);
    let no_value_output = TransactionTemplate {
      inputs: &[(1, 0, 0, Default::default())],
      fee: 50 * COIN_VALUE,
      ..Default::default()
    };
    let txid = context.rpc_server.broadcast_tx(no_value_output);
    context.mine_blocks(1);

    assert_eq!(
      context.index.list(OutPoint::new(txid, 0)).unwrap().unwrap(),
      List::Unspent(Vec::new())
    );
  }

  #[test]
  fn list_null_input() {
    let context = Context::builder().arg("--index-sats").build();

    context.mine_blocks(1);
    let no_value_output = TransactionTemplate {
      inputs: &[(1, 0, 0, Default::default())],
      fee: 50 * COIN_VALUE,
      ..Default::default()
    };
    context.rpc_server.broadcast_tx(no_value_output);
    context.mine_blocks(1);

    let no_value_input = TransactionTemplate {
      inputs: &[(2, 1, 0, Default::default())],
      fee: 0,
      ..Default::default()
    };
    let txid = context.rpc_server.broadcast_tx(no_value_input);
    context.mine_blocks(1);

    assert_eq!(
      context.index.list(OutPoint::new(txid, 0)).unwrap().unwrap(),
      List::Unspent(Vec::new())
    );
  }

  #[test]
  fn list_spent_output() {
    let context = Context::builder().arg("--index-sats").build();
    context.mine_blocks(1);
    context.rpc_server.broadcast_tx(TransactionTemplate {
      inputs: &[(1, 0, 0, Default::default())],
      fee: 0,
      ..Default::default()
    });
    context.mine_blocks(1);
    let txid = context.rpc_server.tx(1, 0).txid();
    assert_eq!(
      context.index.list(OutPoint::new(txid, 0)).unwrap().unwrap(),
      List::Spent,
    );
  }

  #[test]
  fn list_unknown_output() {
    let context = Context::builder().arg("--index-sats").build();

    assert_eq!(
      context
        .index
        .list(
          "0000000000000000000000000000000000000000000000000000000000000000:0"
            .parse()
            .unwrap()
        )
        .unwrap(),
      None
    );
  }

  #[test]
  fn find_first_sat() {
    let context = Context::builder().arg("--index-sats").build();
    assert_eq!(
      context.index.find(Sat(0)).unwrap().unwrap(),
      SatPoint {
        outpoint: "4a5e1e4baab89f3a32518a88c31bc87f618f76673e2cc77ab2127b7afdeda33b:0"
          .parse()
          .unwrap(),
        offset: 0,
      }
    )
  }

  #[test]
  fn find_second_sat() {
    let context = Context::builder().arg("--index-sats").build();
    assert_eq!(
      context.index.find(Sat(1)).unwrap().unwrap(),
      SatPoint {
        outpoint: "4a5e1e4baab89f3a32518a88c31bc87f618f76673e2cc77ab2127b7afdeda33b:0"
          .parse()
          .unwrap(),
        offset: 1,
      }
    )
  }

  #[test]
  fn find_first_sat_of_second_block() {
    let context = Context::builder().arg("--index-sats").build();
    context.mine_blocks(1);
    assert_eq!(
      context.index.find(Sat(50 * COIN_VALUE)).unwrap().unwrap(),
      SatPoint {
        outpoint: "84aca0d43f45ac753d4744f40b2f54edec3a496b298951735d450e601386089d:0"
          .parse()
          .unwrap(),
        offset: 0,
      }
    )
  }

  #[test]
  fn find_unmined_sat() {
    let context = Context::builder().arg("--index-sats").build();
    assert_eq!(context.index.find(Sat(50 * COIN_VALUE)).unwrap(), None);
  }

  #[test]
  fn find_first_sat_spent_in_second_block() {
    let context = Context::builder().arg("--index-sats").build();
    context.mine_blocks(1);
    let spend_txid = context.rpc_server.broadcast_tx(TransactionTemplate {
      inputs: &[(1, 0, 0, Default::default())],
      fee: 0,
      ..Default::default()
    });
    context.mine_blocks(1);
    assert_eq!(
      context.index.find(Sat(50 * COIN_VALUE)).unwrap().unwrap(),
      SatPoint {
        outpoint: OutPoint::new(spend_txid, 0),
        offset: 0,
      }
    )
  }

  #[test]
  fn inscriptions_are_tracked_correctly() {
    for context in Context::configurations() {
      context.mine_blocks(1);

      let txid = context.rpc_server.broadcast_tx(TransactionTemplate {
        inputs: &[(1, 0, 0, inscription("text/plain", "hello").to_witness())],
        ..Default::default()
      });
      let inscription_id = InscriptionId { txid, index: 0 };

      context.mine_blocks(1);

      context.index.assert_inscription_location(
        inscription_id,
        SatPoint {
          outpoint: OutPoint { txid, vout: 0 },
          offset: 0,
        },
        Some(50 * COIN_VALUE),
      );
    }
  }

  #[test]
  fn inscriptions_without_sats_are_unbound() {
    for context in Context::configurations() {
      context.mine_blocks(1);

      context.rpc_server.broadcast_tx(TransactionTemplate {
        inputs: &[(1, 0, 0, Default::default())],
        fee: 50 * 100_000_000,
        ..Default::default()
      });

      context.mine_blocks(1);

      let txid = context.rpc_server.broadcast_tx(TransactionTemplate {
        inputs: &[(2, 1, 0, inscription("text/plain", "hello").to_witness())],
        ..Default::default()
      });

      let inscription_id = InscriptionId { txid, index: 0 };

      context.mine_blocks(1);

      context.index.assert_inscription_location(
        inscription_id,
        SatPoint {
          outpoint: unbound_outpoint(),
          offset: 0,
        },
        None,
      );

      context.mine_blocks(1);

      context.rpc_server.broadcast_tx(TransactionTemplate {
        inputs: &[(4, 0, 0, Default::default())],
        fee: 50 * 100_000_000,
        ..Default::default()
      });

      context.mine_blocks(1);

      let txid = context.rpc_server.broadcast_tx(TransactionTemplate {
        inputs: &[(5, 1, 0, inscription("text/plain", "hello").to_witness())],
        ..Default::default()
      });

      let inscription_id = InscriptionId { txid, index: 0 };

      context.mine_blocks(1);

      context.index.assert_inscription_location(
        inscription_id,
        SatPoint {
          outpoint: unbound_outpoint(),
          offset: 1,
        },
        None,
      );
    }
  }

  #[test]
  fn unaligned_inscriptions_are_tracked_correctly() {
    for context in Context::configurations() {
      context.mine_blocks(1);

      let txid = context.rpc_server.broadcast_tx(TransactionTemplate {
        inputs: &[(1, 0, 0, inscription("text/plain", "hello").to_witness())],
        ..Default::default()
      });
      let inscription_id = InscriptionId { txid, index: 0 };

      context.mine_blocks(1);

      context.index.assert_inscription_location(
        inscription_id,
        SatPoint {
          outpoint: OutPoint { txid, vout: 0 },
          offset: 0,
        },
        Some(50 * COIN_VALUE),
      );

      let send_txid = context.rpc_server.broadcast_tx(TransactionTemplate {
        inputs: &[(2, 0, 0, Default::default()), (2, 1, 0, Default::default())],
        ..Default::default()
      });

      context.mine_blocks(1);

      context.index.assert_inscription_location(
        inscription_id,
        SatPoint {
          outpoint: OutPoint {
            txid: send_txid,
            vout: 0,
          },
          offset: 50 * COIN_VALUE,
        },
        Some(50 * COIN_VALUE),
      );
    }
  }

  #[test]
  fn merged_inscriptions_are_tracked_correctly() {
    for context in Context::configurations() {
      context.mine_blocks(2);

      let first_txid = context.rpc_server.broadcast_tx(TransactionTemplate {
        inputs: &[(1, 0, 0, inscription("text/plain", "hello").to_witness())],
        ..Default::default()
      });

      let first_inscription_id = InscriptionId {
        txid: first_txid,
        index: 0,
      };

      let second_txid = context.rpc_server.broadcast_tx(TransactionTemplate {
        inputs: &[(2, 0, 0, inscription("text/png", [1; 100]).to_witness())],
        ..Default::default()
      });
      let second_inscription_id = InscriptionId {
        txid: second_txid,
        index: 0,
      };

      context.mine_blocks(1);

      let merged_txid = context.rpc_server.broadcast_tx(TransactionTemplate {
        inputs: &[(3, 1, 0, Default::default()), (3, 2, 0, Default::default())],
        ..Default::default()
      });

      context.mine_blocks(1);

      context.index.assert_inscription_location(
        first_inscription_id,
        SatPoint {
          outpoint: OutPoint {
            txid: merged_txid,
            vout: 0,
          },
          offset: 0,
        },
        Some(50 * COIN_VALUE),
      );

      context.index.assert_inscription_location(
        second_inscription_id,
        SatPoint {
          outpoint: OutPoint {
            txid: merged_txid,
            vout: 0,
          },
          offset: 50 * COIN_VALUE,
        },
        Some(100 * COIN_VALUE),
      );
    }
  }

  #[test]
  fn inscriptions_that_are_sent_to_second_output_are_are_tracked_correctly() {
    for context in Context::configurations() {
      context.mine_blocks(1);

      let txid = context.rpc_server.broadcast_tx(TransactionTemplate {
        inputs: &[(1, 0, 0, inscription("text/plain", "hello").to_witness())],
        ..Default::default()
      });
      let inscription_id = InscriptionId { txid, index: 0 };

      context.mine_blocks(1);

      context.index.assert_inscription_location(
        inscription_id,
        SatPoint {
          outpoint: OutPoint { txid, vout: 0 },
          offset: 0,
        },
        Some(50 * COIN_VALUE),
      );

      let send_txid = context.rpc_server.broadcast_tx(TransactionTemplate {
        inputs: &[(2, 0, 0, Default::default()), (2, 1, 0, Default::default())],
        outputs: 2,
        ..Default::default()
      });

      context.mine_blocks(1);

      context.index.assert_inscription_location(
        inscription_id,
        SatPoint {
          outpoint: OutPoint {
            txid: send_txid,
            vout: 1,
          },
          offset: 0,
        },
        Some(50 * COIN_VALUE),
      );
    }
  }

  #[test]
  fn missing_inputs_are_fetched_from_bitcoin_core() {
    for args in [
      ["--first-inscription-height", "2"].as_slice(),
      ["--first-inscription-height", "2", "--index-sats"].as_slice(),
    ] {
      let context = Context::builder().args(args).build();
      context.mine_blocks(1);

      let txid = context.rpc_server.broadcast_tx(TransactionTemplate {
        inputs: &[(1, 0, 0, inscription("text/plain", "hello").to_witness())],
        ..Default::default()
      });
      let inscription_id = InscriptionId { txid, index: 0 };

      context.mine_blocks(1);

      context.index.assert_inscription_location(
        inscription_id,
        SatPoint {
          outpoint: OutPoint { txid, vout: 0 },
          offset: 0,
        },
        Some(50 * COIN_VALUE),
      );

      let send_txid = context.rpc_server.broadcast_tx(TransactionTemplate {
        inputs: &[(2, 0, 0, Default::default()), (2, 1, 0, Default::default())],
        ..Default::default()
      });

      context.mine_blocks(1);

      context.index.assert_inscription_location(
        inscription_id,
        SatPoint {
          outpoint: OutPoint {
            txid: send_txid,
            vout: 0,
          },
          offset: 50 * COIN_VALUE,
        },
        Some(50 * COIN_VALUE),
      );
    }
  }

  #[test]
  fn one_input_fee_spent_inscriptions_are_tracked_correctly() {
    for context in Context::configurations() {
      context.mine_blocks(1);

      let txid = context.rpc_server.broadcast_tx(TransactionTemplate {
        inputs: &[(1, 0, 0, inscription("text/plain", "hello").to_witness())],
        ..Default::default()
      });
      let inscription_id = InscriptionId { txid, index: 0 };

      context.mine_blocks(1);

      context.rpc_server.broadcast_tx(TransactionTemplate {
        inputs: &[(2, 1, 0, Default::default())],
        fee: 50 * COIN_VALUE,
        ..Default::default()
      });

      let coinbase_tx = context.mine_blocks(1)[0].txdata[0].txid();

      context.index.assert_inscription_location(
        inscription_id,
        SatPoint {
          outpoint: OutPoint {
            txid: coinbase_tx,
            vout: 0,
          },
          offset: 50 * COIN_VALUE,
        },
        Some(50 * COIN_VALUE),
      );
    }
  }

  #[test]
  fn two_input_fee_spent_inscriptions_are_tracked_correctly() {
    for context in Context::configurations() {
      context.mine_blocks(2);

      let txid = context.rpc_server.broadcast_tx(TransactionTemplate {
        inputs: &[(1, 0, 0, inscription("text/plain", "hello").to_witness())],
        ..Default::default()
      });
      let inscription_id = InscriptionId { txid, index: 0 };

      context.mine_blocks(1);

      context.rpc_server.broadcast_tx(TransactionTemplate {
        inputs: &[(2, 0, 0, Default::default()), (3, 1, 0, Default::default())],
        fee: 50 * COIN_VALUE,
        ..Default::default()
      });

      let coinbase_tx = context.mine_blocks(1)[0].txdata[0].txid();

      context.index.assert_inscription_location(
        inscription_id,
        SatPoint {
          outpoint: OutPoint {
            txid: coinbase_tx,
            vout: 0,
          },
          offset: 50 * COIN_VALUE,
        },
        Some(50 * COIN_VALUE),
      );
    }
  }

  #[test]
  fn inscription_can_be_fee_spent_in_first_transaction() {
    for context in Context::configurations() {
      context.mine_blocks(1);

      let txid = context.rpc_server.broadcast_tx(TransactionTemplate {
        inputs: &[(1, 0, 0, inscription("text/plain", "hello").to_witness())],
        fee: 50 * COIN_VALUE,
        ..Default::default()
      });
      let inscription_id = InscriptionId { txid, index: 0 };

      let coinbase_tx = context.mine_blocks(1)[0].txdata[0].txid();

      context.index.assert_inscription_location(
        inscription_id,
        SatPoint {
          outpoint: OutPoint {
            txid: coinbase_tx,
            vout: 0,
          },
          offset: 50 * COIN_VALUE,
        },
        Some(50 * COIN_VALUE),
      );
    }
  }

  #[test]
  fn lost_inscriptions() {
    for context in Context::configurations() {
      context.mine_blocks(1);

      let txid = context.rpc_server.broadcast_tx(TransactionTemplate {
        inputs: &[(1, 0, 0, inscription("text/plain", "hello").to_witness())],
        fee: 50 * COIN_VALUE,
        ..Default::default()
      });
      let inscription_id = InscriptionId { txid, index: 0 };

      context.mine_blocks_with_subsidy(1, 0);

      context.index.assert_inscription_location(
        inscription_id,
        SatPoint {
          outpoint: OutPoint::null(),
          offset: 0,
        },
        Some(50 * COIN_VALUE),
      );
    }
  }

  #[test]
  fn multiple_inscriptions_can_be_lost() {
    for context in Context::configurations() {
      context.mine_blocks(1);

      let first_txid = context.rpc_server.broadcast_tx(TransactionTemplate {
        inputs: &[(1, 0, 0, inscription("text/plain", "hello").to_witness())],
        fee: 50 * COIN_VALUE,
        ..Default::default()
      });
      let first_inscription_id = InscriptionId {
        txid: first_txid,
        index: 0,
      };

      context.mine_blocks_with_subsidy(1, 0);
      context.mine_blocks(1);

      let second_txid = context.rpc_server.broadcast_tx(TransactionTemplate {
        inputs: &[(3, 0, 0, inscription("text/plain", "hello").to_witness())],
        fee: 50 * COIN_VALUE,
        ..Default::default()
      });
      let second_inscription_id = InscriptionId {
        txid: second_txid,
        index: 0,
      };

      context.mine_blocks_with_subsidy(1, 0);

      context.index.assert_inscription_location(
        first_inscription_id,
        SatPoint {
          outpoint: OutPoint::null(),
          offset: 0,
        },
        Some(50 * COIN_VALUE),
      );

      context.index.assert_inscription_location(
        second_inscription_id,
        SatPoint {
          outpoint: OutPoint::null(),
          offset: 50 * COIN_VALUE,
        },
        Some(150 * COIN_VALUE),
      );
    }
  }

  #[test]
  fn lost_sats_are_tracked_correctly() {
    let context = Context::builder()
      .args(["--index-sats", "--first-inscription-height", "10"])
      .build();
    assert_eq!(context.index.statistic(Statistic::LostSats), 0);

    context.mine_blocks(1);
    assert_eq!(context.index.statistic(Statistic::LostSats), 0);

    context.mine_blocks_with_subsidy(1, 0);
    assert_eq!(
      context.index.statistic(Statistic::LostSats),
      50 * COIN_VALUE
    );

    context.mine_blocks_with_subsidy(1, 0);
    assert_eq!(
      context.index.statistic(Statistic::LostSats),
      100 * COIN_VALUE
    );

    context.mine_blocks(1);
    assert_eq!(
      context.index.statistic(Statistic::LostSats),
      100 * COIN_VALUE
    );
  }

  #[test]
  fn lost_sat_ranges_are_tracked_correctly() {
    let context = Context::builder()
      .args(["--index-sats", "--first-inscription-height", "10"])
      .build();

    let null_ranges = || match context.index.list(OutPoint::null()).unwrap().unwrap() {
      List::Unspent(ranges) => ranges,
      _ => panic!(),
    };

    assert!(null_ranges().is_empty());

    context.mine_blocks(1);

    assert!(null_ranges().is_empty());

    context.mine_blocks_with_subsidy(1, 0);

    assert_eq!(null_ranges(), [(100 * COIN_VALUE, 150 * COIN_VALUE)]);

    context.mine_blocks_with_subsidy(1, 0);

    assert_eq!(
      null_ranges(),
      [
        (100 * COIN_VALUE, 150 * COIN_VALUE),
        (150 * COIN_VALUE, 200 * COIN_VALUE)
      ]
    );

    context.mine_blocks(1);

    assert_eq!(
      null_ranges(),
      [
        (100 * COIN_VALUE, 150 * COIN_VALUE),
        (150 * COIN_VALUE, 200 * COIN_VALUE)
      ]
    );

    context.mine_blocks_with_subsidy(1, 0);

    assert_eq!(
      null_ranges(),
      [
        (100 * COIN_VALUE, 150 * COIN_VALUE),
        (150 * COIN_VALUE, 200 * COIN_VALUE),
        (250 * COIN_VALUE, 300 * COIN_VALUE)
      ]
    );
  }

  #[test]
  fn lost_inscriptions_get_lost_satpoints() {
    for context in Context::configurations() {
      context.mine_blocks_with_subsidy(1, 0);
      context.mine_blocks(1);

      let txid = context.rpc_server.broadcast_tx(TransactionTemplate {
        inputs: &[(2, 0, 0, inscription("text/plain", "hello").to_witness())],
        outputs: 2,
        ..Default::default()
      });
      let inscription_id = InscriptionId { txid, index: 0 };
      context.mine_blocks(1);

      context.rpc_server.broadcast_tx(TransactionTemplate {
        inputs: &[(3, 1, 1, Default::default()), (3, 1, 0, Default::default())],
        fee: 50 * COIN_VALUE,
        ..Default::default()
      });
      context.mine_blocks_with_subsidy(1, 0);

      context.index.assert_inscription_location(
        inscription_id,
        SatPoint {
          outpoint: OutPoint::null(),
          offset: 75 * COIN_VALUE,
        },
        Some(100 * COIN_VALUE),
      );
    }
  }

  #[test]
  fn inscription_skips_zero_value_first_output_of_inscribe_transaction() {
    for context in Context::configurations() {
      context.mine_blocks(1);

      let txid = context.rpc_server.broadcast_tx(TransactionTemplate {
        inputs: &[(1, 0, 0, inscription("text/plain", "hello").to_witness())],
        outputs: 2,
        output_values: &[0, 50 * COIN_VALUE],
        ..Default::default()
      });
      let inscription_id = InscriptionId { txid, index: 0 };
      context.mine_blocks(1);

      context.index.assert_inscription_location(
        inscription_id,
        SatPoint {
          outpoint: OutPoint { txid, vout: 1 },
          offset: 0,
        },
        Some(50 * COIN_VALUE),
      );
    }
  }

  #[test]
  fn inscription_can_be_lost_in_first_transaction() {
    for context in Context::configurations() {
      context.mine_blocks(1);

      let txid = context.rpc_server.broadcast_tx(TransactionTemplate {
        inputs: &[(1, 0, 0, inscription("text/plain", "hello").to_witness())],
        fee: 50 * COIN_VALUE,
        ..Default::default()
      });
      let inscription_id = InscriptionId { txid, index: 0 };
      context.mine_blocks_with_subsidy(1, 0);

      context.index.assert_inscription_location(
        inscription_id,
        SatPoint {
          outpoint: OutPoint::null(),
          offset: 0,
        },
        Some(50 * COIN_VALUE),
      );
    }
  }

  #[test]
  fn lost_rare_sats_are_tracked() {
    let context = Context::builder().arg("--index-sats").build();
    context.mine_blocks_with_subsidy(1, 0);
    context.mine_blocks_with_subsidy(1, 0);

    assert_eq!(
      context
        .index
        .rare_sat_satpoint(Sat(50 * COIN_VALUE))
        .unwrap()
        .unwrap(),
      SatPoint {
        outpoint: OutPoint::null(),
        offset: 0,
      },
    );

    assert_eq!(
      context
        .index
        .rare_sat_satpoint(Sat(100 * COIN_VALUE))
        .unwrap()
        .unwrap(),
      SatPoint {
        outpoint: OutPoint::null(),
        offset: 50 * COIN_VALUE,
      },
    );
  }

  #[test]
  fn old_schema_gives_correct_error() {
    let tempdir = {
      let context = Context::builder().build();

      let wtx = context.index.database.begin_write().unwrap();

      wtx
        .open_table(STATISTIC_TO_COUNT)
        .unwrap()
        .insert(&Statistic::Schema.key(), &0)
        .unwrap();

      wtx.commit().unwrap();

      context.tempdir
    };

    let path = tempdir.path().to_owned();

    let delimiter = if cfg!(windows) { '\\' } else { '/' };

    assert_eq!(
      Context::builder().tempdir(tempdir).try_build().err().unwrap().to_string(),
      format!("index at `{}{delimiter}regtest{delimiter}index.redb` appears to have been built with an older, incompatible version of ord, consider deleting and rebuilding the index: index schema 0, ord schema {SCHEMA_VERSION}", path.display()));
  }

  #[test]
  fn new_schema_gives_correct_error() {
    let tempdir = {
      let context = Context::builder().build();

      let wtx = context.index.database.begin_write().unwrap();

      wtx
        .open_table(STATISTIC_TO_COUNT)
        .unwrap()
        .insert(&Statistic::Schema.key(), &u64::MAX)
        .unwrap();

      wtx.commit().unwrap();

      context.tempdir
    };

    let path = tempdir.path().to_owned();

    let delimiter = if cfg!(windows) { '\\' } else { '/' };

    assert_eq!(
      Context::builder().tempdir(tempdir).try_build().err().unwrap().to_string(),
      format!("index at `{}{delimiter}regtest{delimiter}index.redb` appears to have been built with a newer, incompatible version of ord, consider updating ord: index schema {}, ord schema {SCHEMA_VERSION}", path.display(), u64::MAX));
  }

  #[test]
  fn inscriptions_on_output() {
    for context in Context::configurations() {
      context.mine_blocks(1);

      let txid = context.rpc_server.broadcast_tx(TransactionTemplate {
        inputs: &[(1, 0, 0, inscription("text/plain", "hello").to_witness())],
        ..Default::default()
      });

      let inscription_id = InscriptionId { txid, index: 0 };

      assert_eq!(
        context
          .index
          .get_inscriptions_on_output(OutPoint { txid, vout: 0 })
          .unwrap(),
        []
      );

      context.mine_blocks(1);

      assert_eq!(
        context
          .index
          .get_inscriptions_on_output(OutPoint { txid, vout: 0 })
          .unwrap(),
        [inscription_id]
      );

      let send_id = context.rpc_server.broadcast_tx(TransactionTemplate {
        inputs: &[(2, 1, 0, Default::default())],
        ..Default::default()
      });

      context.mine_blocks(1);

      assert_eq!(
        context
          .index
          .get_inscriptions_on_output(OutPoint { txid, vout: 0 })
          .unwrap(),
        []
      );

      assert_eq!(
        context
          .index
          .get_inscriptions_on_output(OutPoint {
            txid: send_id,
            vout: 0,
          })
          .unwrap(),
        [inscription_id]
      );
    }
  }

  #[test]
  fn inscriptions_on_same_sat_after_the_first_are_not_unbound() {
    for context in Context::configurations() {
      context.mine_blocks(1);

      let first = context.rpc_server.broadcast_tx(TransactionTemplate {
        inputs: &[(1, 0, 0, inscription("text/plain", "hello").to_witness())],
        ..Default::default()
      });

      context.mine_blocks(1);

      let inscription_id = InscriptionId {
        txid: first,
        index: 0,
      };

      assert_eq!(
        context
          .index
          .get_inscriptions_on_output(OutPoint {
            txid: first,
            vout: 0
          })
          .unwrap(),
        [inscription_id]
      );

      context.index.assert_inscription_location(
        inscription_id,
        SatPoint {
          outpoint: OutPoint {
            txid: first,
            vout: 0,
          },
          offset: 0,
        },
        Some(50 * COIN_VALUE),
      );

      let second = context.rpc_server.broadcast_tx(TransactionTemplate {
        inputs: &[(2, 1, 0, inscription("text/plain", "hello").to_witness())],
        ..Default::default()
      });

      let inscription_id = InscriptionId {
        txid: second,
        index: 0,
      };

      context.mine_blocks(1);

      context.index.assert_inscription_location(
        inscription_id,
        SatPoint {
          outpoint: OutPoint {
            txid: second,
            vout: 0,
          },
          offset: 0,
        },
        Some(50 * COIN_VALUE),
      );

      assert!(context
        .index
        .get_inscription_by_id(InscriptionId {
          txid: second,
          index: 0
        })
        .unwrap()
        .is_some());

      assert!(context
        .index
        .get_inscription_by_id(InscriptionId {
          txid: second,
          index: 0
        })
        .unwrap()
        .is_some());
    }
  }

  #[test]
  fn get_latest_inscriptions_with_no_more() {
    for context in Context::configurations() {
      context.mine_blocks(1);

      let txid = context.rpc_server.broadcast_tx(TransactionTemplate {
        inputs: &[(1, 0, 0, inscription("text/plain", "hello").to_witness())],
        ..Default::default()
      });
      let inscription_id = InscriptionId { txid, index: 0 };

      context.mine_blocks(1);

      let (inscriptions, more) = context.index.get_inscriptions_paginated(100, 0).unwrap();
      assert_eq!(inscriptions, &[inscription_id]);
      assert!(!more);
    }
  }

<<<<<<< HEAD
  // #[test]
=======
  #[test]
  fn get_latest_inscriptions_with_more() {
    for context in Context::configurations() {
      context.mine_blocks(1);

      let mut ids = Vec::new();

      for i in 0..101 {
        let txid = context.rpc_server.broadcast_tx(TransactionTemplate {
          inputs: &[(i + 1, 0, 0, inscription("text/plain", "hello").to_witness())],
          ..Default::default()
        });
        context.mine_blocks(1);
        ids.push(InscriptionId { txid, index: 0 });
      }

      ids.reverse();
      ids.pop();

      assert_eq!(ids.len(), 100);

      let (inscriptions, more) = context.index.get_inscriptions_paginated(100, 0).unwrap();
      assert_eq!(inscriptions, ids);
      assert!(more);
    }
  }

  #[test]
>>>>>>> bf7ad351
  fn unsynced_index_fails() {
    for context in Context::configurations() {
      let tempdir = TempDir::new().unwrap();
      let cookie_file = tempdir.path().join("cookie");

      fs::write(&cookie_file, "username:password").unwrap();

      let command: Vec<OsString> = vec![
        "ord".into(),
        "--data-dir".into(),
        tempdir.path().into(),
        "--cookie-file".into(),
        cookie_file.into(),
        "--chain=regtest".into(),
        "--rpc-url".into(),
        context.options.rpc_url.clone().unwrap().into(),
      ];

      let options = Options::try_parse_from(command.into_iter()).unwrap();

      context.rpc_server.mine_blocks(2);

      Arguments {
        options: options.clone(),
        subcommand: Subcommand::Wallet(crate::subcommand::wallet::WalletCommand {
          name: "ord".into(),
          no_sync: false,
          subcommand: crate::subcommand::wallet::Subcommand::Create(
            crate::subcommand::wallet::create::Create {
              passphrase: "".into(),
            },
          ),
        }),
      }
      .run()
      .unwrap();

      let tempdir = TempDir::new().unwrap();
      let cookie_file = tempdir.path().join("cookie");

      fs::write(&cookie_file, "username:password").unwrap();

      let command: Vec<OsString> = vec![
        "ord".into(),
        "--data-dir".into(),
        tempdir.path().into(),
        "--cookie-file".into(),
        cookie_file.into(),
        "--chain=regtest".into(),
        "--rpc-url".into(),
        context.options.rpc_url.unwrap().into(),
      ];

      let options = Options::try_parse_from(command.into_iter()).unwrap();

      context.rpc_server.mine_blocks(2);

      assert_regex_match!(
        Arguments {
          options: options.clone(),
          subcommand: Subcommand::Wallet(crate::subcommand::wallet::WalletCommand {
            name: "ord".into(),
            no_sync: true,
            subcommand: crate::subcommand::wallet::Subcommand::Balance,
          }),
        }
        .run()
        .err()
        .unwrap()
        .to_string(),
        r"output in Bitcoin Core wallet but not in ord index: [[:xdigit:]]{64}:\d+"
      );
    }
  }

  #[test]
  fn unrecognized_even_field_inscriptions_are_cursed_and_unbound() {
    for context in Context::configurations() {
      context.mine_blocks(1);

      let witness = envelope(&[
        b"ord",
        &[1],
        b"text/plain;charset=utf-8",
        &[2],
        b"bar",
        &[4],
        b"ord",
      ]);

      let txid = context.rpc_server.broadcast_tx(TransactionTemplate {
        inputs: &[(1, 0, 0, witness)],
        ..Default::default()
      });

      let inscription_id = InscriptionId { txid, index: 0 };

      context.mine_blocks(1);

      context.index.assert_inscription_location(
        inscription_id,
        SatPoint {
          outpoint: unbound_outpoint(),
          offset: 0,
        },
        None,
      );

      assert_eq!(
        context
          .index
          .get_inscription_entry(inscription_id)
          .unwrap()
          .unwrap()
          .inscription_number,
        -1
      );
    }
  }

  #[test]
  fn unrecognized_even_field_inscriptions_are_unbound_after_jubilee() {
    for context in Context::configurations() {
      context.mine_blocks(109);

      let witness = envelope(&[
        b"ord",
        &[1],
        b"text/plain;charset=utf-8",
        &[2],
        b"bar",
        &[4],
        b"ord",
      ]);

      let txid = context.rpc_server.broadcast_tx(TransactionTemplate {
        inputs: &[(1, 0, 0, witness)],
        ..Default::default()
      });

      let inscription_id = InscriptionId { txid, index: 0 };

      context.mine_blocks(1);

      context.index.assert_inscription_location(
        inscription_id,
        SatPoint {
          outpoint: unbound_outpoint(),
          offset: 0,
        },
        None,
      );

      assert_eq!(
        context
          .index
          .get_inscription_entry(inscription_id)
          .unwrap()
          .unwrap()
          .inscription_number,
        0
      );
    }
  }

  #[test]
  fn inscriptions_are_uncursed_after_jubilee() {
    for context in Context::configurations() {
      context.mine_blocks(108);

      let witness = envelope(&[
        b"ord",
        &[1],
        b"text/plain;charset=utf-8",
        &[1],
        b"text/plain;charset=utf-8",
      ]);

      let txid = context.rpc_server.broadcast_tx(TransactionTemplate {
        inputs: &[(1, 0, 0, witness.clone())],
        ..Default::default()
      });

      let inscription_id = InscriptionId { txid, index: 0 };

      context.mine_blocks(1);

      assert_eq!(context.rpc_server.height(), 109);

      assert_eq!(
        context
          .index
          .get_inscription_entry(inscription_id)
          .unwrap()
          .unwrap()
          .inscription_number,
        -1
      );

      let txid = context.rpc_server.broadcast_tx(TransactionTemplate {
        inputs: &[(2, 0, 0, witness)],
        ..Default::default()
      });

      let inscription_id = InscriptionId { txid, index: 0 };

      context.mine_blocks(1);

      assert_eq!(context.rpc_server.height(), 110);

      assert_eq!(
        context
          .index
          .get_inscription_entry(inscription_id)
          .unwrap()
          .unwrap()
          .inscription_number,
        0
      );
    }
  }

  #[test]
  fn duplicate_field_inscriptions_are_cursed() {
    for context in Context::configurations() {
      context.mine_blocks(1);

      let witness = envelope(&[
        b"ord",
        &[1],
        b"text/plain;charset=utf-8",
        &[1],
        b"text/plain;charset=utf-8",
      ]);

      let txid = context.rpc_server.broadcast_tx(TransactionTemplate {
        inputs: &[(1, 0, 0, witness)],
        ..Default::default()
      });

      let inscription_id = InscriptionId { txid, index: 0 };

      context.mine_blocks(1);

      assert_eq!(
        context
          .index
          .get_inscription_entry(inscription_id)
          .unwrap()
          .unwrap()
          .inscription_number,
        -1
      );
    }
  }

  #[test]
  fn incomplete_field_inscriptions_are_cursed() {
    for context in Context::configurations() {
      context.mine_blocks(1);

      let witness = envelope(&[b"ord", &[1]]);

      let txid = context.rpc_server.broadcast_tx(TransactionTemplate {
        inputs: &[(1, 0, 0, witness)],
        ..Default::default()
      });

      let inscription_id = InscriptionId { txid, index: 0 };

      context.mine_blocks(1);

      assert_eq!(
        context
          .index
          .get_inscription_entry(inscription_id)
          .unwrap()
          .unwrap()
          .inscription_number,
        -1
      );
    }
  }

  #[test]
  fn inscriptions_with_pushnum_opcodes_are_cursed() {
    for context in Context::configurations() {
      context.mine_blocks(1);

      let script = script::Builder::new()
        .push_opcode(opcodes::OP_FALSE)
        .push_opcode(opcodes::all::OP_IF)
        .push_slice(b"ord")
        .push_slice([])
        .push_opcode(opcodes::all::OP_PUSHNUM_1)
        .push_opcode(opcodes::all::OP_ENDIF)
        .into_script();

      let witness = Witness::from_slice(&[script.into_bytes(), Vec::new()]);

      let txid = context.rpc_server.broadcast_tx(TransactionTemplate {
        inputs: &[(1, 0, 0, witness)],
        ..Default::default()
      });

      let inscription_id = InscriptionId { txid, index: 0 };

      context.mine_blocks(1);

      assert_eq!(
        context
          .index
          .get_inscription_entry(inscription_id)
          .unwrap()
          .unwrap()
          .inscription_number,
        -1
      );
    }
  }

  #[test]
  fn inscriptions_with_stutter_are_cursed() {
    for context in Context::configurations() {
      context.mine_blocks(1);

      let script = script::Builder::new()
        .push_opcode(opcodes::OP_FALSE)
        .push_opcode(opcodes::OP_FALSE)
        .push_opcode(opcodes::all::OP_IF)
        .push_slice(b"ord")
        .push_slice([])
        .push_opcode(opcodes::all::OP_PUSHNUM_1)
        .push_opcode(opcodes::all::OP_ENDIF)
        .into_script();

      let witness = Witness::from_slice(&[script.into_bytes(), Vec::new()]);

      let txid = context.rpc_server.broadcast_tx(TransactionTemplate {
        inputs: &[(1, 0, 0, witness)],
        ..Default::default()
      });

      let inscription_id = InscriptionId { txid, index: 0 };

      context.mine_blocks(1);

      assert_eq!(
        context
          .index
          .get_inscription_entry(inscription_id)
          .unwrap()
          .unwrap()
          .inscription_number,
        -1
      );
    }
  }

  // https://github.com/ordinals/ord/issues/2062
  #[test]
  fn zero_value_transaction_inscription_not_cursed_but_unbound() {
    for context in Context::configurations() {
      context.mine_blocks(1);

      context.rpc_server.broadcast_tx(TransactionTemplate {
        inputs: &[(1, 0, 0, Default::default())],
        fee: 50 * 100_000_000,
        ..Default::default()
      });

      context.mine_blocks(1);

      let txid = context.rpc_server.broadcast_tx(TransactionTemplate {
        inputs: &[(2, 1, 0, inscription("text/plain", "hello").to_witness())],
        ..Default::default()
      });

      let inscription_id = InscriptionId { txid, index: 0 };

      context.mine_blocks(1);

      context.index.assert_inscription_location(
        inscription_id,
        SatPoint {
          outpoint: unbound_outpoint(),
          offset: 0,
        },
        None,
      );

      assert_eq!(
        context
          .index
          .get_inscription_entry(inscription_id)
          .unwrap()
          .unwrap()
          .inscription_number,
        0
      );
    }
  }

  #[test]
  fn transaction_with_inscription_inside_zero_value_2nd_input_should_be_unbound_and_cursed() {
    for context in Context::configurations() {
      context.mine_blocks(1);

      // create zero value input
      context.rpc_server.broadcast_tx(TransactionTemplate {
        inputs: &[(1, 0, 0, Default::default())],
        fee: 50 * 100_000_000,
        ..Default::default()
      });

      context.mine_blocks(1);

      let witness = inscription("text/plain", "hello").to_witness();

      let txid = context.rpc_server.broadcast_tx(TransactionTemplate {
        inputs: &[(2, 0, 0, witness.clone()), (2, 1, 0, witness.clone())],
        ..Default::default()
      });

      let second_inscription_id = InscriptionId { txid, index: 1 };

      context.mine_blocks(1);

      context.index.assert_inscription_location(
        second_inscription_id,
        SatPoint {
          outpoint: unbound_outpoint(),
          offset: 0,
        },
        None,
      );

      assert_eq!(
        context
          .index
          .get_inscription_entry(second_inscription_id)
          .unwrap()
          .unwrap()
          .inscription_number,
        -1
      );
    }
  }

  #[test]
  fn multiple_inscriptions_in_same_tx_all_but_first_input_are_cursed() {
    for context in Context::configurations() {
      context.mine_blocks(1);
      context.mine_blocks(1);
      context.mine_blocks(1);

      let witness = envelope(&[b"ord", &[1], b"text/plain;charset=utf-8", &[], b"bar"]);

      let txid = context.rpc_server.broadcast_tx(TransactionTemplate {
        inputs: &[
          (1, 0, 0, witness.clone()),
          (2, 0, 0, witness.clone()),
          (3, 0, 0, witness.clone()),
        ],
        ..Default::default()
      });

      let first = InscriptionId { txid, index: 0 };
      let second = InscriptionId { txid, index: 1 };
      let third = InscriptionId { txid, index: 2 };

      context.mine_blocks(1);

      context.index.assert_inscription_location(
        first,
        SatPoint {
          outpoint: OutPoint { txid, vout: 0 },
          offset: 0,
        },
        Some(50 * COIN_VALUE),
      );

      context.index.assert_inscription_location(
        second,
        SatPoint {
          outpoint: OutPoint { txid, vout: 0 },
          offset: 50 * COIN_VALUE,
        },
        Some(100 * COIN_VALUE),
      );

      context.index.assert_inscription_location(
        third,
        SatPoint {
          outpoint: OutPoint { txid, vout: 0 },
          offset: 100 * COIN_VALUE,
        },
        Some(150 * COIN_VALUE),
      );

      assert_eq!(
        context
          .index
          .get_inscription_entry(first)
          .unwrap()
          .unwrap()
          .inscription_number,
        0
      );

      assert_eq!(
        context
          .index
          .get_inscription_entry(second)
          .unwrap()
          .unwrap()
          .inscription_number,
        -1
      );

      assert_eq!(
        context
          .index
          .get_inscription_entry(third)
          .unwrap()
          .unwrap()
          .inscription_number,
        -2
      );
    }
  }

  #[test]
  fn multiple_inscriptions_same_input_are_cursed_reinscriptions() {
    for context in Context::configurations() {
      context.rpc_server.mine_blocks(1);

      let script = script::Builder::new()
        .push_opcode(opcodes::OP_FALSE)
        .push_opcode(opcodes::all::OP_IF)
        .push_slice(b"ord")
        .push_slice([1])
        .push_slice(b"text/plain;charset=utf-8")
        .push_slice([])
        .push_slice(b"foo")
        .push_opcode(opcodes::all::OP_ENDIF)
        .push_opcode(opcodes::OP_FALSE)
        .push_opcode(opcodes::all::OP_IF)
        .push_slice(b"ord")
        .push_slice([1])
        .push_slice(b"text/plain;charset=utf-8")
        .push_slice([])
        .push_slice(b"bar")
        .push_opcode(opcodes::all::OP_ENDIF)
        .push_opcode(opcodes::OP_FALSE)
        .push_opcode(opcodes::all::OP_IF)
        .push_slice(b"ord")
        .push_slice([1])
        .push_slice(b"text/plain;charset=utf-8")
        .push_slice([])
        .push_slice(b"qix")
        .push_opcode(opcodes::all::OP_ENDIF)
        .into_script();

      let witness = Witness::from_slice(&[script.into_bytes(), Vec::new()]);

      let txid = context.rpc_server.broadcast_tx(TransactionTemplate {
        inputs: &[(1, 0, 0, witness)],
        ..Default::default()
      });

      let first = InscriptionId { txid, index: 0 };
      let second = InscriptionId { txid, index: 1 };
      let third = InscriptionId { txid, index: 2 };

      context.mine_blocks(1);

      context.index.assert_inscription_location(
        first,
        SatPoint {
          outpoint: OutPoint { txid, vout: 0 },
          offset: 0,
        },
        Some(50 * COIN_VALUE),
      );

      context.index.assert_inscription_location(
        second,
        SatPoint {
          outpoint: OutPoint { txid, vout: 0 },
          offset: 0,
        },
        Some(50 * COIN_VALUE),
      );

      context.index.assert_inscription_location(
        third,
        SatPoint {
          outpoint: OutPoint { txid, vout: 0 },
          offset: 0,
        },
        Some(50 * COIN_VALUE),
      );

      assert_eq!(
        context
          .index
          .get_inscription_entry(first)
          .unwrap()
          .unwrap()
          .inscription_number,
        0
      );

      assert_eq!(
        context
          .index
          .get_inscription_entry(second)
          .unwrap()
          .unwrap()
          .inscription_number,
        -1
      );

      assert_eq!(
        context
          .index
          .get_inscription_entry(third)
          .unwrap()
          .unwrap()
          .inscription_number,
        -2
      );
    }
  }

  #[test]
  fn multiple_inscriptions_different_inputs_and_same_inputs() {
    for context in Context::configurations() {
      context.rpc_server.mine_blocks(1);
      context.rpc_server.mine_blocks(1);
      context.rpc_server.mine_blocks(1);

      let script = script::Builder::new()
        .push_opcode(opcodes::OP_FALSE)
        .push_opcode(opcodes::all::OP_IF)
        .push_slice(b"ord")
        .push_slice([1])
        .push_slice(b"text/plain;charset=utf-8")
        .push_slice([])
        .push_slice(b"foo")
        .push_opcode(opcodes::all::OP_ENDIF)
        .push_opcode(opcodes::OP_FALSE)
        .push_opcode(opcodes::all::OP_IF)
        .push_slice(b"ord")
        .push_slice([1])
        .push_slice(b"text/plain;charset=utf-8")
        .push_slice([])
        .push_slice(b"bar")
        .push_opcode(opcodes::all::OP_ENDIF)
        .push_opcode(opcodes::OP_FALSE)
        .push_opcode(opcodes::all::OP_IF)
        .push_slice(b"ord")
        .push_slice([1])
        .push_slice(b"text/plain;charset=utf-8")
        .push_slice([])
        .push_slice(b"qix")
        .push_opcode(opcodes::all::OP_ENDIF)
        .into_script();

      let witness = Witness::from_slice(&[script.into_bytes(), Vec::new()]);

      let txid = context.rpc_server.broadcast_tx(TransactionTemplate {
        inputs: &[
          (1, 0, 0, witness.clone()),
          (2, 0, 0, witness.clone()),
          (3, 0, 0, witness.clone()),
        ],
        ..Default::default()
      });

      let first = InscriptionId { txid, index: 0 }; // normal
      let second = InscriptionId { txid, index: 1 }; // cursed reinscription
      let fourth = InscriptionId { txid, index: 3 }; // cursed but bound
      let ninth = InscriptionId { txid, index: 8 }; // cursed reinscription

      context.mine_blocks(1);

      context.index.assert_inscription_location(
        first,
        SatPoint {
          outpoint: OutPoint { txid, vout: 0 },
          offset: 0,
        },
        Some(50 * COIN_VALUE),
      );

      context.index.assert_inscription_location(
        second,
        SatPoint {
          outpoint: OutPoint { txid, vout: 0 },
          offset: 0,
        },
        Some(50 * COIN_VALUE),
      );

      context.index.assert_inscription_location(
        fourth,
        SatPoint {
          outpoint: OutPoint { txid, vout: 0 },
          offset: 50 * COIN_VALUE,
        },
        Some(100 * COIN_VALUE),
      );

      context.index.assert_inscription_location(
        ninth,
        SatPoint {
          outpoint: OutPoint { txid, vout: 0 },
          offset: 100 * COIN_VALUE,
        },
        Some(150 * COIN_VALUE),
      );

      assert_eq!(
        context
          .index
          .get_inscription_entry(first)
          .unwrap()
          .unwrap()
          .inscription_number,
        0
      );

      assert_eq!(
        context
          .index
          .get_inscription_id_by_inscription_number(-3)
          .unwrap()
          .unwrap(),
        fourth
      );

      assert_eq!(
        context
          .index
          .get_inscription_entry(fourth)
          .unwrap()
          .unwrap()
          .inscription_number,
        -3
      );

      assert_eq!(
        context
          .index
          .get_inscription_entry(ninth)
          .unwrap()
          .unwrap()
          .inscription_number,
        -8
      );
    }
  }

  #[test]
  fn genesis_fee_distributed_evenly() {
    for context in Context::configurations() {
      context.rpc_server.mine_blocks(1);

      let script = script::Builder::new()
        .push_opcode(opcodes::OP_FALSE)
        .push_opcode(opcodes::all::OP_IF)
        .push_slice(b"ord")
        .push_slice([1])
        .push_slice(b"text/plain;charset=utf-8")
        .push_slice([])
        .push_slice(b"foo")
        .push_opcode(opcodes::all::OP_ENDIF)
        .push_opcode(opcodes::OP_FALSE)
        .push_opcode(opcodes::all::OP_IF)
        .push_slice(b"ord")
        .push_slice([1])
        .push_slice(b"text/plain;charset=utf-8")
        .push_slice([])
        .push_slice(b"bar")
        .push_opcode(opcodes::all::OP_ENDIF)
        .push_opcode(opcodes::OP_FALSE)
        .push_opcode(opcodes::all::OP_IF)
        .push_slice(b"ord")
        .push_slice([1])
        .push_slice(b"text/plain;charset=utf-8")
        .push_slice([])
        .push_slice(b"qix")
        .push_opcode(opcodes::all::OP_ENDIF)
        .into_script();

      let witness = Witness::from_slice(&[script.into_bytes(), Vec::new()]);

      let txid = context.rpc_server.broadcast_tx(TransactionTemplate {
        inputs: &[(1, 0, 0, witness)],
        fee: 33,
        ..Default::default()
      });

      let first = InscriptionId { txid, index: 0 };
      let second = InscriptionId { txid, index: 1 };

      context.mine_blocks(1);

      assert_eq!(
        context
          .index
          .get_inscription_entry(first)
          .unwrap()
          .unwrap()
          .fee,
        11
      );

      assert_eq!(
        context
          .index
          .get_inscription_entry(second)
          .unwrap()
          .unwrap()
          .fee,
        11
      );
    }
  }

  #[test]
  fn reinscription_on_cursed_inscription_is_not_cursed() {
    for context in Context::configurations() {
      context.mine_blocks(1);
      context.mine_blocks(1);

      let witness = envelope(&[b"ord", &[1], b"text/plain;charset=utf-8", &[], b"bar"]);

      let cursed_txid = context.rpc_server.broadcast_tx(TransactionTemplate {
        inputs: &[(1, 0, 0, witness.clone()), (2, 0, 0, witness.clone())],
        outputs: 2,
        ..Default::default()
      });

      let cursed = InscriptionId {
        txid: cursed_txid,
        index: 1,
      };

      context.mine_blocks(1);

      context.index.assert_inscription_location(
        cursed,
        SatPoint {
          outpoint: OutPoint {
            txid: cursed_txid,
            vout: 1,
          },
          offset: 0,
        },
        Some(100 * COIN_VALUE),
      );

      assert_eq!(
        context
          .index
          .get_inscription_entry(cursed)
          .unwrap()
          .unwrap()
          .inscription_number,
        -1
      );

      let witness = envelope(&[
        b"ord",
        &[1],
        b"text/plain;charset=utf-8",
        &[],
        b"reinscription on cursed",
      ]);

      let txid = context.rpc_server.broadcast_tx(TransactionTemplate {
        inputs: &[(3, 1, 1, witness)],
        ..Default::default()
      });

      let reinscription_on_cursed = InscriptionId { txid, index: 0 };

      context.mine_blocks(1);

      context.index.assert_inscription_location(
        reinscription_on_cursed,
        SatPoint {
          outpoint: OutPoint { txid, vout: 0 },
          offset: 0,
        },
        Some(100 * COIN_VALUE),
      );

      assert_eq!(
        context
          .index
          .get_inscription_entry(reinscription_on_cursed)
          .unwrap()
          .unwrap()
          .inscription_number,
        1
      );
    }
  }

  #[test]
  fn second_reinscription_on_cursed_inscription_is_cursed() {
    for context in Context::configurations() {
      context.mine_blocks(1);
      context.mine_blocks(1);

      let witness = envelope(&[b"ord", &[1], b"text/plain;charset=utf-8", &[], b"bar"]);

      let cursed_txid = context.rpc_server.broadcast_tx(TransactionTemplate {
        inputs: &[(1, 0, 0, witness.clone()), (2, 0, 0, witness.clone())],
        outputs: 2,
        ..Default::default()
      });

      let cursed = InscriptionId {
        txid: cursed_txid,
        index: 1,
      };

      context.mine_blocks(1);

      context.index.assert_inscription_location(
        cursed,
        SatPoint {
          outpoint: OutPoint {
            txid: cursed_txid,
            vout: 1,
          },
          offset: 0,
        },
        Some(100 * COIN_VALUE),
      );

      assert_eq!(
        context
          .index
          .get_inscription_entry(cursed)
          .unwrap()
          .unwrap()
          .inscription_number,
        -1
      );

      let witness = envelope(&[
        b"ord",
        &[1],
        b"text/plain;charset=utf-8",
        &[],
        b"reinscription on cursed",
      ]);

      let txid = context.rpc_server.broadcast_tx(TransactionTemplate {
        inputs: &[(3, 1, 1, witness)],
        ..Default::default()
      });

      let reinscription_on_cursed = InscriptionId { txid, index: 0 };

      context.mine_blocks(1);

      context.index.assert_inscription_location(
        reinscription_on_cursed,
        SatPoint {
          outpoint: OutPoint { txid, vout: 0 },
          offset: 0,
        },
        Some(100 * COIN_VALUE),
      );

      assert_eq!(
        context
          .index
          .get_inscription_entry(reinscription_on_cursed)
          .unwrap()
          .unwrap()
          .inscription_number,
        1
      );

      let witness = envelope(&[
        b"ord",
        &[1],
        b"text/plain;charset=utf-8",
        &[],
        b"second reinscription on cursed",
      ]);

      let txid = context.rpc_server.broadcast_tx(TransactionTemplate {
        inputs: &[(4, 1, 0, witness)],
        ..Default::default()
      });

      let second_reinscription_on_cursed = InscriptionId { txid, index: 0 };

      context.mine_blocks(1);

      context.index.assert_inscription_location(
        second_reinscription_on_cursed,
        SatPoint {
          outpoint: OutPoint { txid, vout: 0 },
          offset: 0,
        },
        Some(100 * COIN_VALUE),
      );

      assert_eq!(
        context
          .index
          .get_inscription_entry(second_reinscription_on_cursed)
          .unwrap()
          .unwrap()
          .inscription_number,
        -2
      );

      assert_eq!(
        vec![
          cursed,
          reinscription_on_cursed,
          second_reinscription_on_cursed
        ],
        context
          .index
          .get_inscriptions_on_output_with_satpoints(OutPoint { txid, vout: 0 })
          .unwrap()
          .iter()
          .map(|(_satpoint, inscription_id)| *inscription_id)
          .collect::<Vec<InscriptionId>>()
      )
    }
  }

  #[test]
  fn reinscriptions_on_output_correctly_ordered_and_transferred() {
    for context in Context::configurations() {
      context.mine_blocks(1);

      let txid = context.rpc_server.broadcast_tx(TransactionTemplate {
        inputs: &[(
          1,
          0,
          0,
          inscription("text/plain;charset=utf-8", "hello").to_witness(),
        )],
        ..Default::default()
      });

      let first = InscriptionId { txid, index: 0 };

      context.mine_blocks(1);

      let txid = context.rpc_server.broadcast_tx(TransactionTemplate {
        inputs: &[(
          2,
          1,
          0,
          inscription("text/plain;charset=utf-8", "hello").to_witness(),
        )],
        ..Default::default()
      });

      let second = InscriptionId { txid, index: 0 };

      context.mine_blocks(1);
      let txid = context.rpc_server.broadcast_tx(TransactionTemplate {
        inputs: &[(
          3,
          1,
          0,
          inscription("text/plain;charset=utf-8", "hello").to_witness(),
        )],
        ..Default::default()
      });

      let third = InscriptionId { txid, index: 0 };

      context.mine_blocks(1);

      let location = SatPoint {
        outpoint: OutPoint { txid, vout: 0 },
        offset: 0,
      };

      assert_eq!(
        vec![(location, first), (location, second), (location, third)],
        context
          .index
          .get_inscriptions_on_output_with_satpoints(OutPoint { txid, vout: 0 })
          .unwrap()
      )
    }
  }

  #[test]
  fn reinscriptions_are_ordered_correctly_for_many_outpoints() {
    for context in Context::configurations() {
      context.mine_blocks(1);

      let mut inscription_ids = vec![];
      for i in 1..=21 {
        let txid = context.rpc_server.broadcast_tx(TransactionTemplate {
          inputs: &[(
            i,
            if i == 1 { 0 } else { 1 },
            0,
            inscription("text/plain;charset=utf-8", &format!("hello {}", i)).to_witness(),
          )], // for the first inscription use coinbase, otherwise use the previous tx
          ..Default::default()
        });

        inscription_ids.push(InscriptionId { txid, index: 0 });

        context.mine_blocks(1);
      }

      let final_txid = inscription_ids.last().unwrap().txid;
      let location = SatPoint {
        outpoint: OutPoint {
          txid: final_txid,
          vout: 0,
        },
        offset: 0,
      };

      let expected_result = inscription_ids
        .iter()
        .map(|id| (location, *id))
        .collect::<Vec<(SatPoint, InscriptionId)>>();

      assert_eq!(
        expected_result,
        context
          .index
          .get_inscriptions_on_output_with_satpoints(OutPoint {
            txid: final_txid,
            vout: 0
          })
          .unwrap()
      )
    }
  }

  #[test]
  fn recover_from_reorg() {
    for mut context in Context::configurations() {
      context.index.set_durability(redb::Durability::Immediate);

      context.mine_blocks(1);

      let txid = context.rpc_server.broadcast_tx(TransactionTemplate {
        inputs: &[(
          1,
          0,
          0,
          inscription("text/plain;charset=utf-8", "hello").to_witness(),
        )],
        ..Default::default()
      });
      let first_id = InscriptionId { txid, index: 0 };
      let first_location = SatPoint {
        outpoint: OutPoint { txid, vout: 0 },
        offset: 0,
      };

      context.mine_blocks(6);

      context
        .index
        .assert_inscription_location(first_id, first_location, Some(50 * COIN_VALUE));

      let txid = context.rpc_server.broadcast_tx(TransactionTemplate {
        inputs: &[(
          2,
          0,
          0,
          inscription("text/plain;charset=utf-8", "hello").to_witness(),
        )],
        ..Default::default()
      });
      let second_id = InscriptionId { txid, index: 0 };
      let second_location = SatPoint {
        outpoint: OutPoint { txid, vout: 0 },
        offset: 0,
      };

      context.mine_blocks(1);

      context
        .index
        .assert_inscription_location(second_id, second_location, Some(100 * COIN_VALUE));

      context.rpc_server.invalidate_tip();
      context.mine_blocks(2);

      context
        .index
        .assert_inscription_location(first_id, first_location, Some(50 * COIN_VALUE));

      assert!(!context.index.inscription_exists(second_id).unwrap());
    }
  }

  #[test]
  fn recover_from_3_block_deep_and_consecutive_reorg() {
    for mut context in Context::configurations() {
      context.index.set_durability(redb::Durability::Immediate);

      context.mine_blocks(1);

      let txid = context.rpc_server.broadcast_tx(TransactionTemplate {
        inputs: &[(
          1,
          0,
          0,
          inscription("text/plain;charset=utf-8", "hello").to_witness(),
        )],
        ..Default::default()
      });
      let first_id = InscriptionId { txid, index: 0 };
      let first_location = SatPoint {
        outpoint: OutPoint { txid, vout: 0 },
        offset: 0,
      };

      context.mine_blocks(10);

      let txid = context.rpc_server.broadcast_tx(TransactionTemplate {
        inputs: &[(
          2,
          0,
          0,
          inscription("text/plain;charset=utf-8", "hello").to_witness(),
        )],
        ..Default::default()
      });
      let second_id = InscriptionId { txid, index: 0 };
      let second_location = SatPoint {
        outpoint: OutPoint { txid, vout: 0 },
        offset: 0,
      };

      context.mine_blocks(1);

      context
        .index
        .assert_inscription_location(second_id, second_location, Some(100 * COIN_VALUE));

      context.rpc_server.invalidate_tip();
      context.rpc_server.invalidate_tip();
      context.rpc_server.invalidate_tip();

      context.mine_blocks(4);

      assert!(!context.index.inscription_exists(second_id).unwrap());

      context.rpc_server.invalidate_tip();

      context.mine_blocks(2);

      context
        .index
        .assert_inscription_location(first_id, first_location, Some(50 * COIN_VALUE));
    }
  }

  #[test]
  fn recover_from_very_unlikely_7_block_deep_reorg() {
    for mut context in Context::configurations() {
      context.index.set_durability(redb::Durability::Immediate);

      context.mine_blocks(1);

      let txid = context.rpc_server.broadcast_tx(TransactionTemplate {
        inputs: &[(
          1,
          0,
          0,
          inscription("text/plain;charset=utf-8", "hello").to_witness(),
        )],
        ..Default::default()
      });

      context.mine_blocks(11);

      let first_id = InscriptionId { txid, index: 0 };
      let first_location = SatPoint {
        outpoint: OutPoint { txid, vout: 0 },
        offset: 0,
      };

      let txid = context.rpc_server.broadcast_tx(TransactionTemplate {
        inputs: &[(
          2,
          0,
          0,
          inscription("text/plain;charset=utf-8", "hello").to_witness(),
        )],
        ..Default::default()
      });

      let second_id = InscriptionId { txid, index: 0 };
      let second_location = SatPoint {
        outpoint: OutPoint { txid, vout: 0 },
        offset: 0,
      };

      context.mine_blocks(7);

      context
        .index
        .assert_inscription_location(second_id, second_location, Some(100 * COIN_VALUE));

      for _ in 0..7 {
        context.rpc_server.invalidate_tip();
      }

      context.mine_blocks(9);

      assert!(!context.index.inscription_exists(second_id).unwrap());

      context
        .index
        .assert_inscription_location(first_id, first_location, Some(50 * COIN_VALUE));
    }
  }

  #[test]
  fn inscription_without_parent_tag_has_no_parent_entry() {
    for context in Context::configurations() {
      context.mine_blocks(1);

      let txid = context.rpc_server.broadcast_tx(TransactionTemplate {
        inputs: &[(1, 0, 0, inscription("text/plain", "hello").to_witness())],
        ..Default::default()
      });

      context.mine_blocks(1);

      let inscription_id = InscriptionId { txid, index: 0 };

      assert!(context
        .index
        .get_inscription_entry(inscription_id)
        .unwrap()
        .unwrap()
        .parent
        .is_none());
    }
  }

  #[test]
  fn inscription_with_parent_tag_without_parent_has_no_parent_entry() {
    for context in Context::configurations() {
      context.mine_blocks(1);

      let parent_txid = context.rpc_server.broadcast_tx(TransactionTemplate {
        inputs: &[(1, 0, 0, inscription("text/plain", "hello").to_witness())],
        ..Default::default()
      });

      context.mine_blocks(1);

      let parent_inscription_id = InscriptionId {
        txid: parent_txid,
        index: 0,
      };

      let txid = context.rpc_server.broadcast_tx(TransactionTemplate {
        inputs: &[(
          2,
          0,
          0,
          Inscription {
            content_type: Some("text/plain".into()),
            body: Some("hello".into()),
            parent: Some(parent_inscription_id.value()),
            ..Default::default()
          }
          .to_witness(),
        )],
        ..Default::default()
      });

      context.mine_blocks(1);

      let inscription_id = InscriptionId { txid, index: 0 };

      assert!(context
        .index
        .get_inscription_entry(inscription_id)
        .unwrap()
        .unwrap()
        .parent
        .is_none());
    }
  }

  #[test]
  fn inscription_with_parent_tag_and_parent_has_parent_entry() {
    for context in Context::configurations() {
      context.mine_blocks(1);

      let parent_txid = context.rpc_server.broadcast_tx(TransactionTemplate {
        inputs: &[(1, 0, 0, inscription("text/plain", "hello").to_witness())],
        ..Default::default()
      });

      context.mine_blocks(1);

      let parent_inscription_id = InscriptionId {
        txid: parent_txid,
        index: 0,
      };

      let txid = context.rpc_server.broadcast_tx(TransactionTemplate {
        inputs: &[(
          2,
          1,
          0,
          Inscription {
            content_type: Some("text/plain".into()),
            body: Some("hello".into()),
            parent: Some(parent_inscription_id.value()),
            ..Default::default()
          }
          .to_witness(),
        )],
        ..Default::default()
      });

      context.mine_blocks(1);

      let inscription_id = InscriptionId { txid, index: 0 };

      assert_eq!(
        context.index.get_parent_by_inscription_id(inscription_id),
        parent_inscription_id
      );

      assert_eq!(
        context
          .index
          .get_children_by_inscription_id(parent_inscription_id)
          .unwrap(),
        vec![inscription_id]
      );
    }
  }

  #[test]
  fn parents_can_be_in_preceding_input() {
    for context in Context::configurations() {
      context.mine_blocks(1);

      let parent_txid = context.rpc_server.broadcast_tx(TransactionTemplate {
        inputs: &[(1, 0, 0, inscription("text/plain", "hello").to_witness())],
        ..Default::default()
      });

      context.mine_blocks(2);

      let parent_inscription_id = InscriptionId {
        txid: parent_txid,
        index: 0,
      };

      let txid = context.rpc_server.broadcast_tx(TransactionTemplate {
        inputs: &[
          (2, 1, 0, Default::default()),
          (
            3,
            0,
            0,
            Inscription {
              content_type: Some("text/plain".into()),
              body: Some("hello".into()),
              parent: Some(parent_inscription_id.value()),
              ..Default::default()
            }
            .to_witness(),
          ),
        ],
        ..Default::default()
      });

      context.mine_blocks(1);

      let inscription_id = InscriptionId { txid, index: 0 };

      assert_eq!(
        context.index.get_parent_by_inscription_id(inscription_id),
        parent_inscription_id
      );

      assert_eq!(
        context
          .index
          .get_children_by_inscription_id(parent_inscription_id)
          .unwrap(),
        vec![inscription_id]
      );
    }
  }

  #[test]
  fn parents_can_be_in_following_input() {
    for context in Context::configurations() {
      context.mine_blocks(1);

      let parent_txid = context.rpc_server.broadcast_tx(TransactionTemplate {
        inputs: &[(1, 0, 0, inscription("text/plain", "hello").to_witness())],
        ..Default::default()
      });

      context.mine_blocks(2);

      let parent_inscription_id = InscriptionId {
        txid: parent_txid,
        index: 0,
      };

      let txid = context.rpc_server.broadcast_tx(TransactionTemplate {
        inputs: &[
          (
            3,
            0,
            0,
            Inscription {
              content_type: Some("text/plain".into()),
              body: Some("hello".into()),
              parent: Some(parent_inscription_id.value()),
              ..Default::default()
            }
            .to_witness(),
          ),
          (2, 1, 0, Default::default()),
        ],
        ..Default::default()
      });

      context.mine_blocks(1);

      let inscription_id = InscriptionId { txid, index: 0 };

      assert_eq!(
        context.index.get_parent_by_inscription_id(inscription_id),
        parent_inscription_id
      );

      assert_eq!(
        context
          .index
          .get_children_by_inscription_id(parent_inscription_id)
          .unwrap(),
        vec![inscription_id]
      );
    }
  }

  #[test]
  fn inscription_with_invalid_parent_tag_and_parent_has_no_parent_entry() {
    for context in Context::configurations() {
      context.mine_blocks(1);

      let parent_txid = context.rpc_server.broadcast_tx(TransactionTemplate {
        inputs: &[(1, 0, 0, inscription("text/plain", "hello").to_witness())],
        ..Default::default()
      });

      context.mine_blocks(1);

      let parent_inscription_id = InscriptionId {
        txid: parent_txid,
        index: 0,
      };

      let txid = context.rpc_server.broadcast_tx(TransactionTemplate {
        inputs: &[(
          2,
          1,
          0,
          Inscription {
            content_type: Some("text/plain".into()),
            body: Some("hello".into()),
            parent: Some(
              parent_inscription_id
                .value()
                .into_iter()
                .chain(iter::once(0))
                .collect(),
            ),
            ..Default::default()
          }
          .to_witness(),
        )],
        ..Default::default()
      });

      context.mine_blocks(1);

      let inscription_id = InscriptionId { txid, index: 0 };

      assert!(context
        .index
        .get_inscription_entry(inscription_id)
        .unwrap()
        .unwrap()
        .parent
        .is_none());
    }
  }

  #[test]
  fn inscription_with_pointer() {
    for context in Context::configurations() {
      context.mine_blocks(1);

      let inscription = Inscription {
        content_type: Some("text/plain".into()),
        body: Some("hello".into()),
        pointer: Some(100u64.to_le_bytes().to_vec()),
        ..Default::default()
      };

      let txid = context.rpc_server.broadcast_tx(TransactionTemplate {
        inputs: &[(1, 0, 0, inscription.to_witness())],
        ..Default::default()
      });

      context.mine_blocks(1);

      let inscription_id = InscriptionId { txid, index: 0 };

      context.index.assert_inscription_location(
        inscription_id,
        SatPoint {
          outpoint: OutPoint { txid, vout: 0 },
          offset: 100,
        },
        Some(50 * COIN_VALUE + 100),
      );
    }
  }

  #[test]
  fn inscription_with_pointer_greater_than_output_value_assigned_default() {
    for context in Context::configurations() {
      context.mine_blocks(1);

      let inscription = Inscription {
        content_type: Some("text/plain".into()),
        body: Some("hello".into()),
        pointer: Some((50 * COIN_VALUE).to_le_bytes().to_vec()),
        ..Default::default()
      };

      let txid = context.rpc_server.broadcast_tx(TransactionTemplate {
        inputs: &[(1, 0, 0, inscription.to_witness())],
        ..Default::default()
      });

      context.mine_blocks(1);

      let inscription_id = InscriptionId { txid, index: 0 };

      context.index.assert_inscription_location(
        inscription_id,
        SatPoint {
          outpoint: OutPoint { txid, vout: 0 },
          offset: 0,
        },
        Some(50 * COIN_VALUE),
      );
    }
  }

  #[test]
  fn inscription_with_pointer_into_fee_ignored_and_assigned_default_location() {
    for context in Context::configurations() {
      context.mine_blocks(1);

      let inscription = Inscription {
        content_type: Some("text/plain".into()),
        body: Some("hello".into()),
        pointer: Some((25 * COIN_VALUE).to_le_bytes().to_vec()),
        ..Default::default()
      };

      let txid = context.rpc_server.broadcast_tx(TransactionTemplate {
        inputs: &[(1, 0, 0, inscription.to_witness())],
        fee: 25 * COIN_VALUE,
        ..Default::default()
      });

      context.mine_blocks(1);

      let inscription_id = InscriptionId { txid, index: 0 };

      context.index.assert_inscription_location(
        inscription_id,
        SatPoint {
          outpoint: OutPoint { txid, vout: 0 },
          offset: 0,
        },
        Some(50 * COIN_VALUE),
      );
    }
  }

  #[test]
  fn inscription_with_pointer_is_cursed() {
    for context in Context::configurations() {
      context.mine_blocks(1);

      let inscription = Inscription {
        content_type: Some("text/plain".into()),
        body: Some("pointer-child".into()),
        pointer: Some(0u64.to_le_bytes().to_vec()),
        ..Default::default()
      };

      let txid = context.rpc_server.broadcast_tx(TransactionTemplate {
        inputs: &[(1, 0, 0, inscription.to_witness())],
        ..Default::default()
      });

      context.mine_blocks(1);

      let inscription_id = InscriptionId { txid, index: 0 };

      context.index.assert_inscription_location(
        inscription_id,
        SatPoint {
          outpoint: OutPoint { txid, vout: 0 },
          offset: 0,
        },
        Some(50 * COIN_VALUE),
      );

      assert_eq!(
        context
          .index
          .get_inscription_entry(inscription_id)
          .unwrap()
          .unwrap()
          .inscription_number,
        -1
      );
    }
  }

  #[test]
  fn inscription_with_pointer_to_parent_is_cursed_reinscription() {
    for context in Context::configurations() {
      context.mine_blocks(1);

      let parent_txid = context.rpc_server.broadcast_tx(TransactionTemplate {
        inputs: &[(1, 0, 0, inscription("text/plain", "parent").to_witness())],
        ..Default::default()
      });

      context.mine_blocks(1);

      let parent_inscription_id = InscriptionId {
        txid: parent_txid,
        index: 0,
      };

      let child_inscription = Inscription {
        content_type: Some("text/plain".into()),
        body: Some("pointer-child".into()),
        parent: Some(parent_inscription_id.value()),
        pointer: Some(0u64.to_le_bytes().to_vec()),
        ..Default::default()
      };

      let txid = context.rpc_server.broadcast_tx(TransactionTemplate {
        inputs: &[(2, 1, 0, child_inscription.to_witness())],
        ..Default::default()
      });

      context.mine_blocks(1);

      let child_inscription_id = InscriptionId { txid, index: 0 };

      context.index.assert_inscription_location(
        parent_inscription_id,
        SatPoint {
          outpoint: OutPoint { txid, vout: 0 },
          offset: 0,
        },
        Some(50 * COIN_VALUE),
      );

      context.index.assert_inscription_location(
        child_inscription_id,
        SatPoint {
          outpoint: OutPoint { txid, vout: 0 },
          offset: 0,
        },
        Some(50 * COIN_VALUE),
      );

      assert_eq!(
        context
          .index
          .get_inscription_entry(child_inscription_id)
          .unwrap()
          .unwrap()
          .inscription_number,
        -1
      );

      assert_eq!(
        context
          .index
          .get_parent_by_inscription_id(child_inscription_id),
        parent_inscription_id
      );

      assert_eq!(
        context
          .index
          .get_children_by_inscription_id(parent_inscription_id)
          .unwrap(),
        vec![child_inscription_id]
      );
    }
  }

  #[test]
  fn inscriptions_in_same_input_with_pointers_to_same_output() {
    for context in Context::configurations() {
      context.mine_blocks(1);

      let builder = script::Builder::new();

      let builder = Inscription {
        pointer: Some(100u64.to_le_bytes().to_vec()),
        ..Default::default()
      }
      .append_reveal_script_to_builder(builder);

      let builder = Inscription {
        pointer: Some(300_000u64.to_le_bytes().to_vec()),
        ..Default::default()
      }
      .append_reveal_script_to_builder(builder);

      let builder = Inscription {
        pointer: Some(1_000_000u64.to_le_bytes().to_vec()),
        ..Default::default()
      }
      .append_reveal_script_to_builder(builder);

      let witness = Witness::from_slice(&[builder.into_bytes(), Vec::new()]);

      let txid = context.rpc_server.broadcast_tx(TransactionTemplate {
        inputs: &[(1, 0, 0, witness)],
        ..Default::default()
      });

      context.mine_blocks(1);

      let first = InscriptionId { txid, index: 0 };
      let second = InscriptionId { txid, index: 1 };
      let third = InscriptionId { txid, index: 2 };

      context.index.assert_inscription_location(
        first,
        SatPoint {
          outpoint: OutPoint { txid, vout: 0 },
          offset: 100,
        },
        Some(50 * COIN_VALUE + 100),
      );

      context.index.assert_inscription_location(
        second,
        SatPoint {
          outpoint: OutPoint { txid, vout: 0 },
          offset: 300_000,
        },
        Some(50 * COIN_VALUE + 300_000),
      );

      context.index.assert_inscription_location(
        third,
        SatPoint {
          outpoint: OutPoint { txid, vout: 0 },
          offset: 1_000_000,
        },
        Some(50 * COIN_VALUE + 1_000_000),
      );
    }
  }

  #[test]
  fn inscriptions_in_same_input_with_pointers_to_different_outputs() {
    for context in Context::configurations() {
      context.mine_blocks_with_subsidy(1, 300_000);

      let builder = script::Builder::new();

      let builder = Inscription {
        pointer: Some(100u64.to_le_bytes().to_vec()),
        ..Default::default()
      }
      .append_reveal_script_to_builder(builder);

      let builder = Inscription {
        pointer: Some(100_111u64.to_le_bytes().to_vec()),
        ..Default::default()
      }
      .append_reveal_script_to_builder(builder);

      let builder = Inscription {
        pointer: Some(299_999u64.to_le_bytes().to_vec()),
        ..Default::default()
      }
      .append_reveal_script_to_builder(builder);

      let witness = Witness::from_slice(&[builder.into_bytes(), Vec::new()]);

      let txid = context.rpc_server.broadcast_tx(TransactionTemplate {
        inputs: &[(1, 0, 0, witness)],
        outputs: 3,
        ..Default::default()
      });

      context.mine_blocks(1);

      let first = InscriptionId { txid, index: 0 };
      let second = InscriptionId { txid, index: 1 };
      let third = InscriptionId { txid, index: 2 };

      context.index.assert_inscription_location(
        first,
        SatPoint {
          outpoint: OutPoint { txid, vout: 0 },
          offset: 100,
        },
        Some(50 * COIN_VALUE + 100),
      );

      context.index.assert_inscription_location(
        second,
        SatPoint {
          outpoint: OutPoint { txid, vout: 1 },
          offset: 111,
        },
        Some(50 * COIN_VALUE + 100_111),
      );

      context.index.assert_inscription_location(
        third,
        SatPoint {
          outpoint: OutPoint { txid, vout: 2 },
          offset: 99_999,
        },
        Some(50 * COIN_VALUE + 299_999),
      );
    }
  }

  #[test]
  fn inscriptions_in_different_inputs_with_pointers_to_different_outputs() {
    for context in Context::configurations() {
      context.mine_blocks(3);

      let inscription_for_second_output = Inscription {
        content_type: Some("text/plain".into()),
        body: Some("hello jupiter".into()),
        pointer: Some((50 * COIN_VALUE).to_le_bytes().to_vec()),
        ..Default::default()
      };

      let inscription_for_third_output = Inscription {
        content_type: Some("text/plain".into()),
        body: Some("hello mars".into()),
        pointer: Some((100 * COIN_VALUE).to_le_bytes().to_vec()),
        ..Default::default()
      };

      let inscription_for_first_output = Inscription {
        content_type: Some("text/plain".into()),
        body: Some("hello world".into()),
        pointer: Some(0u64.to_le_bytes().to_vec()),
        ..Default::default()
      };

      let txid = context.rpc_server.broadcast_tx(TransactionTemplate {
        inputs: &[
          (1, 0, 0, inscription_for_second_output.to_witness()),
          (2, 0, 0, inscription_for_third_output.to_witness()),
          (3, 0, 0, inscription_for_first_output.to_witness()),
        ],
        outputs: 3,
        ..Default::default()
      });

      context.mine_blocks(1);

      let inscription_for_second_output = InscriptionId { txid, index: 0 };
      let inscription_for_third_output = InscriptionId { txid, index: 1 };
      let inscription_for_first_output = InscriptionId { txid, index: 2 };

      context.index.assert_inscription_location(
        inscription_for_second_output,
        SatPoint {
          outpoint: OutPoint { txid, vout: 1 },
          offset: 0,
        },
        Some(100 * COIN_VALUE),
      );

      context.index.assert_inscription_location(
        inscription_for_third_output,
        SatPoint {
          outpoint: OutPoint { txid, vout: 2 },
          offset: 0,
        },
        Some(150 * COIN_VALUE),
      );

      context.index.assert_inscription_location(
        inscription_for_first_output,
        SatPoint {
          outpoint: OutPoint { txid, vout: 0 },
          offset: 0,
        },
        Some(50 * COIN_VALUE),
      );
    }
  }

  #[test]
  fn inscriptions_in_different_inputs_with_pointers_to_same_output() {
    for context in Context::configurations() {
      context.mine_blocks(3);

      let first_inscription = Inscription {
        content_type: Some("text/plain".into()),
        body: Some("hello jupiter".into()),
        ..Default::default()
      };

      let second_inscription = Inscription {
        content_type: Some("text/plain".into()),
        body: Some("hello mars".into()),
        pointer: Some(1u64.to_le_bytes().to_vec()),
        ..Default::default()
      };

      let third_inscription = Inscription {
        content_type: Some("text/plain".into()),
        body: Some("hello world".into()),
        pointer: Some(2u64.to_le_bytes().to_vec()),
        ..Default::default()
      };

      let txid = context.rpc_server.broadcast_tx(TransactionTemplate {
        inputs: &[
          (1, 0, 0, first_inscription.to_witness()),
          (2, 0, 0, second_inscription.to_witness()),
          (3, 0, 0, third_inscription.to_witness()),
        ],
        outputs: 1,
        ..Default::default()
      });

      context.mine_blocks(1);

      let first_inscription_id = InscriptionId { txid, index: 0 };
      let second_inscription_id = InscriptionId { txid, index: 1 };
      let third_inscription_id = InscriptionId { txid, index: 2 };

      context.index.assert_inscription_location(
        first_inscription_id,
        SatPoint {
          outpoint: OutPoint { txid, vout: 0 },
          offset: 0,
        },
        Some(50 * COIN_VALUE),
      );

      context.index.assert_inscription_location(
        second_inscription_id,
        SatPoint {
          outpoint: OutPoint { txid, vout: 0 },
          offset: 1,
        },
        Some(50 * COIN_VALUE + 1),
      );

      context.index.assert_inscription_location(
        third_inscription_id,
        SatPoint {
          outpoint: OutPoint { txid, vout: 0 },
          offset: 2,
        },
        Some(50 * COIN_VALUE + 2),
      );
    }
  }

  #[test]
  fn inscriptions_with_pointers_to_same_sat_one_becomes_cursed_reinscriptions() {
    for context in Context::configurations() {
      context.mine_blocks(2);

      let inscription = Inscription {
        content_type: Some("text/plain".into()),
        body: Some("hello jupiter".into()),
        ..Default::default()
      };

      let cursed_reinscription = Inscription {
        content_type: Some("text/plain".into()),
        body: Some("hello mars".into()),
        pointer: Some(0u64.to_le_bytes().to_vec()),
        ..Default::default()
      };

      let txid = context.rpc_server.broadcast_tx(TransactionTemplate {
        inputs: &[
          (1, 0, 0, inscription.to_witness()),
          (2, 0, 0, cursed_reinscription.to_witness()),
        ],
        outputs: 2,
        ..Default::default()
      });

      context.mine_blocks(1);

      let inscription_id = InscriptionId { txid, index: 0 };
      let cursed_reinscription_id = InscriptionId { txid, index: 1 };

      context.index.assert_inscription_location(
        inscription_id,
        SatPoint {
          outpoint: OutPoint { txid, vout: 0 },
          offset: 0,
        },
        Some(50 * COIN_VALUE),
      );

      context.index.assert_inscription_location(
        cursed_reinscription_id,
        SatPoint {
          outpoint: OutPoint { txid, vout: 0 },
          offset: 0,
        },
        Some(50 * COIN_VALUE),
      );

      assert_eq!(
        context
          .index
          .get_inscription_entry(inscription_id)
          .unwrap()
          .unwrap()
          .inscription_number,
        0
      );

      assert_eq!(
        context
          .index
          .get_inscription_entry(cursed_reinscription_id)
          .unwrap()
          .unwrap()
          .inscription_number,
        -1
      );
    }
  }

  #[test]
  fn inscribe_into_fee() {
    for context in Context::configurations() {
      context.mine_blocks(1);

      let inscription = Inscription::default();

      let txid = context.rpc_server.broadcast_tx(TransactionTemplate {
        inputs: &[(1, 0, 0, inscription.to_witness())],
        fee: 50 * COIN_VALUE,
        ..Default::default()
      });

      let blocks = context.mine_blocks(1);

      let inscription_id = InscriptionId { txid, index: 0 };

      context.index.assert_inscription_location(
        inscription_id,
        SatPoint {
          outpoint: OutPoint {
            txid: blocks[0].txdata[0].txid(),
            vout: 0,
          },
          offset: 50 * COIN_VALUE,
        },
        Some(50 * COIN_VALUE),
      );
    }
  }

  #[test]
  fn inscribe_into_fee_with_reduced_subsidy() {
    for context in Context::configurations() {
      context.mine_blocks(1);

      let inscription = Inscription::default();

      let txid = context.rpc_server.broadcast_tx(TransactionTemplate {
        inputs: &[(1, 0, 0, inscription.to_witness())],
        fee: 50 * COIN_VALUE,
        ..Default::default()
      });

      let blocks = context.mine_blocks_with_subsidy(1, 25 * COIN_VALUE);

      let inscription_id = InscriptionId { txid, index: 0 };

      context.index.assert_inscription_location(
        inscription_id,
        SatPoint {
          outpoint: OutPoint {
            txid: blocks[0].txdata[0].txid(),
            vout: 0,
          },
          offset: 50 * COIN_VALUE,
        },
        Some(50 * COIN_VALUE),
      );
    }
  }

  #[test]
  fn pre_jubilee_first_reinscription_after_cursed_inscription_is_blessed() {
    for context in Context::configurations() {
      context.mine_blocks(1);

      // Before the jubilee, an inscription on a sat using a pushnum opcode is
      // cursed and not vindicated.

      let script = script::Builder::new()
        .push_opcode(opcodes::OP_FALSE)
        .push_opcode(opcodes::all::OP_IF)
        .push_slice(b"ord")
        .push_slice([])
        .push_opcode(opcodes::all::OP_PUSHNUM_1)
        .push_opcode(opcodes::all::OP_ENDIF)
        .into_script();

      let witness = Witness::from_slice(&[script.into_bytes(), Vec::new()]);

      let txid = context.rpc_server.broadcast_tx(TransactionTemplate {
        inputs: &[(1, 0, 0, witness)],
        ..Default::default()
      });

      let inscription_id = InscriptionId { txid, index: 0 };

      context.mine_blocks(1);

      let entry = context
        .index
        .get_inscription_entry(inscription_id)
        .unwrap()
        .unwrap();

      assert!(Charm::charms(entry.charms)
        .iter()
        .any(|charm| *charm == Charm::Cursed));

      assert!(!Charm::charms(entry.charms)
        .iter()
        .any(|charm| *charm == Charm::Vindicated));

      let sat = entry.sat;

      assert_eq!(entry.inscription_number, -1);

      // Before the jubilee, reinscription on the same sat is not cursed and
      // not vindicated.

      let inscription = Inscription::default();

      let txid = context.rpc_server.broadcast_tx(TransactionTemplate {
        inputs: &[(2, 1, 0, inscription.to_witness())],
        ..Default::default()
      });

      context.mine_blocks(1);

      let inscription_id = InscriptionId { txid, index: 0 };

      let entry = context
        .index
        .get_inscription_entry(inscription_id)
        .unwrap()
        .unwrap();

      assert_eq!(entry.inscription_number, 0);

      assert!(!Charm::charms(entry.charms)
        .iter()
        .any(|charm| *charm == Charm::Cursed));

      assert!(!Charm::charms(entry.charms)
        .iter()
        .any(|charm| *charm == Charm::Vindicated));

      assert_eq!(sat, entry.sat);

      // Before the jubilee, a third reinscription on the same sat is cursed
      // and not vindicated.

      let inscription = Inscription::default();

      let txid = context.rpc_server.broadcast_tx(TransactionTemplate {
        inputs: &[(3, 1, 0, inscription.to_witness())],
        ..Default::default()
      });

      context.mine_blocks(1);

      let inscription_id = InscriptionId { txid, index: 0 };

      let entry = context
        .index
        .get_inscription_entry(inscription_id)
        .unwrap()
        .unwrap();

      assert!(Charm::charms(entry.charms)
        .iter()
        .any(|charm| *charm == Charm::Cursed));

      assert!(!Charm::charms(entry.charms)
        .iter()
        .any(|charm| *charm == Charm::Vindicated));

      assert_eq!(entry.inscription_number, -2);

      assert_eq!(sat, entry.sat);
    }
  }

  #[test]
  fn post_jubilee_first_reinscription_after_vindicated_inscription_not_vindicated() {
    for context in Context::configurations() {
      context.mine_blocks(110);
      // After the jubilee, an inscription on a sat using a pushnum opcode is
      // vindicated and not cursed.

      let script = script::Builder::new()
        .push_opcode(opcodes::OP_FALSE)
        .push_opcode(opcodes::all::OP_IF)
        .push_slice(b"ord")
        .push_slice([])
        .push_opcode(opcodes::all::OP_PUSHNUM_1)
        .push_opcode(opcodes::all::OP_ENDIF)
        .into_script();

      let witness = Witness::from_slice(&[script.into_bytes(), Vec::new()]);

      let txid = context.rpc_server.broadcast_tx(TransactionTemplate {
        inputs: &[(1, 0, 0, witness)],
        ..Default::default()
      });

      let inscription_id = InscriptionId { txid, index: 0 };

      context.mine_blocks(1);

      let entry = context
        .index
        .get_inscription_entry(inscription_id)
        .unwrap()
        .unwrap();

      assert!(!Charm::charms(entry.charms)
        .iter()
        .any(|charm| *charm == Charm::Cursed));

      assert!(Charm::charms(entry.charms)
        .iter()
        .any(|charm| *charm == Charm::Vindicated));

      let sat = entry.sat;

      assert_eq!(entry.inscription_number, 0);

      // After the jubilee, a reinscription on the same is not cursed and not
      // vindicated.

      let inscription = Inscription::default();

      let txid = context.rpc_server.broadcast_tx(TransactionTemplate {
        inputs: &[(111, 1, 0, inscription.to_witness())],
        ..Default::default()
      });

      context.mine_blocks(1);

      let inscription_id = InscriptionId { txid, index: 0 };

      let entry = context
        .index
        .get_inscription_entry(inscription_id)
        .unwrap()
        .unwrap();

      assert!(!Charm::charms(entry.charms)
        .iter()
        .any(|charm| *charm == Charm::Cursed));

      assert!(!Charm::charms(entry.charms)
        .iter()
        .any(|charm| *charm == Charm::Vindicated));

      assert_eq!(entry.inscription_number, 1);

      assert_eq!(sat, entry.sat);

      // After the jubilee, a third reinscription on the same is vindicated and
      // not cursed.

      let inscription = Inscription::default();

      let txid = context.rpc_server.broadcast_tx(TransactionTemplate {
        inputs: &[(112, 1, 0, inscription.to_witness())],
        ..Default::default()
      });

      context.mine_blocks(1);

      let inscription_id = InscriptionId { txid, index: 0 };

      let entry = context
        .index
        .get_inscription_entry(inscription_id)
        .unwrap()
        .unwrap();

      assert!(!Charm::charms(entry.charms)
        .iter()
        .any(|charm| *charm == Charm::Cursed));

      assert!(Charm::charms(entry.charms)
        .iter()
        .any(|charm| *charm == Charm::Vindicated));

      assert_eq!(entry.inscription_number, 2);

      assert_eq!(sat, entry.sat);
    }
  }
}<|MERGE_RESOLUTION|>--- conflicted
+++ resolved
@@ -3302,9 +3302,6 @@
     }
   }
 
-<<<<<<< HEAD
-  // #[test]
-=======
   #[test]
   fn get_latest_inscriptions_with_more() {
     for context in Context::configurations() {
@@ -3332,8 +3329,7 @@
     }
   }
 
-  #[test]
->>>>>>> bf7ad351
+  // #[test]
   fn unsynced_index_fails() {
     for context in Context::configurations() {
       let tempdir = TempDir::new().unwrap();
