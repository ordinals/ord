use {
  self::updater::Updater,
  super::*,
  bitcoin::consensus::encode::deserialize,
  bitcoin::BlockHeader,
  bitcoincore_rpc::{json::GetBlockHeaderResult, Auth, Client},
  indicatif::{ProgressBar, ProgressStyle},
  log::log_enabled,
  redb::{Database, ReadableTable, Table, TableDefinition, WriteStrategy, WriteTransaction},
  std::collections::HashMap,
  std::sync::atomic::{AtomicBool, Ordering},
};

mod rtx;
mod updater;

const HEIGHT_TO_BLOCK_HASH: TableDefinition<u64, &[u8; 32]> =
  TableDefinition::new("HEIGHT_TO_BLOCK_HASH");
<<<<<<< HEAD
const WRITE_TRANSACTION_STARTING_BLOCK_COUNT_TO_TIMESTAMP: TableDefinition<u64, u128> =
  TableDefinition::new("WRITE_TRANSACTION_START_BLOCK_COUNT_TO_TIMESTAMP");
const ORDINAL_TO_INSCRIPTION_TXID: TableDefinition<u64, &[u8; 32]> =
=======
const ORDINAL_TO_INSCRIPTION_TXID: TableDefinition<u64, [u8; 32]> =
>>>>>>> cb4f5293
  TableDefinition::new("ORDINAL_TO_INSCRIPTION_TXID");
const ORDINAL_TO_SATPOINT: TableDefinition<u64, &[u8; 44]> =
  TableDefinition::new("ORDINAL_TO_SATPOINT");
const OUTPOINT_TO_ORDINAL_RANGES: TableDefinition<&[u8; 36], [u8]> =
  TableDefinition::new("OUTPOINT_TO_ORDINAL_RANGES");
const STATISTIC_TO_COUNT: TableDefinition<u64, u64> = TableDefinition::new("STATISTIC_TO_COUNT");
const TXID_TO_INSCRIPTION: TableDefinition<&[u8; 32], str> =
  TableDefinition::new("TXID_TO_INSCRIPTION");
const WRITE_TRANSACTION_STARTING_BLOCK_COUNT_TO_TIMESTAMP: TableDefinition<u64, u128> =
  TableDefinition::new("WRITE_TRANSACTION_START_BLOCK_COUNT_TO_TIMESTAMP");

fn encode_outpoint(outpoint: OutPoint) -> [u8; 36] {
  let mut array = [0; 36];
  outpoint
    .consensus_encode(&mut array.as_mut_slice())
    .unwrap();
  array
}

fn encode_satpoint(satpoint: SatPoint) -> [u8; 44] {
  let mut array = [0; 44];
  satpoint
    .consensus_encode(&mut array.as_mut_slice())
    .unwrap();
  array
}

pub(crate) struct Index {
  auth: Auth,
  chain: Chain,
  client: Client,
  database: Database,
  database_path: PathBuf,
  genesis_block_coinbase_transaction: Transaction,
  genesis_block_coinbase_txid: Txid,
  height_limit: Option<u64>,
  index_ordinals: bool,
  reorged: AtomicBool,
  rpc_url: String,
}

#[derive(Debug, PartialEq)]
pub(crate) enum List {
  Spent,
  Unspent(Vec<(u64, u64)>),
}

#[derive(Copy, Clone)]
#[repr(u64)]
pub(crate) enum Statistic {
  OutputsTraversed = 0,
  Commits = 1,
  OrdinalRanges = 2,
}

impl Statistic {
  fn key(self) -> u64 {
    self.into()
  }
}

impl From<Statistic> for u64 {
  fn from(statistic: Statistic) -> Self {
    statistic as u64
  }
}

#[derive(Serialize)]
pub(crate) struct Info {
  pub(crate) blocks_indexed: u64,
  pub(crate) branch_pages: usize,
  pub(crate) fragmented_bytes: usize,
  pub(crate) index_file_size: u64,
  pub(crate) leaf_pages: usize,
  pub(crate) metadata_bytes: usize,
  pub(crate) ordinal_ranges: u64,
  pub(crate) outputs_traversed: u64,
  pub(crate) page_size: usize,
  pub(crate) stored_bytes: usize,
  pub(crate) transactions: Vec<TransactionInfo>,
  pub(crate) tree_height: usize,
  pub(crate) utxos_indexed: usize,
}

#[derive(Serialize)]
pub(crate) struct TransactionInfo {
  pub(crate) starting_block_count: u64,
  pub(crate) starting_timestamp: u128,
}

trait BitcoinCoreRpcResultExt<T> {
  fn into_option(self) -> Result<Option<T>>;
}

impl<T> BitcoinCoreRpcResultExt<T> for Result<T, bitcoincore_rpc::Error> {
  fn into_option(self) -> Result<Option<T>> {
    match self {
      Ok(ok) => Ok(Some(ok)),
      Err(bitcoincore_rpc::Error::JsonRpc(bitcoincore_rpc::jsonrpc::error::Error::Rpc(
        bitcoincore_rpc::jsonrpc::error::RpcError { code: -8, .. },
      ))) => Ok(None),
      Err(bitcoincore_rpc::Error::JsonRpc(bitcoincore_rpc::jsonrpc::error::Error::Rpc(
        bitcoincore_rpc::jsonrpc::error::RpcError { message, .. },
      )))
        if message.ends_with("not found") =>
      {
        Ok(None)
      }
      Err(err) => Err(err.into()),
    }
  }
}

impl Index {
  pub(crate) fn open(options: &Options) -> Result<Self> {
    let rpc_url = options.rpc_url();
    let cookie_file = options.cookie_file()?;

    if cfg!(test) {
      // The default max database size is 10 MiB for Regtest and 1 TiB
      // for all other networks. A larger database takes longer to
      // initialize, so unit tests should use the regtest network.
      assert_eq!(options.chain, Chain::Regtest);
    }

    log::info!(
      "Connecting to Bitcoin Core RPC server at {rpc_url} using credentials from `{}`",
      cookie_file.display()
    );

    let auth = Auth::CookieFile(cookie_file);

    let client = Client::new(&rpc_url, auth.clone()).context("failed to connect to RPC URL")?;

    let data_dir = options.data_dir()?;

    if let Err(err) = fs::create_dir_all(&data_dir) {
      bail!("failed to create data dir `{}`: {err}", data_dir.display());
    }

    let database_path = data_dir.join("index.redb");

    let database = match unsafe { redb::Database::open(&database_path) } {
      Ok(database) => database,
      Err(redb::Error::Io(error)) if error.kind() == io::ErrorKind::NotFound => unsafe {
        Database::builder()
          .set_write_strategy(if cfg!(test) {
            WriteStrategy::Checksum
          } else {
            WriteStrategy::TwoPhase
          })
          .create(&database_path)?
      },
      Err(error) => return Err(error.into()),
    };

    let tx = database.begin_write()?;

    #[cfg(test)]
    let tx = {
      let mut tx = tx;
      tx.set_durability(redb::Durability::None);
      tx
    };

    tx.open_table(HEIGHT_TO_BLOCK_HASH)?;
    tx.open_table(ORDINAL_TO_INSCRIPTION_TXID)?;
    tx.open_table(ORDINAL_TO_SATPOINT)?;
    tx.open_table(OUTPOINT_TO_ORDINAL_RANGES)?;
    tx.open_table(STATISTIC_TO_COUNT)?;
    tx.open_table(TXID_TO_INSCRIPTION)?;
    tx.open_table(WRITE_TRANSACTION_STARTING_BLOCK_COUNT_TO_TIMESTAMP)?;

    tx.commit()?;

    let genesis_block_coinbase_transaction =
      options.chain.genesis_block().coinbase().unwrap().clone();

    Ok(Self {
      genesis_block_coinbase_txid: genesis_block_coinbase_transaction.txid(),
      auth,
      chain: options.chain,
      client,
      database,
      database_path,
      genesis_block_coinbase_transaction,
      height_limit: options.height_limit,
      index_ordinals: options.index_ordinals,
      reorged: AtomicBool::new(false),
      rpc_url,
    })
  }

  fn require_ordinal_index(&self, feature: &str) -> Result {
    if !self.index_ordinals {
      bail!("{feature} requires `--index-ordinals` flag")
    }

    Ok(())
  }

  pub(crate) fn info(&self) -> Result<Info> {
    let wtx = self.begin_write()?;

    let stats = wtx.stats()?;

    let info = {
      let statistic_to_count = wtx.open_table(STATISTIC_TO_COUNT)?;
      Info {
        blocks_indexed: wtx
          .open_table(HEIGHT_TO_BLOCK_HASH)?
          .range(0..)?
          .rev()
          .next()
          .map(|(height, _hash)| height + 1)
          .unwrap_or(0),
        branch_pages: stats.branch_pages(),
        fragmented_bytes: stats.fragmented_bytes(),
        index_file_size: fs::metadata(&self.database_path)?.len(),
        leaf_pages: stats.leaf_pages(),
        metadata_bytes: stats.metadata_bytes(),
        ordinal_ranges: statistic_to_count
          .get(&Statistic::OrdinalRanges.key())?
          .unwrap_or(0),
        outputs_traversed: statistic_to_count
          .get(&Statistic::OutputsTraversed.key())?
          .unwrap_or(0),
        page_size: stats.page_size(),
        stored_bytes: stats.stored_bytes(),
        transactions: wtx
          .open_table(WRITE_TRANSACTION_STARTING_BLOCK_COUNT_TO_TIMESTAMP)?
          .range(0..)?
          .map(
            |(starting_block_count, starting_timestamp)| TransactionInfo {
              starting_block_count,
              starting_timestamp,
            },
          )
          .collect(),
        tree_height: stats.tree_height(),
        utxos_indexed: wtx.open_table(OUTPOINT_TO_ORDINAL_RANGES)?.len()?,
      }
    };

    Ok(info)
  }

  pub(crate) fn decode_ordinal_range(bytes: [u8; 11]) -> (u64, u64) {
    let n = u128::from_le_bytes([
      bytes[0], bytes[1], bytes[2], bytes[3], bytes[4], bytes[5], bytes[6], bytes[7], bytes[8],
      bytes[9], bytes[10], 0, 0, 0, 0, 0,
    ]);

    // 51 bit base
    let base = (n & ((1 << 51) - 1)) as u64;
    // 33 bit delta
    let delta = (n >> 51) as u64;

    (base, base + delta)
  }

  pub(crate) fn update(&self) -> Result {
    Updater::update(self)
  }

  pub(crate) fn is_reorged(&self) -> bool {
    self.reorged.load(Ordering::Relaxed)
  }

  fn begin_read(&self) -> Result<rtx::Rtx> {
    Ok(rtx::Rtx(self.database.begin_read()?))
  }

  fn begin_write(&self) -> Result<WriteTransaction> {
    if cfg!(test) {
      let mut tx = self.database.begin_write()?;
      tx.set_durability(redb::Durability::None);
      Ok(tx)
    } else {
      Ok(self.database.begin_write()?)
    }
  }

  fn increment_statistic(wtx: &WriteTransaction, statistic: Statistic, n: u64) -> Result {
    let mut statistic_to_count = wtx.open_table(STATISTIC_TO_COUNT)?;
    statistic_to_count.insert(
      &statistic.key(),
      &(statistic_to_count.get(&(statistic.key()))?.unwrap_or(0) + n),
    )?;
    Ok(())
  }

  #[cfg(test)]
  pub(crate) fn statistic(&self, statistic: Statistic) -> Result<u64> {
    if matches!(
      statistic,
      Statistic::OutputsTraversed | Statistic::OrdinalRanges
    ) {
      self.require_ordinal_index("statistic")?;
    }

    Ok(
      self
        .database
        .begin_read()?
        .open_table(STATISTIC_TO_COUNT)?
        .get(&statistic.key())?
        .unwrap_or(0),
    )
  }

  pub(crate) fn height(&self) -> Result<Option<Height>> {
    self.begin_read()?.height()
  }

  pub(crate) fn block_count(&self) -> Result<u64> {
    self.begin_read()?.block_count()
  }

  pub(crate) fn blocks(&self, take: usize) -> Result<Vec<(u64, BlockHash)>> {
    let mut blocks = Vec::new();

    let rtx = self.begin_read()?;

    let block_count = rtx.block_count()?;

    let height_to_block_hash = rtx.0.open_table(HEIGHT_TO_BLOCK_HASH)?;

    for next in height_to_block_hash.range(0..block_count)?.rev().take(take) {
      blocks.push((next.0, BlockHash::from_slice(next.1)?));
    }

    Ok(blocks)
  }

  pub(crate) fn rare_ordinal_satpoints(&self) -> Result<Vec<(Ordinal, SatPoint)>> {
    self.require_ordinal_index("looking up rare ordinals")?;

    let mut result = Vec::new();

    let rtx = self.database.begin_read()?;

    let ordinal_to_satpoint = rtx.open_table(ORDINAL_TO_SATPOINT)?;

    for (ordinal, satpoint) in ordinal_to_satpoint.range(0..)? {
      result.push((Ordinal(ordinal), deserialize(satpoint)?));
    }

    Ok(result)
  }

  pub(crate) fn block_header(&self, hash: BlockHash) -> Result<Option<BlockHeader>> {
    self.client.get_block_header(&hash).into_option()
  }

  pub(crate) fn block_header_info(&self, hash: BlockHash) -> Result<Option<GetBlockHeaderResult>> {
    self.client.get_block_header_info(&hash).into_option()
  }

  pub(crate) fn get_block_by_height(&self, height: u64) -> Result<Option<Block>> {
    Ok(
      self
        .client
        .get_block_hash(height)
        .into_option()?
        .map(|hash| self.client.get_block(&hash))
        .transpose()?,
    )
  }

  pub(crate) fn get_block_by_hash(&self, hash: BlockHash) -> Result<Option<Block>> {
    self.client.get_block(&hash).into_option()
  }

  pub(crate) fn inscription(&self, ordinal: Ordinal) -> Result<Option<Inscription>> {
    let db = self.database.begin_read()?;
    let table = db.open_table(ORDINAL_TO_INSCRIPTION_TXID)?;

    let Some(txid) = table.get(&ordinal.n())? else {
      return Ok(None);
    };

    Ok(
      self
        .database
        .begin_read()?
        .open_table(TXID_TO_INSCRIPTION)?
        .get(txid)?
        .map(|inscription| {
          serde_json::from_str(inscription)
            .expect("failed to deserialize inscription (JSON) from database")
        }),
    )
  }

  pub(crate) fn inscription_from_txid(&self, txid: Txid) -> Result<Option<Inscription>> {
    Ok(
      self
        .database
        .begin_read()?
        .open_table(TXID_TO_INSCRIPTION)?
        .get(txid.as_inner())?
        .map(|inscription| {
          serde_json::from_str(inscription)
            .expect("failed to deserialize inscription (JSON) from database")
        }),
    )
  }

  pub(crate) fn transaction(&self, txid: Txid) -> Result<Option<Transaction>> {
    if txid == self.genesis_block_coinbase_txid {
      Ok(Some(self.genesis_block_coinbase_transaction.clone()))
    } else {
      self.client.get_raw_transaction(&txid, None).into_option()
    }
  }

  pub(crate) fn is_transaction_in_active_chain(&self, txid: Txid) -> Result<bool> {
    Ok(
      self
        .client
        .get_raw_transaction_info(&txid, None)
        .into_option()?
        .and_then(|transaction_info| {
          transaction_info
            .confirmations
            .map(|confirmations| confirmations > 0)
        })
        .unwrap_or(false),
    )
  }

  pub(crate) fn find(&self, ordinal: u64) -> Result<Option<SatPoint>> {
    self.require_ordinal_index("find")?;

    let rtx = self.begin_read()?;

    if rtx.block_count()? <= Ordinal(ordinal).height().n() {
      return Ok(None);
    }

    let outpoint_to_ordinal_ranges = rtx.0.open_table(OUTPOINT_TO_ORDINAL_RANGES)?;

    for (key, value) in outpoint_to_ordinal_ranges.range([0; 36]..)? {
      let mut offset = 0;
      for chunk in value.chunks_exact(11) {
        let (start, end) = Index::decode_ordinal_range(chunk.try_into().unwrap());
        if start <= ordinal && ordinal < end {
          let outpoint: OutPoint = deserialize(key.as_slice())?;
          return Ok(Some(SatPoint {
            outpoint,
            offset: offset + ordinal - start,
          }));
        }
        offset += end - start;
      }
    }

    Ok(None)
  }

<<<<<<< HEAD
  pub(crate) fn list_inner(&self, outpoint: [u8; 36]) -> Result<Option<Vec<u8>>> {
=======
  fn list_inner(&self, outpoint: &[u8]) -> Result<Option<Vec<u8>>> {
>>>>>>> cb4f5293
    Ok(
      self
        .database
        .begin_read()?
        .open_table(OUTPOINT_TO_ORDINAL_RANGES)?
        .get(&outpoint)?
        .map(|outpoint| outpoint.to_vec()),
    )
  }

  pub(crate) fn list(&self, outpoint: OutPoint) -> Result<Option<List>> {
    self.require_ordinal_index("find")?;

    let outpoint_encoded = encode_outpoint(outpoint);

    let ordinal_ranges = self.list_inner(outpoint_encoded)?;

    match ordinal_ranges {
      Some(ordinal_ranges) => Ok(Some(List::Unspent(
        ordinal_ranges
          .chunks_exact(11)
          .map(|chunk| Self::decode_ordinal_range(chunk.try_into().unwrap()))
          .collect(),
      ))),
      None => {
        if self.is_transaction_in_active_chain(outpoint.txid)? {
          Ok(Some(List::Spent))
        } else {
          Ok(None)
        }
      }
    }
  }

  pub(crate) fn blocktime(&self, height: Height) -> Result<Blocktime> {
    let height = height.n();

    match self.get_block_by_height(height)? {
      Some(block) => Ok(Blocktime::Confirmed(block.header.time.into())),
      None => {
        let tx = self.database.begin_read()?;

        let current = tx
          .open_table(HEIGHT_TO_BLOCK_HASH)?
          .range(0..)?
          .rev()
          .next()
          .map(|(height, _hash)| height)
          .unwrap_or(0);

        let expected_blocks = height.checked_sub(current).with_context(|| {
          format!("current {current} height is greater than ordinal height {height}")
        })?;

        Ok(Blocktime::Expected(
          Utc::now().timestamp() + 10 * 60 * expected_blocks as i64,
        ))
      }
    }
  }
}

#[cfg(test)]
mod tests {
  use super::*;

  struct Context {
    rpc_server: test_bitcoincore_rpc::Handle,
    #[allow(unused)]
    tempdir: TempDir,
    index: Index,
  }

  impl Context {
    fn with_args(args: &str) -> Self {
      let rpc_server = test_bitcoincore_rpc::spawn();

      let tempdir = TempDir::new().unwrap();
      let cookie_file = tempdir.path().join("cookie");
      fs::write(&cookie_file, "username:password").unwrap();
      let options = Options::try_parse_from(
        format!(
          "
          ord
          --rpc-url {}
          --data-dir {}
          --cookie-file {}
          --chain regtest
          {args}
        ",
          rpc_server.url(),
          tempdir.path().display(),
          cookie_file.display(),
        )
        .split_whitespace(),
      )
      .unwrap();
      let index = Index::open(&options).unwrap();
      index.update().unwrap();

      Self {
        rpc_server,
        tempdir,
        index,
      }
    }
  }

  #[test]
  fn height_limit() {
    {
      let context = Context::with_args("--height-limit 0");
      context.rpc_server.mine_blocks(1);
      context.index.update().unwrap();
      assert_eq!(context.index.height().unwrap(), None);
      assert_eq!(context.index.block_count().unwrap(), 0);
    }

    {
      let context = Context::with_args("--height-limit 1");
      context.rpc_server.mine_blocks(1);
      context.index.update().unwrap();
      assert_eq!(context.index.height().unwrap(), Some(Height(0)));
      assert_eq!(context.index.block_count().unwrap(), 1);
    }

    {
      let context = Context::with_args("--height-limit 2");
      context.rpc_server.mine_blocks(2);
      context.index.update().unwrap();
      assert_eq!(context.index.height().unwrap(), Some(Height(1)));
      assert_eq!(context.index.block_count().unwrap(), 2);
    }
  }

  #[test]
  fn list_first_coinbase_transaction() {
    let context = Context::with_args("--index-ordinals");
    assert_eq!(
      context
        .index
        .list(
          "4a5e1e4baab89f3a32518a88c31bc87f618f76673e2cc77ab2127b7afdeda33b:0"
            .parse()
            .unwrap()
        )
        .unwrap()
        .unwrap(),
      List::Unspent(vec![(0, 50 * COIN_VALUE)])
    )
  }

  #[test]
  fn list_second_coinbase_transaction() {
    let context = Context::with_args("--index-ordinals");
    let txid = context.rpc_server.mine_blocks(1)[0].txdata[0].txid();
    context.index.update().unwrap();
    assert_eq!(
      context.index.list(OutPoint::new(txid, 0)).unwrap().unwrap(),
      List::Unspent(vec![(50 * COIN_VALUE, 100 * COIN_VALUE)])
    )
  }

  #[test]
  fn list_split_ranges_are_tracked_correctly() {
    let context = Context::with_args("--index-ordinals");

    context.rpc_server.mine_blocks(1);
    let split_coinbase_output = TransactionTemplate {
      input_slots: &[(1, 0, 0)],
      output_count: 2,
      fee: 0,
    };
    let txid = context.rpc_server.broadcast_tx(split_coinbase_output);

    context.rpc_server.mine_blocks(1);
    context.index.update().unwrap();

    assert_eq!(
      context.index.list(OutPoint::new(txid, 0)).unwrap().unwrap(),
      List::Unspent(vec![(50 * COIN_VALUE, 75 * COIN_VALUE)])
    );

    assert_eq!(
      context.index.list(OutPoint::new(txid, 1)).unwrap().unwrap(),
      List::Unspent(vec![(75 * COIN_VALUE, 100 * COIN_VALUE)])
    );
  }

  #[test]
  fn list_merge_ranges_are_tracked_correctly() {
    let context = Context::with_args("--index-ordinals");

    context.rpc_server.mine_blocks(2);
    let merge_coinbase_outputs = TransactionTemplate {
      input_slots: &[(1, 0, 0), (2, 0, 0)],
      output_count: 1,
      fee: 0,
    };

    let txid = context.rpc_server.broadcast_tx(merge_coinbase_outputs);
    context.rpc_server.mine_blocks(1);
    context.index.update().unwrap();

    assert_eq!(
      context.index.list(OutPoint::new(txid, 0)).unwrap().unwrap(),
      List::Unspent(vec![
        (50 * COIN_VALUE, 100 * COIN_VALUE),
        (100 * COIN_VALUE, 150 * COIN_VALUE)
      ]),
    );
  }

  #[test]
  fn list_fee_paying_transaction_range() {
    let context = Context::with_args("--index-ordinals");

    context.rpc_server.mine_blocks(1);
    let fee_paying_tx = TransactionTemplate {
      input_slots: &[(1, 0, 0)],
      output_count: 2,
      fee: 10,
    };
    let txid = context.rpc_server.broadcast_tx(fee_paying_tx);
    let coinbase_txid = context.rpc_server.mine_blocks(1)[0].txdata[0].txid();
    context.index.update().unwrap();

    assert_eq!(
      context.index.list(OutPoint::new(txid, 0)).unwrap().unwrap(),
      List::Unspent(vec![(50 * COIN_VALUE, 7499999995)]),
    );

    assert_eq!(
      context.index.list(OutPoint::new(txid, 1)).unwrap().unwrap(),
      List::Unspent(vec![(7499999995, 9999999990)]),
    );

    assert_eq!(
      context
        .index
        .list(OutPoint::new(coinbase_txid, 0))
        .unwrap()
        .unwrap(),
      List::Unspent(vec![(10000000000, 15000000000), (9999999990, 10000000000)])
    );
  }

  #[test]
  fn list_two_fee_paying_transaction_range() {
    let context = Context::with_args("--index-ordinals");

    context.rpc_server.mine_blocks(2);
    let first_fee_paying_tx = TransactionTemplate {
      input_slots: &[(1, 0, 0)],
      output_count: 1,
      fee: 10,
    };
    let second_fee_paying_tx = TransactionTemplate {
      input_slots: &[(2, 0, 0)],
      output_count: 1,
      fee: 10,
    };
    context.rpc_server.broadcast_tx(first_fee_paying_tx);
    context.rpc_server.broadcast_tx(second_fee_paying_tx);

    let coinbase_txid = context.rpc_server.mine_blocks(1)[0].txdata[0].txid();
    context.index.update().unwrap();

    assert_eq!(
      context
        .index
        .list(OutPoint::new(coinbase_txid, 0))
        .unwrap()
        .unwrap(),
      List::Unspent(vec![
        (15000000000, 20000000000),
        (9999999990, 10000000000),
        (14999999990, 15000000000)
      ])
    );
  }

  #[test]
  fn list_null_output() {
    let context = Context::with_args("--index-ordinals");

    context.rpc_server.mine_blocks(1);
    let no_value_output = TransactionTemplate {
      input_slots: &[(1, 0, 0)],
      output_count: 1,
      fee: 50 * COIN_VALUE,
    };
    let txid = context.rpc_server.broadcast_tx(no_value_output);
    context.rpc_server.mine_blocks(1);
    context.index.update().unwrap();

    assert_eq!(
      context.index.list(OutPoint::new(txid, 0)).unwrap().unwrap(),
      List::Unspent(vec![])
    );
  }

  #[test]
  fn list_null_input() {
    let context = Context::with_args("--index-ordinals");

    context.rpc_server.mine_blocks(1);
    let no_value_output = TransactionTemplate {
      input_slots: &[(1, 0, 0)],
      output_count: 1,
      fee: 50 * COIN_VALUE,
    };
    context.rpc_server.broadcast_tx(no_value_output);
    context.rpc_server.mine_blocks(1);

    let no_value_input = TransactionTemplate {
      input_slots: &[(2, 1, 0)],
      output_count: 1,
      fee: 0,
    };
    let txid = context.rpc_server.broadcast_tx(no_value_input);
    context.rpc_server.mine_blocks(1);
    context.index.update().unwrap();

    assert_eq!(
      context.index.list(OutPoint::new(txid, 0)).unwrap().unwrap(),
      List::Unspent(vec![])
    );
  }

  #[test]
  fn list_spent_output() {
    let context = Context::with_args("--index-ordinals");
    context.rpc_server.mine_blocks(1);
    context.rpc_server.broadcast_tx(TransactionTemplate {
      input_slots: &[(1, 0, 0)],
      output_count: 1,
      fee: 0,
    });
    context.rpc_server.mine_blocks(1);
    context.index.update().unwrap();
    let txid = context.rpc_server.tx(1, 0).txid();
    assert_eq!(
      context.index.list(OutPoint::new(txid, 0)).unwrap().unwrap(),
      List::Spent,
    );
  }

  #[test]
  fn list_unknown_output() {
    let context = Context::with_args("--index-ordinals");

    assert_eq!(
      context
        .index
        .list(
          "0000000000000000000000000000000000000000000000000000000000000000:0"
            .parse()
            .unwrap()
        )
        .unwrap(),
      None
    );
  }

  #[test]
  fn find_first_ordinal() {
    let context = Context::with_args("--index-ordinals");
    assert_eq!(
      context.index.find(0).unwrap().unwrap(),
      SatPoint {
        outpoint: "4a5e1e4baab89f3a32518a88c31bc87f618f76673e2cc77ab2127b7afdeda33b:0"
          .parse()
          .unwrap(),
        offset: 0,
      }
    )
  }

  #[test]
  fn find_second_ordinal() {
    let context = Context::with_args("--index-ordinals");
    assert_eq!(
      context.index.find(1).unwrap().unwrap(),
      SatPoint {
        outpoint: "4a5e1e4baab89f3a32518a88c31bc87f618f76673e2cc77ab2127b7afdeda33b:0"
          .parse()
          .unwrap(),
        offset: 1,
      }
    )
  }

  #[test]
  fn find_first_ordinal_of_second_block() {
    let context = Context::with_args("--index-ordinals");
    context.rpc_server.mine_blocks(1);
    context.index.update().unwrap();
    assert_eq!(
      context.index.find(50 * COIN_VALUE).unwrap().unwrap(),
      SatPoint {
        outpoint: "0c4eb1fa83a7d6ce0e21e5e616a96e83a7b1658170fb544acf6f5c6a2d4b3f90:0"
          .parse()
          .unwrap(),
        offset: 0,
      }
    )
  }

  #[test]
  fn find_unmined_ordinal() {
    let context = Context::with_args("--index-ordinals");
    assert_eq!(context.index.find(50 * COIN_VALUE).unwrap(), None);
  }

  #[test]
  fn find_first_satoshi_spent_in_second_block() {
    let context = Context::with_args("--index-ordinals");
    context.rpc_server.mine_blocks(1);
    let spend_txid = context.rpc_server.broadcast_tx(TransactionTemplate {
      input_slots: &[(1, 0, 0)],
      output_count: 1,
      fee: 0,
    });
    context.rpc_server.mine_blocks(1);
    context.index.update().unwrap();
    assert_eq!(
      context.index.find(50 * COIN_VALUE).unwrap().unwrap(),
      SatPoint {
        outpoint: OutPoint::new(spend_txid, 0),
        offset: 0,
      }
    )
  }
}<|MERGE_RESOLUTION|>--- conflicted
+++ resolved
@@ -16,13 +16,7 @@
 
 const HEIGHT_TO_BLOCK_HASH: TableDefinition<u64, &[u8; 32]> =
   TableDefinition::new("HEIGHT_TO_BLOCK_HASH");
-<<<<<<< HEAD
-const WRITE_TRANSACTION_STARTING_BLOCK_COUNT_TO_TIMESTAMP: TableDefinition<u64, u128> =
-  TableDefinition::new("WRITE_TRANSACTION_START_BLOCK_COUNT_TO_TIMESTAMP");
 const ORDINAL_TO_INSCRIPTION_TXID: TableDefinition<u64, &[u8; 32]> =
-=======
-const ORDINAL_TO_INSCRIPTION_TXID: TableDefinition<u64, [u8; 32]> =
->>>>>>> cb4f5293
   TableDefinition::new("ORDINAL_TO_INSCRIPTION_TXID");
 const ORDINAL_TO_SATPOINT: TableDefinition<u64, &[u8; 44]> =
   TableDefinition::new("ORDINAL_TO_SATPOINT");
@@ -484,11 +478,7 @@
     Ok(None)
   }
 
-<<<<<<< HEAD
-  pub(crate) fn list_inner(&self, outpoint: [u8; 36]) -> Result<Option<Vec<u8>>> {
-=======
-  fn list_inner(&self, outpoint: &[u8]) -> Result<Option<Vec<u8>>> {
->>>>>>> cb4f5293
+  fn list_inner(&self, outpoint: [u8; 36]) -> Result<Option<Vec<u8>>> {
     Ok(
       self
         .database
