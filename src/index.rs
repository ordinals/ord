use {
  self::{
    entry::{
      Entry, HeaderValue, InscriptionEntry, InscriptionEntryValue, InscriptionIdValue,
      OutPointValue, RuneEntryValue, RuneIdValue, SatPointValue, SatRange, TxidValue,
    },
    event::Event,
    lot::Lot,
    reorg::Reorg,
    updater::Updater,
    utxo_entry::{ParsedUtxoEntry, UtxoEntry, UtxoEntryBuf},
  },
  super::*,
  crate::{
    runes::MintError,
    subcommand::{find::FindRangeOutput, server::query},
    templates::StatusHtml,
  },
  bitcoin::block::Header,
  bitcoincore_rpc::{
    json::{GetBlockHeaderResult, GetBlockStatsResult},
    Client,
  },
  chrono::SubsecRound,
  indicatif::{ProgressBar, ProgressStyle},
  log::log_enabled,
  redb::{
    Database, DatabaseError, MultimapTable, MultimapTableDefinition, MultimapTableHandle,
    ReadOnlyTable, ReadableMultimapTable, ReadableTable, ReadableTableMetadata, RepairSession,
    StorageError, Table, TableDefinition, TableHandle, TableStats, WriteTransaction,
  },
  std::{
    collections::HashMap,
    io::{BufWriter, Write},
    sync::Once,
  },
};

pub use self::entry::RuneEntry;

pub(crate) mod entry;
pub mod event;
mod fetcher;
mod lot;
mod reorg;
mod rtx;
mod updater;
mod utxo_entry;

#[cfg(test)]
pub(crate) mod testing;

const SCHEMA_VERSION: u64 = 30;

define_multimap_table! { SAT_TO_SEQUENCE_NUMBER, u64, u32 }
define_multimap_table! { SEQUENCE_NUMBER_TO_CHILDREN, u32, u32 }
define_multimap_table! { SCRIPT_PUBKEY_TO_OUTPOINT, &[u8], OutPointValue }
define_table! { HEIGHT_TO_BLOCK_HEADER, u32, &HeaderValue }
define_table! { HEIGHT_TO_LAST_SEQUENCE_NUMBER, u32, u32 }
define_table! { HOME_INSCRIPTIONS, u32, InscriptionIdValue }
define_table! { INSCRIPTION_ID_TO_SEQUENCE_NUMBER, InscriptionIdValue, u32 }
define_table! { INSCRIPTION_NUMBER_TO_SEQUENCE_NUMBER, i32, u32 }
define_table! { OUTPOINT_TO_RUNE_BALANCES, &OutPointValue, &[u8] }
define_table! { OUTPOINT_TO_UTXO_ENTRY, &OutPointValue, &UtxoEntry }
define_table! { RUNE_ID_TO_RUNE_ENTRY, RuneIdValue, RuneEntryValue }
define_table! { RUNE_TO_RUNE_ID, u128, RuneIdValue }
define_table! { SAT_TO_SATPOINT, u64, &SatPointValue }
define_table! { SEQUENCE_NUMBER_TO_INSCRIPTION_ENTRY, u32, InscriptionEntryValue }
define_table! { SEQUENCE_NUMBER_TO_RUNE_ID, u32, RuneIdValue }
define_table! { SEQUENCE_NUMBER_TO_SATPOINT, u32, &SatPointValue }
define_table! { STATISTIC_TO_COUNT, u64, u64 }
define_table! { TRANSACTION_ID_TO_RUNE, &TxidValue, u128 }
define_table! { TRANSACTION_ID_TO_TRANSACTION, &TxidValue, &[u8] }
define_table! { WRITE_TRANSACTION_STARTING_BLOCK_COUNT_TO_TIMESTAMP, u32, u128 }

#[derive(Copy, Clone)]
pub(crate) enum Statistic {
  Schema = 0,
<<<<<<< HEAD
  Commits = 1,
  LostSats = 2,
  OutputsTraversed = 3,
  SatRanges = 4,
  UnboundInscriptions = 5,
  LastSavePointHeight = 6,
=======
  BlessedInscriptions = 1,
  Commits = 2,
  CursedInscriptions = 3,
  IndexAddresses = 4,
  IndexInscriptions = 5,
  IndexRunes = 6,
  IndexSats = 7,
  IndexTransactions = 8,
  InitialSyncTime = 9,
  LostSats = 10,
  OutputsTraversed = 11,
  ReservedRunes = 12,
  Runes = 13,
  SatRanges = 14,
  UnboundInscriptions = 16,
>>>>>>> a0a7a783
}

impl Statistic {
  fn key(self) -> u64 {
    self.into()
  }
}

impl From<Statistic> for u64 {
  fn from(statistic: Statistic) -> Self {
    statistic as u64
  }
}

#[derive(Serialize)]
pub struct Info {
  blocks_indexed: u32,
  branch_pages: u64,
  fragmented_bytes: u64,
  index_file_size: u64,
  index_path: PathBuf,
  leaf_pages: u64,
  metadata_bytes: u64,
  outputs_traversed: u64,
  page_size: usize,
  sat_ranges: u64,
  stored_bytes: u64,
  tables: BTreeMap<String, TableInfo>,
  total_bytes: u64,
  pub transactions: Vec<TransactionInfo>,
  tree_height: u32,
  utxos_indexed: u64,
}

#[derive(Serialize)]
pub(crate) struct TableInfo {
  branch_pages: u64,
  fragmented_bytes: u64,
  leaf_pages: u64,
  metadata_bytes: u64,
  proportion: f64,
  stored_bytes: u64,
  total_bytes: u64,
  tree_height: u32,
}

impl From<TableStats> for TableInfo {
  fn from(stats: TableStats) -> Self {
    Self {
      branch_pages: stats.branch_pages(),
      fragmented_bytes: stats.fragmented_bytes(),
      leaf_pages: stats.leaf_pages(),
      metadata_bytes: stats.metadata_bytes(),
      proportion: 0.0,
      stored_bytes: stats.stored_bytes(),
      total_bytes: stats.stored_bytes() + stats.metadata_bytes() + stats.fragmented_bytes(),
      tree_height: stats.tree_height(),
    }
  }
}

#[derive(Serialize)]
pub struct TransactionInfo {
  pub starting_block_count: u32,
  pub starting_timestamp: u128,
}

pub(crate) trait BitcoinCoreRpcResultExt<T> {
  fn into_option(self) -> Result<Option<T>>;
}

impl<T> BitcoinCoreRpcResultExt<T> for Result<T, bitcoincore_rpc::Error> {
  fn into_option(self) -> Result<Option<T>> {
    match self {
      Ok(ok) => Ok(Some(ok)),
      Err(bitcoincore_rpc::Error::JsonRpc(bitcoincore_rpc::jsonrpc::error::Error::Rpc(
        bitcoincore_rpc::jsonrpc::error::RpcError { code: -8, .. },
      ))) => Ok(None),
      Err(bitcoincore_rpc::Error::JsonRpc(bitcoincore_rpc::jsonrpc::error::Error::Rpc(
        bitcoincore_rpc::jsonrpc::error::RpcError {
          code: -5, message, ..
        },
      )))
        if message.starts_with("No such mempool or blockchain transaction") =>
      {
        Ok(None)
      }
      Err(bitcoincore_rpc::Error::JsonRpc(bitcoincore_rpc::jsonrpc::error::Error::Rpc(
        bitcoincore_rpc::jsonrpc::error::RpcError { message, .. },
      )))
        if message.ends_with("not found") =>
      {
        Ok(None)
      }
      Err(err) => Err(err.into()),
    }
  }
}

pub struct Index {
  pub(crate) client: Client,
  database: Database,
  durability: redb::Durability,
  event_sender: Option<tokio::sync::mpsc::Sender<Event>>,
  genesis_block_coinbase_transaction: Transaction,
  genesis_block_coinbase_txid: Txid,
  height_limit: Option<u32>,
  index_addresses: bool,
  index_inscriptions: bool,
  index_runes: bool,
  index_sats: bool,
  index_transactions: bool,
  path: PathBuf,
  settings: Settings,
  started: DateTime<Utc>,
  first_index_height: u32,
  unrecoverably_reorged: AtomicBool,
}

impl Index {
  pub fn open(settings: &Settings) -> Result<Self> {
    Index::open_with_event_sender(settings, None)
  }

  pub fn open_with_event_sender(
    settings: &Settings,
    event_sender: Option<tokio::sync::mpsc::Sender<Event>>,
  ) -> Result<Self> {
    let client = settings.bitcoin_rpc_client(None)?;

    let path = settings.index().to_owned();

    let data_dir = path.parent().unwrap();

    fs::create_dir_all(data_dir).snafu_context(error::Io { path: data_dir })?;

    let index_cache_size = settings.index_cache_size();

    log::info!("Setting index cache size to {} bytes", index_cache_size);

    let durability = if cfg!(test) {
      redb::Durability::None
    } else {
      redb::Durability::Immediate
    };

    let index_path = path.clone();
    let once = Once::new();
    let progress_bar = Mutex::new(None);
    let integration_test = settings.integration_test();

    let repair_callback = move |progress: &mut RepairSession| {
      once.call_once(|| println!("Index file `{}` needs recovery. This can take a long time, especially for the --index-sats index.", index_path.display()));

      if !(cfg!(test) || log_enabled!(log::Level::Info) || integration_test) {
        let mut guard = progress_bar.lock().unwrap();

        let progress_bar = guard.get_or_insert_with(|| {
          let progress_bar = ProgressBar::new(100);
          progress_bar.set_style(
            ProgressStyle::with_template("[repairing database] {wide_bar} {pos}/{len}").unwrap(),
          );
          progress_bar
        });

        #[allow(clippy::cast_possible_truncation, clippy::cast_sign_loss)]
        progress_bar.set_position((progress.progress() * 100.0) as u64);
      }
    };

    let database = match Database::builder()
      .set_cache_size(index_cache_size)
      .set_repair_callback(repair_callback)
      .open(&path)
    {
      Ok(database) => {
        {
          let schema_version = database
            .begin_read()?
            .open_table(STATISTIC_TO_COUNT)?
            .get(&Statistic::Schema.key())?
            .map(|x| x.value())
            .unwrap_or(0);

          match schema_version.cmp(&SCHEMA_VERSION) {
            cmp::Ordering::Less =>
              bail!(
                "index at `{}` appears to have been built with an older, incompatible version of ord, consider deleting and rebuilding the index: index schema {schema_version}, ord schema {SCHEMA_VERSION}",
                path.display()
              ),
            cmp::Ordering::Greater =>
              bail!(
                "index at `{}` appears to have been built with a newer, incompatible version of ord, consider updating ord: index schema {schema_version}, ord schema {SCHEMA_VERSION}",
                path.display()
              ),
            cmp::Ordering::Equal => {
            }
          }
        }

        database
      }
      Err(DatabaseError::Storage(StorageError::Io(error)))
        if error.kind() == io::ErrorKind::NotFound =>
      {
        let database = Database::builder()
          .set_cache_size(index_cache_size)
          .create(&path)?;

        let mut tx = database.begin_write()?;

        tx.set_durability(durability);
        tx.set_quick_repair(true);

        tx.open_multimap_table(SAT_TO_SEQUENCE_NUMBER)?;
        tx.open_multimap_table(SCRIPT_PUBKEY_TO_OUTPOINT)?;
        tx.open_multimap_table(SEQUENCE_NUMBER_TO_CHILDREN)?;
        tx.open_table(HEIGHT_TO_BLOCK_HEADER)?;
        tx.open_table(HEIGHT_TO_LAST_SEQUENCE_NUMBER)?;
        tx.open_table(HOME_INSCRIPTIONS)?;
        tx.open_table(INSCRIPTION_ID_TO_SEQUENCE_NUMBER)?;
        tx.open_table(INSCRIPTION_NUMBER_TO_SEQUENCE_NUMBER)?;
        tx.open_table(OUTPOINT_TO_RUNE_BALANCES)?;
        tx.open_table(OUTPOINT_TO_UTXO_ENTRY)?;
        tx.open_table(RUNE_ID_TO_RUNE_ENTRY)?;
        tx.open_table(RUNE_TO_RUNE_ID)?;
        tx.open_table(SAT_TO_SATPOINT)?;
        tx.open_table(SEQUENCE_NUMBER_TO_INSCRIPTION_ENTRY)?;
        tx.open_table(SEQUENCE_NUMBER_TO_RUNE_ID)?;
        tx.open_table(SEQUENCE_NUMBER_TO_SATPOINT)?;
        tx.open_table(TRANSACTION_ID_TO_RUNE)?;
        tx.open_table(WRITE_TRANSACTION_STARTING_BLOCK_COUNT_TO_TIMESTAMP)?;

        {
          let mut statistics = tx.open_table(STATISTIC_TO_COUNT)?;

          Self::set_statistic(
            &mut statistics,
            Statistic::IndexAddresses,
            u64::from(settings.index_addresses_raw()),
          )?;

          Self::set_statistic(
            &mut statistics,
            Statistic::IndexInscriptions,
            u64::from(settings.index_inscriptions_raw()),
          )?;

          Self::set_statistic(
            &mut statistics,
            Statistic::IndexRunes,
            u64::from(settings.index_runes_raw()),
          )?;

          Self::set_statistic(
            &mut statistics,
            Statistic::IndexSats,
            u64::from(settings.index_sats_raw()),
          )?;

          Self::set_statistic(
            &mut statistics,
            Statistic::IndexTransactions,
            u64::from(settings.index_transactions_raw()),
          )?;

          Self::set_statistic(&mut statistics, Statistic::Schema, SCHEMA_VERSION)?;
        }

        if settings.index_runes_raw() && settings.chain() == Chain::Mainnet {
          let rune = Rune(2055900680524219742);

          let id = RuneId { block: 1, tx: 0 };
          let etching = Txid::all_zeros();

          tx.open_table(RUNE_TO_RUNE_ID)?
            .insert(rune.store(), id.store())?;

          let mut statistics = tx.open_table(STATISTIC_TO_COUNT)?;

          Self::set_statistic(&mut statistics, Statistic::Runes, 1)?;

          tx.open_table(RUNE_ID_TO_RUNE_ENTRY)?.insert(
            id.store(),
            RuneEntry {
              block: id.block,
              burned: 0,
              divisibility: 0,
              etching,
              terms: Some(Terms {
                amount: Some(1),
                cap: Some(u128::MAX),
                height: (
                  Some((SUBSIDY_HALVING_INTERVAL * 4).into()),
                  Some((SUBSIDY_HALVING_INTERVAL * 5).into()),
                ),
                offset: (None, None),
              }),
              mints: 0,
              number: 0,
              premine: 0,
              spaced_rune: SpacedRune { rune, spacers: 128 },
              symbol: Some('\u{29C9}'),
              timestamp: 0,
              turbo: true,
            }
            .store(),
          )?;

          tx.open_table(TRANSACTION_ID_TO_RUNE)?
            .insert(&etching.store(), rune.store())?;
        }

        tx.commit()?;

        database
      }
      Err(error) => bail!("failed to open index: {error}"),
    };

    let index_addresses;
    let index_runes;
    let index_sats;
    let index_transactions;
    let index_inscriptions;

    {
      let tx = database.begin_read()?;
      let statistics = tx.open_table(STATISTIC_TO_COUNT)?;
      index_addresses = Self::is_statistic_set(&statistics, Statistic::IndexAddresses)?;
      index_inscriptions = Self::is_statistic_set(&statistics, Statistic::IndexInscriptions)?;
      index_runes = Self::is_statistic_set(&statistics, Statistic::IndexRunes)?;
      index_sats = Self::is_statistic_set(&statistics, Statistic::IndexSats)?;
      index_transactions = Self::is_statistic_set(&statistics, Statistic::IndexTransactions)?;
    }

    let genesis_block_coinbase_transaction =
      settings.chain().genesis_block().coinbase().unwrap().clone();

    let first_index_height = if index_sats || index_addresses {
      0
    } else if index_inscriptions {
      settings.first_inscription_height()
    } else if index_runes {
      settings.first_rune_height()
    } else {
      u32::MAX
    };

    Ok(Self {
      genesis_block_coinbase_txid: genesis_block_coinbase_transaction.compute_txid(),
      client,
      database,
      durability,
      event_sender,
      first_index_height,
      genesis_block_coinbase_transaction,
      height_limit: settings.height_limit(),
      index_addresses,
      index_runes,
      index_sats,
      index_transactions,
      index_inscriptions,
      settings: settings.clone(),
      path,
      started: Utc::now(),
      unrecoverably_reorged: AtomicBool::new(false),
    })
  }

  pub fn have_full_utxo_index(&self) -> bool {
    self.first_index_height == 0
  }

  /// Unlike normal outpoints, which are added to index on creation and removed
  /// when spent, the UTXO entry for special outpoints may be updated.
  ///
  /// The special outpoints are the null outpoint, which receives lost sats,
  /// and the unbound outpoint, which receives unbound inscriptions.
  pub fn is_special_outpoint(outpoint: OutPoint) -> bool {
    outpoint == OutPoint::null() || outpoint == unbound_outpoint()
  }

  #[cfg(test)]
  fn set_durability(&mut self, durability: redb::Durability) {
    self.durability = durability;
  }

  pub fn contains_output(&self, output: &OutPoint) -> Result<bool> {
    Ok(
      self
        .database
        .begin_read()?
        .open_table(OUTPOINT_TO_UTXO_ENTRY)?
        .get(&output.store())?
        .is_some(),
    )
  }

  pub fn has_address_index(&self) -> bool {
    self.index_addresses
  }

  pub fn has_inscription_index(&self) -> bool {
    self.index_inscriptions
  }

  pub fn has_rune_index(&self) -> bool {
    self.index_runes
  }

  pub fn has_sat_index(&self) -> bool {
    self.index_sats
  }

  pub fn status(&self, json_api: bool) -> Result<StatusHtml> {
    let rtx = self.database.begin_read()?;

    let statistic_to_count = rtx.open_table(STATISTIC_TO_COUNT)?;

    let statistic = |statistic: Statistic| -> Result<u64> {
      Ok(
        statistic_to_count
          .get(statistic.key())?
          .map(|guard| guard.value())
          .unwrap_or_default(),
      )
    };

    let height = rtx
      .open_table(HEIGHT_TO_BLOCK_HEADER)?
      .range(0..)?
      .next_back()
      .transpose()?
      .map(|(height, _header)| height.value());

    let next_height = height.map(|height| height + 1).unwrap_or(0);

    let blessed_inscriptions = statistic(Statistic::BlessedInscriptions)?;
    let cursed_inscriptions = statistic(Statistic::CursedInscriptions)?;
    let initial_sync_time = statistic(Statistic::InitialSyncTime)?;

    Ok(StatusHtml {
      address_index: self.has_address_index(),
      blessed_inscriptions,
      chain: self.settings.chain(),
      cursed_inscriptions,
      height,
      initial_sync_time: Duration::from_micros(initial_sync_time),
      inscription_index: self.has_inscription_index(),
      inscriptions: blessed_inscriptions + cursed_inscriptions,
      json_api,
      lost_sats: statistic(Statistic::LostSats)?,
      minimum_rune_for_next_block: Rune::minimum_at_height(
        self.settings.chain().network(),
        Height(next_height),
      ),
      rune_index: self.has_rune_index(),
      runes: statistic(Statistic::Runes)?,
      sat_index: self.has_sat_index(),
      started: self.started,
      transaction_index: statistic(Statistic::IndexTransactions)? != 0,
      unrecoverably_reorged: self.unrecoverably_reorged.load(atomic::Ordering::Relaxed),
      uptime: (Utc::now() - self.started).to_std()?,
    })
  }

  pub fn info(&self) -> Result<Info> {
    let stats = self.database.begin_write()?.stats()?;

    let rtx = self.database.begin_read()?;

    let mut tables: BTreeMap<String, TableInfo> = BTreeMap::new();

    for handle in rtx.list_tables()? {
      let name = handle.name().into();
      let stats = rtx.open_untyped_table(handle)?.stats()?;
      tables.insert(name, stats.into());
    }

    for handle in rtx.list_multimap_tables()? {
      let name = handle.name().into();
      let stats = rtx.open_untyped_multimap_table(handle)?.stats()?;
      tables.insert(name, stats.into());
    }

    for table in rtx.list_tables()? {
      assert!(tables.contains_key(table.name()));
    }

    for table in rtx.list_multimap_tables()? {
      assert!(tables.contains_key(table.name()));
    }

    let total_bytes = tables
      .values()
      .map(|table_info| table_info.total_bytes)
      .sum();

    tables.values_mut().for_each(|table_info| {
      table_info.proportion = table_info.total_bytes as f64 / total_bytes as f64
    });

    let info = {
      let statistic_to_count = rtx.open_table(STATISTIC_TO_COUNT)?;
      let sat_ranges = statistic_to_count
        .get(&Statistic::SatRanges.key())?
        .map(|x| x.value())
        .unwrap_or(0);
      let outputs_traversed = statistic_to_count
        .get(&Statistic::OutputsTraversed.key())?
        .map(|x| x.value())
        .unwrap_or(0);
      Info {
        index_path: self.path.clone(),
        blocks_indexed: rtx
          .open_table(HEIGHT_TO_BLOCK_HEADER)?
          .range(0..)?
          .next_back()
          .transpose()?
          .map(|(height, _header)| height.value() + 1)
          .unwrap_or(0),
        branch_pages: stats.branch_pages(),
        fragmented_bytes: stats.fragmented_bytes(),
        index_file_size: fs::metadata(&self.path)?.len(),
        leaf_pages: stats.leaf_pages(),
        metadata_bytes: stats.metadata_bytes(),
        sat_ranges,
        outputs_traversed,
        page_size: stats.page_size(),
        stored_bytes: stats.stored_bytes(),
        total_bytes,
        tables,
        transactions: rtx
          .open_table(WRITE_TRANSACTION_STARTING_BLOCK_COUNT_TO_TIMESTAMP)?
          .range(0..)?
          .flat_map(|result| {
            result.map(
              |(starting_block_count, starting_timestamp)| TransactionInfo {
                starting_block_count: starting_block_count.value(),
                starting_timestamp: starting_timestamp.value(),
              },
            )
          })
          .collect(),
        tree_height: stats.tree_height(),
        utxos_indexed: rtx.open_table(OUTPOINT_TO_UTXO_ENTRY)?.len()?,
      }
    };

    Ok(info)
  }

  pub fn update(&self) -> Result {
    loop {
      let wtx = self.begin_write()?;

      let mut updater = Updater {
        height: wtx
          .open_table(HEIGHT_TO_BLOCK_HEADER)?
          .range(0..)?
          .next_back()
          .transpose()?
          .map(|(height, _header)| height.value() + 1)
          .unwrap_or(0),
        index: self,
        outputs_cached: 0,
        outputs_traversed: 0,
        sat_ranges_since_flush: 0,
      };

      match updater.update_index(wtx) {
        Ok(ok) => return Ok(ok),
        Err(err) => {
          log::info!("{}", err.to_string());

          match err.downcast_ref() {
            Some(&reorg::Error::Recoverable { height, depth }) => {
              Reorg::handle_reorg(self, height, depth)?;
            }
            Some(&reorg::Error::Unrecoverable) => {
              self
                .unrecoverably_reorged
                .store(true, atomic::Ordering::Relaxed);
              return Err(anyhow!(reorg::Error::Unrecoverable));
            }
            _ => return Err(err),
          };
        }
      }
    }
  }

  pub fn export(&self, filename: &String, include_addresses: bool) -> Result {
    let mut writer = BufWriter::new(File::create(filename)?);
    let rtx = self.database.begin_read()?;

    let blocks_indexed = rtx
      .open_table(HEIGHT_TO_BLOCK_HEADER)?
      .range(0..)?
      .next_back()
      .transpose()?
      .map(|(height, _header)| height.value() + 1)
      .unwrap_or(0);

    writeln!(writer, "# export at block height {}", blocks_indexed)?;

    log::info!("exporting database tables to {filename}");

    let sequence_number_to_satpoint = rtx.open_table(SEQUENCE_NUMBER_TO_SATPOINT)?;
    let outpoint_to_utxo_entry = rtx.open_table(OUTPOINT_TO_UTXO_ENTRY)?;

    for result in rtx
      .open_table(SEQUENCE_NUMBER_TO_INSCRIPTION_ENTRY)?
      .iter()?
    {
      let entry = result?;
      let sequence_number = entry.0.value();
      let entry = InscriptionEntry::load(entry.1.value());
      let satpoint = SatPoint::load(
        *sequence_number_to_satpoint
          .get(sequence_number)?
          .unwrap()
          .value(),
      );

      write!(
        writer,
        "{}\t{}\t{}",
        entry.inscription_number, entry.id, satpoint
      )?;

      if include_addresses {
        let address = if satpoint.outpoint == unbound_outpoint() {
          "unbound".to_string()
        } else {
          let script_pubkey = if self.index_addresses {
            ScriptBuf::from_bytes(
              outpoint_to_utxo_entry
                .get(&satpoint.outpoint.store())?
                .unwrap()
                .value()
                .parse(self)
                .script_pubkey()
                .to_vec(),
            )
          } else {
            self
              .get_transaction(satpoint.outpoint.txid)?
              .unwrap()
              .output
              .into_iter()
              .nth(satpoint.outpoint.vout.try_into().unwrap())
              .unwrap()
              .script_pubkey
          };

          self
            .settings
            .chain()
            .address_from_script(&script_pubkey)
            .map(|address| address.to_string())
            .unwrap_or_else(|e| e.to_string())
        };
        write!(writer, "\t{}", address)?;
      }
      writeln!(writer)?;

      if SHUTTING_DOWN.load(atomic::Ordering::Relaxed) {
        break;
      }
    }
    writer.flush()?;
    Ok(())
  }

  fn begin_read(&self) -> Result<rtx::Rtx> {
    Ok(rtx::Rtx(self.database.begin_read()?))
  }

  fn begin_write(&self) -> Result<WriteTransaction> {
    let mut tx = self.database.begin_write()?;
    tx.set_durability(self.durability);
    tx.set_quick_repair(true);
    Ok(tx)
  }

  fn increment_statistic(wtx: &WriteTransaction, statistic: Statistic, n: u64) -> Result {
    let mut statistic_to_count = wtx.open_table(STATISTIC_TO_COUNT)?;
    let value = statistic_to_count
      .get(&(statistic.key()))?
      .map(|x| x.value())
      .unwrap_or_default()
      + n;
    statistic_to_count.insert(&statistic.key(), &value)?;
    Ok(())
  }

  pub(crate) fn set_statistic(
    statistics: &mut Table<u64, u64>,
    statistic: Statistic,
    value: u64,
  ) -> Result<()> {
    statistics.insert(&statistic.key(), &value)?;
    Ok(())
  }

  pub(crate) fn is_statistic_set(
    statistics: &ReadOnlyTable<u64, u64>,
    statistic: Statistic,
  ) -> Result<bool> {
    Ok(
      statistics
        .get(&statistic.key())?
        .map(|guard| guard.value())
        .unwrap_or_default()
        != 0,
    )
  }

  #[cfg(test)]
  pub(crate) fn statistic(&self, statistic: Statistic) -> u64 {
    self
      .database
      .begin_read()
      .unwrap()
      .open_table(STATISTIC_TO_COUNT)
      .unwrap()
      .get(&statistic.key())
      .unwrap()
      .map(|x| x.value())
      .unwrap_or_default()
  }

  #[cfg(test)]
  pub(crate) fn inscription_number(&self, inscription_id: InscriptionId) -> i32 {
    self
      .get_inscription_entry(inscription_id)
      .unwrap()
      .unwrap()
      .inscription_number
  }

  pub fn block_count(&self) -> Result<u32> {
    self.begin_read()?.block_count()
  }

  pub fn block_height(&self) -> Result<Option<Height>> {
    self.begin_read()?.block_height()
  }

  pub fn block_hash(&self, height: Option<u32>) -> Result<Option<BlockHash>> {
    self.begin_read()?.block_hash(height)
  }

  pub fn blocks(&self, take: usize) -> Result<Vec<(u32, BlockHash)>> {
    let rtx = self.begin_read()?;

    let block_count = rtx.block_count()?;

    let height_to_block_header = rtx.0.open_table(HEIGHT_TO_BLOCK_HEADER)?;

    let mut blocks = Vec::with_capacity(block_count.try_into().unwrap());

    for next in height_to_block_header
      .range(0..block_count)?
      .rev()
      .take(take)
    {
      let next = next?;
      blocks.push((next.0.value(), Header::load(*next.1.value()).block_hash()));
    }

    Ok(blocks)
  }

  pub fn rare_sat_satpoints(&self) -> Result<Vec<(Sat, SatPoint)>> {
    let rtx = self.database.begin_read()?;

    let sat_to_satpoint = rtx.open_table(SAT_TO_SATPOINT)?;

    let mut result = Vec::with_capacity(sat_to_satpoint.len()?.try_into().unwrap());

    for range in sat_to_satpoint.range(0..)? {
      let (sat, satpoint) = range?;
      result.push((Sat(sat.value()), Entry::load(*satpoint.value())));
    }

    Ok(result)
  }

  pub fn rare_sat_satpoint(&self, sat: Sat) -> Result<Option<SatPoint>> {
    Ok(
      self
        .database
        .begin_read()?
        .open_table(SAT_TO_SATPOINT)?
        .get(&sat.n())?
        .map(|satpoint| Entry::load(*satpoint.value())),
    )
  }

  pub fn get_rune_by_id(&self, id: RuneId) -> Result<Option<Rune>> {
    Ok(
      self
        .database
        .begin_read()?
        .open_table(RUNE_ID_TO_RUNE_ENTRY)?
        .get(&id.store())?
        .map(|entry| RuneEntry::load(entry.value()).spaced_rune.rune),
    )
  }

  pub fn get_rune_by_number(&self, number: usize) -> Result<Option<Rune>> {
    match self
      .database
      .begin_read()?
      .open_table(RUNE_ID_TO_RUNE_ENTRY)?
      .iter()?
      .nth(number)
    {
      Some(result) => {
        let rune_result =
          result.map(|(_id, entry)| RuneEntry::load(entry.value()).spaced_rune.rune);
        Ok(rune_result.ok())
      }
      None => Ok(None),
    }
  }

  pub fn rune(&self, rune: Rune) -> Result<Option<(RuneId, RuneEntry, Option<InscriptionId>)>> {
    let rtx = self.database.begin_read()?;

    let Some(id) = rtx
      .open_table(RUNE_TO_RUNE_ID)?
      .get(rune.0)?
      .map(|guard| guard.value())
    else {
      return Ok(None);
    };

    let entry = RuneEntry::load(
      rtx
        .open_table(RUNE_ID_TO_RUNE_ENTRY)?
        .get(id)?
        .unwrap()
        .value(),
    );

    let parent = InscriptionId {
      txid: entry.etching,
      index: 0,
    };

    let parent = rtx
      .open_table(INSCRIPTION_ID_TO_SEQUENCE_NUMBER)?
      .get(&parent.store())?
      .is_some()
      .then_some(parent);

    Ok(Some((RuneId::load(id), entry, parent)))
  }

  pub fn runes(&self) -> Result<Vec<(RuneId, RuneEntry)>> {
    let mut entries = Vec::new();

    for result in self
      .database
      .begin_read()?
      .open_table(RUNE_ID_TO_RUNE_ENTRY)?
      .iter()?
    {
      let (id, entry) = result?;
      entries.push((RuneId::load(id.value()), RuneEntry::load(entry.value())));
    }

    Ok(entries)
  }

  pub fn runes_paginated(
    &self,
    page_size: usize,
    page_index: usize,
  ) -> Result<(Vec<(RuneId, RuneEntry)>, bool)> {
    let mut entries = Vec::new();

    for result in self
      .database
      .begin_read()?
      .open_table(RUNE_ID_TO_RUNE_ENTRY)?
      .iter()?
      .rev()
      .skip(page_index.saturating_mul(page_size))
      .take(page_size.saturating_add(1))
    {
      let (id, entry) = result?;
      entries.push((RuneId::load(id.value()), RuneEntry::load(entry.value())));
    }

    let more = entries.len() > page_size;

    Ok((entries, more))
  }

  pub fn encode_rune_balance(id: RuneId, balance: u128, buffer: &mut Vec<u8>) {
    varint::encode_to_vec(id.block.into(), buffer);
    varint::encode_to_vec(id.tx.into(), buffer);
    varint::encode_to_vec(balance, buffer);
  }

  pub fn decode_rune_balance(buffer: &[u8]) -> Result<((RuneId, u128), usize)> {
    let mut len = 0;
    let (block, block_len) = varint::decode(&buffer[len..])?;
    len += block_len;
    let (tx, tx_len) = varint::decode(&buffer[len..])?;
    len += tx_len;
    let id = RuneId {
      block: block.try_into()?,
      tx: tx.try_into()?,
    };
    let (balance, balance_len) = varint::decode(&buffer[len..])?;
    len += balance_len;
    Ok(((id, balance), len))
  }

  pub fn get_rune_balances_for_output(
    &self,
    outpoint: OutPoint,
  ) -> Result<BTreeMap<SpacedRune, Pile>> {
    let rtx = self.database.begin_read()?;

    let outpoint_to_balances = rtx.open_table(OUTPOINT_TO_RUNE_BALANCES)?;

    let id_to_rune_entries = rtx.open_table(RUNE_ID_TO_RUNE_ENTRY)?;

    let Some(balances) = outpoint_to_balances.get(&outpoint.store())? else {
      return Ok(BTreeMap::new());
    };

    let balances_buffer = balances.value();

    let mut balances = BTreeMap::new();
    let mut i = 0;
    while i < balances_buffer.len() {
      let ((id, amount), length) = Index::decode_rune_balance(&balances_buffer[i..]).unwrap();
      i += length;

      let entry = RuneEntry::load(id_to_rune_entries.get(id.store())?.unwrap().value());

      balances.insert(
        entry.spaced_rune,
        Pile {
          amount,
          divisibility: entry.divisibility,
          symbol: entry.symbol,
        },
      );
    }

    Ok(balances)
  }

  pub fn get_rune_balance_map(&self) -> Result<BTreeMap<SpacedRune, BTreeMap<OutPoint, Pile>>> {
    let outpoint_balances = self.get_rune_balances()?;

    let rtx = self.database.begin_read()?;

    let rune_id_to_rune_entry = rtx.open_table(RUNE_ID_TO_RUNE_ENTRY)?;

    let mut rune_balances_by_id: BTreeMap<RuneId, BTreeMap<OutPoint, u128>> = BTreeMap::new();

    for (outpoint, balances) in outpoint_balances {
      for (rune_id, amount) in balances {
        *rune_balances_by_id
          .entry(rune_id)
          .or_default()
          .entry(outpoint)
          .or_default() += amount;
      }
    }

    let mut rune_balances = BTreeMap::new();

    for (rune_id, balances) in rune_balances_by_id {
      let RuneEntry {
        divisibility,
        spaced_rune,
        symbol,
        ..
      } = RuneEntry::load(
        rune_id_to_rune_entry
          .get(&rune_id.store())?
          .unwrap()
          .value(),
      );

      rune_balances.insert(
        spaced_rune,
        balances
          .into_iter()
          .map(|(outpoint, amount)| {
            (
              outpoint,
              Pile {
                amount,
                divisibility,
                symbol,
              },
            )
          })
          .collect(),
      );
    }

    Ok(rune_balances)
  }

  pub fn get_rune_balances(&self) -> Result<Vec<(OutPoint, Vec<(RuneId, u128)>)>> {
    let mut result = Vec::new();

    for entry in self
      .database
      .begin_read()?
      .open_table(OUTPOINT_TO_RUNE_BALANCES)?
      .iter()?
    {
      let (outpoint, balances_buffer) = entry?;
      let outpoint = OutPoint::load(*outpoint.value());
      let balances_buffer = balances_buffer.value();

      let mut balances = Vec::new();
      let mut i = 0;
      while i < balances_buffer.len() {
        let ((id, balance), length) = Index::decode_rune_balance(&balances_buffer[i..]).unwrap();
        i += length;
        balances.push((id, balance));
      }

      result.push((outpoint, balances));
    }

    Ok(result)
  }

  pub fn block_header(&self, hash: BlockHash) -> Result<Option<Header>> {
    self.client.get_block_header(&hash).into_option()
  }

  pub fn block_header_info(&self, hash: BlockHash) -> Result<Option<GetBlockHeaderResult>> {
    self.client.get_block_header_info(&hash).into_option()
  }

  pub fn block_stats(&self, height: u64) -> Result<Option<GetBlockStatsResult>> {
    self.client.get_block_stats(height).into_option()
  }

  pub fn get_block_by_height(&self, height: u32) -> Result<Option<Block>> {
    Ok(
      self
        .client
        .get_block_hash(height.into())
        .into_option()?
        .map(|hash| self.client.get_block(&hash))
        .transpose()?,
    )
  }

  pub fn get_block_by_hash(&self, hash: BlockHash) -> Result<Option<Block>> {
    self.client.get_block(&hash).into_option()
  }

  pub fn get_collections_paginated(
    &self,
    page_size: usize,
    page_index: usize,
  ) -> Result<(Vec<InscriptionId>, bool)> {
    let rtx = self.database.begin_read()?;

    let sequence_number_to_inscription_entry =
      rtx.open_table(SEQUENCE_NUMBER_TO_INSCRIPTION_ENTRY)?;

    let mut collections = rtx
      .open_multimap_table(SEQUENCE_NUMBER_TO_CHILDREN)?
      .iter()?
      .skip(page_index.saturating_mul(page_size))
      .take(page_size.saturating_add(1))
      .map(|result| {
        result
          .and_then(|(parent, _children)| {
            sequence_number_to_inscription_entry
              .get(parent.value())
              .map(|entry| InscriptionEntry::load(entry.unwrap().value()).id)
          })
          .map_err(|err| err.into())
      })
      .collect::<Result<Vec<InscriptionId>>>()?;

    let more = collections.len() > page_size;

    if more {
      collections.pop();
    }

    Ok((collections, more))
  }

  #[cfg(test)]
  pub(crate) fn get_children_by_inscription_id(
    &self,
    inscription_id: InscriptionId,
  ) -> Result<Vec<InscriptionId>> {
    let rtx = self.database.begin_read()?;

    let Some(sequence_number) = rtx
      .open_table(INSCRIPTION_ID_TO_SEQUENCE_NUMBER)?
      .get(&inscription_id.store())?
      .map(|sequence_number| sequence_number.value())
    else {
      return Ok(Vec::new());
    };

    self
      .get_children_by_sequence_number_paginated(sequence_number, usize::MAX, 0)
      .map(|(children, _more)| children)
  }

  #[cfg(test)]
  pub(crate) fn get_parents_by_inscription_id(
    &self,
    inscription_id: InscriptionId,
  ) -> Vec<InscriptionId> {
    let rtx = self.database.begin_read().unwrap();

    let sequence_number = rtx
      .open_table(INSCRIPTION_ID_TO_SEQUENCE_NUMBER)
      .unwrap()
      .get(&inscription_id.store())
      .unwrap()
      .unwrap()
      .value();

    let sequence_number_to_inscription_entry = rtx
      .open_table(SEQUENCE_NUMBER_TO_INSCRIPTION_ENTRY)
      .unwrap();

    let parent_sequences = InscriptionEntry::load(
      sequence_number_to_inscription_entry
        .get(sequence_number)
        .unwrap()
        .unwrap()
        .value(),
    )
    .parents;

    parent_sequences
      .into_iter()
      .map(|parent_sequence_number| {
        InscriptionEntry::load(
          sequence_number_to_inscription_entry
            .get(parent_sequence_number)
            .unwrap()
            .unwrap()
            .value(),
        )
        .id
      })
      .collect()
  }

  pub fn get_children_by_sequence_number_paginated(
    &self,
    sequence_number: u32,
    page_size: usize,
    page_index: usize,
  ) -> Result<(Vec<InscriptionId>, bool)> {
    let rtx = self.database.begin_read()?;

    let sequence_number_to_entry = rtx.open_table(SEQUENCE_NUMBER_TO_INSCRIPTION_ENTRY)?;

    let mut children = rtx
      .open_multimap_table(SEQUENCE_NUMBER_TO_CHILDREN)?
      .get(sequence_number)?
      .skip(page_index * page_size)
      .take(page_size.saturating_add(1))
      .map(|result| {
        result
          .and_then(|sequence_number| {
            sequence_number_to_entry
              .get(sequence_number.value())
              .map(|entry| InscriptionEntry::load(entry.unwrap().value()).id)
          })
          .map_err(|err| err.into())
      })
      .collect::<Result<Vec<InscriptionId>>>()?;

    let more = children.len() > page_size;

    if more {
      children.pop();
    }

    Ok((children, more))
  }

  pub fn get_parents_by_sequence_number_paginated(
    &self,
    parent_sequence_numbers: Vec<u32>,
    page_index: usize,
  ) -> Result<(Vec<InscriptionId>, bool)> {
    const PAGE_SIZE: usize = 100;
    let rtx = self.database.begin_read()?;

    let sequence_number_to_entry = rtx.open_table(SEQUENCE_NUMBER_TO_INSCRIPTION_ENTRY)?;

    let mut parents = parent_sequence_numbers
      .iter()
      .skip(page_index * PAGE_SIZE)
      .take(PAGE_SIZE.saturating_add(1))
      .map(|sequence_number| {
        sequence_number_to_entry
          .get(sequence_number)
          .map(|entry| InscriptionEntry::load(entry.unwrap().value()).id)
          .map_err(|err| err.into())
      })
      .collect::<Result<Vec<InscriptionId>>>()?;

    let more_parents = parents.len() > PAGE_SIZE;

    if more_parents {
      parents.pop();
    }

    Ok((parents, more_parents))
  }

  pub fn get_etching(&self, txid: Txid) -> Result<Option<SpacedRune>> {
    let rtx = self.database.begin_read()?;

    let transaction_id_to_rune = rtx.open_table(TRANSACTION_ID_TO_RUNE)?;
    let Some(rune) = transaction_id_to_rune.get(&txid.store())? else {
      return Ok(None);
    };

    let rune_to_rune_id = rtx.open_table(RUNE_TO_RUNE_ID)?;
    let id = rune_to_rune_id.get(rune.value())?.unwrap();

    let rune_id_to_rune_entry = rtx.open_table(RUNE_ID_TO_RUNE_ENTRY)?;
    let entry = rune_id_to_rune_entry.get(&id.value())?.unwrap();

    Ok(Some(RuneEntry::load(entry.value()).spaced_rune))
  }

  pub fn get_inscription_ids_by_sat(&self, sat: Sat) -> Result<Vec<InscriptionId>> {
    let rtx = self.database.begin_read()?;

    let sequence_number_to_inscription_entry =
      rtx.open_table(SEQUENCE_NUMBER_TO_INSCRIPTION_ENTRY)?;

    let ids = rtx
      .open_multimap_table(SAT_TO_SEQUENCE_NUMBER)?
      .get(&sat.n())?
      .map(|result| {
        result
          .and_then(|sequence_number| {
            let sequence_number = sequence_number.value();
            sequence_number_to_inscription_entry
              .get(sequence_number)
              .map(|entry| InscriptionEntry::load(entry.unwrap().value()).id)
          })
          .map_err(|err| err.into())
      })
      .collect::<Result<Vec<InscriptionId>>>()?;

    Ok(ids)
  }

  pub fn get_inscription_ids_by_sat_paginated(
    &self,
    sat: Sat,
    page_size: u64,
    page_index: u64,
  ) -> Result<(Vec<InscriptionId>, bool)> {
    let rtx = self.database.begin_read()?;

    let sequence_number_to_inscription_entry =
      rtx.open_table(SEQUENCE_NUMBER_TO_INSCRIPTION_ENTRY)?;

    let mut ids = rtx
      .open_multimap_table(SAT_TO_SEQUENCE_NUMBER)?
      .get(&sat.n())?
      .skip(page_index.saturating_mul(page_size).try_into().unwrap())
      .take(page_size.saturating_add(1).try_into().unwrap())
      .map(|result| {
        result
          .and_then(|sequence_number| {
            let sequence_number = sequence_number.value();
            sequence_number_to_inscription_entry
              .get(sequence_number)
              .map(|entry| InscriptionEntry::load(entry.unwrap().value()).id)
          })
          .map_err(|err| err.into())
      })
      .collect::<Result<Vec<InscriptionId>>>()?;

    let more = ids.len() > page_size.try_into().unwrap();

    if more {
      ids.pop();
    }

    Ok((ids, more))
  }

  pub fn get_inscription_id_by_sat_indexed(
    &self,
    sat: Sat,
    inscription_index: isize,
  ) -> Result<Option<InscriptionId>> {
    let rtx = self.database.begin_read()?;

    let sequence_number_to_inscription_entry =
      rtx.open_table(SEQUENCE_NUMBER_TO_INSCRIPTION_ENTRY)?;

    let sat_to_sequence_number = rtx.open_multimap_table(SAT_TO_SEQUENCE_NUMBER)?;

    if inscription_index < 0 {
      sat_to_sequence_number
        .get(&sat.n())?
        .nth_back((inscription_index + 1).abs_diff(0))
    } else {
      sat_to_sequence_number
        .get(&sat.n())?
        .nth(inscription_index.abs_diff(0))
    }
    .map(|result| {
      result
        .and_then(|sequence_number| {
          let sequence_number = sequence_number.value();
          sequence_number_to_inscription_entry
            .get(sequence_number)
            .map(|entry| InscriptionEntry::load(entry.unwrap().value()).id)
        })
        .map_err(|err| anyhow!(err.to_string()))
    })
    .transpose()
  }

  #[cfg(test)]
  pub(crate) fn get_inscription_id_by_inscription_number(
    &self,
    inscription_number: i32,
  ) -> Result<Option<InscriptionId>> {
    let rtx = self.database.begin_read()?;

    let Some(sequence_number) = rtx
      .open_table(INSCRIPTION_NUMBER_TO_SEQUENCE_NUMBER)?
      .get(inscription_number)?
      .map(|guard| guard.value())
    else {
      return Ok(None);
    };

    let inscription_id = rtx
      .open_table(SEQUENCE_NUMBER_TO_INSCRIPTION_ENTRY)?
      .get(&sequence_number)?
      .map(|entry| InscriptionEntry::load(entry.value()).id);

    Ok(inscription_id)
  }

  pub fn get_inscription_satpoint_by_id(
    &self,
    inscription_id: InscriptionId,
  ) -> Result<Option<SatPoint>> {
    let rtx = self.database.begin_read()?;

    let Some(sequence_number) = rtx
      .open_table(INSCRIPTION_ID_TO_SEQUENCE_NUMBER)?
      .get(&inscription_id.store())?
      .map(|guard| guard.value())
    else {
      return Ok(None);
    };

    let satpoint = rtx
      .open_table(SEQUENCE_NUMBER_TO_SATPOINT)?
      .get(sequence_number)?
      .map(|satpoint| Entry::load(*satpoint.value()));

    Ok(satpoint)
  }

  pub fn get_inscription_by_id(
    &self,
    inscription_id: InscriptionId,
  ) -> Result<Option<Inscription>> {
    if !self.inscription_exists(inscription_id)? {
      return Ok(None);
    }

    Ok(self.get_transaction(inscription_id.txid)?.and_then(|tx| {
      ParsedEnvelope::from_transaction(&tx)
        .into_iter()
        .nth(inscription_id.index as usize)
        .map(|envelope| envelope.payload)
    }))
  }

  pub fn inscription_count(&self, txid: Txid) -> Result<u32> {
    let start = InscriptionId { index: 0, txid };

    let end = InscriptionId {
      index: u32::MAX,
      txid,
    };

    Ok(
      self
        .database
        .begin_read()?
        .open_table(INSCRIPTION_ID_TO_SEQUENCE_NUMBER)?
        .range::<&InscriptionIdValue>(&start.store()..&end.store())?
        .count()
        .try_into()
        .unwrap(),
    )
  }

  pub fn inscription_exists(&self, inscription_id: InscriptionId) -> Result<bool> {
    Ok(
      self
        .database
        .begin_read()?
        .open_table(INSCRIPTION_ID_TO_SEQUENCE_NUMBER)?
        .get(&inscription_id.store())?
        .is_some(),
    )
  }

  pub fn get_inscriptions_on_output_with_satpoints(
    &self,
    outpoint: OutPoint,
  ) -> Result<Vec<(SatPoint, InscriptionId)>> {
    let rtx = self.database.begin_read()?;
    let outpoint_to_utxo_entry = rtx.open_table(OUTPOINT_TO_UTXO_ENTRY)?;
    let sequence_number_to_inscription_entry =
      rtx.open_table(SEQUENCE_NUMBER_TO_INSCRIPTION_ENTRY)?;

    self.inscriptions_on_output(
      &outpoint_to_utxo_entry,
      &sequence_number_to_inscription_entry,
      outpoint,
    )
  }

  pub fn get_inscriptions_for_output(&self, outpoint: OutPoint) -> Result<Vec<InscriptionId>> {
    Ok(
      self
        .get_inscriptions_on_output_with_satpoints(outpoint)?
        .iter()
        .map(|(_satpoint, inscription_id)| *inscription_id)
        .collect(),
    )
  }

  pub fn get_inscriptions_for_outputs(
    &self,
    outpoints: &Vec<OutPoint>,
  ) -> Result<Vec<InscriptionId>> {
    let mut inscriptions = Vec::new();
    for outpoint in outpoints {
      inscriptions.extend(
        self
          .get_inscriptions_on_output_with_satpoints(*outpoint)?
          .iter()
          .map(|(_satpoint, inscription_id)| *inscription_id),
      );
    }

    Ok(inscriptions)
  }

  pub fn get_transaction(&self, txid: Txid) -> Result<Option<Transaction>> {
    if txid == self.genesis_block_coinbase_txid {
      return Ok(Some(self.genesis_block_coinbase_transaction.clone()));
    }

    if self.index_transactions {
      if let Some(transaction) = self
        .database
        .begin_read()?
        .open_table(TRANSACTION_ID_TO_TRANSACTION)?
        .get(&txid.store())?
      {
        return Ok(Some(consensus::encode::deserialize(transaction.value())?));
      }
    }

    self.client.get_raw_transaction(&txid, None).into_option()
  }

  pub fn find(&self, sat: Sat) -> Result<Option<SatPoint>> {
    let sat = sat.0;
    let rtx = self.begin_read()?;

    if rtx.block_count()? <= Sat(sat).height().n() {
      return Ok(None);
    }

    let outpoint_to_utxo_entry = rtx.0.open_table(OUTPOINT_TO_UTXO_ENTRY)?;

    for entry in outpoint_to_utxo_entry.iter()? {
      let (outpoint, utxo_entry) = entry?;
      let sat_ranges = utxo_entry.value().parse(self).sat_ranges();

      let mut offset = 0;
      for chunk in sat_ranges.chunks_exact(11) {
        let (start, end) = SatRange::load(chunk.try_into().unwrap());
        if start <= sat && sat < end {
          return Ok(Some(SatPoint {
            outpoint: Entry::load(*outpoint.value()),
            offset: offset + sat - start,
          }));
        }
        offset += end - start;
      }
    }

    Ok(None)
  }

  pub fn find_range(
    &self,
    range_start: Sat,
    range_end: Sat,
  ) -> Result<Option<Vec<FindRangeOutput>>> {
    let range_start = range_start.0;
    let range_end = range_end.0;
    let rtx = self.begin_read()?;

    if rtx.block_count()? < Sat(range_end - 1).height().n() + 1 {
      return Ok(None);
    }

    let Some(mut remaining_sats) = range_end.checked_sub(range_start) else {
      return Err(anyhow!("range end is before range start"));
    };

    let outpoint_to_utxo_entry = rtx.0.open_table(OUTPOINT_TO_UTXO_ENTRY)?;

    let mut result = Vec::new();
    for entry in outpoint_to_utxo_entry.iter()? {
      let (outpoint, utxo_entry) = entry?;
      let sat_ranges = utxo_entry.value().parse(self).sat_ranges();

      let mut offset = 0;
      for sat_range in sat_ranges.chunks_exact(11) {
        let (start, end) = SatRange::load(sat_range.try_into().unwrap());

        if end > range_start && start < range_end {
          let overlap_start = start.max(range_start);
          let overlap_end = end.min(range_end);

          result.push(FindRangeOutput {
            start: overlap_start,
            size: overlap_end - overlap_start,
            satpoint: SatPoint {
              outpoint: Entry::load(*outpoint.value()),
              offset: offset + overlap_start - start,
            },
          });

          remaining_sats -= overlap_end - overlap_start;

          if remaining_sats == 0 {
            break;
          }
        }
        offset += end - start;
      }
    }

    Ok(Some(result))
  }

  pub fn list(&self, outpoint: OutPoint) -> Result<Option<Vec<(u64, u64)>>> {
    if !self.index_sats {
      return Ok(None);
    }

    Ok(
      self
        .database
        .begin_read()?
        .open_table(OUTPOINT_TO_UTXO_ENTRY)?
        .get(&outpoint.store())?
        .map(|utxo_entry| {
          utxo_entry
            .value()
            .parse(self)
            .sat_ranges()
            .chunks_exact(11)
            .map(|chunk| SatRange::load(chunk.try_into().unwrap()))
            .collect::<Vec<(u64, u64)>>()
        }),
    )
  }

  pub fn is_output_spent(&self, outpoint: OutPoint) -> Result<bool> {
    Ok(
      outpoint != OutPoint::null()
        && outpoint != self.settings.chain().genesis_coinbase_outpoint()
        && if self.have_full_utxo_index() {
          self
            .database
            .begin_read()?
            .open_table(OUTPOINT_TO_UTXO_ENTRY)?
            .get(&outpoint.store())?
            .is_none()
        } else {
          self
            .client
            .get_tx_out(&outpoint.txid, outpoint.vout, Some(true))?
            .is_none()
        },
    )
  }

  pub fn is_output_in_active_chain(&self, outpoint: OutPoint) -> Result<bool> {
    if outpoint == OutPoint::null() {
      return Ok(true);
    }

    if outpoint == self.settings.chain().genesis_coinbase_outpoint() {
      return Ok(true);
    }

    let Some(info) = self
      .client
      .get_raw_transaction_info(&outpoint.txid, None)
      .into_option()?
    else {
      return Ok(false);
    };

    if info.blockhash.is_none() {
      return Ok(false);
    }

    if outpoint.vout.into_usize() >= info.vout.len() {
      return Ok(false);
    }

    Ok(true)
  }

  pub fn block_time(&self, height: Height) -> Result<Blocktime> {
    let height = height.n();

    let rtx = self.database.begin_read()?;

    let height_to_block_header = rtx.open_table(HEIGHT_TO_BLOCK_HEADER)?;

    if let Some(guard) = height_to_block_header.get(height)? {
      return Ok(Blocktime::confirmed(Header::load(*guard.value()).time));
    }

    let current = height_to_block_header
      .range(0..)?
      .next_back()
      .transpose()?
      .map(|(height, _header)| height)
      .map(|x| x.value())
      .unwrap_or(0);

    let expected_blocks = height
      .checked_sub(current)
      .with_context(|| format!("current {current} height is greater than sat height {height}"))?;

    Ok(Blocktime::Expected(
      Utc::now()
        .round_subsecs(0)
        .checked_add_signed(
          chrono::Duration::try_seconds(10 * 60 * i64::from(expected_blocks))
            .context("timestamp out of range")?,
        )
        .context("timestamp out of range")?,
    ))
  }

  pub fn get_inscriptions_paginated(
    &self,
    page_size: u32,
    page_index: u32,
  ) -> Result<(Vec<InscriptionId>, bool)> {
    let rtx = self.database.begin_read()?;

    let sequence_number_to_inscription_entry =
      rtx.open_table(SEQUENCE_NUMBER_TO_INSCRIPTION_ENTRY)?;

    let last = sequence_number_to_inscription_entry
      .iter()?
      .next_back()
      .map(|result| result.map(|(number, _entry)| number.value()))
      .transpose()?
      .unwrap_or_default();

    let start = last.saturating_sub(page_size.saturating_mul(page_index));

    let end = start.saturating_sub(page_size);

    let mut inscriptions = sequence_number_to_inscription_entry
      .range(end..=start)?
      .rev()
      .map(|result| result.map(|(_number, entry)| InscriptionEntry::load(entry.value()).id))
      .collect::<Result<Vec<InscriptionId>, StorageError>>()?;

    let more = u32::try_from(inscriptions.len()).unwrap_or(u32::MAX) > page_size;

    if more {
      inscriptions.pop();
    }

    Ok((inscriptions, more))
  }

  pub fn get_inscriptions_in_block(&self, block_height: u32) -> Result<Vec<InscriptionId>> {
    let rtx = self.database.begin_read()?;

    let height_to_last_sequence_number = rtx.open_table(HEIGHT_TO_LAST_SEQUENCE_NUMBER)?;
    let sequence_number_to_inscription_entry =
      rtx.open_table(SEQUENCE_NUMBER_TO_INSCRIPTION_ENTRY)?;

    let Some(newest_sequence_number) = height_to_last_sequence_number
      .get(&block_height)?
      .map(|ag| ag.value())
    else {
      return Ok(Vec::new());
    };

    let oldest_sequence_number = height_to_last_sequence_number
      .get(block_height.saturating_sub(1))?
      .map(|ag| ag.value())
      .unwrap_or(0);

    (oldest_sequence_number..newest_sequence_number)
      .map(|num| match sequence_number_to_inscription_entry.get(&num) {
        Ok(Some(inscription_id)) => Ok(InscriptionEntry::load(inscription_id.value()).id),
        Ok(None) => Err(anyhow!(
          "could not find inscription for inscription number {num}"
        )),
        Err(err) => Err(anyhow!(err)),
      })
      .collect::<Result<Vec<InscriptionId>>>()
  }

  pub fn get_runes_in_block(&self, block_height: u64) -> Result<Vec<SpacedRune>> {
    let rtx = self.database.begin_read()?;

    let rune_id_to_rune_entry = rtx.open_table(RUNE_ID_TO_RUNE_ENTRY)?;

    let min_id = RuneId {
      block: block_height,
      tx: 0,
    };

    let max_id = RuneId {
      block: block_height,
      tx: u32::MAX,
    };

    let runes = rune_id_to_rune_entry
      .range(min_id.store()..=max_id.store())?
      .map(|result| result.map(|(_, entry)| RuneEntry::load(entry.value()).spaced_rune))
      .collect::<Result<Vec<SpacedRune>, StorageError>>()?;

    Ok(runes)
  }

  pub fn get_highest_paying_inscriptions_in_block(
    &self,
    block_height: u32,
    n: usize,
  ) -> Result<(Vec<InscriptionId>, usize)> {
    let inscription_ids = self.get_inscriptions_in_block(block_height)?;

    let mut inscription_to_fee: Vec<(InscriptionId, u64)> = Vec::new();
    for id in &inscription_ids {
      inscription_to_fee.push((
        *id,
        self
          .get_inscription_entry(*id)?
          .ok_or_else(|| anyhow!("could not get entry for inscription {id}"))?
          .fee,
      ));
    }

    inscription_to_fee.sort_by_key(|(_, fee)| *fee);

    Ok((
      inscription_to_fee
        .iter()
        .map(|(id, _)| *id)
        .rev()
        .take(n)
        .collect(),
      inscription_ids.len(),
    ))
  }

  pub fn get_home_inscriptions(&self) -> Result<Vec<InscriptionId>> {
    Ok(
      self
        .database
        .begin_read()?
        .open_table(HOME_INSCRIPTIONS)?
        .iter()?
        .rev()
        .flat_map(|result| result.map(|(_number, id)| InscriptionId::load(id.value())))
        .collect(),
    )
  }

  pub fn get_feed_inscriptions(&self, n: usize) -> Result<Vec<(u32, InscriptionId)>> {
    Ok(
      self
        .database
        .begin_read()?
        .open_table(SEQUENCE_NUMBER_TO_INSCRIPTION_ENTRY)?
        .iter()?
        .rev()
        .take(n)
        .flat_map(|result| {
          result.map(|(number, entry)| (number.value(), InscriptionEntry::load(entry.value()).id))
        })
        .collect(),
    )
  }

  pub(crate) fn inscription_info(
    &self,
    query: query::Inscription,
    child: Option<usize>,
  ) -> Result<Option<(api::Inscription, Option<TxOut>, Inscription)>> {
    let rtx = self.database.begin_read()?;

    let sequence_number = match query {
      query::Inscription::Id(id) => rtx
        .open_table(INSCRIPTION_ID_TO_SEQUENCE_NUMBER)?
        .get(&id.store())?
        .map(|guard| guard.value()),
      query::Inscription::Number(inscription_number) => rtx
        .open_table(INSCRIPTION_NUMBER_TO_SEQUENCE_NUMBER)?
        .get(inscription_number)?
        .map(|guard| guard.value()),
      query::Inscription::Sat(sat) => rtx
        .open_multimap_table(SAT_TO_SEQUENCE_NUMBER)?
        .get(sat.n())?
        .next()
        .transpose()?
        .map(|guard| guard.value()),
    };

    let Some(sequence_number) = sequence_number else {
      return Ok(None);
    };

    let sequence_number = if let Some(child) = child {
      let Some(child) = rtx
        .open_multimap_table(SEQUENCE_NUMBER_TO_CHILDREN)?
        .get(sequence_number)?
        .nth(child)
        .transpose()?
        .map(|child| child.value())
      else {
        return Ok(None);
      };

      child
    } else {
      sequence_number
    };

    let sequence_number_to_inscription_entry =
      rtx.open_table(SEQUENCE_NUMBER_TO_INSCRIPTION_ENTRY)?;

    let entry = InscriptionEntry::load(
      sequence_number_to_inscription_entry
        .get(&sequence_number)?
        .unwrap()
        .value(),
    );

    let Some(transaction) = self.get_transaction(entry.id.txid)? else {
      return Ok(None);
    };

    let Some(inscription) = ParsedEnvelope::from_transaction(&transaction)
      .into_iter()
      .nth(entry.id.index as usize)
      .map(|envelope| envelope.payload)
    else {
      return Ok(None);
    };

    let satpoint = SatPoint::load(
      *rtx
        .open_table(SEQUENCE_NUMBER_TO_SATPOINT)?
        .get(sequence_number)?
        .unwrap()
        .value(),
    );

    let output = if satpoint.outpoint == unbound_outpoint() || satpoint.outpoint == OutPoint::null()
    {
      None
    } else {
      let Some(transaction) = self.get_transaction(satpoint.outpoint.txid)? else {
        return Ok(None);
      };

      transaction
        .output
        .into_iter()
        .nth(satpoint.outpoint.vout.try_into().unwrap())
    };

    let previous = if let Some(n) = sequence_number.checked_sub(1) {
      Some(
        InscriptionEntry::load(
          sequence_number_to_inscription_entry
            .get(n)?
            .unwrap()
            .value(),
        )
        .id,
      )
    } else {
      None
    };

    let next = sequence_number_to_inscription_entry
      .get(sequence_number + 1)?
      .map(|guard| InscriptionEntry::load(guard.value()).id);

    let all_children = rtx
      .open_multimap_table(SEQUENCE_NUMBER_TO_CHILDREN)?
      .get(sequence_number)?;

    let child_count = all_children.len();

    let children = all_children
      .take(4)
      .map(|result| {
        result
          .and_then(|sequence_number| {
            sequence_number_to_inscription_entry
              .get(sequence_number.value())
              .map(|entry| InscriptionEntry::load(entry.unwrap().value()).id)
          })
          .map_err(|err| err.into())
      })
      .collect::<Result<Vec<InscriptionId>>>()?;

    let rune = if let Some(rune_id) = rtx
      .open_table(SEQUENCE_NUMBER_TO_RUNE_ID)?
      .get(sequence_number)?
    {
      let rune_id_to_rune_entry = rtx.open_table(RUNE_ID_TO_RUNE_ENTRY)?;
      let entry = rune_id_to_rune_entry.get(&rune_id.value())?.unwrap();
      Some(RuneEntry::load(entry.value()).spaced_rune)
    } else {
      None
    };

    let parents = entry
      .parents
      .iter()
      .take(4)
      .map(|parent| {
        Ok(
          InscriptionEntry::load(
            sequence_number_to_inscription_entry
              .get(parent)?
              .unwrap()
              .value(),
          )
          .id,
        )
      })
      .collect::<Result<Vec<InscriptionId>>>()?;

    let mut charms = entry.charms;

    if satpoint.outpoint == OutPoint::null() {
      Charm::Lost.set(&mut charms);
    }

    let effective_mime_type = if let Some(delegate_id) = inscription.delegate() {
      let delegate_result = self.get_inscription_by_id(delegate_id);
      if let Ok(Some(delegate)) = delegate_result {
        delegate.content_type().map(str::to_string)
      } else {
        inscription.content_type().map(str::to_string)
      }
    } else {
      inscription.content_type().map(str::to_string)
    };

    Ok(Some((
      api::Inscription {
        address: output
          .as_ref()
          .and_then(|o| {
            self
              .settings
              .chain()
              .address_from_script(&o.script_pubkey)
              .ok()
          })
          .map(|address| address.to_string()),
        charms: Charm::charms(charms),
        child_count,
        children,
        content_length: inscription.content_length(),
        content_type: inscription.content_type().map(|s| s.to_string()),
        effective_content_type: effective_mime_type,
        fee: entry.fee,
        height: entry.height,
        id: entry.id,
        next,
        number: entry.inscription_number,
        parents,
        previous,
        rune,
        sat: entry.sat,
        satpoint,
        timestamp: timestamp(entry.timestamp.into()).timestamp(),
        value: output.as_ref().map(|o| o.value.to_sat()),
        metaprotocol: inscription.metaprotocol().map(|s| s.to_string()),
      },
      output,
      inscription,
    )))
  }

  pub fn get_inscription_entry(
    &self,
    inscription_id: InscriptionId,
  ) -> Result<Option<InscriptionEntry>> {
    let rtx = self.database.begin_read()?;

    let Some(sequence_number) = rtx
      .open_table(INSCRIPTION_ID_TO_SEQUENCE_NUMBER)?
      .get(&inscription_id.store())?
      .map(|guard| guard.value())
    else {
      return Ok(None);
    };

    let entry = rtx
      .open_table(SEQUENCE_NUMBER_TO_INSCRIPTION_ENTRY)?
      .get(sequence_number)?
      .map(|value| InscriptionEntry::load(value.value()));

    Ok(entry)
  }

  #[cfg(test)]
  fn assert_inscription_location(
    &self,
    inscription_id: InscriptionId,
    satpoint: SatPoint,
    sat: Option<u64>,
  ) {
    let rtx = self.database.begin_read().unwrap();

    let outpoint_to_utxo_entry = rtx.open_table(OUTPOINT_TO_UTXO_ENTRY).unwrap();

    let sequence_number_to_satpoint = rtx.open_table(SEQUENCE_NUMBER_TO_SATPOINT).unwrap();

    let sequence_number = rtx
      .open_table(INSCRIPTION_ID_TO_SEQUENCE_NUMBER)
      .unwrap()
      .get(&inscription_id.store())
      .unwrap()
      .unwrap()
      .value();

    assert_eq!(
      SatPoint::load(
        *sequence_number_to_satpoint
          .get(sequence_number)
          .unwrap()
          .unwrap()
          .value()
      ),
      satpoint,
    );

    let utxo_entry = outpoint_to_utxo_entry
      .get(&satpoint.outpoint.store())
      .unwrap()
      .unwrap();
    let parsed_inscriptions = utxo_entry.value().parse(self).parse_inscriptions();
    let satpoint_offsets: Vec<u64> = parsed_inscriptions
      .iter()
      .copied()
      .filter_map(|(seq, offset)| (seq == sequence_number).then_some(offset))
      .collect();
    assert!(satpoint_offsets == [satpoint.offset]);

    match sat {
      Some(sat) => {
        if self.index_sats {
          // unbound inscriptions should not be assigned to a sat
          assert_ne!(satpoint.outpoint, unbound_outpoint());

          assert!(rtx
            .open_multimap_table(SAT_TO_SEQUENCE_NUMBER)
            .unwrap()
            .get(&sat)
            .unwrap()
            .any(|entry| entry.unwrap().value() == sequence_number));

          // we do not track common sats (only the sat ranges)
          if !Sat(sat).common() {
            assert_eq!(
              SatPoint::load(
                *rtx
                  .open_table(SAT_TO_SATPOINT)
                  .unwrap()
                  .get(&sat)
                  .unwrap()
                  .unwrap()
                  .value()
              ),
              satpoint,
            );
          }
        }
      }
      None => {
        if self.index_sats {
          assert_eq!(satpoint.outpoint, unbound_outpoint())
        }
      }
    }
  }

  fn inscriptions_on_output<'a: 'tx, 'tx>(
    &self,
    outpoint_to_utxo_entry: &'a impl ReadableTable<&'static OutPointValue, &'static UtxoEntry>,
    sequence_number_to_inscription_entry: &'a impl ReadableTable<u32, InscriptionEntryValue>,
    outpoint: OutPoint,
  ) -> Result<Vec<(SatPoint, InscriptionId)>> {
    if !self.index_inscriptions {
      return Ok(Vec::new());
    }

    let Some(utxo_entry) = outpoint_to_utxo_entry.get(&outpoint.store())? else {
      return Ok(Vec::new());
    };

    let mut inscriptions = utxo_entry.value().parse(self).parse_inscriptions();

    inscriptions.sort_by_key(|(sequence_number, _)| *sequence_number);

    inscriptions
      .into_iter()
      .map(|(sequence_number, offset)| {
        let entry = sequence_number_to_inscription_entry
          .get(sequence_number)?
          .unwrap();
        let satpoint = SatPoint { outpoint, offset };
        Ok((satpoint, InscriptionEntry::load(entry.value()).id))
      })
      .collect::<Result<_>>()
  }

  pub fn get_address_info(&self, address: &Address) -> Result<Vec<OutPoint>> {
    self
      .database
      .begin_read()?
      .open_multimap_table(SCRIPT_PUBKEY_TO_OUTPOINT)?
      .get(address.script_pubkey().as_bytes())?
      .map(|result| {
        result
          .map_err(|err| anyhow!(err))
          .map(|value| OutPoint::load(value.value()))
      })
      .collect()
  }

  pub(crate) fn get_aggregated_rune_balances_for_outputs(
    &self,
    outputs: &Vec<OutPoint>,
  ) -> Result<Vec<(SpacedRune, Decimal, Option<char>)>> {
    let mut runes = BTreeMap::new();

    for output in outputs {
      let rune_balances = self.get_rune_balances_for_output(*output)?;

      for (spaced_rune, pile) in rune_balances {
        runes
          .entry(spaced_rune)
          .and_modify(|(decimal, _symbol): &mut (Decimal, Option<char>)| {
            assert_eq!(decimal.scale, pile.divisibility);
            decimal.value += pile.amount;
          })
          .or_insert((
            Decimal {
              value: pile.amount,
              scale: pile.divisibility,
            },
            pile.symbol,
          ));
      }
    }

    Ok(
      runes
        .into_iter()
        .map(|(spaced_rune, (decimal, symbol))| (spaced_rune, decimal, symbol))
        .collect(),
    )
  }

  pub(crate) fn get_sat_balances_for_outputs(&self, outputs: &Vec<OutPoint>) -> Result<u64> {
    let outpoint_to_utxo_entry = self
      .database
      .begin_read()?
      .open_table(OUTPOINT_TO_UTXO_ENTRY)?;

    let mut acc = 0;
    for output in outputs {
      if let Some(utxo_entry) = outpoint_to_utxo_entry.get(&output.store())? {
        acc += utxo_entry.value().parse(self).total_value();
      };
    }

    Ok(acc)
  }

  pub(crate) fn get_output_info(&self, outpoint: OutPoint) -> Result<Option<(api::Output, TxOut)>> {
    let sat_ranges = self.list(outpoint)?;

    let indexed;

    let txout = if outpoint == OutPoint::null() || outpoint == unbound_outpoint() {
      let mut value = 0;

      if let Some(ranges) = &sat_ranges {
        for (start, end) in ranges {
          value += end - start;
        }
      }

      indexed = true;

      TxOut {
        value: Amount::from_sat(value),
        script_pubkey: ScriptBuf::new(),
      }
    } else {
      indexed = self.contains_output(&outpoint)?;

      let Some(tx) = self.get_transaction(outpoint.txid)? else {
        return Ok(None);
      };

      let Some(txout) = tx.output.into_iter().nth(outpoint.vout as usize) else {
        return Ok(None);
      };

      txout
    };

    let inscriptions = self.get_inscriptions_for_output(outpoint)?;

    let runes = self.get_rune_balances_for_output(outpoint)?;

    let spent = self.is_output_spent(outpoint)?;

    Ok(Some((
      api::Output::new(
        self.settings.chain(),
        inscriptions,
        outpoint,
        txout.clone(),
        indexed,
        runes,
        sat_ranges,
        spent,
      ),
      txout,
    )))
  }
}

#[cfg(test)]
mod tests {
  use {super::*, crate::index::testing::Context};

  #[test]
  fn height_limit() {
    {
      let context = Context::builder().args(["--height-limit", "0"]).build();
      context.mine_blocks(1);
      assert_eq!(context.index.block_height().unwrap(), None);
      assert_eq!(context.index.block_count().unwrap(), 0);
    }

    {
      let context = Context::builder().args(["--height-limit", "1"]).build();
      context.mine_blocks(1);
      assert_eq!(context.index.block_height().unwrap(), Some(Height(0)));
      assert_eq!(context.index.block_count().unwrap(), 1);
    }

    {
      let context = Context::builder().args(["--height-limit", "2"]).build();
      context.mine_blocks(2);
      assert_eq!(context.index.block_height().unwrap(), Some(Height(1)));
      assert_eq!(context.index.block_count().unwrap(), 2);
    }
  }

  #[test]
  fn inscriptions_below_first_inscription_height_are_skipped() {
    let inscription = inscription("text/plain;charset=utf-8", "hello");
    let template = TransactionTemplate {
      inputs: &[(1, 0, 0, inscription.to_witness())],
      ..default()
    };

    {
      let context = Context::builder().build();
      context.mine_blocks(1);
      let txid = context.core.broadcast_tx(template.clone());
      let inscription_id = InscriptionId { txid, index: 0 };
      context.mine_blocks(1);

      assert_eq!(
        context.index.get_inscription_by_id(inscription_id).unwrap(),
        Some(inscription)
      );

      assert_eq!(
        context
          .index
          .get_inscription_satpoint_by_id(inscription_id)
          .unwrap(),
        Some(SatPoint {
          outpoint: OutPoint { txid, vout: 0 },
          offset: 0,
        })
      );
    }

    {
      let context = Context::builder().chain(Chain::Mainnet).build();
      context.mine_blocks(1);
      let txid = context.core.broadcast_tx(template);
      let inscription_id = InscriptionId { txid, index: 0 };
      context.mine_blocks(1);

      assert_eq!(
        context
          .index
          .get_inscription_satpoint_by_id(inscription_id)
          .unwrap(),
        None,
      );
    }
  }

  #[test]
  fn inscriptions_are_not_indexed_if_no_index_inscriptions_flag_is_set() {
    let inscription = inscription("text/plain;charset=utf-8", "hello");
    let template = TransactionTemplate {
      inputs: &[(1, 0, 0, inscription.to_witness())],
      ..default()
    };

    {
      let context = Context::builder().build();
      context.mine_blocks(1);
      let txid = context.core.broadcast_tx(template.clone());
      let inscription_id = InscriptionId { txid, index: 0 };
      context.mine_blocks(1);

      assert_eq!(
        context.index.get_inscription_by_id(inscription_id).unwrap(),
        Some(inscription)
      );

      assert_eq!(
        context
          .index
          .get_inscription_satpoint_by_id(inscription_id)
          .unwrap(),
        Some(SatPoint {
          outpoint: OutPoint { txid, vout: 0 },
          offset: 0,
        })
      );
    }

    {
      let context = Context::builder().arg("--no-index-inscriptions").build();
      context.mine_blocks(1);
      let txid = context.core.broadcast_tx(template);
      let inscription_id = InscriptionId { txid, index: 0 };
      context.mine_blocks(1);

      assert_eq!(
        context
          .index
          .get_inscription_satpoint_by_id(inscription_id)
          .unwrap(),
        None,
      );
    }
  }

  #[test]
  fn list_first_coinbase_transaction() {
    let context = Context::builder().arg("--index-sats").build();
    assert_eq!(
      context
        .index
        .list(
          "4a5e1e4baab89f3a32518a88c31bc87f618f76673e2cc77ab2127b7afdeda33b:0"
            .parse()
            .unwrap()
        )
        .unwrap()
        .unwrap(),
      &[(0, 50 * COIN_VALUE)],
    )
  }

  #[test]
  fn list_second_coinbase_transaction() {
    let context = Context::builder().arg("--index-sats").build();
    let txid = context.mine_blocks(1)[0].txdata[0].compute_txid();
    assert_eq!(
      context.index.list(OutPoint::new(txid, 0)).unwrap().unwrap(),
      &[(50 * COIN_VALUE, 100 * COIN_VALUE)],
    )
  }

  #[test]
  fn list_split_ranges_are_tracked_correctly() {
    let context = Context::builder().arg("--index-sats").build();

    context.mine_blocks(1);
    let split_coinbase_output = TransactionTemplate {
      inputs: &[(1, 0, 0, Default::default())],
      outputs: 2,
      fee: 0,
      ..default()
    };
    let txid = context.core.broadcast_tx(split_coinbase_output);

    context.mine_blocks(1);

    assert_eq!(
      context.index.list(OutPoint::new(txid, 0)).unwrap().unwrap(),
      &[(50 * COIN_VALUE, 75 * COIN_VALUE)],
    );

    assert_eq!(
      context.index.list(OutPoint::new(txid, 1)).unwrap().unwrap(),
      &[(75 * COIN_VALUE, 100 * COIN_VALUE)],
    );
  }

  #[test]
  fn list_merge_ranges_are_tracked_correctly() {
    let context = Context::builder().arg("--index-sats").build();

    context.mine_blocks(2);
    let merge_coinbase_outputs = TransactionTemplate {
      inputs: &[(1, 0, 0, Default::default()), (2, 0, 0, Default::default())],
      fee: 0,
      ..default()
    };

    let txid = context.core.broadcast_tx(merge_coinbase_outputs);
    context.mine_blocks(1);

    assert_eq!(
      context.index.list(OutPoint::new(txid, 0)).unwrap().unwrap(),
      &[
        (50 * COIN_VALUE, 100 * COIN_VALUE),
        (100 * COIN_VALUE, 150 * COIN_VALUE)
      ],
    );
  }

  #[test]
  fn list_fee_paying_transaction_range() {
    let context = Context::builder().arg("--index-sats").build();

    context.mine_blocks(1);
    let fee_paying_tx = TransactionTemplate {
      inputs: &[(1, 0, 0, Default::default())],
      outputs: 2,
      fee: 10,
      ..default()
    };
    let txid = context.core.broadcast_tx(fee_paying_tx);
    let coinbase_txid = context.mine_blocks(1)[0].txdata[0].compute_txid();

    assert_eq!(
      context.index.list(OutPoint::new(txid, 0)).unwrap().unwrap(),
      &[(50 * COIN_VALUE, 7499999995)],
    );

    assert_eq!(
      context.index.list(OutPoint::new(txid, 1)).unwrap().unwrap(),
      &[(7499999995, 9999999990)],
    );

    assert_eq!(
      context
        .index
        .list(OutPoint::new(coinbase_txid, 0))
        .unwrap()
        .unwrap(),
      &[(10000000000, 15000000000), (9999999990, 10000000000)],
    );
  }

  #[test]
  fn list_two_fee_paying_transaction_range() {
    let context = Context::builder().arg("--index-sats").build();

    context.mine_blocks(2);
    let first_fee_paying_tx = TransactionTemplate {
      inputs: &[(1, 0, 0, Default::default())],
      fee: 10,
      ..default()
    };
    let second_fee_paying_tx = TransactionTemplate {
      inputs: &[(2, 0, 0, Default::default())],
      fee: 10,
      ..default()
    };
    context.core.broadcast_tx(first_fee_paying_tx);
    context.core.broadcast_tx(second_fee_paying_tx);

    let coinbase_txid = context.mine_blocks(1)[0].txdata[0].compute_txid();

    assert_eq!(
      context
        .index
        .list(OutPoint::new(coinbase_txid, 0))
        .unwrap()
        .unwrap(),
      &[
        (15000000000, 20000000000),
        (9999999990, 10000000000),
        (14999999990, 15000000000)
      ],
    );
  }

  #[test]
  fn list_null_output() {
    let context = Context::builder().arg("--index-sats").build();

    context.mine_blocks(1);
    let no_value_output = TransactionTemplate {
      inputs: &[(1, 0, 0, Default::default())],
      fee: 50 * COIN_VALUE,
      ..default()
    };
    let txid = context.core.broadcast_tx(no_value_output);
    context.mine_blocks(1);

    assert_eq!(
      context.index.list(OutPoint::new(txid, 0)).unwrap().unwrap(),
      &[],
    );
  }

  #[test]
  fn list_null_input() {
    let context = Context::builder().arg("--index-sats").build();

    context.mine_blocks(1);
    let no_value_output = TransactionTemplate {
      inputs: &[(1, 0, 0, Default::default())],
      fee: 50 * COIN_VALUE,
      ..default()
    };
    context.core.broadcast_tx(no_value_output);
    context.mine_blocks(1);

    let no_value_input = TransactionTemplate {
      inputs: &[(2, 1, 0, Default::default())],
      fee: 0,
      ..default()
    };
    let txid = context.core.broadcast_tx(no_value_input);
    context.mine_blocks(1);

    assert_eq!(
      context.index.list(OutPoint::new(txid, 0)).unwrap().unwrap(),
      &[],
    );
  }

  #[test]
  fn list_spent_output() {
    let context = Context::builder().arg("--index-sats").build();
    context.mine_blocks(1);
    context.core.broadcast_tx(TransactionTemplate {
      inputs: &[(1, 0, 0, Default::default())],
      fee: 0,
      ..default()
    });
    context.mine_blocks(1);
    let txid = context.core.tx(1, 0).compute_txid();
    assert_matches!(context.index.list(OutPoint::new(txid, 0)).unwrap(), None);
  }

  #[test]
  fn list_unknown_output() {
    let context = Context::builder().arg("--index-sats").build();

    assert_eq!(
      context
        .index
        .list(
          "0000000000000000000000000000000000000000000000000000000000000000:0"
            .parse()
            .unwrap()
        )
        .unwrap(),
      None
    );
  }

  #[test]
  fn find_first_sat() {
    let context = Context::builder().arg("--index-sats").build();
    assert_eq!(
      context.index.find(Sat(0)).unwrap().unwrap(),
      SatPoint {
        outpoint: "4a5e1e4baab89f3a32518a88c31bc87f618f76673e2cc77ab2127b7afdeda33b:0"
          .parse()
          .unwrap(),
        offset: 0,
      }
    )
  }

  #[test]
  fn find_second_sat() {
    let context = Context::builder().arg("--index-sats").build();
    assert_eq!(
      context.index.find(Sat(1)).unwrap().unwrap(),
      SatPoint {
        outpoint: "4a5e1e4baab89f3a32518a88c31bc87f618f76673e2cc77ab2127b7afdeda33b:0"
          .parse()
          .unwrap(),
        offset: 1,
      }
    )
  }

  #[test]
  fn find_first_sat_of_second_block() {
    let context = Context::builder().arg("--index-sats").build();
    context.mine_blocks(1);
    let tx = context.core.tx(1, 0);
    assert_eq!(
      context.index.find(Sat(50 * COIN_VALUE)).unwrap().unwrap(),
      SatPoint {
        outpoint: OutPoint {
          txid: tx.compute_txid(),
          vout: 0,
        },
        offset: 0,
      }
    )
  }

  #[test]
  fn find_unmined_sat() {
    let context = Context::builder().arg("--index-sats").build();
    assert_eq!(context.index.find(Sat(50 * COIN_VALUE)).unwrap(), None);
  }

  #[test]
  fn find_first_sat_spent_in_second_block() {
    let context = Context::builder().arg("--index-sats").build();
    context.mine_blocks(1);
    let spend_txid = context.core.broadcast_tx(TransactionTemplate {
      inputs: &[(1, 0, 0, Default::default())],
      fee: 0,
      ..default()
    });
    context.mine_blocks(1);
    assert_eq!(
      context.index.find(Sat(50 * COIN_VALUE)).unwrap().unwrap(),
      SatPoint {
        outpoint: OutPoint::new(spend_txid, 0),
        offset: 0,
      }
    )
  }

  #[test]
  fn inscriptions_are_tracked_correctly() {
    for context in Context::configurations() {
      context.mine_blocks(1);

      let txid = context.core.broadcast_tx(TransactionTemplate {
        inputs: &[(1, 0, 0, inscription("text/plain", "hello").to_witness())],
        ..default()
      });
      let inscription_id = InscriptionId { txid, index: 0 };

      context.mine_blocks(1);

      context.index.assert_inscription_location(
        inscription_id,
        SatPoint {
          outpoint: OutPoint { txid, vout: 0 },
          offset: 0,
        },
        Some(50 * COIN_VALUE),
      );
    }
  }

  #[test]
  fn inscriptions_without_sats_are_unbound() {
    for context in Context::configurations() {
      context.mine_blocks(1);

      context.core.broadcast_tx(TransactionTemplate {
        inputs: &[(1, 0, 0, Default::default())],
        fee: 50 * 100_000_000,
        ..default()
      });

      context.mine_blocks(1);

      let txid = context.core.broadcast_tx(TransactionTemplate {
        inputs: &[(2, 1, 0, inscription("text/plain", "hello").to_witness())],
        ..default()
      });

      let inscription_id = InscriptionId { txid, index: 0 };

      context.mine_blocks(1);

      context.index.assert_inscription_location(
        inscription_id,
        SatPoint {
          outpoint: unbound_outpoint(),
          offset: 0,
        },
        None,
      );

      context.mine_blocks(1);

      context.core.broadcast_tx(TransactionTemplate {
        inputs: &[(4, 0, 0, Default::default())],
        fee: 50 * 100_000_000,
        ..default()
      });

      context.mine_blocks(1);

      let txid = context.core.broadcast_tx(TransactionTemplate {
        inputs: &[(5, 1, 0, inscription("text/plain", "hello").to_witness())],
        ..default()
      });

      let inscription_id = InscriptionId { txid, index: 0 };

      context.mine_blocks(1);

      context.index.assert_inscription_location(
        inscription_id,
        SatPoint {
          outpoint: unbound_outpoint(),
          offset: 1,
        },
        None,
      );
    }
  }

  #[test]
  fn unaligned_inscriptions_are_tracked_correctly() {
    for context in Context::configurations() {
      context.mine_blocks(1);

      let txid = context.core.broadcast_tx(TransactionTemplate {
        inputs: &[(1, 0, 0, inscription("text/plain", "hello").to_witness())],
        ..default()
      });
      let inscription_id = InscriptionId { txid, index: 0 };

      context.mine_blocks(1);

      context.index.assert_inscription_location(
        inscription_id,
        SatPoint {
          outpoint: OutPoint { txid, vout: 0 },
          offset: 0,
        },
        Some(50 * COIN_VALUE),
      );

      let send_txid = context.core.broadcast_tx(TransactionTemplate {
        inputs: &[(2, 0, 0, Default::default()), (2, 1, 0, Default::default())],
        ..default()
      });

      context.mine_blocks(1);

      context.index.assert_inscription_location(
        inscription_id,
        SatPoint {
          outpoint: OutPoint {
            txid: send_txid,
            vout: 0,
          },
          offset: 50 * COIN_VALUE,
        },
        Some(50 * COIN_VALUE),
      );
    }
  }

  #[test]
  fn merged_inscriptions_are_tracked_correctly() {
    for context in Context::configurations() {
      context.mine_blocks(2);

      let first_txid = context.core.broadcast_tx(TransactionTemplate {
        inputs: &[(1, 0, 0, inscription("text/plain", "hello").to_witness())],
        ..default()
      });

      let first_inscription_id = InscriptionId {
        txid: first_txid,
        index: 0,
      };

      let second_txid = context.core.broadcast_tx(TransactionTemplate {
        inputs: &[(2, 0, 0, inscription("text/png", [1; 100]).to_witness())],
        ..default()
      });
      let second_inscription_id = InscriptionId {
        txid: second_txid,
        index: 0,
      };

      context.mine_blocks(1);

      let merged_txid = context.core.broadcast_tx(TransactionTemplate {
        inputs: &[(3, 1, 0, Default::default()), (3, 2, 0, Default::default())],
        ..default()
      });

      context.mine_blocks(1);

      context.index.assert_inscription_location(
        first_inscription_id,
        SatPoint {
          outpoint: OutPoint {
            txid: merged_txid,
            vout: 0,
          },
          offset: 0,
        },
        Some(50 * COIN_VALUE),
      );

      context.index.assert_inscription_location(
        second_inscription_id,
        SatPoint {
          outpoint: OutPoint {
            txid: merged_txid,
            vout: 0,
          },
          offset: 50 * COIN_VALUE,
        },
        Some(100 * COIN_VALUE),
      );
    }
  }

  #[test]
  fn inscriptions_that_are_sent_to_second_output_are_are_tracked_correctly() {
    for context in Context::configurations() {
      context.mine_blocks(1);

      let txid = context.core.broadcast_tx(TransactionTemplate {
        inputs: &[(1, 0, 0, inscription("text/plain", "hello").to_witness())],
        ..default()
      });
      let inscription_id = InscriptionId { txid, index: 0 };

      context.mine_blocks(1);

      context.index.assert_inscription_location(
        inscription_id,
        SatPoint {
          outpoint: OutPoint { txid, vout: 0 },
          offset: 0,
        },
        Some(50 * COIN_VALUE),
      );

      let send_txid = context.core.broadcast_tx(TransactionTemplate {
        inputs: &[(2, 0, 0, Default::default()), (2, 1, 0, Default::default())],
        outputs: 2,
        ..default()
      });

      context.mine_blocks(1);

      context.index.assert_inscription_location(
        inscription_id,
        SatPoint {
          outpoint: OutPoint {
            txid: send_txid,
            vout: 1,
          },
          offset: 0,
        },
        Some(50 * COIN_VALUE),
      );
    }
  }

  #[test]
  fn one_input_fee_spent_inscriptions_are_tracked_correctly() {
    for context in Context::configurations() {
      context.mine_blocks(1);

      let txid = context.core.broadcast_tx(TransactionTemplate {
        inputs: &[(1, 0, 0, inscription("text/plain", "hello").to_witness())],
        ..default()
      });
      let inscription_id = InscriptionId { txid, index: 0 };

      context.mine_blocks(1);

      context.core.broadcast_tx(TransactionTemplate {
        inputs: &[(2, 1, 0, Default::default())],
        fee: 50 * COIN_VALUE,
        ..default()
      });

      let coinbase_tx = context.mine_blocks(1)[0].txdata[0].compute_txid();

      context.index.assert_inscription_location(
        inscription_id,
        SatPoint {
          outpoint: OutPoint {
            txid: coinbase_tx,
            vout: 0,
          },
          offset: 50 * COIN_VALUE,
        },
        Some(50 * COIN_VALUE),
      );
    }
  }

  #[test]
  fn two_input_fee_spent_inscriptions_are_tracked_correctly() {
    for context in Context::configurations() {
      context.mine_blocks(2);

      let txid = context.core.broadcast_tx(TransactionTemplate {
        inputs: &[(1, 0, 0, inscription("text/plain", "hello").to_witness())],
        ..default()
      });
      let inscription_id = InscriptionId { txid, index: 0 };

      context.mine_blocks(1);

      context.core.broadcast_tx(TransactionTemplate {
        inputs: &[(2, 0, 0, Default::default()), (3, 1, 0, Default::default())],
        fee: 50 * COIN_VALUE,
        ..default()
      });

      let coinbase_tx = context.mine_blocks(1)[0].txdata[0].compute_txid();

      context.index.assert_inscription_location(
        inscription_id,
        SatPoint {
          outpoint: OutPoint {
            txid: coinbase_tx,
            vout: 0,
          },
          offset: 50 * COIN_VALUE,
        },
        Some(50 * COIN_VALUE),
      );
    }
  }

  #[test]
  fn inscription_can_be_fee_spent_in_first_transaction() {
    for context in Context::configurations() {
      context.mine_blocks(1);

      let txid = context.core.broadcast_tx(TransactionTemplate {
        inputs: &[(1, 0, 0, inscription("text/plain", "hello").to_witness())],
        fee: 50 * COIN_VALUE,
        ..default()
      });
      let inscription_id = InscriptionId { txid, index: 0 };

      let coinbase_tx = context.mine_blocks(1)[0].txdata[0].compute_txid();

      context.index.assert_inscription_location(
        inscription_id,
        SatPoint {
          outpoint: OutPoint {
            txid: coinbase_tx,
            vout: 0,
          },
          offset: 50 * COIN_VALUE,
        },
        Some(50 * COIN_VALUE),
      );
    }
  }

  #[test]
  fn lost_inscriptions() {
    for context in Context::configurations() {
      context.mine_blocks(1);

      let txid = context.core.broadcast_tx(TransactionTemplate {
        inputs: &[(1, 0, 0, inscription("text/plain", "hello").to_witness())],
        fee: 50 * COIN_VALUE,
        ..default()
      });
      let inscription_id = InscriptionId { txid, index: 0 };

      context.mine_blocks_with_subsidy(1, 0);

      context.index.assert_inscription_location(
        inscription_id,
        SatPoint {
          outpoint: OutPoint::null(),
          offset: 0,
        },
        Some(50 * COIN_VALUE),
      );
    }
  }

  #[test]
  fn multiple_inscriptions_can_be_lost() {
    for context in Context::configurations() {
      context.mine_blocks(1);

      let first_txid = context.core.broadcast_tx(TransactionTemplate {
        inputs: &[(1, 0, 0, inscription("text/plain", "hello").to_witness())],
        fee: 50 * COIN_VALUE,
        ..default()
      });
      let first_inscription_id = InscriptionId {
        txid: first_txid,
        index: 0,
      };

      context.mine_blocks_with_subsidy(1, 0);
      context.mine_blocks(1);

      let second_txid = context.core.broadcast_tx(TransactionTemplate {
        inputs: &[(3, 0, 0, inscription("text/plain", "hello").to_witness())],
        fee: 50 * COIN_VALUE,
        ..default()
      });
      let second_inscription_id = InscriptionId {
        txid: second_txid,
        index: 0,
      };

      context.mine_blocks_with_subsidy(1, 0);

      context.index.assert_inscription_location(
        first_inscription_id,
        SatPoint {
          outpoint: OutPoint::null(),
          offset: 0,
        },
        Some(50 * COIN_VALUE),
      );

      context.index.assert_inscription_location(
        second_inscription_id,
        SatPoint {
          outpoint: OutPoint::null(),
          offset: 50 * COIN_VALUE,
        },
        Some(150 * COIN_VALUE),
      );
    }
  }

  #[test]
  fn lost_sats_are_tracked_correctly() {
    let context = Context::builder().args(["--index-sats"]).build();
    assert_eq!(context.index.statistic(Statistic::LostSats), 0);

    context.mine_blocks(1);
    assert_eq!(context.index.statistic(Statistic::LostSats), 0);

    context.mine_blocks_with_subsidy(1, 0);
    assert_eq!(
      context.index.statistic(Statistic::LostSats),
      50 * COIN_VALUE
    );

    context.mine_blocks_with_subsidy(1, 0);
    assert_eq!(
      context.index.statistic(Statistic::LostSats),
      100 * COIN_VALUE
    );

    context.mine_blocks(1);
    assert_eq!(
      context.index.statistic(Statistic::LostSats),
      100 * COIN_VALUE
    );
  }

  #[test]
  fn lost_sat_ranges_are_tracked_correctly() {
    let context = Context::builder().args(["--index-sats"]).build();

    let null_ranges = || {
      context
        .index
        .list(OutPoint::null())
        .unwrap()
        .unwrap_or_default()
    };

    assert!(null_ranges().is_empty());

    context.mine_blocks(1);

    assert!(null_ranges().is_empty());

    context.mine_blocks_with_subsidy(1, 0);

    assert_eq!(null_ranges(), [(100 * COIN_VALUE, 150 * COIN_VALUE)]);

    context.mine_blocks_with_subsidy(1, 0);

    assert_eq!(
      null_ranges(),
      [
        (100 * COIN_VALUE, 150 * COIN_VALUE),
        (150 * COIN_VALUE, 200 * COIN_VALUE)
      ]
    );

    context.mine_blocks(1);

    assert_eq!(
      null_ranges(),
      [
        (100 * COIN_VALUE, 150 * COIN_VALUE),
        (150 * COIN_VALUE, 200 * COIN_VALUE)
      ]
    );

    context.mine_blocks_with_subsidy(1, 0);

    assert_eq!(
      null_ranges(),
      [
        (100 * COIN_VALUE, 150 * COIN_VALUE),
        (150 * COIN_VALUE, 200 * COIN_VALUE),
        (250 * COIN_VALUE, 300 * COIN_VALUE)
      ]
    );
  }

  #[test]
  fn lost_inscriptions_get_lost_satpoints() {
    for context in Context::configurations() {
      context.mine_blocks_with_subsidy(1, 0);
      context.mine_blocks(1);

      let txid = context.core.broadcast_tx(TransactionTemplate {
        inputs: &[(2, 0, 0, inscription("text/plain", "hello").to_witness())],
        outputs: 2,
        ..default()
      });
      let inscription_id = InscriptionId { txid, index: 0 };
      context.mine_blocks(1);

      context.core.broadcast_tx(TransactionTemplate {
        inputs: &[(3, 1, 1, Default::default()), (3, 1, 0, Default::default())],
        fee: 50 * COIN_VALUE,
        ..default()
      });
      context.mine_blocks_with_subsidy(1, 0);

      context.index.assert_inscription_location(
        inscription_id,
        SatPoint {
          outpoint: OutPoint::null(),
          offset: 75 * COIN_VALUE,
        },
        Some(100 * COIN_VALUE),
      );
    }
  }

  #[test]
  fn inscription_skips_zero_value_first_output_of_inscribe_transaction() {
    for context in Context::configurations() {
      context.mine_blocks(1);

      let txid = context.core.broadcast_tx(TransactionTemplate {
        inputs: &[(1, 0, 0, inscription("text/plain", "hello").to_witness())],
        outputs: 2,
        output_values: &[0, 50 * COIN_VALUE],
        ..default()
      });
      let inscription_id = InscriptionId { txid, index: 0 };
      context.mine_blocks(1);

      context.index.assert_inscription_location(
        inscription_id,
        SatPoint {
          outpoint: OutPoint { txid, vout: 1 },
          offset: 0,
        },
        Some(50 * COIN_VALUE),
      );
    }
  }

  #[test]
  fn inscription_can_be_lost_in_first_transaction() {
    for context in Context::configurations() {
      context.mine_blocks(1);

      let txid = context.core.broadcast_tx(TransactionTemplate {
        inputs: &[(1, 0, 0, inscription("text/plain", "hello").to_witness())],
        fee: 50 * COIN_VALUE,
        ..default()
      });
      let inscription_id = InscriptionId { txid, index: 0 };
      context.mine_blocks_with_subsidy(1, 0);

      context.index.assert_inscription_location(
        inscription_id,
        SatPoint {
          outpoint: OutPoint::null(),
          offset: 0,
        },
        Some(50 * COIN_VALUE),
      );
    }
  }

  #[test]
  fn lost_rare_sats_are_tracked() {
    let context = Context::builder().arg("--index-sats").build();
    context.mine_blocks_with_subsidy(1, 0);
    context.mine_blocks_with_subsidy(1, 0);

    assert_eq!(
      context
        .index
        .rare_sat_satpoint(Sat(50 * COIN_VALUE))
        .unwrap()
        .unwrap(),
      SatPoint {
        outpoint: OutPoint::null(),
        offset: 0,
      },
    );

    assert_eq!(
      context
        .index
        .rare_sat_satpoint(Sat(100 * COIN_VALUE))
        .unwrap()
        .unwrap(),
      SatPoint {
        outpoint: OutPoint::null(),
        offset: 50 * COIN_VALUE,
      },
    );
  }

  #[test]
  fn old_schema_gives_correct_error() {
    let tempdir = {
      let context = Context::builder().build();

      let wtx = context.index.database.begin_write().unwrap();

      wtx
        .open_table(STATISTIC_TO_COUNT)
        .unwrap()
        .insert(&Statistic::Schema.key(), &0)
        .unwrap();

      wtx.commit().unwrap();

      context.tempdir
    };

    let path = tempdir.path().to_owned();

    let delimiter = if cfg!(windows) { '\\' } else { '/' };

    assert_eq!(
      Context::builder().tempdir(tempdir).try_build().err().unwrap().to_string(),
      format!("index at `{}{delimiter}regtest{delimiter}index.redb` appears to have been built with an older, incompatible version of ord, consider deleting and rebuilding the index: index schema 0, ord schema {SCHEMA_VERSION}", path.display()));
  }

  #[test]
  fn new_schema_gives_correct_error() {
    let tempdir = {
      let context = Context::builder().build();

      let wtx = context.index.database.begin_write().unwrap();

      wtx
        .open_table(STATISTIC_TO_COUNT)
        .unwrap()
        .insert(&Statistic::Schema.key(), &u64::MAX)
        .unwrap();

      wtx.commit().unwrap();

      context.tempdir
    };

    let path = tempdir.path().to_owned();

    let delimiter = if cfg!(windows) { '\\' } else { '/' };

    assert_eq!(
      Context::builder().tempdir(tempdir).try_build().err().unwrap().to_string(),
      format!("index at `{}{delimiter}regtest{delimiter}index.redb` appears to have been built with a newer, incompatible version of ord, consider updating ord: index schema {}, ord schema {SCHEMA_VERSION}", path.display(), u64::MAX));
  }

  #[test]
  fn inscriptions_on_output() {
    for context in Context::configurations() {
      context.mine_blocks(1);

      let txid = context.core.broadcast_tx(TransactionTemplate {
        inputs: &[(1, 0, 0, inscription("text/plain", "hello").to_witness())],
        ..default()
      });

      let inscription_id = InscriptionId { txid, index: 0 };

      assert_eq!(
        context
          .index
          .get_inscriptions_for_output(OutPoint { txid, vout: 0 })
          .unwrap(),
        []
      );

      context.mine_blocks(1);

      assert_eq!(
        context
          .index
          .get_inscriptions_for_output(OutPoint { txid, vout: 0 })
          .unwrap(),
        [inscription_id]
      );

      let send_id = context.core.broadcast_tx(TransactionTemplate {
        inputs: &[(2, 1, 0, Default::default())],
        ..default()
      });

      context.mine_blocks(1);

      assert_eq!(
        context
          .index
          .get_inscriptions_for_output(OutPoint { txid, vout: 0 })
          .unwrap(),
        []
      );

      assert_eq!(
        context
          .index
          .get_inscriptions_for_output(OutPoint {
            txid: send_id,
            vout: 0,
          })
          .unwrap(),
        [inscription_id]
      );
    }
  }

  #[test]
  fn inscriptions_on_same_sat_after_the_first_are_not_unbound() {
    for context in Context::configurations() {
      context.mine_blocks(1);

      let first = context.core.broadcast_tx(TransactionTemplate {
        inputs: &[(1, 0, 0, inscription("text/plain", "hello").to_witness())],
        ..default()
      });

      context.mine_blocks(1);

      let inscription_id = InscriptionId {
        txid: first,
        index: 0,
      };

      assert_eq!(
        context
          .index
          .get_inscriptions_for_output(OutPoint {
            txid: first,
            vout: 0
          })
          .unwrap(),
        [inscription_id]
      );

      context.index.assert_inscription_location(
        inscription_id,
        SatPoint {
          outpoint: OutPoint {
            txid: first,
            vout: 0,
          },
          offset: 0,
        },
        Some(50 * COIN_VALUE),
      );

      let second = context.core.broadcast_tx(TransactionTemplate {
        inputs: &[(2, 1, 0, inscription("text/plain", "hello").to_witness())],
        ..default()
      });

      let inscription_id = InscriptionId {
        txid: second,
        index: 0,
      };

      context.mine_blocks(1);

      context.index.assert_inscription_location(
        inscription_id,
        SatPoint {
          outpoint: OutPoint {
            txid: second,
            vout: 0,
          },
          offset: 0,
        },
        Some(50 * COIN_VALUE),
      );

      assert!(context
        .index
        .get_inscription_by_id(InscriptionId {
          txid: second,
          index: 0
        })
        .unwrap()
        .is_some());

      assert!(context
        .index
        .get_inscription_by_id(InscriptionId {
          txid: second,
          index: 0
        })
        .unwrap()
        .is_some());
    }
  }

  #[test]
  fn get_latest_inscriptions_with_no_more() {
    for context in Context::configurations() {
      context.mine_blocks(1);

      let txid = context.core.broadcast_tx(TransactionTemplate {
        inputs: &[(1, 0, 0, inscription("text/plain", "hello").to_witness())],
        ..default()
      });
      let inscription_id = InscriptionId { txid, index: 0 };

      context.mine_blocks(1);

      let (inscriptions, more) = context.index.get_inscriptions_paginated(100, 0).unwrap();
      assert_eq!(inscriptions, &[inscription_id]);
      assert!(!more);
    }
  }

  #[test]
  fn get_latest_inscriptions_with_more() {
    for context in Context::configurations() {
      context.mine_blocks(1);

      let mut ids = Vec::new();

      for i in 0..101 {
        let txid = context.core.broadcast_tx(TransactionTemplate {
          inputs: &[(i + 1, 0, 0, inscription("text/plain", "hello").to_witness())],
          ..default()
        });
        context.mine_blocks(1);
        ids.push(InscriptionId { txid, index: 0 });
      }

      ids.reverse();
      ids.pop();

      assert_eq!(ids.len(), 100);

      let (inscriptions, more) = context.index.get_inscriptions_paginated(100, 0).unwrap();
      assert_eq!(inscriptions, ids);
      assert!(more);
    }
  }

  #[test]
  fn unrecognized_even_field_inscriptions_are_cursed_and_unbound() {
    for context in Context::configurations() {
      context.mine_blocks(1);

      let witness = envelope(&[
        b"ord",
        &[1],
        b"text/plain;charset=utf-8",
        &[2],
        b"bar",
        &[4],
        b"ord",
      ]);

      let txid = context.core.broadcast_tx(TransactionTemplate {
        inputs: &[(1, 0, 0, witness)],
        ..default()
      });

      let inscription_id = InscriptionId { txid, index: 0 };

      context.mine_blocks(1);

      context.index.assert_inscription_location(
        inscription_id,
        SatPoint {
          outpoint: unbound_outpoint(),
          offset: 0,
        },
        None,
      );

      assert_eq!(context.index.inscription_number(inscription_id), -1);
    }
  }

  #[test]
  fn unrecognized_even_field_inscriptions_are_unbound_after_jubilee() {
    for context in Context::configurations() {
      context.mine_blocks(109);

      let witness = envelope(&[
        b"ord",
        &[1],
        b"text/plain;charset=utf-8",
        &[2],
        b"bar",
        &[4],
        b"ord",
      ]);

      let txid = context.core.broadcast_tx(TransactionTemplate {
        inputs: &[(1, 0, 0, witness)],
        ..default()
      });

      let inscription_id = InscriptionId { txid, index: 0 };

      context.mine_blocks(1);

      context.index.assert_inscription_location(
        inscription_id,
        SatPoint {
          outpoint: unbound_outpoint(),
          offset: 0,
        },
        None,
      );

      assert_eq!(context.index.inscription_number(inscription_id), 0);
    }
  }

  #[test]
  fn inscriptions_are_uncursed_after_jubilee() {
    for context in Context::configurations() {
      context.mine_blocks(108);

      let witness = envelope(&[
        b"ord",
        &[1],
        b"text/plain;charset=utf-8",
        &[1],
        b"text/plain;charset=utf-8",
      ]);

      let txid = context.core.broadcast_tx(TransactionTemplate {
        inputs: &[(1, 0, 0, witness.clone())],
        ..default()
      });

      let inscription_id = InscriptionId { txid, index: 0 };

      context.mine_blocks(1);

      assert_eq!(context.core.height(), 109);

      assert_eq!(context.index.inscription_number(inscription_id), -1);

      let txid = context.core.broadcast_tx(TransactionTemplate {
        inputs: &[(2, 0, 0, witness)],
        ..default()
      });

      let inscription_id = InscriptionId { txid, index: 0 };

      context.mine_blocks(1);

      assert_eq!(context.core.height(), 110);

      assert_eq!(context.index.inscription_number(inscription_id), 0);
    }
  }

  #[test]
  fn duplicate_field_inscriptions_are_cursed() {
    for context in Context::configurations() {
      context.mine_blocks(1);

      let witness = envelope(&[
        b"ord",
        &[1],
        b"text/plain;charset=utf-8",
        &[1],
        b"text/plain;charset=utf-8",
      ]);

      let txid = context.core.broadcast_tx(TransactionTemplate {
        inputs: &[(1, 0, 0, witness)],
        ..default()
      });

      let inscription_id = InscriptionId { txid, index: 0 };

      context.mine_blocks(1);

      assert_eq!(context.index.inscription_number(inscription_id), -1);
    }
  }

  #[test]
  fn incomplete_field_inscriptions_are_cursed() {
    for context in Context::configurations() {
      context.mine_blocks(1);

      let witness = envelope(&[b"ord", &[1]]);

      let txid = context.core.broadcast_tx(TransactionTemplate {
        inputs: &[(1, 0, 0, witness)],
        ..default()
      });

      let inscription_id = InscriptionId { txid, index: 0 };

      context.mine_blocks(1);

      assert_eq!(context.index.inscription_number(inscription_id), -1);
    }
  }

  #[test]
  fn inscriptions_with_pushnum_opcodes_are_cursed() {
    for context in Context::configurations() {
      context.mine_blocks(1);

      let script = script::Builder::new()
        .push_opcode(opcodes::OP_FALSE)
        .push_opcode(opcodes::all::OP_IF)
        .push_slice(b"ord")
        .push_slice([])
        .push_opcode(opcodes::all::OP_PUSHNUM_1)
        .push_opcode(opcodes::all::OP_ENDIF)
        .into_script();

      let witness = Witness::from_slice(&[script.into_bytes(), Vec::new()]);

      let txid = context.core.broadcast_tx(TransactionTemplate {
        inputs: &[(1, 0, 0, witness)],
        ..default()
      });

      let inscription_id = InscriptionId { txid, index: 0 };

      context.mine_blocks(1);

      assert_eq!(context.index.inscription_number(inscription_id), -1);
    }
  }

  #[test]
  fn inscriptions_with_stutter_are_cursed() {
    for context in Context::configurations() {
      context.mine_blocks(1);

      let script = script::Builder::new()
        .push_opcode(opcodes::OP_FALSE)
        .push_opcode(opcodes::OP_FALSE)
        .push_opcode(opcodes::all::OP_IF)
        .push_slice(b"ord")
        .push_slice([])
        .push_opcode(opcodes::all::OP_PUSHNUM_1)
        .push_opcode(opcodes::all::OP_ENDIF)
        .into_script();

      let witness = Witness::from_slice(&[script.into_bytes(), Vec::new()]);

      let txid = context.core.broadcast_tx(TransactionTemplate {
        inputs: &[(1, 0, 0, witness)],
        ..default()
      });

      let inscription_id = InscriptionId { txid, index: 0 };

      context.mine_blocks(1);

      assert_eq!(context.index.inscription_number(inscription_id), -1);
    }
  }

  // https://github.com/ordinals/ord/issues/2062
  #[test]
  fn zero_value_transaction_inscription_not_cursed_but_unbound() {
    for context in Context::configurations() {
      context.mine_blocks(1);

      context.core.broadcast_tx(TransactionTemplate {
        inputs: &[(1, 0, 0, Default::default())],
        fee: 50 * 100_000_000,
        ..default()
      });

      context.mine_blocks(1);

      let txid = context.core.broadcast_tx(TransactionTemplate {
        inputs: &[(2, 1, 0, inscription("text/plain", "hello").to_witness())],
        ..default()
      });

      let inscription_id = InscriptionId { txid, index: 0 };

      context.mine_blocks(1);

      context.index.assert_inscription_location(
        inscription_id,
        SatPoint {
          outpoint: unbound_outpoint(),
          offset: 0,
        },
        None,
      );

      assert_eq!(context.index.inscription_number(inscription_id), 0);
    }
  }

  #[test]
  fn transaction_with_inscription_inside_zero_value_2nd_input_should_be_unbound_and_cursed() {
    for context in Context::configurations() {
      context.mine_blocks(1);

      // create zero value input
      context.core.broadcast_tx(TransactionTemplate {
        inputs: &[(1, 0, 0, Default::default())],
        fee: 50 * 100_000_000,
        ..default()
      });

      context.mine_blocks(1);

      let witness = inscription("text/plain", "hello").to_witness();

      let txid = context.core.broadcast_tx(TransactionTemplate {
        inputs: &[(2, 0, 0, witness.clone()), (2, 1, 0, witness.clone())],
        ..default()
      });

      let second_inscription_id = InscriptionId { txid, index: 1 };

      context.mine_blocks(1);

      context.index.assert_inscription_location(
        second_inscription_id,
        SatPoint {
          outpoint: unbound_outpoint(),
          offset: 0,
        },
        None,
      );

      assert_eq!(context.index.inscription_number(second_inscription_id), -1);
    }
  }

  #[test]
  fn multiple_inscriptions_in_same_tx_all_but_first_input_are_cursed() {
    for context in Context::configurations() {
      context.mine_blocks(1);
      context.mine_blocks(1);
      context.mine_blocks(1);

      let witness = envelope(&[b"ord", &[1], b"text/plain;charset=utf-8", &[], b"bar"]);

      let txid = context.core.broadcast_tx(TransactionTemplate {
        inputs: &[
          (1, 0, 0, witness.clone()),
          (2, 0, 0, witness.clone()),
          (3, 0, 0, witness.clone()),
        ],
        ..default()
      });

      let first = InscriptionId { txid, index: 0 };
      let second = InscriptionId { txid, index: 1 };
      let third = InscriptionId { txid, index: 2 };

      context.mine_blocks(1);

      context.index.assert_inscription_location(
        first,
        SatPoint {
          outpoint: OutPoint { txid, vout: 0 },
          offset: 0,
        },
        Some(50 * COIN_VALUE),
      );

      context.index.assert_inscription_location(
        second,
        SatPoint {
          outpoint: OutPoint { txid, vout: 0 },
          offset: 50 * COIN_VALUE,
        },
        Some(100 * COIN_VALUE),
      );

      context.index.assert_inscription_location(
        third,
        SatPoint {
          outpoint: OutPoint { txid, vout: 0 },
          offset: 100 * COIN_VALUE,
        },
        Some(150 * COIN_VALUE),
      );

      assert_eq!(context.index.inscription_number(first), 0);
      assert_eq!(context.index.inscription_number(second), -1);
      assert_eq!(context.index.inscription_number(third), -2);
    }
  }

  #[test]
  fn multiple_inscriptions_same_input_are_cursed_reinscriptions() {
    for context in Context::configurations() {
      context.core.mine_blocks(1);

      let script = script::Builder::new()
        .push_opcode(opcodes::OP_FALSE)
        .push_opcode(opcodes::all::OP_IF)
        .push_slice(b"ord")
        .push_slice([1])
        .push_slice(b"text/plain;charset=utf-8")
        .push_slice([])
        .push_slice(b"foo")
        .push_opcode(opcodes::all::OP_ENDIF)
        .push_opcode(opcodes::OP_FALSE)
        .push_opcode(opcodes::all::OP_IF)
        .push_slice(b"ord")
        .push_slice([1])
        .push_slice(b"text/plain;charset=utf-8")
        .push_slice([])
        .push_slice(b"bar")
        .push_opcode(opcodes::all::OP_ENDIF)
        .push_opcode(opcodes::OP_FALSE)
        .push_opcode(opcodes::all::OP_IF)
        .push_slice(b"ord")
        .push_slice([1])
        .push_slice(b"text/plain;charset=utf-8")
        .push_slice([])
        .push_slice(b"qix")
        .push_opcode(opcodes::all::OP_ENDIF)
        .into_script();

      let witness = Witness::from_slice(&[script.into_bytes(), Vec::new()]);

      let txid = context.core.broadcast_tx(TransactionTemplate {
        inputs: &[(1, 0, 0, witness)],
        ..default()
      });

      let first = InscriptionId { txid, index: 0 };
      let second = InscriptionId { txid, index: 1 };
      let third = InscriptionId { txid, index: 2 };

      context.mine_blocks(1);

      context.index.assert_inscription_location(
        first,
        SatPoint {
          outpoint: OutPoint { txid, vout: 0 },
          offset: 0,
        },
        Some(50 * COIN_VALUE),
      );

      context.index.assert_inscription_location(
        second,
        SatPoint {
          outpoint: OutPoint { txid, vout: 0 },
          offset: 0,
        },
        Some(50 * COIN_VALUE),
      );

      context.index.assert_inscription_location(
        third,
        SatPoint {
          outpoint: OutPoint { txid, vout: 0 },
          offset: 0,
        },
        Some(50 * COIN_VALUE),
      );

      assert_eq!(context.index.inscription_number(first), 0);
      assert_eq!(context.index.inscription_number(second), -1);
      assert_eq!(context.index.inscription_number(third), -2);
    }
  }

  #[test]
  fn multiple_inscriptions_different_inputs_and_same_inputs() {
    for context in Context::configurations() {
      context.core.mine_blocks(1);
      context.core.mine_blocks(1);
      context.core.mine_blocks(1);

      let script = script::Builder::new()
        .push_opcode(opcodes::OP_FALSE)
        .push_opcode(opcodes::all::OP_IF)
        .push_slice(b"ord")
        .push_slice([1])
        .push_slice(b"text/plain;charset=utf-8")
        .push_slice([])
        .push_slice(b"foo")
        .push_opcode(opcodes::all::OP_ENDIF)
        .push_opcode(opcodes::OP_FALSE)
        .push_opcode(opcodes::all::OP_IF)
        .push_slice(b"ord")
        .push_slice([1])
        .push_slice(b"text/plain;charset=utf-8")
        .push_slice([])
        .push_slice(b"bar")
        .push_opcode(opcodes::all::OP_ENDIF)
        .push_opcode(opcodes::OP_FALSE)
        .push_opcode(opcodes::all::OP_IF)
        .push_slice(b"ord")
        .push_slice([1])
        .push_slice(b"text/plain;charset=utf-8")
        .push_slice([])
        .push_slice(b"qix")
        .push_opcode(opcodes::all::OP_ENDIF)
        .into_script();

      let witness = Witness::from_slice(&[script.into_bytes(), Vec::new()]);

      let txid = context.core.broadcast_tx(TransactionTemplate {
        inputs: &[
          (1, 0, 0, witness.clone()),
          (2, 0, 0, witness.clone()),
          (3, 0, 0, witness.clone()),
        ],
        ..default()
      });

      let first = InscriptionId { txid, index: 0 }; // normal
      let second = InscriptionId { txid, index: 1 }; // cursed reinscription
      let fourth = InscriptionId { txid, index: 3 }; // cursed but bound
      let ninth = InscriptionId { txid, index: 8 }; // cursed reinscription

      context.mine_blocks(1);

      context.index.assert_inscription_location(
        first,
        SatPoint {
          outpoint: OutPoint { txid, vout: 0 },
          offset: 0,
        },
        Some(50 * COIN_VALUE),
      );

      context.index.assert_inscription_location(
        second,
        SatPoint {
          outpoint: OutPoint { txid, vout: 0 },
          offset: 0,
        },
        Some(50 * COIN_VALUE),
      );

      context.index.assert_inscription_location(
        fourth,
        SatPoint {
          outpoint: OutPoint { txid, vout: 0 },
          offset: 50 * COIN_VALUE,
        },
        Some(100 * COIN_VALUE),
      );

      context.index.assert_inscription_location(
        ninth,
        SatPoint {
          outpoint: OutPoint { txid, vout: 0 },
          offset: 100 * COIN_VALUE,
        },
        Some(150 * COIN_VALUE),
      );

      assert_eq!(context.index.inscription_number(first), 0);

      assert_eq!(
        context
          .index
          .get_inscription_id_by_inscription_number(-3)
          .unwrap()
          .unwrap(),
        fourth
      );

      assert_eq!(context.index.inscription_number(fourth), -3);

      assert_eq!(context.index.inscription_number(ninth), -8);
    }
  }

  #[test]
  fn inscription_fee_distributed_evenly() {
    for context in Context::configurations() {
      context.core.mine_blocks(1);

      let script = script::Builder::new()
        .push_opcode(opcodes::OP_FALSE)
        .push_opcode(opcodes::all::OP_IF)
        .push_slice(b"ord")
        .push_slice([1])
        .push_slice(b"text/plain;charset=utf-8")
        .push_slice([])
        .push_slice(b"foo")
        .push_opcode(opcodes::all::OP_ENDIF)
        .push_opcode(opcodes::OP_FALSE)
        .push_opcode(opcodes::all::OP_IF)
        .push_slice(b"ord")
        .push_slice([1])
        .push_slice(b"text/plain;charset=utf-8")
        .push_slice([])
        .push_slice(b"bar")
        .push_opcode(opcodes::all::OP_ENDIF)
        .push_opcode(opcodes::OP_FALSE)
        .push_opcode(opcodes::all::OP_IF)
        .push_slice(b"ord")
        .push_slice([1])
        .push_slice(b"text/plain;charset=utf-8")
        .push_slice([])
        .push_slice(b"qix")
        .push_opcode(opcodes::all::OP_ENDIF)
        .into_script();

      let witness = Witness::from_slice(&[script.into_bytes(), Vec::new()]);

      let txid = context.core.broadcast_tx(TransactionTemplate {
        inputs: &[(1, 0, 0, witness)],
        fee: 33,
        ..default()
      });

      let first = InscriptionId { txid, index: 0 };
      let second = InscriptionId { txid, index: 1 };

      context.mine_blocks(1);

      assert_eq!(
        context
          .index
          .get_inscription_entry(first)
          .unwrap()
          .unwrap()
          .fee,
        11
      );

      assert_eq!(
        context
          .index
          .get_inscription_entry(second)
          .unwrap()
          .unwrap()
          .fee,
        11
      );
    }
  }

  #[test]
  fn reinscription_on_cursed_inscription_is_not_cursed() {
    for context in Context::configurations() {
      context.mine_blocks(1);
      context.mine_blocks(1);

      let witness = envelope(&[b"ord", &[1], b"text/plain;charset=utf-8", &[], b"bar"]);

      let cursed_txid = context.core.broadcast_tx(TransactionTemplate {
        inputs: &[(1, 0, 0, witness.clone()), (2, 0, 0, witness.clone())],
        outputs: 2,
        ..default()
      });

      let cursed = InscriptionId {
        txid: cursed_txid,
        index: 1,
      };

      context.mine_blocks(1);

      context.index.assert_inscription_location(
        cursed,
        SatPoint {
          outpoint: OutPoint {
            txid: cursed_txid,
            vout: 1,
          },
          offset: 0,
        },
        Some(100 * COIN_VALUE),
      );

      assert_eq!(context.index.inscription_number(cursed), -1);

      let witness = envelope(&[
        b"ord",
        &[1],
        b"text/plain;charset=utf-8",
        &[],
        b"reinscription on cursed",
      ]);

      let txid = context.core.broadcast_tx(TransactionTemplate {
        inputs: &[(3, 1, 1, witness)],
        ..default()
      });

      let reinscription_on_cursed = InscriptionId { txid, index: 0 };

      context.mine_blocks(1);

      context.index.assert_inscription_location(
        reinscription_on_cursed,
        SatPoint {
          outpoint: OutPoint { txid, vout: 0 },
          offset: 0,
        },
        Some(100 * COIN_VALUE),
      );

      assert_eq!(context.index.inscription_number(reinscription_on_cursed), 1);
    }
  }

  #[test]
  fn second_reinscription_on_cursed_inscription_is_cursed() {
    for context in Context::configurations() {
      context.mine_blocks(1);
      context.mine_blocks(1);

      let witness = envelope(&[b"ord", &[1], b"text/plain;charset=utf-8", &[], b"bar"]);

      let cursed_txid = context.core.broadcast_tx(TransactionTemplate {
        inputs: &[(1, 0, 0, witness.clone()), (2, 0, 0, witness.clone())],
        outputs: 2,
        ..default()
      });

      let cursed = InscriptionId {
        txid: cursed_txid,
        index: 1,
      };

      context.mine_blocks(1);

      context.index.assert_inscription_location(
        cursed,
        SatPoint {
          outpoint: OutPoint {
            txid: cursed_txid,
            vout: 1,
          },
          offset: 0,
        },
        Some(100 * COIN_VALUE),
      );

      assert_eq!(context.index.inscription_number(cursed), -1);

      let witness = envelope(&[
        b"ord",
        &[1],
        b"text/plain;charset=utf-8",
        &[],
        b"reinscription on cursed",
      ]);

      let txid = context.core.broadcast_tx(TransactionTemplate {
        inputs: &[(3, 1, 1, witness)],
        ..default()
      });

      let reinscription_on_cursed = InscriptionId { txid, index: 0 };

      context.mine_blocks(1);

      context.index.assert_inscription_location(
        reinscription_on_cursed,
        SatPoint {
          outpoint: OutPoint { txid, vout: 0 },
          offset: 0,
        },
        Some(100 * COIN_VALUE),
      );

      assert_eq!(context.index.inscription_number(reinscription_on_cursed), 1);

      let witness = envelope(&[
        b"ord",
        &[1],
        b"text/plain;charset=utf-8",
        &[],
        b"second reinscription on cursed",
      ]);

      let txid = context.core.broadcast_tx(TransactionTemplate {
        inputs: &[(4, 1, 0, witness)],
        ..default()
      });

      let second_reinscription_on_cursed = InscriptionId { txid, index: 0 };

      context.mine_blocks(1);

      context.index.assert_inscription_location(
        second_reinscription_on_cursed,
        SatPoint {
          outpoint: OutPoint { txid, vout: 0 },
          offset: 0,
        },
        Some(100 * COIN_VALUE),
      );

      assert_eq!(
        context
          .index
          .inscription_number(second_reinscription_on_cursed),
        -2
      );

      assert_eq!(
        vec![
          cursed,
          reinscription_on_cursed,
          second_reinscription_on_cursed
        ],
        context
          .index
          .get_inscriptions_on_output_with_satpoints(OutPoint { txid, vout: 0 })
          .unwrap()
          .iter()
          .map(|(_satpoint, inscription_id)| *inscription_id)
          .collect::<Vec<InscriptionId>>()
      )
    }
  }

  #[test]
  fn reinscriptions_on_output_correctly_ordered_and_transferred() {
    for context in Context::configurations() {
      context.mine_blocks(1);

      let txid = context.core.broadcast_tx(TransactionTemplate {
        inputs: &[(
          1,
          0,
          0,
          inscription("text/plain;charset=utf-8", "hello").to_witness(),
        )],
        ..default()
      });

      let first = InscriptionId { txid, index: 0 };

      context.mine_blocks(1);

      let txid = context.core.broadcast_tx(TransactionTemplate {
        inputs: &[(
          2,
          1,
          0,
          inscription("text/plain;charset=utf-8", "hello").to_witness(),
        )],
        ..default()
      });

      let second = InscriptionId { txid, index: 0 };

      context.mine_blocks(1);
      let txid = context.core.broadcast_tx(TransactionTemplate {
        inputs: &[(
          3,
          1,
          0,
          inscription("text/plain;charset=utf-8", "hello").to_witness(),
        )],
        ..default()
      });

      let third = InscriptionId { txid, index: 0 };

      context.mine_blocks(1);

      let location = SatPoint {
        outpoint: OutPoint { txid, vout: 0 },
        offset: 0,
      };

      assert_eq!(
        vec![(location, first), (location, second), (location, third)],
        context
          .index
          .get_inscriptions_on_output_with_satpoints(OutPoint { txid, vout: 0 })
          .unwrap()
      )
    }
  }

  #[test]
  fn reinscriptions_are_ordered_correctly_for_many_outpoints() {
    for context in Context::configurations() {
      context.mine_blocks(1);

      let mut inscription_ids = Vec::new();
      for i in 1..=21 {
        let txid = context.core.broadcast_tx(TransactionTemplate {
          inputs: &[(
            i,
            if i == 1 { 0 } else { 1 },
            0,
            inscription("text/plain;charset=utf-8", format!("hello {i}")).to_witness(),
          )], // for the first inscription use coinbase, otherwise use the previous tx
          ..default()
        });

        inscription_ids.push(InscriptionId { txid, index: 0 });

        context.mine_blocks(1);
      }

      let final_txid = inscription_ids.last().unwrap().txid;
      let location = SatPoint {
        outpoint: OutPoint {
          txid: final_txid,
          vout: 0,
        },
        offset: 0,
      };

      let expected_result = inscription_ids
        .iter()
        .map(|id| (location, *id))
        .collect::<Vec<(SatPoint, InscriptionId)>>();

      assert_eq!(
        expected_result,
        context
          .index
          .get_inscriptions_on_output_with_satpoints(OutPoint {
            txid: final_txid,
            vout: 0
          })
          .unwrap()
      )
    }
  }

  #[test]
  fn recover_from_reorg() {
    for mut context in Context::configurations() {
      context.index.set_durability(redb::Durability::Immediate);

      context.mine_blocks(1);

      let txid = context.core.broadcast_tx(TransactionTemplate {
        inputs: &[(
          1,
          0,
          0,
          inscription("text/plain;charset=utf-8", "hello").to_witness(),
        )],
        ..default()
      });
      let first_id = InscriptionId { txid, index: 0 };
      let first_location = SatPoint {
        outpoint: OutPoint { txid, vout: 0 },
        offset: 0,
      };

      context.mine_blocks(6);

      context
        .index
        .assert_inscription_location(first_id, first_location, Some(50 * COIN_VALUE));

      let txid = context.core.broadcast_tx(TransactionTemplate {
        inputs: &[(
          2,
          0,
          0,
          inscription("text/plain;charset=utf-8", "hello").to_witness(),
        )],
        ..default()
      });
      let second_id = InscriptionId { txid, index: 0 };
      let second_location = SatPoint {
        outpoint: OutPoint { txid, vout: 0 },
        offset: 0,
      };

      context.mine_blocks(1);

      context
        .index
        .assert_inscription_location(second_id, second_location, Some(100 * COIN_VALUE));

      context.core.invalidate_tip();
      context.mine_blocks(2);

      context
        .index
        .assert_inscription_location(first_id, first_location, Some(50 * COIN_VALUE));

      assert!(!context.index.inscription_exists(second_id).unwrap());
    }
  }

  #[test]
  fn recover_from_3_block_deep_and_consecutive_reorg() {
    for mut context in Context::configurations() {
      context.index.set_durability(redb::Durability::Immediate);

      context.mine_blocks(1);

      let txid = context.core.broadcast_tx(TransactionTemplate {
        inputs: &[(
          1,
          0,
          0,
          inscription("text/plain;charset=utf-8", "hello").to_witness(),
        )],
        ..default()
      });
      let first_id = InscriptionId { txid, index: 0 };
      let first_location = SatPoint {
        outpoint: OutPoint { txid, vout: 0 },
        offset: 0,
      };

      context.mine_blocks(10);

      let txid = context.core.broadcast_tx(TransactionTemplate {
        inputs: &[(
          2,
          0,
          0,
          inscription("text/plain;charset=utf-8", "hello").to_witness(),
        )],
        ..default()
      });
      let second_id = InscriptionId { txid, index: 0 };
      let second_location = SatPoint {
        outpoint: OutPoint { txid, vout: 0 },
        offset: 0,
      };

      context.mine_blocks(1);

      context
        .index
        .assert_inscription_location(second_id, second_location, Some(100 * COIN_VALUE));

      context.core.invalidate_tip();
      context.core.invalidate_tip();
      context.core.invalidate_tip();

      context.mine_blocks(4);

      assert!(!context.index.inscription_exists(second_id).unwrap());

      context.core.invalidate_tip();

      context.mine_blocks(2);

      context
        .index
        .assert_inscription_location(first_id, first_location, Some(50 * COIN_VALUE));
    }
  }

  #[test]
  fn recover_from_very_unlikely_7_block_deep_reorg() {
    for mut context in Context::configurations() {
      context.index.set_durability(redb::Durability::Immediate);

      context.mine_blocks(1);

      let txid = context.core.broadcast_tx(TransactionTemplate {
        inputs: &[(
          1,
          0,
          0,
          inscription("text/plain;charset=utf-8", "hello").to_witness(),
        )],
        ..default()
      });

      context.mine_blocks(11);

      let first_id = InscriptionId { txid, index: 0 };
      let first_location = SatPoint {
        outpoint: OutPoint { txid, vout: 0 },
        offset: 0,
      };

      let txid = context.core.broadcast_tx(TransactionTemplate {
        inputs: &[(
          2,
          0,
          0,
          inscription("text/plain;charset=utf-8", "hello").to_witness(),
        )],
        ..default()
      });

      let second_id = InscriptionId { txid, index: 0 };
      let second_location = SatPoint {
        outpoint: OutPoint { txid, vout: 0 },
        offset: 0,
      };

      context.mine_blocks(7);

      context
        .index
        .assert_inscription_location(second_id, second_location, Some(100 * COIN_VALUE));

      for _ in 0..7 {
        context.core.invalidate_tip();
      }

      context.mine_blocks(9);

      assert!(!context.index.inscription_exists(second_id).unwrap());

      context
        .index
        .assert_inscription_location(first_id, first_location, Some(50 * COIN_VALUE));
    }
  }

  #[test]
  fn inscription_without_parent_tag_has_no_parent_entry() {
    for context in Context::configurations() {
      context.mine_blocks(1);

      let txid = context.core.broadcast_tx(TransactionTemplate {
        inputs: &[(1, 0, 0, inscription("text/plain", "hello").to_witness())],
        ..default()
      });

      context.mine_blocks(1);

      let inscription_id = InscriptionId { txid, index: 0 };

      assert!(context
        .index
        .get_inscription_entry(inscription_id)
        .unwrap()
        .unwrap()
        .parents
        .is_empty());
    }
  }

  #[test]
  fn inscription_with_parent_tag_without_parent_has_no_parent_entry() {
    for context in Context::configurations() {
      context.mine_blocks(1);

      let parent_txid = context.core.broadcast_tx(TransactionTemplate {
        inputs: &[(1, 0, 0, inscription("text/plain", "hello").to_witness())],
        ..default()
      });

      context.mine_blocks(1);

      let parent_inscription_id = InscriptionId {
        txid: parent_txid,
        index: 0,
      };

      let txid = context.core.broadcast_tx(TransactionTemplate {
        inputs: &[(
          2,
          0,
          0,
          Inscription {
            content_type: Some("text/plain".into()),
            body: Some("hello".into()),
            parents: vec![parent_inscription_id.value()],
            ..default()
          }
          .to_witness(),
        )],
        ..default()
      });

      context.mine_blocks(1);

      let inscription_id = InscriptionId { txid, index: 0 };

      assert!(context
        .index
        .get_inscription_entry(inscription_id)
        .unwrap()
        .unwrap()
        .parents
        .is_empty());
    }
  }

  #[test]
  fn inscription_with_parent_tag_and_parent_has_parent_entry() {
    for context in Context::configurations() {
      context.mine_blocks(1);

      let parent_txid = context.core.broadcast_tx(TransactionTemplate {
        inputs: &[(1, 0, 0, inscription("text/plain", "hello").to_witness())],
        ..default()
      });

      context.mine_blocks(1);

      let parent_inscription_id = InscriptionId {
        txid: parent_txid,
        index: 0,
      };

      let txid = context.core.broadcast_tx(TransactionTemplate {
        inputs: &[(
          2,
          1,
          0,
          Inscription {
            content_type: Some("text/plain".into()),
            body: Some("hello".into()),
            parents: vec![parent_inscription_id.value()],
            ..default()
          }
          .to_witness(),
        )],
        ..default()
      });

      context.mine_blocks(1);

      let inscription_id = InscriptionId { txid, index: 0 };

      assert_eq!(
        context.index.get_parents_by_inscription_id(inscription_id),
        vec![parent_inscription_id]
      );

      assert_eq!(
        context
          .index
          .get_children_by_inscription_id(parent_inscription_id)
          .unwrap(),
        vec![inscription_id]
      );
    }
  }

  #[test]
  fn inscription_with_two_parent_tags_and_parents_has_parent_entries() {
    for context in Context::configurations() {
      context.mine_blocks(2);

      let parent_txid_a = context.core.broadcast_tx(TransactionTemplate {
        inputs: &[(1, 0, 0, inscription("text/plain", "hello").to_witness())],
        ..default()
      });
      let parent_txid_b = context.core.broadcast_tx(TransactionTemplate {
        inputs: &[(2, 0, 0, inscription("text/plain", "world").to_witness())],
        ..default()
      });

      context.mine_blocks(1);

      let parent_inscription_id_a = InscriptionId {
        txid: parent_txid_a,
        index: 0,
      };
      let parent_inscription_id_b = InscriptionId {
        txid: parent_txid_b,
        index: 0,
      };

      let multi_parent_inscription = Inscription {
        content_type: Some("text/plain".into()),
        body: Some("hello".into()),
        parents: vec![
          parent_inscription_id_a.value(),
          parent_inscription_id_b.value(),
        ],
        ..default()
      };
      let multi_parent_witness = multi_parent_inscription.to_witness();

      let revelation_input = (3, 1, 0, multi_parent_witness);

      let parent_b_input = (3, 2, 0, Witness::new());

      let txid = context.core.broadcast_tx(TransactionTemplate {
        inputs: &[revelation_input, parent_b_input],
        ..default()
      });

      context.mine_blocks(1);

      let inscription_id = InscriptionId { txid, index: 0 };

      assert_eq!(
        context.index.get_parents_by_inscription_id(inscription_id),
        vec![parent_inscription_id_a, parent_inscription_id_b]
      );

      assert_eq!(
        context
          .index
          .get_children_by_inscription_id(parent_inscription_id_a)
          .unwrap(),
        vec![inscription_id]
      );
      assert_eq!(
        context
          .index
          .get_children_by_inscription_id(parent_inscription_id_b)
          .unwrap(),
        vec![inscription_id]
      );
    }
  }

  #[test]
  fn inscription_with_repeated_parent_tags_and_parents_has_singular_parent_entry() {
    for context in Context::configurations() {
      context.mine_blocks(1);

      let parent_txid = context.core.broadcast_tx(TransactionTemplate {
        inputs: &[(1, 0, 0, inscription("text/plain", "hello").to_witness())],
        ..default()
      });

      context.mine_blocks(1);

      let parent_inscription_id = InscriptionId {
        txid: parent_txid,
        index: 0,
      };

      let txid = context.core.broadcast_tx(TransactionTemplate {
        inputs: &[(
          2,
          1,
          0,
          Inscription {
            content_type: Some("text/plain".into()),
            body: Some("hello".into()),
            parents: vec![parent_inscription_id.value(), parent_inscription_id.value()],
            ..default()
          }
          .to_witness(),
        )],
        ..default()
      });

      context.mine_blocks(1);

      let inscription_id = InscriptionId { txid, index: 0 };

      assert_eq!(
        context.index.get_parents_by_inscription_id(inscription_id),
        vec![parent_inscription_id]
      );

      assert_eq!(
        context
          .index
          .get_children_by_inscription_id(parent_inscription_id)
          .unwrap(),
        vec![inscription_id]
      );
    }
  }

  #[test]
  fn inscription_with_distinct_parent_tag_encodings_for_same_parent_has_singular_parent_entry() {
    for context in Context::configurations() {
      context.mine_blocks(1);

      let parent_txid = context.core.broadcast_tx(TransactionTemplate {
        inputs: &[(1, 0, 0, inscription("text/plain", "hello").to_witness())],
        ..default()
      });

      context.mine_blocks(1);

      let parent_inscription_id = InscriptionId {
        txid: parent_txid,
        index: 0,
      };

      let trailing_zero_inscription_id: Vec<u8> = parent_inscription_id
        .value()
        .into_iter()
        .chain(vec![0, 0, 0, 0])
        .collect();

      let txid = context.core.broadcast_tx(TransactionTemplate {
        inputs: &[(
          2,
          1,
          0,
          Inscription {
            content_type: Some("text/plain".into()),
            body: Some("hello".into()),
            parents: vec![parent_inscription_id.value(), trailing_zero_inscription_id],
            ..default()
          }
          .to_witness(),
        )],
        ..default()
      });

      context.mine_blocks(1);

      let inscription_id = InscriptionId { txid, index: 0 };

      assert_eq!(
        context.index.get_parents_by_inscription_id(inscription_id),
        vec![parent_inscription_id]
      );

      assert_eq!(
        context
          .index
          .get_children_by_inscription_id(parent_inscription_id)
          .unwrap(),
        vec![inscription_id]
      );
    }
  }

  #[test]
  fn inscription_with_three_parent_tags_and_two_parents_has_two_parent_entries() {
    for context in Context::configurations() {
      context.mine_blocks(3);

      let parent_txid_a = context.core.broadcast_tx(TransactionTemplate {
        inputs: &[(1, 0, 0, inscription("text/plain", "hello").to_witness())],
        ..default()
      });
      let parent_txid_b = context.core.broadcast_tx(TransactionTemplate {
        inputs: &[(2, 0, 0, inscription("text/plain", "world").to_witness())],
        ..default()
      });
      let parent_txid_c = context.core.broadcast_tx(TransactionTemplate {
        inputs: &[(3, 0, 0, inscription("text/plain", "wazzup").to_witness())],
        ..default()
      });

      context.mine_blocks(1);

      let parent_inscription_id_a = InscriptionId {
        txid: parent_txid_a,
        index: 0,
      };
      let parent_inscription_id_b = InscriptionId {
        txid: parent_txid_b,
        index: 0,
      };
      let parent_inscription_id_c = InscriptionId {
        txid: parent_txid_c,
        index: 0,
      };

      let multi_parent_inscription = Inscription {
        content_type: Some("text/plain".into()),
        body: Some("hello".into()),
        parents: vec![
          parent_inscription_id_a.value(),
          parent_inscription_id_b.value(),
          parent_inscription_id_c.value(),
        ],
        ..default()
      };
      let multi_parent_witness = multi_parent_inscription.to_witness();

      let revealing_parent_a_input = (4, 1, 0, multi_parent_witness);

      let parent_c_input = (4, 3, 0, Witness::new());

      let txid = context.core.broadcast_tx(TransactionTemplate {
        inputs: &[revealing_parent_a_input, parent_c_input],
        ..default()
      });

      context.mine_blocks(1);

      let inscription_id = InscriptionId { txid, index: 0 };

      assert_eq!(
        context.index.get_parents_by_inscription_id(inscription_id),
        vec![parent_inscription_id_a, parent_inscription_id_c]
      );

      assert_eq!(
        context
          .index
          .get_children_by_inscription_id(parent_inscription_id_a)
          .unwrap(),
        vec![inscription_id]
      );
      assert_eq!(
        context
          .index
          .get_children_by_inscription_id(parent_inscription_id_b)
          .unwrap(),
        Vec::new()
      );
      assert_eq!(
        context
          .index
          .get_children_by_inscription_id(parent_inscription_id_c)
          .unwrap(),
        vec![inscription_id]
      );
    }
  }

  #[test]
  fn inscription_with_valid_and_malformed_parent_tags_only_lists_valid_entries() {
    for context in Context::configurations() {
      context.mine_blocks(3);

      let parent_txid_a = context.core.broadcast_tx(TransactionTemplate {
        inputs: &[(1, 0, 0, inscription("text/plain", "hello").to_witness())],
        ..default()
      });
      let parent_txid_b = context.core.broadcast_tx(TransactionTemplate {
        inputs: &[(2, 0, 0, inscription("text/plain", "world").to_witness())],
        ..default()
      });
      let parent_txid_c = context.core.broadcast_tx(TransactionTemplate {
        inputs: &[(3, 0, 0, inscription("text/plain", "wazzup").to_witness())],
        ..default()
      });

      context.mine_blocks(1);

      let parent_inscription_id_a = InscriptionId {
        txid: parent_txid_a,
        index: 0,
      };
      let parent_inscription_id_b = InscriptionId {
        txid: parent_txid_b,
        index: 0,
      };
      let parent_inscription_id_c = InscriptionId {
        txid: parent_txid_c,
        index: 0,
      };

      let malformed_inscription_id_b = parent_inscription_id_b
        .value()
        .into_iter()
        .chain(iter::once(0))
        .collect();

      let multi_parent_inscription = Inscription {
        content_type: Some("text/plain".into()),
        body: Some("hello".into()),
        parents: vec![
          parent_inscription_id_a.value(),
          malformed_inscription_id_b,
          parent_inscription_id_c.value(),
        ],
        ..default()
      };
      let multi_parent_witness = multi_parent_inscription.to_witness();

      let revealing_parent_a_input = (4, 1, 0, multi_parent_witness);
      let parent_b_input = (4, 2, 0, Witness::new());
      let parent_c_input = (4, 3, 0, Witness::new());

      let txid = context.core.broadcast_tx(TransactionTemplate {
        inputs: &[revealing_parent_a_input, parent_b_input, parent_c_input],
        ..default()
      });

      context.mine_blocks(1);

      let inscription_id = InscriptionId { txid, index: 0 };

      assert_eq!(
        context.index.get_parents_by_inscription_id(inscription_id),
        vec![parent_inscription_id_a, parent_inscription_id_c]
      );

      assert_eq!(
        context
          .index
          .get_children_by_inscription_id(parent_inscription_id_a)
          .unwrap(),
        vec![inscription_id]
      );
      assert_eq!(
        context
          .index
          .get_children_by_inscription_id(parent_inscription_id_b)
          .unwrap(),
        Vec::new()
      );
      assert_eq!(
        context
          .index
          .get_children_by_inscription_id(parent_inscription_id_c)
          .unwrap(),
        vec![inscription_id]
      );
    }
  }

  #[test]
  fn parents_can_be_in_preceding_input() {
    for context in Context::configurations() {
      context.mine_blocks(1);

      let parent_txid = context.core.broadcast_tx(TransactionTemplate {
        inputs: &[(1, 0, 0, inscription("text/plain", "hello").to_witness())],
        ..default()
      });

      context.mine_blocks(2);

      let parent_inscription_id = InscriptionId {
        txid: parent_txid,
        index: 0,
      };

      let txid = context.core.broadcast_tx(TransactionTemplate {
        inputs: &[
          (2, 1, 0, Default::default()),
          (
            3,
            0,
            0,
            Inscription {
              content_type: Some("text/plain".into()),
              body: Some("hello".into()),
              parents: vec![parent_inscription_id.value()],
              ..default()
            }
            .to_witness(),
          ),
        ],
        ..default()
      });

      context.mine_blocks(1);

      let inscription_id = InscriptionId { txid, index: 0 };

      assert_eq!(
        context.index.get_parents_by_inscription_id(inscription_id),
        vec![parent_inscription_id]
      );

      assert_eq!(
        context
          .index
          .get_children_by_inscription_id(parent_inscription_id)
          .unwrap(),
        vec![inscription_id]
      );
    }
  }

  #[test]
  fn parents_can_be_in_following_input() {
    for context in Context::configurations() {
      context.mine_blocks(1);

      let parent_txid = context.core.broadcast_tx(TransactionTemplate {
        inputs: &[(1, 0, 0, inscription("text/plain", "hello").to_witness())],
        ..default()
      });

      context.mine_blocks(2);

      let parent_inscription_id = InscriptionId {
        txid: parent_txid,
        index: 0,
      };

      let txid = context.core.broadcast_tx(TransactionTemplate {
        inputs: &[
          (
            3,
            0,
            0,
            Inscription {
              content_type: Some("text/plain".into()),
              body: Some("hello".into()),
              parents: vec![parent_inscription_id.value()],
              ..default()
            }
            .to_witness(),
          ),
          (2, 1, 0, Default::default()),
        ],
        ..default()
      });

      context.mine_blocks(1);

      let inscription_id = InscriptionId { txid, index: 0 };

      assert_eq!(
        context.index.get_parents_by_inscription_id(inscription_id),
        vec![parent_inscription_id]
      );

      assert_eq!(
        context
          .index
          .get_children_by_inscription_id(parent_inscription_id)
          .unwrap(),
        vec![inscription_id]
      );
    }
  }

  #[test]
  fn inscription_with_invalid_parent_tag_and_parent_has_no_parent_entry() {
    for context in Context::configurations() {
      context.mine_blocks(1);

      let parent_txid = context.core.broadcast_tx(TransactionTemplate {
        inputs: &[(1, 0, 0, inscription("text/plain", "hello").to_witness())],
        ..default()
      });

      context.mine_blocks(1);

      let parent_inscription_id = InscriptionId {
        txid: parent_txid,
        index: 0,
      };

      let txid = context.core.broadcast_tx(TransactionTemplate {
        inputs: &[(
          2,
          1,
          0,
          Inscription {
            content_type: Some("text/plain".into()),
            body: Some("hello".into()),
            parents: vec![parent_inscription_id
              .value()
              .into_iter()
              .chain(iter::once(0))
              .collect()],
            ..default()
          }
          .to_witness(),
        )],
        ..default()
      });

      context.mine_blocks(1);

      let inscription_id = InscriptionId { txid, index: 0 };

      assert!(context
        .index
        .get_inscription_entry(inscription_id)
        .unwrap()
        .unwrap()
        .parents
        .is_empty());
    }
  }

  #[test]
  fn inscription_with_pointer() {
    for context in Context::configurations() {
      context.mine_blocks(1);

      let inscription = Inscription {
        content_type: Some("text/plain".into()),
        body: Some("hello".into()),
        pointer: Some(100u64.to_le_bytes().to_vec()),
        ..default()
      };

      let txid = context.core.broadcast_tx(TransactionTemplate {
        inputs: &[(1, 0, 0, inscription.to_witness())],
        ..default()
      });

      context.mine_blocks(1);

      let inscription_id = InscriptionId { txid, index: 0 };

      context.index.assert_inscription_location(
        inscription_id,
        SatPoint {
          outpoint: OutPoint { txid, vout: 0 },
          offset: 100,
        },
        Some(50 * COIN_VALUE + 100),
      );
    }
  }

  #[test]
  fn inscription_with_pointer_greater_than_output_value_assigned_default() {
    for context in Context::configurations() {
      context.mine_blocks(1);

      let inscription = Inscription {
        content_type: Some("text/plain".into()),
        body: Some("hello".into()),
        pointer: Some((50 * COIN_VALUE).to_le_bytes().to_vec()),
        ..default()
      };

      let txid = context.core.broadcast_tx(TransactionTemplate {
        inputs: &[(1, 0, 0, inscription.to_witness())],
        ..default()
      });

      context.mine_blocks(1);

      let inscription_id = InscriptionId { txid, index: 0 };

      context.index.assert_inscription_location(
        inscription_id,
        SatPoint {
          outpoint: OutPoint { txid, vout: 0 },
          offset: 0,
        },
        Some(50 * COIN_VALUE),
      );
    }
  }

  #[test]
  fn inscription_with_pointer_into_fee_ignored_and_assigned_default_location() {
    for context in Context::configurations() {
      context.mine_blocks(1);

      let inscription = Inscription {
        content_type: Some("text/plain".into()),
        body: Some("hello".into()),
        pointer: Some((25 * COIN_VALUE).to_le_bytes().to_vec()),
        ..default()
      };

      let txid = context.core.broadcast_tx(TransactionTemplate {
        inputs: &[(1, 0, 0, inscription.to_witness())],
        fee: 25 * COIN_VALUE,
        ..default()
      });

      context.mine_blocks(1);

      let inscription_id = InscriptionId { txid, index: 0 };

      context.index.assert_inscription_location(
        inscription_id,
        SatPoint {
          outpoint: OutPoint { txid, vout: 0 },
          offset: 0,
        },
        Some(50 * COIN_VALUE),
      );
    }
  }

  #[test]
  fn inscription_with_pointer_is_cursed() {
    for context in Context::configurations() {
      context.mine_blocks(1);

      let inscription = Inscription {
        content_type: Some("text/plain".into()),
        body: Some("pointer-child".into()),
        pointer: Some(0u64.to_le_bytes().to_vec()),
        ..default()
      };

      let txid = context.core.broadcast_tx(TransactionTemplate {
        inputs: &[(1, 0, 0, inscription.to_witness())],
        ..default()
      });

      context.mine_blocks(1);

      let inscription_id = InscriptionId { txid, index: 0 };

      context.index.assert_inscription_location(
        inscription_id,
        SatPoint {
          outpoint: OutPoint { txid, vout: 0 },
          offset: 0,
        },
        Some(50 * COIN_VALUE),
      );

      assert_eq!(context.index.inscription_number(inscription_id), -1);
    }
  }

  #[test]
  fn inscription_with_pointer_to_parent_is_cursed_reinscription() {
    for context in Context::configurations() {
      context.mine_blocks(1);

      let parent_txid = context.core.broadcast_tx(TransactionTemplate {
        inputs: &[(1, 0, 0, inscription("text/plain", "parent").to_witness())],
        ..default()
      });

      context.mine_blocks(1);

      let parent_inscription_id = InscriptionId {
        txid: parent_txid,
        index: 0,
      };

      let child_inscription = Inscription {
        content_type: Some("text/plain".into()),
        body: Some("pointer-child".into()),
        parents: vec![parent_inscription_id.value()],
        pointer: Some(0u64.to_le_bytes().to_vec()),
        ..default()
      };

      let txid = context.core.broadcast_tx(TransactionTemplate {
        inputs: &[(2, 1, 0, child_inscription.to_witness())],
        ..default()
      });

      context.mine_blocks(1);

      let child_inscription_id = InscriptionId { txid, index: 0 };

      context.index.assert_inscription_location(
        parent_inscription_id,
        SatPoint {
          outpoint: OutPoint { txid, vout: 0 },
          offset: 0,
        },
        Some(50 * COIN_VALUE),
      );

      context.index.assert_inscription_location(
        child_inscription_id,
        SatPoint {
          outpoint: OutPoint { txid, vout: 0 },
          offset: 0,
        },
        Some(50 * COIN_VALUE),
      );

      assert_eq!(context.index.inscription_number(child_inscription_id), -1);

      assert_eq!(
        context
          .index
          .get_parents_by_inscription_id(child_inscription_id),
        vec![parent_inscription_id]
      );

      assert_eq!(
        context
          .index
          .get_children_by_inscription_id(parent_inscription_id)
          .unwrap(),
        vec![child_inscription_id]
      );
    }
  }

  #[test]
  fn inscriptions_in_same_input_with_pointers_to_same_output() {
    for context in Context::configurations() {
      context.mine_blocks(1);

      let builder = script::Builder::new();

      let builder = Inscription {
        pointer: Some(100u64.to_le_bytes().to_vec()),
        ..default()
      }
      .append_reveal_script_to_builder(builder);

      let builder = Inscription {
        pointer: Some(300_000u64.to_le_bytes().to_vec()),
        ..default()
      }
      .append_reveal_script_to_builder(builder);

      let builder = Inscription {
        pointer: Some(1_000_000u64.to_le_bytes().to_vec()),
        ..default()
      }
      .append_reveal_script_to_builder(builder);

      let witness = Witness::from_slice(&[builder.into_bytes(), Vec::new()]);

      let txid = context.core.broadcast_tx(TransactionTemplate {
        inputs: &[(1, 0, 0, witness)],
        ..default()
      });

      context.mine_blocks(1);

      let first = InscriptionId { txid, index: 0 };
      let second = InscriptionId { txid, index: 1 };
      let third = InscriptionId { txid, index: 2 };

      context.index.assert_inscription_location(
        first,
        SatPoint {
          outpoint: OutPoint { txid, vout: 0 },
          offset: 100,
        },
        Some(50 * COIN_VALUE + 100),
      );

      context.index.assert_inscription_location(
        second,
        SatPoint {
          outpoint: OutPoint { txid, vout: 0 },
          offset: 300_000,
        },
        Some(50 * COIN_VALUE + 300_000),
      );

      context.index.assert_inscription_location(
        third,
        SatPoint {
          outpoint: OutPoint { txid, vout: 0 },
          offset: 1_000_000,
        },
        Some(50 * COIN_VALUE + 1_000_000),
      );
    }
  }

  #[test]
  fn inscriptions_in_same_input_with_pointers_to_different_outputs() {
    for context in Context::configurations() {
      context.mine_blocks_with_subsidy(1, 300_000);

      let builder = script::Builder::new();

      let builder = Inscription {
        pointer: Some(100u64.to_le_bytes().to_vec()),
        ..default()
      }
      .append_reveal_script_to_builder(builder);

      let builder = Inscription {
        pointer: Some(100_111u64.to_le_bytes().to_vec()),
        ..default()
      }
      .append_reveal_script_to_builder(builder);

      let builder = Inscription {
        pointer: Some(299_999u64.to_le_bytes().to_vec()),
        ..default()
      }
      .append_reveal_script_to_builder(builder);

      let witness = Witness::from_slice(&[builder.into_bytes(), Vec::new()]);

      let txid = context.core.broadcast_tx(TransactionTemplate {
        inputs: &[(1, 0, 0, witness)],
        outputs: 3,
        ..default()
      });

      context.mine_blocks(1);

      let first = InscriptionId { txid, index: 0 };
      let second = InscriptionId { txid, index: 1 };
      let third = InscriptionId { txid, index: 2 };

      context.index.assert_inscription_location(
        first,
        SatPoint {
          outpoint: OutPoint { txid, vout: 0 },
          offset: 100,
        },
        Some(50 * COIN_VALUE + 100),
      );

      context.index.assert_inscription_location(
        second,
        SatPoint {
          outpoint: OutPoint { txid, vout: 1 },
          offset: 111,
        },
        Some(50 * COIN_VALUE + 100_111),
      );

      context.index.assert_inscription_location(
        third,
        SatPoint {
          outpoint: OutPoint { txid, vout: 2 },
          offset: 99_999,
        },
        Some(50 * COIN_VALUE + 299_999),
      );
    }
  }

  #[test]
  fn inscriptions_in_different_inputs_with_pointers_to_different_outputs() {
    for context in Context::configurations() {
      context.mine_blocks(3);

      let inscription_for_second_output = Inscription {
        content_type: Some("text/plain".into()),
        body: Some("hello jupiter".into()),
        pointer: Some((50 * COIN_VALUE).to_le_bytes().to_vec()),
        ..default()
      };

      let inscription_for_third_output = Inscription {
        content_type: Some("text/plain".into()),
        body: Some("hello mars".into()),
        pointer: Some((100 * COIN_VALUE).to_le_bytes().to_vec()),
        ..default()
      };

      let inscription_for_first_output = Inscription {
        content_type: Some("text/plain".into()),
        body: Some("hello world".into()),
        pointer: Some(0u64.to_le_bytes().to_vec()),
        ..default()
      };

      let txid = context.core.broadcast_tx(TransactionTemplate {
        inputs: &[
          (1, 0, 0, inscription_for_second_output.to_witness()),
          (2, 0, 0, inscription_for_third_output.to_witness()),
          (3, 0, 0, inscription_for_first_output.to_witness()),
        ],
        outputs: 3,
        ..default()
      });

      context.mine_blocks(1);

      let inscription_for_second_output = InscriptionId { txid, index: 0 };
      let inscription_for_third_output = InscriptionId { txid, index: 1 };
      let inscription_for_first_output = InscriptionId { txid, index: 2 };

      context.index.assert_inscription_location(
        inscription_for_second_output,
        SatPoint {
          outpoint: OutPoint { txid, vout: 1 },
          offset: 0,
        },
        Some(100 * COIN_VALUE),
      );

      context.index.assert_inscription_location(
        inscription_for_third_output,
        SatPoint {
          outpoint: OutPoint { txid, vout: 2 },
          offset: 0,
        },
        Some(150 * COIN_VALUE),
      );

      context.index.assert_inscription_location(
        inscription_for_first_output,
        SatPoint {
          outpoint: OutPoint { txid, vout: 0 },
          offset: 0,
        },
        Some(50 * COIN_VALUE),
      );
    }
  }

  #[test]
  fn inscriptions_in_different_inputs_with_pointers_to_same_output() {
    for context in Context::configurations() {
      context.mine_blocks(3);

      let first_inscription = Inscription {
        content_type: Some("text/plain".into()),
        body: Some("hello jupiter".into()),
        ..default()
      };

      let second_inscription = Inscription {
        content_type: Some("text/plain".into()),
        body: Some("hello mars".into()),
        pointer: Some(1u64.to_le_bytes().to_vec()),
        ..default()
      };

      let third_inscription = Inscription {
        content_type: Some("text/plain".into()),
        body: Some("hello world".into()),
        pointer: Some(2u64.to_le_bytes().to_vec()),
        ..default()
      };

      let txid = context.core.broadcast_tx(TransactionTemplate {
        inputs: &[
          (1, 0, 0, first_inscription.to_witness()),
          (2, 0, 0, second_inscription.to_witness()),
          (3, 0, 0, third_inscription.to_witness()),
        ],
        outputs: 1,
        ..default()
      });

      context.mine_blocks(1);

      let first_inscription_id = InscriptionId { txid, index: 0 };
      let second_inscription_id = InscriptionId { txid, index: 1 };
      let third_inscription_id = InscriptionId { txid, index: 2 };

      context.index.assert_inscription_location(
        first_inscription_id,
        SatPoint {
          outpoint: OutPoint { txid, vout: 0 },
          offset: 0,
        },
        Some(50 * COIN_VALUE),
      );

      context.index.assert_inscription_location(
        second_inscription_id,
        SatPoint {
          outpoint: OutPoint { txid, vout: 0 },
          offset: 1,
        },
        Some(50 * COIN_VALUE + 1),
      );

      context.index.assert_inscription_location(
        third_inscription_id,
        SatPoint {
          outpoint: OutPoint { txid, vout: 0 },
          offset: 2,
        },
        Some(50 * COIN_VALUE + 2),
      );
    }
  }

  #[test]
  fn inscriptions_with_pointers_to_same_sat_one_becomes_cursed_reinscriptions() {
    for context in Context::configurations() {
      context.mine_blocks(2);

      let inscription = Inscription {
        content_type: Some("text/plain".into()),
        body: Some("hello jupiter".into()),
        ..default()
      };

      let cursed_reinscription = Inscription {
        content_type: Some("text/plain".into()),
        body: Some("hello mars".into()),
        pointer: Some(0u64.to_le_bytes().to_vec()),
        ..default()
      };

      let txid = context.core.broadcast_tx(TransactionTemplate {
        inputs: &[
          (1, 0, 0, inscription.to_witness()),
          (2, 0, 0, cursed_reinscription.to_witness()),
        ],
        outputs: 2,
        ..default()
      });

      context.mine_blocks(1);

      let inscription_id = InscriptionId { txid, index: 0 };
      let cursed_reinscription_id = InscriptionId { txid, index: 1 };

      context.index.assert_inscription_location(
        inscription_id,
        SatPoint {
          outpoint: OutPoint { txid, vout: 0 },
          offset: 0,
        },
        Some(50 * COIN_VALUE),
      );

      context.index.assert_inscription_location(
        cursed_reinscription_id,
        SatPoint {
          outpoint: OutPoint { txid, vout: 0 },
          offset: 0,
        },
        Some(50 * COIN_VALUE),
      );

      assert_eq!(context.index.inscription_number(inscription_id), 0);

      assert_eq!(
        context.index.inscription_number(cursed_reinscription_id),
        -1
      );
    }
  }

  #[test]
  fn inscribe_into_fee() {
    for context in Context::configurations() {
      context.mine_blocks(1);

      let inscription = Inscription::default();

      let txid = context.core.broadcast_tx(TransactionTemplate {
        inputs: &[(1, 0, 0, inscription.to_witness())],
        fee: 50 * COIN_VALUE,
        ..default()
      });

      let blocks = context.mine_blocks(1);

      let inscription_id = InscriptionId { txid, index: 0 };

      context.index.assert_inscription_location(
        inscription_id,
        SatPoint {
          outpoint: OutPoint {
            txid: blocks[0].txdata[0].compute_txid(),
            vout: 0,
          },
          offset: 50 * COIN_VALUE,
        },
        Some(50 * COIN_VALUE),
      );
    }
  }

  #[test]
  fn inscribe_into_fee_with_reduced_subsidy() {
    for context in Context::configurations() {
      context.mine_blocks(1);

      let inscription = Inscription::default();

      let txid = context.core.broadcast_tx(TransactionTemplate {
        inputs: &[(1, 0, 0, inscription.to_witness())],
        fee: 50 * COIN_VALUE,
        ..default()
      });

      let blocks = context.mine_blocks_with_subsidy(1, 25 * COIN_VALUE);

      let inscription_id = InscriptionId { txid, index: 0 };

      context.index.assert_inscription_location(
        inscription_id,
        SatPoint {
          outpoint: OutPoint {
            txid: blocks[0].txdata[0].compute_txid(),
            vout: 0,
          },
          offset: 50 * COIN_VALUE,
        },
        Some(50 * COIN_VALUE),
      );
    }
  }

  #[test]
  fn pre_jubilee_first_reinscription_after_cursed_inscription_is_blessed() {
    for context in Context::configurations() {
      context.mine_blocks(1);

      // Before the jubilee, an inscription on a sat using a pushnum opcode is
      // cursed and not vindicated.

      let script = script::Builder::new()
        .push_opcode(opcodes::OP_FALSE)
        .push_opcode(opcodes::all::OP_IF)
        .push_slice(b"ord")
        .push_slice([])
        .push_opcode(opcodes::all::OP_PUSHNUM_1)
        .push_opcode(opcodes::all::OP_ENDIF)
        .into_script();

      let witness = Witness::from_slice(&[script.into_bytes(), Vec::new()]);

      let txid = context.core.broadcast_tx(TransactionTemplate {
        inputs: &[(1, 0, 0, witness)],
        ..default()
      });

      let inscription_id = InscriptionId { txid, index: 0 };

      context.mine_blocks(1);

      let entry = context
        .index
        .get_inscription_entry(inscription_id)
        .unwrap()
        .unwrap();

      assert!(Charm::charms(entry.charms)
        .iter()
        .any(|charm| *charm == Charm::Cursed));

      assert!(!Charm::charms(entry.charms)
        .iter()
        .any(|charm| *charm == Charm::Vindicated));

      let sat = entry.sat;

      assert_eq!(entry.inscription_number, -1);

      // Before the jubilee, reinscription on the same sat is not cursed and
      // not vindicated.

      let inscription = Inscription::default();

      let txid = context.core.broadcast_tx(TransactionTemplate {
        inputs: &[(2, 1, 0, inscription.to_witness())],
        ..default()
      });

      context.mine_blocks(1);

      let inscription_id = InscriptionId { txid, index: 0 };

      let entry = context
        .index
        .get_inscription_entry(inscription_id)
        .unwrap()
        .unwrap();

      assert_eq!(entry.inscription_number, 0);

      assert!(!Charm::charms(entry.charms)
        .iter()
        .any(|charm| *charm == Charm::Cursed));

      assert!(!Charm::charms(entry.charms)
        .iter()
        .any(|charm| *charm == Charm::Vindicated));

      assert_eq!(sat, entry.sat);

      // Before the jubilee, a third reinscription on the same sat is cursed
      // and not vindicated.

      let inscription = Inscription::default();

      let txid = context.core.broadcast_tx(TransactionTemplate {
        inputs: &[(3, 1, 0, inscription.to_witness())],
        ..default()
      });

      context.mine_blocks(1);

      let inscription_id = InscriptionId { txid, index: 0 };

      let entry = context
        .index
        .get_inscription_entry(inscription_id)
        .unwrap()
        .unwrap();

      assert!(Charm::charms(entry.charms)
        .iter()
        .any(|charm| *charm == Charm::Cursed));

      assert!(!Charm::charms(entry.charms)
        .iter()
        .any(|charm| *charm == Charm::Vindicated));

      assert_eq!(entry.inscription_number, -2);

      assert_eq!(sat, entry.sat);
    }
  }

  #[test]
  fn post_jubilee_first_reinscription_after_vindicated_inscription_not_vindicated() {
    for context in Context::configurations() {
      context.mine_blocks(110);
      // After the jubilee, an inscription on a sat using a pushnum opcode is
      // vindicated and not cursed.

      let script = script::Builder::new()
        .push_opcode(opcodes::OP_FALSE)
        .push_opcode(opcodes::all::OP_IF)
        .push_slice(b"ord")
        .push_slice([])
        .push_opcode(opcodes::all::OP_PUSHNUM_1)
        .push_opcode(opcodes::all::OP_ENDIF)
        .into_script();

      let witness = Witness::from_slice(&[script.into_bytes(), Vec::new()]);

      let txid = context.core.broadcast_tx(TransactionTemplate {
        inputs: &[(1, 0, 0, witness)],
        ..default()
      });

      let inscription_id = InscriptionId { txid, index: 0 };

      context.mine_blocks(1);

      let entry = context
        .index
        .get_inscription_entry(inscription_id)
        .unwrap()
        .unwrap();

      assert!(!Charm::charms(entry.charms)
        .iter()
        .any(|charm| *charm == Charm::Cursed));

      assert!(Charm::charms(entry.charms)
        .iter()
        .any(|charm| *charm == Charm::Vindicated));

      let sat = entry.sat;

      assert_eq!(entry.inscription_number, 0);

      // After the jubilee, a reinscription on the same is not cursed and not
      // vindicated.

      let inscription = Inscription::default();

      let txid = context.core.broadcast_tx(TransactionTemplate {
        inputs: &[(111, 1, 0, inscription.to_witness())],
        ..default()
      });

      context.mine_blocks(1);

      let inscription_id = InscriptionId { txid, index: 0 };

      let entry = context
        .index
        .get_inscription_entry(inscription_id)
        .unwrap()
        .unwrap();

      assert!(!Charm::charms(entry.charms)
        .iter()
        .any(|charm| *charm == Charm::Cursed));

      assert!(!Charm::charms(entry.charms)
        .iter()
        .any(|charm| *charm == Charm::Vindicated));

      assert_eq!(entry.inscription_number, 1);

      assert_eq!(sat, entry.sat);

      // After the jubilee, a third reinscription on the same is vindicated and
      // not cursed.

      let inscription = Inscription::default();

      let txid = context.core.broadcast_tx(TransactionTemplate {
        inputs: &[(112, 1, 0, inscription.to_witness())],
        ..default()
      });

      context.mine_blocks(1);

      let inscription_id = InscriptionId { txid, index: 0 };

      let entry = context
        .index
        .get_inscription_entry(inscription_id)
        .unwrap()
        .unwrap();

      assert!(!Charm::charms(entry.charms)
        .iter()
        .any(|charm| *charm == Charm::Cursed));

      assert!(Charm::charms(entry.charms)
        .iter()
        .any(|charm| *charm == Charm::Vindicated));

      assert_eq!(entry.inscription_number, 2);

      assert_eq!(sat, entry.sat);
    }
  }

  #[test]
  fn is_output_spent() {
    let context = Context::builder().build();

    assert!(!context.index.is_output_spent(OutPoint::null()).unwrap());
    assert!(!context
      .index
      .is_output_spent(Chain::Mainnet.genesis_coinbase_outpoint())
      .unwrap());

    context.mine_blocks(1);

    assert!(!context
      .index
      .is_output_spent(OutPoint {
        txid: context.core.tx(1, 0).compute_txid(),
        vout: 0,
      })
      .unwrap());

    context.core.broadcast_tx(TransactionTemplate {
      inputs: &[(1, 0, 0, Default::default())],
      ..default()
    });

    context.mine_blocks(1);

    assert!(context
      .index
      .is_output_spent(OutPoint {
        txid: context.core.tx(1, 0).compute_txid(),
        vout: 0,
      })
      .unwrap());
  }

  #[test]
  fn is_output_in_active_chain() {
    let context = Context::builder().build();

    assert!(context
      .index
      .is_output_in_active_chain(OutPoint::null())
      .unwrap());

    assert!(context
      .index
      .is_output_in_active_chain(Chain::Mainnet.genesis_coinbase_outpoint())
      .unwrap());

    context.mine_blocks(1);

    assert!(context
      .index
      .is_output_in_active_chain(OutPoint {
        txid: context.core.tx(1, 0).compute_txid(),
        vout: 0,
      })
      .unwrap());

    assert!(!context
      .index
      .is_output_in_active_chain(OutPoint {
        txid: context.core.tx(1, 0).compute_txid(),
        vout: 1,
      })
      .unwrap());

    assert!(!context
      .index
      .is_output_in_active_chain(OutPoint {
        txid: Txid::all_zeros(),
        vout: 0,
      })
      .unwrap());
  }

  #[test]
  fn output_addresses_are_updated() {
    let context = Context::builder()
      .arg("--index-addresses")
      .arg("--index-sats")
      .build();

    context.mine_blocks(2);

    let txid = context.core.broadcast_tx(TransactionTemplate {
      inputs: &[(1, 0, 0, Witness::new()), (2, 0, 0, Witness::new())],
      outputs: 2,
      ..Default::default()
    });

    context.mine_blocks(1);

    let transaction = context.index.get_transaction(txid).unwrap().unwrap();

    let first_address = context
      .index
      .settings
      .chain()
      .address_from_script(&transaction.output[0].script_pubkey)
      .unwrap();

    let first_address_second_output = OutPoint {
      txid: transaction.compute_txid(),
      vout: 1,
    };

    assert_eq!(
      context.index.get_address_info(&first_address).unwrap(),
      [
        OutPoint {
          txid: transaction.compute_txid(),
          vout: 0
        },
        first_address_second_output
      ]
    );

    let txid = context.core.broadcast_tx(TransactionTemplate {
      inputs: &[(3, 1, 0, Witness::new())],
      p2tr: true,
      ..Default::default()
    });

    context.mine_blocks(1);

    let transaction = context.index.get_transaction(txid).unwrap().unwrap();

    let second_address = context
      .index
      .settings
      .chain()
      .address_from_script(&transaction.output[0].script_pubkey)
      .unwrap();

    assert_eq!(
      context.index.get_address_info(&first_address).unwrap(),
      [first_address_second_output]
    );

    assert_eq!(
      context.index.get_address_info(&second_address).unwrap(),
      [OutPoint {
        txid: transaction.compute_txid(),
        vout: 0
      }]
    );
  }

  #[test]
  fn fee_spent_inscriptions_are_numbered_last_in_block() {
    for context in Context::configurations() {
      context.mine_blocks(2);

      let txid = context.core.broadcast_tx(TransactionTemplate {
        inputs: &[(1, 0, 0, inscription("text/plain", "hello").to_witness())],
        fee: 50 * COIN_VALUE,
        ..default()
      });

      let a = InscriptionId { txid, index: 0 };

      let txid = context.core.broadcast_tx(TransactionTemplate {
        inputs: &[(2, 0, 0, inscription("text/plain", "hello").to_witness())],
        ..default()
      });

      let b = InscriptionId { txid, index: 0 };

      context.mine_blocks(1);

      assert_eq!(context.index.inscription_number(a), 1);
      assert_eq!(context.index.inscription_number(b), 0);
    }
  }

  #[test]
  fn inscription_event_sender_channel() {
    let (event_sender, mut event_receiver) = tokio::sync::mpsc::channel(1024);
    let context = Context::builder().event_sender(event_sender).build();

    context.mine_blocks(1);

    let inscription = Inscription::default();
    let create_txid = context.core.broadcast_tx(TransactionTemplate {
      inputs: &[(1, 0, 0, inscription.to_witness())],
      fee: 0,
      outputs: 1,
      ..default()
    });

    context.mine_blocks(1);

    let inscription_id = InscriptionId {
      txid: create_txid,
      index: 0,
    };
    let create_event = event_receiver.blocking_recv().unwrap();
    let expected_charms = if context.index.index_sats { 513 } else { 0 };
    assert_eq!(
      create_event,
      Event::InscriptionCreated {
        inscription_id,
        location: Some(SatPoint {
          outpoint: OutPoint {
            txid: create_txid,
            vout: 0
          },
          offset: 0
        }),
        sequence_number: 0,
        block_height: 2,
        charms: expected_charms,
        parent_inscription_ids: Vec::new(),
      }
    );

    // Transfer inscription
    let transfer_txid = context.core.broadcast_tx(TransactionTemplate {
      inputs: &[(2, 1, 0, Default::default())],
      fee: 0,
      outputs: 1,
      ..default()
    });

    context.mine_blocks(1);

    let transfer_event = event_receiver.blocking_recv().unwrap();
    assert_eq!(
      transfer_event,
      Event::InscriptionTransferred {
        block_height: 3,
        inscription_id,
        new_location: SatPoint {
          outpoint: OutPoint {
            txid: transfer_txid,
            vout: 0
          },
          offset: 0
        },
        old_location: SatPoint {
          outpoint: OutPoint {
            txid: create_txid,
            vout: 0
          },
          offset: 0
        },
        sequence_number: 0,
      }
    );
  }

  #[test]
  fn rune_event_sender_channel() {
    const RUNE: u128 = 99246114928149462;

    let (event_sender, mut event_receiver) = tokio::sync::mpsc::channel(1024);
    let context = Context::builder()
      .arg("--index-runes")
      .event_sender(event_sender)
      .build();

    let (txid0, id) = context.etch(
      Runestone {
        etching: Some(Etching {
          rune: Some(Rune(RUNE)),
          terms: Some(Terms {
            amount: Some(1000),
            cap: Some(100),
            ..default()
          }),
          ..default()
        }),
        ..default()
      },
      1,
    );

    context.assert_runes(
      [(
        id,
        RuneEntry {
          block: id.block,
          etching: txid0,
          spaced_rune: SpacedRune {
            rune: Rune(RUNE),
            spacers: 0,
          },
          timestamp: id.block,
          mints: 0,
          terms: Some(Terms {
            amount: Some(1000),
            cap: Some(100),
            ..default()
          }),
          ..default()
        },
      )],
      [],
    );

    assert_eq!(
      event_receiver.blocking_recv().unwrap(),
      Event::RuneEtched {
        block_height: 8,
        txid: txid0,
        rune_id: id,
      }
    );

    let txid1 = context.core.broadcast_tx(TransactionTemplate {
      inputs: &[(2, 0, 0, Witness::new())],
      op_return: Some(
        Runestone {
          mint: Some(id),
          ..default()
        }
        .encipher(),
      ),
      ..default()
    });

    context.mine_blocks(1);

    context.assert_runes(
      [(
        id,
        RuneEntry {
          block: id.block,
          etching: txid0,
          terms: Some(Terms {
            amount: Some(1000),
            cap: Some(100),
            ..default()
          }),
          mints: 1,
          spaced_rune: SpacedRune {
            rune: Rune(RUNE),
            spacers: 0,
          },
          premine: 0,
          timestamp: id.block,
          ..default()
        },
      )],
      [(
        OutPoint {
          txid: txid1,
          vout: 0,
        },
        vec![(id, 1000)],
      )],
    );

    assert_eq!(
      event_receiver.blocking_recv().unwrap(),
      Event::RuneMinted {
        block_height: 9,
        txid: txid1,
        rune_id: id,
        amount: 1000,
      }
    );

    let txid2 = context.core.broadcast_tx(TransactionTemplate {
      inputs: &[(9, 1, 0, Witness::new())],
      op_return: Some(
        Runestone {
          edicts: vec![Edict {
            id,
            amount: 1000,
            output: 0,
          }],
          ..Default::default()
        }
        .encipher(),
      ),
      ..Default::default()
    });

    context.mine_blocks(1);

    context.assert_runes(
      [(
        id,
        RuneEntry {
          block: 8,
          etching: txid0,
          spaced_rune: SpacedRune {
            rune: Rune(RUNE),
            ..default()
          },
          terms: Some(Terms {
            amount: Some(1000),
            cap: Some(100),
            ..Default::default()
          }),
          timestamp: 8,
          mints: 1,
          ..Default::default()
        },
      )],
      [(
        OutPoint {
          txid: txid2,
          vout: 0,
        },
        vec![(id, 1000)],
      )],
    );

    event_receiver.blocking_recv().unwrap();

    pretty_assert_eq!(
      event_receiver.blocking_recv().unwrap(),
      Event::RuneTransferred {
        block_height: 10,
        txid: txid2,
        rune_id: id,
        amount: 1000,
        outpoint: OutPoint {
          txid: txid2,
          vout: 0,
        },
      }
    );

    let txid3 = context.core.broadcast_tx(TransactionTemplate {
      inputs: &[(10, 1, 0, Witness::new())],
      op_return: Some(
        Runestone {
          edicts: vec![Edict {
            id,
            amount: 111,
            output: 0,
          }],
          ..Default::default()
        }
        .encipher(),
      ),
      op_return_index: Some(0),
      ..Default::default()
    });

    context.mine_blocks(1);

    context.assert_runes(
      [(
        id,
        RuneEntry {
          block: 8,
          etching: txid0,
          spaced_rune: SpacedRune {
            rune: Rune(RUNE),
            ..default()
          },
          terms: Some(Terms {
            amount: Some(1000),
            cap: Some(100),
            ..Default::default()
          }),
          timestamp: 8,
          mints: 1,
          burned: 111,
          ..Default::default()
        },
      )],
      [(
        OutPoint {
          txid: txid3,
          vout: 1,
        },
        vec![(id, 889)],
      )],
    );

    event_receiver.blocking_recv().unwrap();

    pretty_assert_eq!(
      event_receiver.blocking_recv().unwrap(),
      Event::RuneBurned {
        block_height: 11,
        txid: txid3,
        amount: 111,
        rune_id: id,
      }
    );
  }

  #[test]
  fn assert_schema_statistic_key_is_zero() {
    // other schema statistic keys may chenge when the schema changes, but for
    // good error messages in older versions, the schema statistic key must be
    // zero
    assert_eq!(Statistic::Schema.key(), 0);
  }
}<|MERGE_RESOLUTION|>--- conflicted
+++ resolved
@@ -76,14 +76,6 @@
 #[derive(Copy, Clone)]
 pub(crate) enum Statistic {
   Schema = 0,
-<<<<<<< HEAD
-  Commits = 1,
-  LostSats = 2,
-  OutputsTraversed = 3,
-  SatRanges = 4,
-  UnboundInscriptions = 5,
-  LastSavePointHeight = 6,
-=======
   BlessedInscriptions = 1,
   Commits = 2,
   CursedInscriptions = 3,
@@ -99,7 +91,7 @@
   Runes = 13,
   SatRanges = 14,
   UnboundInscriptions = 16,
->>>>>>> a0a7a783
+  LastSavePointHeight = 17,
 }
 
 impl Statistic {
