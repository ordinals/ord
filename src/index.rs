use {
  self::{
    entry::{
      BlockHashValue, Entry, InscriptionEntry, InscriptionEntryValue, InscriptionIdValue,
      OutPointValue, SatPointValue, SatRange,
    },
    updater::Updater,
  },
  super::*,
  crate::wallet::Wallet,
  bitcoin::BlockHeader,
  bitcoincore_rpc::{json::GetBlockHeaderResult, Client},
  chrono::SubsecRound,
  indicatif::{ProgressBar, ProgressStyle},
  log::log_enabled,
  redb::{
    Database, MultimapTable, MultimapTableDefinition, ReadableMultimapTable, ReadableTable, Table,
    TableDefinition, WriteTransaction,
  },
  std::collections::HashMap,
  std::io::{BufWriter, Write},
  std::sync::atomic::{self, AtomicBool},
};

mod entry;
mod fetcher;
mod rtx;
mod updater;

const SCHEMA_VERSION: u64 = 5;

macro_rules! define_table {
  ($name:ident, $key:ty, $value:ty) => {
    const $name: TableDefinition<$key, $value> = TableDefinition::new(stringify!($name));
  };
}

macro_rules! define_multimap_table {
  ($name:ident, $key:ty, $value:ty) => {
    const $name: MultimapTableDefinition<$key, $value> =
      MultimapTableDefinition::new(stringify!($name));
  };
}

define_table! { HEIGHT_TO_BLOCK_HASH, u64, &BlockHashValue }
define_table! { INSCRIPTION_ID_TO_INSCRIPTION_ENTRY, &InscriptionIdValue, InscriptionEntryValue }
define_table! { INSCRIPTION_ID_TO_SATPOINT, &InscriptionIdValue, &SatPointValue }
define_table! { INSCRIPTION_NUMBER_TO_INSCRIPTION_ID, i64, &InscriptionIdValue }
define_table! { OUTPOINT_TO_SAT_RANGES, &OutPointValue, &[u8] }
define_table! { OUTPOINT_TO_VALUE, &OutPointValue, u64}
define_table! { REINSCRIPTION_ID_TO_SEQUENCE_NUMBER, &InscriptionIdValue, u64 }
define_multimap_table! { SATPOINT_TO_INSCRIPTION_ID, &SatPointValue, &InscriptionIdValue }
define_multimap_table! { SAT_TO_INSCRIPTION_ID, u64, &InscriptionIdValue }
define_table! { SAT_TO_SATPOINT, u64, &SatPointValue }
define_table! { STATISTIC_TO_COUNT, u64, u64 }
define_table! { WRITE_TRANSACTION_STARTING_BLOCK_COUNT_TO_TIMESTAMP, u64, u128 }

pub(crate) struct Index {
  client: Client,
  database: Database,
  path: PathBuf,
  first_inscription_height: u64,
  genesis_block_coinbase_transaction: Transaction,
  genesis_block_coinbase_txid: Txid,
  height_limit: Option<u64>,
  options: Options,
  reorged: AtomicBool,
}

#[derive(Debug, PartialEq)]
pub(crate) enum List {
  Spent,
  Unspent(Vec<(u64, u64)>),
}

#[derive(Copy, Clone)]
#[repr(u64)]
pub(crate) enum Statistic {
  Schema = 0,
  Commits = 1,
  LostSats = 2,
  OutputsTraversed = 3,
  SatRanges = 4,
  UnboundInscriptions = 5,
}

impl Statistic {
  fn key(self) -> u64 {
    self.into()
  }
}

impl From<Statistic> for u64 {
  fn from(statistic: Statistic) -> Self {
    statistic as u64
  }
}

#[derive(Serialize)]
pub(crate) struct Info {
  pub(crate) blocks_indexed: u64,
  pub(crate) branch_pages: u64,
  pub(crate) fragmented_bytes: u64,
  pub(crate) index_file_size: u64,
  pub(crate) index_path: PathBuf,
  pub(crate) leaf_pages: u64,
  pub(crate) metadata_bytes: u64,
  pub(crate) outputs_traversed: u64,
  pub(crate) page_size: usize,
  pub(crate) sat_ranges: u64,
  pub(crate) stored_bytes: u64,
  pub(crate) transactions: Vec<TransactionInfo>,
  pub(crate) tree_height: u32,
  pub(crate) utxos_indexed: u64,
}

#[derive(Serialize)]
pub(crate) struct TransactionInfo {
  pub(crate) starting_block_count: u64,
  pub(crate) starting_timestamp: u128,
}

trait BitcoinCoreRpcResultExt<T> {
  fn into_option(self) -> Result<Option<T>>;
}

impl<T> BitcoinCoreRpcResultExt<T> for Result<T, bitcoincore_rpc::Error> {
  fn into_option(self) -> Result<Option<T>> {
    match self {
      Ok(ok) => Ok(Some(ok)),
      Err(bitcoincore_rpc::Error::JsonRpc(bitcoincore_rpc::jsonrpc::error::Error::Rpc(
        bitcoincore_rpc::jsonrpc::error::RpcError { code: -8, .. },
      ))) => Ok(None),
      Err(bitcoincore_rpc::Error::JsonRpc(bitcoincore_rpc::jsonrpc::error::Error::Rpc(
        bitcoincore_rpc::jsonrpc::error::RpcError { message, .. },
      )))
        if message.ends_with("not found") =>
      {
        Ok(None)
      }
      Err(err) => Err(err.into()),
    }
  }
}

impl Index {
  pub(crate) fn open(options: &Options) -> Result<Self> {
    let client = options.bitcoin_rpc_client()?;

    let path = if let Some(path) = &options.index {
      path.clone()
    } else {
      options.data_dir()?.join("index.redb")
    };

    if let Err(err) = fs::create_dir_all(path.parent().unwrap()) {
      bail!(
        "failed to create data dir `{}`: {err}",
        path.parent().unwrap().display()
      );
    }

    let db_cache_size = match options.db_cache_size {
      Some(db_cache_size) => db_cache_size,
      None => {
        let mut sys = System::new();
        sys.refresh_memory();
        usize::try_from(sys.total_memory() / 4)?
      }
    };

    log::info!("Setting DB cache size to {} bytes", db_cache_size);

    let database = match Database::builder()
      .set_cache_size(db_cache_size)
      .open(&path)
    {
      Ok(database) => {
        let schema_version = database
          .begin_read()?
          .open_table(STATISTIC_TO_COUNT)?
          .get(&Statistic::Schema.key())?
          .map(|x| x.value())
          .unwrap_or(0);

        match schema_version.cmp(&SCHEMA_VERSION) {
          cmp::Ordering::Less =>
            bail!(
              "index at `{}` appears to have been built with an older, incompatible version of ord, consider deleting and rebuilding the index: index schema {schema_version}, ord schema {SCHEMA_VERSION}",
              path.display()
            ),
          cmp::Ordering::Greater =>
            bail!(
              "index at `{}` appears to have been built with a newer, incompatible version of ord, consider updating ord: index schema {schema_version}, ord schema {SCHEMA_VERSION}",
              path.display()
            ),
          cmp::Ordering::Equal => {
          }
        }

        database
      }
      Err(_) => {
        let database = Database::builder()
          .set_cache_size(db_cache_size)
          .create(&path)?;

        let mut tx = database.begin_write()?;

        if cfg!(test) {
          tx.set_durability(redb::Durability::None);
        } else {
          tx.set_durability(redb::Durability::Immediate);
        };

        tx.open_table(HEIGHT_TO_BLOCK_HASH)?;
        tx.open_table(INSCRIPTION_ID_TO_INSCRIPTION_ENTRY)?;
        tx.open_table(INSCRIPTION_ID_TO_SATPOINT)?;
        tx.open_table(INSCRIPTION_NUMBER_TO_INSCRIPTION_ID)?;
        tx.open_table(OUTPOINT_TO_VALUE)?;
        tx.open_table(REINSCRIPTION_ID_TO_SEQUENCE_NUMBER)?;
        tx.open_multimap_table(SATPOINT_TO_INSCRIPTION_ID)?;
        tx.open_multimap_table(SAT_TO_INSCRIPTION_ID)?;
        tx.open_table(SAT_TO_SATPOINT)?;
        tx.open_table(WRITE_TRANSACTION_STARTING_BLOCK_COUNT_TO_TIMESTAMP)?;

        tx.open_table(STATISTIC_TO_COUNT)?
          .insert(&Statistic::Schema.key(), &SCHEMA_VERSION)?;

        if options.index_sats {
          tx.open_table(OUTPOINT_TO_SAT_RANGES)?
            .insert(&OutPoint::null().store(), [].as_slice())?;
        }

        tx.commit()?;

        database
      }
    };

    let genesis_block_coinbase_transaction =
      options.chain().genesis_block().coinbase().unwrap().clone();

    Ok(Self {
      genesis_block_coinbase_txid: genesis_block_coinbase_transaction.txid(),
      client,
      database,
      path,
      first_inscription_height: options.first_inscription_height(),
      genesis_block_coinbase_transaction,
      height_limit: options.height_limit,
      reorged: AtomicBool::new(false),
      options: options.clone(),
    })
  }

  pub(crate) fn get_unspent_outputs(&self, _wallet: Wallet) -> Result<BTreeMap<OutPoint, Amount>> {
    let mut utxos = BTreeMap::new();
    utxos.extend(
      self
        .client
        .list_unspent(None, None, None, None, None)?
        .into_iter()
        .map(|utxo| {
          let outpoint = OutPoint::new(utxo.txid, utxo.vout);
          let amount = utxo.amount;

          (outpoint, amount)
        }),
    );

    #[derive(Deserialize)]
    pub(crate) struct JsonOutPoint {
      txid: bitcoin::Txid,
      vout: u32,
    }

    for JsonOutPoint { txid, vout } in self
      .client
      .call::<Vec<JsonOutPoint>>("listlockunspent", &[])?
    {
      utxos.insert(
        OutPoint { txid, vout },
        Amount::from_sat(self.client.get_raw_transaction(&txid, None)?.output[vout as usize].value),
      );
    }
    let rtx = self.database.begin_read()?;
    let outpoint_to_value = rtx.open_table(OUTPOINT_TO_VALUE)?;
    for outpoint in utxos.keys() {
      if outpoint_to_value.get(&outpoint.store())?.is_none() {
        return Err(anyhow!(
          "output in Bitcoin Core wallet but not in ord index: {outpoint}"
        ));
      }
    }

    Ok(utxos)
  }

  pub(crate) fn get_unspent_output_ranges(
    &self,
    wallet: Wallet,
  ) -> Result<Vec<(OutPoint, Vec<(u64, u64)>)>> {
    self
      .get_unspent_outputs(wallet)?
      .into_keys()
      .map(|outpoint| match self.list(outpoint)? {
        Some(List::Unspent(sat_ranges)) => Ok((outpoint, sat_ranges)),
        Some(List::Spent) => bail!("output {outpoint} in wallet but is spent according to index"),
        None => bail!("index has not seen {outpoint}"),
      })
      .collect()
  }

  pub(crate) fn has_sat_index(&self) -> Result<bool> {
    match self.begin_read()?.0.open_table(OUTPOINT_TO_SAT_RANGES) {
      Ok(_) => Ok(true),
      Err(redb::TableError::TableDoesNotExist(_)) => Ok(false),
      Err(err) => Err(err.into()),
    }
  }

  fn require_sat_index(&self, feature: &str) -> Result {
    if !self.has_sat_index()? {
      bail!("{feature} requires index created with `--index-sats` flag")
    }

    Ok(())
  }

  pub(crate) fn info(&self) -> Result<Info> {
    let wtx = self.begin_write()?;

    let stats = wtx.stats()?;

    let info = {
      let statistic_to_count = wtx.open_table(STATISTIC_TO_COUNT)?;
      let sat_ranges = statistic_to_count
        .get(&Statistic::SatRanges.key())?
        .map(|x| x.value())
        .unwrap_or(0);
      let outputs_traversed = statistic_to_count
        .get(&Statistic::OutputsTraversed.key())?
        .map(|x| x.value())
        .unwrap_or(0);
      Info {
        index_path: self.path.clone(),
        blocks_indexed: wtx
          .open_table(HEIGHT_TO_BLOCK_HASH)?
          .range(0..)?
          .next_back()
          .and_then(|result| result.ok())
          .map(|(height, _hash)| height.value() + 1)
          .unwrap_or(0),
        branch_pages: stats.branch_pages(),
        fragmented_bytes: stats.fragmented_bytes(),
        index_file_size: fs::metadata(&self.path)?.len(),
        leaf_pages: stats.leaf_pages(),
        metadata_bytes: stats.metadata_bytes(),
        sat_ranges,
        outputs_traversed,
        page_size: stats.page_size(),
        stored_bytes: stats.stored_bytes(),
        transactions: wtx
          .open_table(WRITE_TRANSACTION_STARTING_BLOCK_COUNT_TO_TIMESTAMP)?
          .range(0..)?
          .flat_map(|result| {
            result.map(
              |(starting_block_count, starting_timestamp)| TransactionInfo {
                starting_block_count: starting_block_count.value(),
                starting_timestamp: starting_timestamp.value(),
              },
            )
          })
          .collect(),
        tree_height: stats.tree_height(),
        utxos_indexed: wtx.open_table(OUTPOINT_TO_SAT_RANGES)?.len()?,
      }
    };

    Ok(info)
  }

  pub(crate) fn update(&self) -> Result {
    Updater::update(self)
  }

  pub(crate) fn export(&self, filename: &String, include_addresses: bool) -> Result {
    let mut writer = BufWriter::new(File::create(filename)?);
    let rtx = self.database.begin_read()?;

    let blocks_indexed = rtx
      .open_table(HEIGHT_TO_BLOCK_HASH)?
      .range(0..)?
      .next_back()
      .and_then(|result| result.ok())
      .map(|(height, _hash)| height.value() + 1)
      .unwrap_or(0);

    writeln!(writer, "# export at block height {}", blocks_indexed)?;

    for result in rtx
      .open_table(INSCRIPTION_NUMBER_TO_INSCRIPTION_ID)?
      .iter()?
    {
      let (number, id) = result?;
      let inscription_id = InscriptionId::load(*id.value());

      write!(writer, "{}\t{}", number.value(), inscription_id)?;

      let satpoint = self
        .get_inscription_satpoint_by_id(inscription_id)?
        .unwrap();

      write!(writer, "\t{}", satpoint)?;

      if include_addresses {
        let address = if satpoint.outpoint == unbound_outpoint() {
          "unbound".to_string()
        } else {
          let output = self
            .get_transaction(satpoint.outpoint.txid)?
            .unwrap()
            .output
            .into_iter()
            .nth(satpoint.outpoint.vout.try_into().unwrap())
            .unwrap();
          self
            .options
            .chain()
            .address_from_script(&output.script_pubkey)
            .map(|address| address.to_string())
            .unwrap_or_else(|e| e.to_string())
        };
        write!(writer, "\t{}", address)?;
      }
      writeln!(writer)?;

      if SHUTTING_DOWN.load(atomic::Ordering::Relaxed) {
        break;
      }
    }
    writer.flush()?;
    Ok(())
  }

  pub(crate) fn is_reorged(&self) -> bool {
    self.reorged.load(atomic::Ordering::Relaxed)
  }

  fn begin_read(&self) -> Result<rtx::Rtx> {
    Ok(rtx::Rtx(self.database.begin_read()?))
  }

  fn begin_write(&self) -> Result<WriteTransaction> {
    if cfg!(test) {
      let mut tx = self.database.begin_write()?;
      tx.set_durability(redb::Durability::None);
      Ok(tx)
    } else {
      Ok(self.database.begin_write()?)
    }
  }

  fn increment_statistic(wtx: &WriteTransaction, statistic: Statistic, n: u64) -> Result {
    let mut statistic_to_count = wtx.open_table(STATISTIC_TO_COUNT)?;
    let value = statistic_to_count
      .get(&(statistic.key()))?
      .map(|x| x.value())
      .unwrap_or(0)
      + n;
    statistic_to_count.insert(&statistic.key(), &value)?;
    Ok(())
  }

  #[cfg(test)]
  pub(crate) fn statistic(&self, statistic: Statistic) -> u64 {
    self
      .database
      .begin_read()
      .unwrap()
      .open_table(STATISTIC_TO_COUNT)
      .unwrap()
      .get(&statistic.key())
      .unwrap()
      .map(|x| x.value())
      .unwrap_or(0)
  }

  pub(crate) fn block_count(&self) -> Result<u64> {
    self.begin_read()?.block_count()
  }

  pub(crate) fn block_height(&self) -> Result<Option<Height>> {
    self.begin_read()?.block_height()
  }

  pub(crate) fn block_hash(&self, height: Option<u64>) -> Result<Option<BlockHash>> {
    self.begin_read()?.block_hash(height)
  }

  pub(crate) fn blocks(&self, take: usize) -> Result<Vec<(u64, BlockHash)>> {
    let mut blocks = Vec::new();

    let rtx = self.begin_read()?;

    let block_count = rtx.block_count()?;

    let height_to_block_hash = rtx.0.open_table(HEIGHT_TO_BLOCK_HASH)?;

    for next in height_to_block_hash.range(0..block_count)?.rev().take(take) {
      let next = next?;
      blocks.push((next.0.value(), Entry::load(*next.1.value())));
    }

    Ok(blocks)
  }

  pub(crate) fn rare_sat_satpoints(&self) -> Result<Option<Vec<(Sat, SatPoint)>>> {
    if self.has_sat_index()? {
      let mut result = Vec::new();

      let rtx = self.database.begin_read()?;

      let sat_to_satpoint = rtx.open_table(SAT_TO_SATPOINT)?;

      for range in sat_to_satpoint.range(0..)? {
        let (sat, satpoint) = range?;
        result.push((Sat(sat.value()), Entry::load(*satpoint.value())));
      }

      Ok(Some(result))
    } else {
      Ok(None)
    }
  }

  pub(crate) fn rare_sat_satpoint(&self, sat: Sat) -> Result<Option<SatPoint>> {
    if self.has_sat_index()? {
      Ok(
        self
          .database
          .begin_read()?
          .open_table(SAT_TO_SATPOINT)?
          .get(&sat.n())?
          .map(|satpoint| Entry::load(*satpoint.value())),
      )
    } else {
      Ok(None)
    }
  }

  pub(crate) fn block_header(&self, hash: BlockHash) -> Result<Option<BlockHeader>> {
    self.client.get_block_header(&hash).into_option()
  }

  pub(crate) fn block_header_info(&self, hash: BlockHash) -> Result<Option<GetBlockHeaderResult>> {
    self.client.get_block_header_info(&hash).into_option()
  }

  pub(crate) fn get_block_by_height(&self, height: u64) -> Result<Option<Block>> {
    Ok(
      self
        .client
        .get_block_hash(height)
        .into_option()?
        .map(|hash| self.client.get_block(&hash))
        .transpose()?,
    )
  }

  pub(crate) fn get_block_by_hash(&self, hash: BlockHash) -> Result<Option<Block>> {
    self.client.get_block(&hash).into_option()
  }

  pub(crate) fn get_inscription_ids_by_sat(&self, sat: Sat) -> Result<Vec<InscriptionId>> {
    let rtx = &self.database.begin_read()?;

    let mut ids = rtx
      .open_multimap_table(SAT_TO_INSCRIPTION_ID)?
      .get(&sat.n())?
      .filter_map(|result| {
        result
          .ok()
          .map(|inscription_id| InscriptionId::load(*inscription_id.value()))
      })
      .collect::<Vec<InscriptionId>>();

    if ids.len() > 1 {
      let re_id_to_seq_num = rtx.open_table(REINSCRIPTION_ID_TO_SEQUENCE_NUMBER)?;
      ids.sort_by_key(
        |inscription_id| match re_id_to_seq_num.get(&inscription_id.store()) {
<<<<<<< HEAD
          Ok(Some(num)) => num.value() + 1,
=======
          Ok(Some(num)) => num.value() + 1, // remove at next index refactor
>>>>>>> fe82d4cc
          _ => 0,
        },
      );
    }

    Ok(ids)
  }

  pub(crate) fn get_inscription_id_by_inscription_number(
    &self,
    n: i64,
  ) -> Result<Option<InscriptionId>> {
    Ok(
      self
        .database
        .begin_read()?
        .open_table(INSCRIPTION_NUMBER_TO_INSCRIPTION_ID)?
        .get(&n)?
        .map(|id| Entry::load(*id.value())),
    )
  }

  pub(crate) fn get_inscription_satpoint_by_id(
    &self,
    inscription_id: InscriptionId,
  ) -> Result<Option<SatPoint>> {
    Ok(
      self
        .database
        .begin_read()?
        .open_table(INSCRIPTION_ID_TO_SATPOINT)?
        .get(&inscription_id.store())?
        .map(|satpoint| Entry::load(*satpoint.value())),
    )
  }

  pub(crate) fn get_inscription_by_id(
    &self,
    inscription_id: InscriptionId,
  ) -> Result<Option<Inscription>> {
    if self
      .database
      .begin_read()?
      .open_table(INSCRIPTION_ID_TO_SATPOINT)?
      .get(&inscription_id.store())?
      .is_none()
    {
      return Ok(None);
    }

    Ok(self.get_transaction(inscription_id.txid)?.and_then(|tx| {
      Inscription::from_transaction(&tx)
        .get(inscription_id.index as usize)
        .map(|transaction_inscription| transaction_inscription.inscription.clone())
    }))
  }

  pub(crate) fn get_inscriptions_on_output_with_satpoints(
    &self,
    outpoint: OutPoint,
  ) -> Result<Vec<(SatPoint, InscriptionId)>> {
    let rtx = &self.database.begin_read()?;
    let sat_to_id = rtx.open_multimap_table(SATPOINT_TO_INSCRIPTION_ID)?;
    let re_id_to_seq_num = rtx.open_table(REINSCRIPTION_ID_TO_SEQUENCE_NUMBER)?;

    Self::inscriptions_on_output_ordered(&re_id_to_seq_num, &sat_to_id, outpoint)
  }

  pub(crate) fn get_inscriptions_on_output(
    &self,
    outpoint: OutPoint,
  ) -> Result<Vec<InscriptionId>> {
    Ok(
      self
        .get_inscriptions_on_output_with_satpoints(outpoint)?
        .iter()
        .map(|(_satpoint, inscription_id)| *inscription_id)
        .collect(),
    )
  }

  pub(crate) fn get_transaction(&self, txid: Txid) -> Result<Option<Transaction>> {
    if txid == self.genesis_block_coinbase_txid {
      Ok(Some(self.genesis_block_coinbase_transaction.clone()))
    } else {
      self.client.get_raw_transaction(&txid, None).into_option()
    }
  }

  pub(crate) fn get_transaction_blockhash(&self, txid: Txid) -> Result<Option<BlockHash>> {
    Ok(
      self
        .client
        .get_raw_transaction_info(&txid, None)
        .into_option()?
        .and_then(|info| {
          if info.in_active_chain.unwrap_or_default() {
            info.blockhash
          } else {
            None
          }
        }),
    )
  }

  pub(crate) fn is_transaction_in_active_chain(&self, txid: Txid) -> Result<bool> {
    Ok(
      self
        .client
        .get_raw_transaction_info(&txid, None)
        .into_option()?
        .and_then(|info| info.in_active_chain)
        .unwrap_or(false),
    )
  }

  pub(crate) fn find(&self, sat: u64) -> Result<Option<SatPoint>> {
    self.require_sat_index("find")?;

    let rtx = self.begin_read()?;

    if rtx.block_count()? <= Sat(sat).height().n() {
      return Ok(None);
    }

    let outpoint_to_sat_ranges = rtx.0.open_table(OUTPOINT_TO_SAT_RANGES)?;

    for range in outpoint_to_sat_ranges.range::<&[u8; 36]>(&[0; 36]..)? {
      let (key, value) = range?;
      let mut offset = 0;
      for chunk in value.value().chunks_exact(11) {
        let (start, end) = SatRange::load(chunk.try_into().unwrap());
        if start <= sat && sat < end {
          return Ok(Some(SatPoint {
            outpoint: Entry::load(*key.value()),
            offset: offset + sat - start,
          }));
        }
        offset += end - start;
      }
    }

    Ok(None)
  }

  fn list_inner(&self, outpoint: OutPointValue) -> Result<Option<Vec<u8>>> {
    Ok(
      self
        .database
        .begin_read()?
        .open_table(OUTPOINT_TO_SAT_RANGES)?
        .get(&outpoint)?
        .map(|outpoint| outpoint.value().to_vec()),
    )
  }

  pub(crate) fn list(&self, outpoint: OutPoint) -> Result<Option<List>> {
    self.require_sat_index("list")?;

    let array = outpoint.store();

    let sat_ranges = self.list_inner(array)?;

    match sat_ranges {
      Some(sat_ranges) => Ok(Some(List::Unspent(
        sat_ranges
          .chunks_exact(11)
          .map(|chunk| SatRange::load(chunk.try_into().unwrap()))
          .collect(),
      ))),
      None => {
        if self.is_transaction_in_active_chain(outpoint.txid)? {
          Ok(Some(List::Spent))
        } else {
          Ok(None)
        }
      }
    }
  }

  pub(crate) fn block_time(&self, height: Height) -> Result<Blocktime> {
    let height = height.n();

    match self.get_block_by_height(height)? {
      Some(block) => Ok(Blocktime::confirmed(block.header.time)),
      None => {
        let tx = self.database.begin_read()?;

        let current = tx
          .open_table(HEIGHT_TO_BLOCK_HASH)?
          .range(0..)?
          .next_back()
          .and_then(|result| result.ok())
          .map(|(height, _hash)| height)
          .map(|x| x.value())
          .unwrap_or(0);

        let expected_blocks = height.checked_sub(current).with_context(|| {
          format!("current {current} height is greater than sat height {height}")
        })?;

        Ok(Blocktime::Expected(
          Utc::now()
            .round_subsecs(0)
            .checked_add_signed(chrono::Duration::seconds(
              10 * 60 * i64::try_from(expected_blocks)?,
            ))
            .ok_or_else(|| anyhow!("block timestamp out of range"))?,
        ))
      }
    }
  }

  pub(crate) fn get_inscriptions(
    &self,
    n: Option<usize>,
  ) -> Result<BTreeMap<SatPoint, InscriptionId>> {
    let rtx = self.database.begin_read()?;

    let mut result = BTreeMap::new();

    for range_result in rtx
      .open_multimap_table(SATPOINT_TO_INSCRIPTION_ID)?
      .range::<&[u8; 44]>(&[0; 44]..)?
    {
      let (satpoint, ids) = range_result?;
      for id_result in ids {
        let id = id_result?;
        result.insert(Entry::load(*satpoint.value()), Entry::load(*id.value()));
      }
      if result.len() >= n.unwrap_or(usize::MAX) {
        break;
      }
    }

    Ok(result)
  }

  pub(crate) fn get_homepage_inscriptions(&self) -> Result<Vec<InscriptionId>> {
    Ok(
      self
        .database
        .begin_read()?
        .open_table(INSCRIPTION_NUMBER_TO_INSCRIPTION_ID)?
        .iter()?
        .rev()
        .take(8)
        .flat_map(|result| result.map(|(_number, id)| Entry::load(*id.value())))
        .collect(),
    )
  }

  pub(crate) fn get_latest_inscriptions_with_prev_and_next(
    &self,
    n: usize,
    from: Option<i64>,
  ) -> Result<(Vec<InscriptionId>, Option<i64>, Option<i64>)> {
    let rtx = self.database.begin_read()?;

    let inscription_number_to_inscription_id =
      rtx.open_table(INSCRIPTION_NUMBER_TO_INSCRIPTION_ID)?;

    let latest = match inscription_number_to_inscription_id.iter()?.next_back() {
      Some(Ok((number, _id))) => number.value(),
      Some(Err(_)) => return Ok(Default::default()),
      None => return Ok(Default::default()),
    };

    let from = from.unwrap_or(latest);

    let prev = if let Some(prev) = from.checked_sub(n.try_into()?) {
      inscription_number_to_inscription_id
        .get(&prev)?
        .map(|_| prev)
    } else {
      None
    };

    let next = if from < latest {
      Some(
        from
          .checked_add(n.try_into()?)
          .unwrap_or(latest)
          .min(latest),
      )
    } else {
      None
    };

    let inscriptions = inscription_number_to_inscription_id
      .range(..=from)?
      .rev()
      .take(n)
      .flat_map(|result| result.map(|(_number, id)| Entry::load(*id.value())))
      .collect();

    Ok((inscriptions, prev, next))
  }

  pub(crate) fn get_feed_inscriptions(&self, n: usize) -> Result<Vec<(i64, InscriptionId)>> {
    Ok(
      self
        .database
        .begin_read()?
        .open_table(INSCRIPTION_NUMBER_TO_INSCRIPTION_ID)?
        .iter()?
        .rev()
        .take(n)
        .flat_map(|result| result.map(|(number, id)| (number.value(), Entry::load(*id.value()))))
        .collect(),
    )
  }

  pub(crate) fn get_inscription_entry(
    &self,
    inscription_id: InscriptionId,
  ) -> Result<Option<InscriptionEntry>> {
    Ok(
      self
        .database
        .begin_read()?
        .open_table(INSCRIPTION_ID_TO_INSCRIPTION_ENTRY)?
        .get(&inscription_id.store())?
        .map(|value| InscriptionEntry::load(value.value())),
    )
  }

  #[cfg(test)]
  fn assert_inscription_location(
    &self,
    inscription_id: InscriptionId,
    satpoint: SatPoint,
    sat: Option<u64>,
  ) {
    let rtx = self.database.begin_read().unwrap();

    let satpoint_to_inscription_id = rtx.open_multimap_table(SATPOINT_TO_INSCRIPTION_ID).unwrap();

    let inscription_id_to_satpoint = rtx.open_table(INSCRIPTION_ID_TO_SATPOINT).unwrap();

    assert_eq!(
      satpoint_to_inscription_id.len().unwrap(),
      inscription_id_to_satpoint.len().unwrap(),
    );

    assert_eq!(
      SatPoint::load(
        *inscription_id_to_satpoint
          .get(&inscription_id.store())
          .unwrap()
          .unwrap()
          .value()
      ),
      satpoint,
    );

    assert!(satpoint_to_inscription_id
      .get(&satpoint.store())
      .unwrap()
      .any(|id| InscriptionId::load(*id.unwrap().value()) == inscription_id));

    match sat {
      Some(sat) => {
        if self.has_sat_index().unwrap() {
          // unbound inscriptions should not be assigned to a sat
          assert!(satpoint.outpoint != unbound_outpoint());
          assert!(rtx
            .open_multimap_table(SAT_TO_INSCRIPTION_ID)
            .unwrap()
            .get(&sat)
            .unwrap()
            .any(|id| InscriptionId::load(*id.unwrap().value()) == inscription_id));

          // we do not track common sats (only the sat ranges)
          if !Sat(sat).is_common() {
            assert_eq!(
              SatPoint::load(
                *rtx
                  .open_table(SAT_TO_SATPOINT)
                  .unwrap()
                  .get(&sat)
                  .unwrap()
                  .unwrap()
                  .value()
              ),
              satpoint,
            );
          }
        }
      }
      None => {
        if self.has_sat_index().unwrap() {
          assert!(satpoint.outpoint == unbound_outpoint())
        }
      }
    }
  }

  fn inscriptions_on_output_unordered<'a: 'tx, 'tx>(
    satpoint_to_id: &'a impl ReadableMultimapTable<&'static SatPointValue, &'static InscriptionIdValue>,
    outpoint: OutPoint,
  ) -> Result<impl Iterator<Item = (SatPoint, InscriptionId)> + 'tx> {
    let start = SatPoint {
      outpoint,
      offset: 0,
    }
    .store();

    let end = SatPoint {
      outpoint,
      offset: u64::MAX,
    }
    .store();

    let mut inscriptions = Vec::new();

    for range in satpoint_to_id.range::<&[u8; 44]>(&start..=&end)? {
      let (satpoint, ids) = range?;
      for id_result in ids {
        let id = id_result?;
        inscriptions.push((Entry::load(*satpoint.value()), Entry::load(*id.value())));
      }
    }

    Ok(inscriptions.into_iter())
  }

  fn inscriptions_on_output_ordered<'a: 'tx, 'tx>(
    re_id_to_seq_num: &'a impl ReadableTable<&'static InscriptionIdValue, u64>,
    satpoint_to_id: &'a impl ReadableMultimapTable<&'static SatPointValue, &'static InscriptionIdValue>,
    outpoint: OutPoint,
  ) -> Result<Vec<(SatPoint, InscriptionId)>> {
    let mut result = Self::inscriptions_on_output_unordered(satpoint_to_id, outpoint)?
      .collect::<Vec<(SatPoint, InscriptionId)>>();

    if result.len() <= 1 {
      return Ok(result);
    }

    result.sort_by_key(|(_satpoint, inscription_id)| {
      match re_id_to_seq_num.get(&inscription_id.store()) {
<<<<<<< HEAD
        Ok(Some(num)) => num.value() + 1,
=======
        Ok(Some(num)) => num.value() + 1, // remove at next index refactor
>>>>>>> fe82d4cc
        Ok(None) => 0,
        _ => 0,
      }
    });

    Ok(result)
  }
}

#[cfg(test)]
mod tests {
  use {
    super::*,
    bitcoin::secp256k1::rand::{self, RngCore},
  };

  struct ContextBuilder {
    args: Vec<OsString>,
    tempdir: Option<TempDir>,
  }

  impl ContextBuilder {
    fn build(self) -> Context {
      self.try_build().unwrap()
    }

    fn try_build(self) -> Result<Context> {
      let rpc_server = test_bitcoincore_rpc::builder()
        .network(Network::Regtest)
        .build();

      let tempdir = self.tempdir.unwrap_or_else(|| TempDir::new().unwrap());
      let cookie_file = tempdir.path().join("cookie");
      fs::write(&cookie_file, "username:password").unwrap();

      let command: Vec<OsString> = vec![
        "ord".into(),
        "--rpc-url".into(),
        rpc_server.url().into(),
        "--data-dir".into(),
        tempdir.path().into(),
        "--cookie-file".into(),
        cookie_file.into(),
        "--regtest".into(),
      ];

      let options = Options::try_parse_from(command.into_iter().chain(self.args)).unwrap();
      let index = Index::open(&options)?;
      index.update().unwrap();

      Ok(Context {
        options,
        rpc_server,
        tempdir,
        index,
      })
    }

    fn arg(mut self, arg: impl Into<OsString>) -> Self {
      self.args.push(arg.into());
      self
    }

    fn args<T: Into<OsString>, I: IntoIterator<Item = T>>(mut self, args: I) -> Self {
      self.args.extend(args.into_iter().map(|arg| arg.into()));
      self
    }

    fn tempdir(mut self, tempdir: TempDir) -> Self {
      self.tempdir = Some(tempdir);
      self
    }
  }

  struct Context {
    options: Options,
    rpc_server: test_bitcoincore_rpc::Handle,
    #[allow(unused)]
    tempdir: TempDir,
    index: Index,
  }

  impl Context {
    fn builder() -> ContextBuilder {
      ContextBuilder {
        args: Vec::new(),
        tempdir: None,
      }
    }

    fn mine_blocks(&self, n: u64) -> Vec<Block> {
      let blocks = self.rpc_server.mine_blocks(n);
      self.index.update().unwrap();
      blocks
    }

    fn mine_blocks_with_subsidy(&self, n: u64, subsidy: u64) -> Vec<Block> {
      let blocks = self.rpc_server.mine_blocks_with_subsidy(n, subsidy);
      self.index.update().unwrap();
      blocks
    }

    fn configurations() -> Vec<Context> {
      vec![
        Context::builder().build(),
        Context::builder().arg("--index-sats").build(),
      ]
    }
  }

  #[test]
  fn height_limit() {
    {
      let context = Context::builder().args(["--height-limit", "0"]).build();
      context.mine_blocks(1);
      assert_eq!(context.index.block_height().unwrap(), None);
      assert_eq!(context.index.block_count().unwrap(), 0);
    }

    {
      let context = Context::builder().args(["--height-limit", "1"]).build();
      context.mine_blocks(1);
      assert_eq!(context.index.block_height().unwrap(), Some(Height(0)));
      assert_eq!(context.index.block_count().unwrap(), 1);
    }

    {
      let context = Context::builder().args(["--height-limit", "2"]).build();
      context.mine_blocks(2);
      assert_eq!(context.index.block_height().unwrap(), Some(Height(1)));
      assert_eq!(context.index.block_count().unwrap(), 2);
    }
  }

  #[test]
  fn inscriptions_below_first_inscription_height_are_skipped() {
    let inscription = inscription("text/plain;charset=utf-8", "hello");
    let template = TransactionTemplate {
      inputs: &[(1, 0, 0)],
      witness: inscription.to_witness(),
      ..Default::default()
    };

    {
      let context = Context::builder().build();
      context.mine_blocks(1);
      let txid = context.rpc_server.broadcast_tx(template.clone());
      let inscription_id = InscriptionId::from(txid);
      context.mine_blocks(1);

      assert_eq!(
        context.index.get_inscription_by_id(inscription_id).unwrap(),
        Some(inscription)
      );

      assert_eq!(
        context
          .index
          .get_inscription_satpoint_by_id(inscription_id)
          .unwrap(),
        Some(SatPoint {
          outpoint: OutPoint { txid, vout: 0 },
          offset: 0,
        })
      );
    }

    {
      let context = Context::builder()
        .arg("--first-inscription-height=3")
        .build();
      context.mine_blocks(1);
      let txid = context.rpc_server.broadcast_tx(template);
      let inscription_id = InscriptionId::from(txid);
      context.mine_blocks(1);

      assert_eq!(
        context
          .index
          .get_inscription_satpoint_by_id(inscription_id)
          .unwrap(),
        None,
      );
    }
  }

  #[test]
  fn list_first_coinbase_transaction() {
    let context = Context::builder().arg("--index-sats").build();
    assert_eq!(
      context
        .index
        .list(
          "4a5e1e4baab89f3a32518a88c31bc87f618f76673e2cc77ab2127b7afdeda33b:0"
            .parse()
            .unwrap()
        )
        .unwrap()
        .unwrap(),
      List::Unspent(vec![(0, 50 * COIN_VALUE)])
    )
  }

  #[test]
  fn list_second_coinbase_transaction() {
    let context = Context::builder().arg("--index-sats").build();
    let txid = context.mine_blocks(1)[0].txdata[0].txid();
    assert_eq!(
      context.index.list(OutPoint::new(txid, 0)).unwrap().unwrap(),
      List::Unspent(vec![(50 * COIN_VALUE, 100 * COIN_VALUE)])
    )
  }

  #[test]
  fn list_split_ranges_are_tracked_correctly() {
    let context = Context::builder().arg("--index-sats").build();

    context.mine_blocks(1);
    let split_coinbase_output = TransactionTemplate {
      inputs: &[(1, 0, 0)],
      outputs: 2,
      fee: 0,
      ..Default::default()
    };
    let txid = context.rpc_server.broadcast_tx(split_coinbase_output);

    context.mine_blocks(1);

    assert_eq!(
      context.index.list(OutPoint::new(txid, 0)).unwrap().unwrap(),
      List::Unspent(vec![(50 * COIN_VALUE, 75 * COIN_VALUE)])
    );

    assert_eq!(
      context.index.list(OutPoint::new(txid, 1)).unwrap().unwrap(),
      List::Unspent(vec![(75 * COIN_VALUE, 100 * COIN_VALUE)])
    );
  }

  #[test]
  fn list_merge_ranges_are_tracked_correctly() {
    let context = Context::builder().arg("--index-sats").build();

    context.mine_blocks(2);
    let merge_coinbase_outputs = TransactionTemplate {
      inputs: &[(1, 0, 0), (2, 0, 0)],
      fee: 0,
      ..Default::default()
    };

    let txid = context.rpc_server.broadcast_tx(merge_coinbase_outputs);
    context.mine_blocks(1);

    assert_eq!(
      context.index.list(OutPoint::new(txid, 0)).unwrap().unwrap(),
      List::Unspent(vec![
        (50 * COIN_VALUE, 100 * COIN_VALUE),
        (100 * COIN_VALUE, 150 * COIN_VALUE)
      ]),
    );
  }

  #[test]
  fn list_fee_paying_transaction_range() {
    let context = Context::builder().arg("--index-sats").build();

    context.mine_blocks(1);
    let fee_paying_tx = TransactionTemplate {
      inputs: &[(1, 0, 0)],
      outputs: 2,
      fee: 10,
      ..Default::default()
    };
    let txid = context.rpc_server.broadcast_tx(fee_paying_tx);
    let coinbase_txid = context.mine_blocks(1)[0].txdata[0].txid();

    assert_eq!(
      context.index.list(OutPoint::new(txid, 0)).unwrap().unwrap(),
      List::Unspent(vec![(50 * COIN_VALUE, 7499999995)]),
    );

    assert_eq!(
      context.index.list(OutPoint::new(txid, 1)).unwrap().unwrap(),
      List::Unspent(vec![(7499999995, 9999999990)]),
    );

    assert_eq!(
      context
        .index
        .list(OutPoint::new(coinbase_txid, 0))
        .unwrap()
        .unwrap(),
      List::Unspent(vec![(10000000000, 15000000000), (9999999990, 10000000000)])
    );
  }

  #[test]
  fn list_two_fee_paying_transaction_range() {
    let context = Context::builder().arg("--index-sats").build();

    context.mine_blocks(2);
    let first_fee_paying_tx = TransactionTemplate {
      inputs: &[(1, 0, 0)],
      fee: 10,
      ..Default::default()
    };
    let second_fee_paying_tx = TransactionTemplate {
      inputs: &[(2, 0, 0)],
      fee: 10,
      ..Default::default()
    };
    context.rpc_server.broadcast_tx(first_fee_paying_tx);
    context.rpc_server.broadcast_tx(second_fee_paying_tx);

    let coinbase_txid = context.mine_blocks(1)[0].txdata[0].txid();

    assert_eq!(
      context
        .index
        .list(OutPoint::new(coinbase_txid, 0))
        .unwrap()
        .unwrap(),
      List::Unspent(vec![
        (15000000000, 20000000000),
        (9999999990, 10000000000),
        (14999999990, 15000000000)
      ])
    );
  }

  #[test]
  fn list_null_output() {
    let context = Context::builder().arg("--index-sats").build();

    context.mine_blocks(1);
    let no_value_output = TransactionTemplate {
      inputs: &[(1, 0, 0)],
      fee: 50 * COIN_VALUE,
      ..Default::default()
    };
    let txid = context.rpc_server.broadcast_tx(no_value_output);
    context.mine_blocks(1);

    assert_eq!(
      context.index.list(OutPoint::new(txid, 0)).unwrap().unwrap(),
      List::Unspent(Vec::new())
    );
  }

  #[test]
  fn list_null_input() {
    let context = Context::builder().arg("--index-sats").build();

    context.mine_blocks(1);
    let no_value_output = TransactionTemplate {
      inputs: &[(1, 0, 0)],
      fee: 50 * COIN_VALUE,
      ..Default::default()
    };
    context.rpc_server.broadcast_tx(no_value_output);
    context.mine_blocks(1);

    let no_value_input = TransactionTemplate {
      inputs: &[(2, 1, 0)],
      fee: 0,
      ..Default::default()
    };
    let txid = context.rpc_server.broadcast_tx(no_value_input);
    context.mine_blocks(1);

    assert_eq!(
      context.index.list(OutPoint::new(txid, 0)).unwrap().unwrap(),
      List::Unspent(Vec::new())
    );
  }

  #[test]
  fn list_spent_output() {
    let context = Context::builder().arg("--index-sats").build();
    context.mine_blocks(1);
    context.rpc_server.broadcast_tx(TransactionTemplate {
      inputs: &[(1, 0, 0)],
      fee: 0,
      ..Default::default()
    });
    context.mine_blocks(1);
    let txid = context.rpc_server.tx(1, 0).txid();
    assert_eq!(
      context.index.list(OutPoint::new(txid, 0)).unwrap().unwrap(),
      List::Spent,
    );
  }

  #[test]
  fn list_unknown_output() {
    let context = Context::builder().arg("--index-sats").build();

    assert_eq!(
      context
        .index
        .list(
          "0000000000000000000000000000000000000000000000000000000000000000:0"
            .parse()
            .unwrap()
        )
        .unwrap(),
      None
    );
  }

  #[test]
  fn find_first_sat() {
    let context = Context::builder().arg("--index-sats").build();
    assert_eq!(
      context.index.find(0).unwrap().unwrap(),
      SatPoint {
        outpoint: "4a5e1e4baab89f3a32518a88c31bc87f618f76673e2cc77ab2127b7afdeda33b:0"
          .parse()
          .unwrap(),
        offset: 0,
      }
    )
  }

  #[test]
  fn find_second_sat() {
    let context = Context::builder().arg("--index-sats").build();
    assert_eq!(
      context.index.find(1).unwrap().unwrap(),
      SatPoint {
        outpoint: "4a5e1e4baab89f3a32518a88c31bc87f618f76673e2cc77ab2127b7afdeda33b:0"
          .parse()
          .unwrap(),
        offset: 1,
      }
    )
  }

  #[test]
  fn find_first_sat_of_second_block() {
    let context = Context::builder().arg("--index-sats").build();
    context.mine_blocks(1);
    assert_eq!(
      context.index.find(50 * COIN_VALUE).unwrap().unwrap(),
      SatPoint {
        outpoint: "30f2f037629c6a21c1f40ed39b9bd6278df39762d68d07f49582b23bcb23386a:0"
          .parse()
          .unwrap(),
        offset: 0,
      }
    )
  }

  #[test]
  fn find_unmined_sat() {
    let context = Context::builder().arg("--index-sats").build();
    assert_eq!(context.index.find(50 * COIN_VALUE).unwrap(), None);
  }

  #[test]
  fn find_first_sat_spent_in_second_block() {
    let context = Context::builder().arg("--index-sats").build();
    context.mine_blocks(1);
    let spend_txid = context.rpc_server.broadcast_tx(TransactionTemplate {
      inputs: &[(1, 0, 0)],
      fee: 0,
      ..Default::default()
    });
    context.mine_blocks(1);
    assert_eq!(
      context.index.find(50 * COIN_VALUE).unwrap().unwrap(),
      SatPoint {
        outpoint: OutPoint::new(spend_txid, 0),
        offset: 0,
      }
    )
  }

  #[test]
  fn inscriptions_are_tracked_correctly() {
    for context in Context::configurations() {
      context.mine_blocks(1);

      let txid = context.rpc_server.broadcast_tx(TransactionTemplate {
        inputs: &[(1, 0, 0)],
        witness: inscription("text/plain", "hello").to_witness(),
        ..Default::default()
      });
      let inscription_id = InscriptionId::from(txid);

      context.mine_blocks(1);

      context.index.assert_inscription_location(
        inscription_id,
        SatPoint {
          outpoint: OutPoint { txid, vout: 0 },
          offset: 0,
        },
        Some(50 * COIN_VALUE),
      );
    }
  }

  #[test]
  fn inscriptions_without_sats_are_unbound() {
    for context in Context::configurations() {
      context.mine_blocks(1);

      context.rpc_server.broadcast_tx(TransactionTemplate {
        inputs: &[(1, 0, 0)],
        fee: 50 * 100_000_000,
        ..Default::default()
      });

      context.mine_blocks(1);

      let txid = context.rpc_server.broadcast_tx(TransactionTemplate {
        inputs: &[(2, 1, 0)],
        witness: inscription("text/plain", "hello").to_witness(),
        ..Default::default()
      });

      let inscription_id = InscriptionId::from(txid);

      context.mine_blocks(1);

      context.index.assert_inscription_location(
        inscription_id,
        SatPoint {
          outpoint: unbound_outpoint(),
          offset: 0,
        },
        None,
      );

      context.mine_blocks(1);

      context.rpc_server.broadcast_tx(TransactionTemplate {
        inputs: &[(4, 0, 0)],
        fee: 50 * 100_000_000,
        ..Default::default()
      });

      context.mine_blocks(1);

      let txid = context.rpc_server.broadcast_tx(TransactionTemplate {
        inputs: &[(5, 1, 0)],
        witness: inscription("text/plain", "hello").to_witness(),
        ..Default::default()
      });

      let inscription_id = InscriptionId::from(txid);

      context.mine_blocks(1);

      context.index.assert_inscription_location(
        inscription_id,
        SatPoint {
          outpoint: unbound_outpoint(),
          offset: 1,
        },
        None,
      );
    }
  }

  #[test]
  fn unaligned_inscriptions_are_tracked_correctly() {
    for context in Context::configurations() {
      context.mine_blocks(1);

      let txid = context.rpc_server.broadcast_tx(TransactionTemplate {
        inputs: &[(1, 0, 0)],
        witness: inscription("text/plain", "hello").to_witness(),
        ..Default::default()
      });
      let inscription_id = InscriptionId::from(txid);

      context.mine_blocks(1);

      context.index.assert_inscription_location(
        inscription_id,
        SatPoint {
          outpoint: OutPoint { txid, vout: 0 },
          offset: 0,
        },
        Some(50 * COIN_VALUE),
      );

      let send_txid = context.rpc_server.broadcast_tx(TransactionTemplate {
        inputs: &[(2, 0, 0), (2, 1, 0)],
        ..Default::default()
      });

      context.mine_blocks(1);

      context.index.assert_inscription_location(
        inscription_id,
        SatPoint {
          outpoint: OutPoint {
            txid: send_txid,
            vout: 0,
          },
          offset: 50 * COIN_VALUE,
        },
        Some(50 * COIN_VALUE),
      );
    }
  }

  #[test]
  fn merged_inscriptions_are_tracked_correctly() {
    for context in Context::configurations() {
      context.mine_blocks(2);

      let first_txid = context.rpc_server.broadcast_tx(TransactionTemplate {
        inputs: &[(1, 0, 0)],
        witness: inscription("text/plain", "hello").to_witness(),
        ..Default::default()
      });

      let first_inscription_id = InscriptionId::from(first_txid);

      let second_txid = context.rpc_server.broadcast_tx(TransactionTemplate {
        inputs: &[(2, 0, 0)],
        witness: inscription("text/png", [1; 100]).to_witness(),
        ..Default::default()
      });
      let second_inscription_id = InscriptionId::from(second_txid);

      context.mine_blocks(1);

      let merged_txid = context.rpc_server.broadcast_tx(TransactionTemplate {
        inputs: &[(3, 1, 0), (3, 2, 0)],
        ..Default::default()
      });

      context.mine_blocks(1);

      context.index.assert_inscription_location(
        first_inscription_id,
        SatPoint {
          outpoint: OutPoint {
            txid: merged_txid,
            vout: 0,
          },
          offset: 0,
        },
        Some(50 * COIN_VALUE),
      );

      context.index.assert_inscription_location(
        second_inscription_id,
        SatPoint {
          outpoint: OutPoint {
            txid: merged_txid,
            vout: 0,
          },
          offset: 50 * COIN_VALUE,
        },
        Some(100 * COIN_VALUE),
      );
    }
  }

  #[test]
  fn inscriptions_that_are_sent_to_second_output_are_are_tracked_correctly() {
    for context in Context::configurations() {
      context.mine_blocks(1);

      let txid = context.rpc_server.broadcast_tx(TransactionTemplate {
        inputs: &[(1, 0, 0)],
        witness: inscription("text/plain", "hello").to_witness(),
        ..Default::default()
      });
      let inscription_id = InscriptionId::from(txid);

      context.mine_blocks(1);

      context.index.assert_inscription_location(
        inscription_id,
        SatPoint {
          outpoint: OutPoint { txid, vout: 0 },
          offset: 0,
        },
        Some(50 * COIN_VALUE),
      );

      let send_txid = context.rpc_server.broadcast_tx(TransactionTemplate {
        inputs: &[(2, 0, 0), (2, 1, 0)],
        outputs: 2,
        ..Default::default()
      });

      context.mine_blocks(1);

      context.index.assert_inscription_location(
        inscription_id,
        SatPoint {
          outpoint: OutPoint {
            txid: send_txid,
            vout: 1,
          },
          offset: 0,
        },
        Some(50 * COIN_VALUE),
      );
    }
  }

  #[test]
  fn missing_inputs_are_fetched_from_bitcoin_core() {
    for args in [
      ["--first-inscription-height", "2"].as_slice(),
      ["--first-inscription-height", "2", "--index-sats"].as_slice(),
    ] {
      let context = Context::builder().args(args).build();
      context.mine_blocks(1);

      let txid = context.rpc_server.broadcast_tx(TransactionTemplate {
        inputs: &[(1, 0, 0)],
        witness: inscription("text/plain", "hello").to_witness(),
        ..Default::default()
      });
      let inscription_id = InscriptionId::from(txid);

      context.mine_blocks(1);

      context.index.assert_inscription_location(
        inscription_id,
        SatPoint {
          outpoint: OutPoint { txid, vout: 0 },
          offset: 0,
        },
        Some(50 * COIN_VALUE),
      );

      let send_txid = context.rpc_server.broadcast_tx(TransactionTemplate {
        inputs: &[(2, 0, 0), (2, 1, 0)],
        ..Default::default()
      });

      context.mine_blocks(1);

      context.index.assert_inscription_location(
        inscription_id,
        SatPoint {
          outpoint: OutPoint {
            txid: send_txid,
            vout: 0,
          },
          offset: 50 * COIN_VALUE,
        },
        Some(50 * COIN_VALUE),
      );
    }
  }

  #[test]
  fn one_input_fee_spent_inscriptions_are_tracked_correctly() {
    for context in Context::configurations() {
      context.mine_blocks(1);

      let txid = context.rpc_server.broadcast_tx(TransactionTemplate {
        inputs: &[(1, 0, 0)],
        witness: inscription("text/plain", "hello").to_witness(),
        ..Default::default()
      });
      let inscription_id = InscriptionId::from(txid);

      context.mine_blocks(1);

      context.rpc_server.broadcast_tx(TransactionTemplate {
        inputs: &[(2, 1, 0)],
        fee: 50 * COIN_VALUE,
        ..Default::default()
      });

      let coinbase_tx = context.mine_blocks(1)[0].txdata[0].txid();

      context.index.assert_inscription_location(
        inscription_id,
        SatPoint {
          outpoint: OutPoint {
            txid: coinbase_tx,
            vout: 0,
          },
          offset: 50 * COIN_VALUE,
        },
        Some(50 * COIN_VALUE),
      );
    }
  }

  #[test]
  fn two_input_fee_spent_inscriptions_are_tracked_correctly() {
    for context in Context::configurations() {
      context.mine_blocks(2);

      let txid = context.rpc_server.broadcast_tx(TransactionTemplate {
        inputs: &[(1, 0, 0)],
        witness: inscription("text/plain", "hello").to_witness(),
        ..Default::default()
      });
      let inscription_id = InscriptionId::from(txid);

      context.mine_blocks(1);

      context.rpc_server.broadcast_tx(TransactionTemplate {
        inputs: &[(2, 0, 0), (3, 1, 0)],
        fee: 50 * COIN_VALUE,
        ..Default::default()
      });

      let coinbase_tx = context.mine_blocks(1)[0].txdata[0].txid();

      context.index.assert_inscription_location(
        inscription_id,
        SatPoint {
          outpoint: OutPoint {
            txid: coinbase_tx,
            vout: 0,
          },
          offset: 50 * COIN_VALUE,
        },
        Some(50 * COIN_VALUE),
      );
    }
  }

  #[test]
  fn inscription_can_be_fee_spent_in_first_transaction() {
    for context in Context::configurations() {
      context.mine_blocks(1);

      let txid = context.rpc_server.broadcast_tx(TransactionTemplate {
        inputs: &[(1, 0, 0)],
        fee: 50 * COIN_VALUE,
        witness: inscription("text/plain", "hello").to_witness(),
        ..Default::default()
      });
      let inscription_id = InscriptionId::from(txid);

      let coinbase_tx = context.mine_blocks(1)[0].txdata[0].txid();

      context.index.assert_inscription_location(
        inscription_id,
        SatPoint {
          outpoint: OutPoint {
            txid: coinbase_tx,
            vout: 0,
          },
          offset: 50 * COIN_VALUE,
        },
        Some(50 * COIN_VALUE),
      );
    }
  }

  #[test]
  fn lost_inscriptions() {
    for context in Context::configurations() {
      context.mine_blocks(1);

      let txid = context.rpc_server.broadcast_tx(TransactionTemplate {
        inputs: &[(1, 0, 0)],
        fee: 50 * COIN_VALUE,
        witness: inscription("text/plain", "hello").to_witness(),
        ..Default::default()
      });
      let inscription_id = InscriptionId::from(txid);

      context.mine_blocks_with_subsidy(1, 0);

      context.index.assert_inscription_location(
        inscription_id,
        SatPoint {
          outpoint: OutPoint::null(),
          offset: 0,
        },
        Some(50 * COIN_VALUE),
      );
    }
  }

  #[test]
  fn multiple_inscriptions_can_be_lost() {
    for context in Context::configurations() {
      context.mine_blocks(1);

      let first_txid = context.rpc_server.broadcast_tx(TransactionTemplate {
        inputs: &[(1, 0, 0)],
        fee: 50 * COIN_VALUE,
        witness: inscription("text/plain", "hello").to_witness(),
        ..Default::default()
      });
      let first_inscription_id = InscriptionId::from(first_txid);

      context.mine_blocks_with_subsidy(1, 0);
      context.mine_blocks(1);

      let second_txid = context.rpc_server.broadcast_tx(TransactionTemplate {
        inputs: &[(3, 0, 0)],
        fee: 50 * COIN_VALUE,
        witness: inscription("text/plain", "hello").to_witness(),
        ..Default::default()
      });
      let second_inscription_id = InscriptionId::from(second_txid);

      context.mine_blocks_with_subsidy(1, 0);

      context.index.assert_inscription_location(
        first_inscription_id,
        SatPoint {
          outpoint: OutPoint::null(),
          offset: 0,
        },
        Some(50 * COIN_VALUE),
      );

      context.index.assert_inscription_location(
        second_inscription_id,
        SatPoint {
          outpoint: OutPoint::null(),
          offset: 50 * COIN_VALUE,
        },
        Some(150 * COIN_VALUE),
      );
    }
  }

  #[test]
  fn lost_sats_are_tracked_correctly() {
    let context = Context::builder().arg("--index-sats").build();
    assert_eq!(context.index.statistic(Statistic::LostSats), 0);

    context.mine_blocks(1);
    assert_eq!(context.index.statistic(Statistic::LostSats), 0);

    context.mine_blocks_with_subsidy(1, 0);
    assert_eq!(
      context.index.statistic(Statistic::LostSats),
      50 * COIN_VALUE
    );

    context.mine_blocks_with_subsidy(1, 0);
    assert_eq!(
      context.index.statistic(Statistic::LostSats),
      100 * COIN_VALUE
    );

    context.mine_blocks(1);
    assert_eq!(
      context.index.statistic(Statistic::LostSats),
      100 * COIN_VALUE
    );
  }

  #[test]
  fn lost_sat_ranges_are_tracked_correctly() {
    let context = Context::builder().arg("--index-sats").build();

    let null_ranges = || match context.index.list(OutPoint::null()).unwrap().unwrap() {
      List::Unspent(ranges) => ranges,
      _ => panic!(),
    };

    assert!(null_ranges().is_empty());

    context.mine_blocks(1);

    assert!(null_ranges().is_empty());

    context.mine_blocks_with_subsidy(1, 0);

    assert_eq!(null_ranges(), [(100 * COIN_VALUE, 150 * COIN_VALUE)]);

    context.mine_blocks_with_subsidy(1, 0);

    assert_eq!(
      null_ranges(),
      [
        (100 * COIN_VALUE, 150 * COIN_VALUE),
        (150 * COIN_VALUE, 200 * COIN_VALUE)
      ]
    );

    context.mine_blocks(1);

    assert_eq!(
      null_ranges(),
      [
        (100 * COIN_VALUE, 150 * COIN_VALUE),
        (150 * COIN_VALUE, 200 * COIN_VALUE)
      ]
    );

    context.mine_blocks_with_subsidy(1, 0);

    assert_eq!(
      null_ranges(),
      [
        (100 * COIN_VALUE, 150 * COIN_VALUE),
        (150 * COIN_VALUE, 200 * COIN_VALUE),
        (250 * COIN_VALUE, 300 * COIN_VALUE)
      ]
    );
  }

  #[test]
  fn lost_inscriptions_get_lost_satpoints() {
    for context in Context::configurations() {
      context.mine_blocks_with_subsidy(1, 0);
      context.mine_blocks(1);

      let txid = context.rpc_server.broadcast_tx(TransactionTemplate {
        inputs: &[(2, 0, 0)],
        outputs: 2,
        witness: inscription("text/plain", "hello").to_witness(),
        ..Default::default()
      });
      let inscription_id = InscriptionId::from(txid);
      context.mine_blocks(1);

      context.rpc_server.broadcast_tx(TransactionTemplate {
        inputs: &[(3, 1, 1), (3, 1, 0)],
        fee: 50 * COIN_VALUE,
        ..Default::default()
      });
      context.mine_blocks_with_subsidy(1, 0);

      context.index.assert_inscription_location(
        inscription_id,
        SatPoint {
          outpoint: OutPoint::null(),
          offset: 75 * COIN_VALUE,
        },
        Some(100 * COIN_VALUE),
      );
    }
  }

  #[test]
  fn inscription_skips_zero_value_first_output_of_inscribe_transaction() {
    for context in Context::configurations() {
      context.mine_blocks(1);

      let txid = context.rpc_server.broadcast_tx(TransactionTemplate {
        inputs: &[(1, 0, 0)],
        outputs: 2,
        witness: inscription("text/plain", "hello").to_witness(),
        output_values: &[0, 50 * COIN_VALUE],
        ..Default::default()
      });
      let inscription_id = InscriptionId::from(txid);
      context.mine_blocks(1);

      context.index.assert_inscription_location(
        inscription_id,
        SatPoint {
          outpoint: OutPoint { txid, vout: 1 },
          offset: 0,
        },
        Some(50 * COIN_VALUE),
      );
    }
  }

  #[test]
  fn inscription_can_be_lost_in_first_transaction() {
    for context in Context::configurations() {
      context.mine_blocks(1);

      let txid = context.rpc_server.broadcast_tx(TransactionTemplate {
        inputs: &[(1, 0, 0)],
        fee: 50 * COIN_VALUE,
        witness: inscription("text/plain", "hello").to_witness(),
        ..Default::default()
      });
      let inscription_id = InscriptionId::from(txid);
      context.mine_blocks_with_subsidy(1, 0);

      context.index.assert_inscription_location(
        inscription_id,
        SatPoint {
          outpoint: OutPoint::null(),
          offset: 0,
        },
        Some(50 * COIN_VALUE),
      );
    }
  }

  #[test]
  fn lost_rare_sats_are_tracked() {
    let context = Context::builder().arg("--index-sats").build();
    context.mine_blocks_with_subsidy(1, 0);
    context.mine_blocks_with_subsidy(1, 0);

    assert_eq!(
      context
        .index
        .rare_sat_satpoint(Sat(50 * COIN_VALUE))
        .unwrap()
        .unwrap(),
      SatPoint {
        outpoint: OutPoint::null(),
        offset: 0,
      },
    );

    assert_eq!(
      context
        .index
        .rare_sat_satpoint(Sat(100 * COIN_VALUE))
        .unwrap()
        .unwrap(),
      SatPoint {
        outpoint: OutPoint::null(),
        offset: 50 * COIN_VALUE,
      },
    );
  }

  #[test]
  fn old_schema_gives_correct_error() {
    let tempdir = {
      let context = Context::builder().build();

      let wtx = context.index.database.begin_write().unwrap();

      wtx
        .open_table(STATISTIC_TO_COUNT)
        .unwrap()
        .insert(&Statistic::Schema.key(), &0)
        .unwrap();

      wtx.commit().unwrap();

      context.tempdir
    };

    let path = tempdir.path().to_owned();

    let delimiter = if cfg!(windows) { '\\' } else { '/' };

    assert_eq!(
      Context::builder().tempdir(tempdir).try_build().err().unwrap().to_string(),
      format!("index at `{}{delimiter}regtest{delimiter}index.redb` appears to have been built with an older, incompatible version of ord, consider deleting and rebuilding the index: index schema 0, ord schema {SCHEMA_VERSION}", path.display()));
  }

  #[test]
  fn new_schema_gives_correct_error() {
    let tempdir = {
      let context = Context::builder().build();

      let wtx = context.index.database.begin_write().unwrap();

      wtx
        .open_table(STATISTIC_TO_COUNT)
        .unwrap()
        .insert(&Statistic::Schema.key(), &u64::MAX)
        .unwrap();

      wtx.commit().unwrap();

      context.tempdir
    };

    let path = tempdir.path().to_owned();

    let delimiter = if cfg!(windows) { '\\' } else { '/' };

    assert_eq!(
      Context::builder().tempdir(tempdir).try_build().err().unwrap().to_string(),
      format!("index at `{}{delimiter}regtest{delimiter}index.redb` appears to have been built with a newer, incompatible version of ord, consider updating ord: index schema {}, ord schema {SCHEMA_VERSION}", path.display(), u64::MAX));
  }

  #[test]
  fn inscriptions_on_output() {
    for context in Context::configurations() {
      context.mine_blocks(1);

      let txid = context.rpc_server.broadcast_tx(TransactionTemplate {
        inputs: &[(1, 0, 0)],
        witness: inscription("text/plain", "hello").to_witness(),
        ..Default::default()
      });

      let inscription_id = InscriptionId::from(txid);

      assert_eq!(
        context
          .index
          .get_inscriptions_on_output(OutPoint { txid, vout: 0 })
          .unwrap(),
        []
      );

      context.mine_blocks(1);

      assert_eq!(
        context
          .index
          .get_inscriptions_on_output(OutPoint { txid, vout: 0 })
          .unwrap(),
        [inscription_id]
      );

      let send_id = context.rpc_server.broadcast_tx(TransactionTemplate {
        inputs: &[(2, 1, 0)],
        ..Default::default()
      });

      context.mine_blocks(1);

      assert_eq!(
        context
          .index
          .get_inscriptions_on_output(OutPoint { txid, vout: 0 })
          .unwrap(),
        []
      );

      assert_eq!(
        context
          .index
          .get_inscriptions_on_output(OutPoint {
            txid: send_id,
            vout: 0,
          })
          .unwrap(),
        [inscription_id]
      );
    }
  }

  #[test]
  fn inscriptions_on_same_sat_after_the_first_are_not_unbound() {
    for context in Context::configurations() {
      context.mine_blocks(1);

      let first = context.rpc_server.broadcast_tx(TransactionTemplate {
        inputs: &[(1, 0, 0)],
        witness: inscription("text/plain", "hello").to_witness(),
        ..Default::default()
      });

      context.mine_blocks(1);

      let inscription_id = InscriptionId::from(first);

      assert_eq!(
        context
          .index
          .get_inscriptions_on_output(OutPoint {
            txid: first,
            vout: 0
          })
          .unwrap(),
        [inscription_id]
      );

      context.index.assert_inscription_location(
        inscription_id,
        SatPoint {
          outpoint: OutPoint {
            txid: first,
            vout: 0,
          },
          offset: 0,
        },
        Some(50 * COIN_VALUE),
      );

      let second = context.rpc_server.broadcast_tx(TransactionTemplate {
        inputs: &[(2, 1, 0)],
        witness: inscription("text/plain", "hello").to_witness(),
        ..Default::default()
      });

      let inscription_id = InscriptionId::from(second);

      context.mine_blocks(1);

      context.index.assert_inscription_location(
        inscription_id,
        SatPoint {
          outpoint: OutPoint {
            txid: second,
            vout: 0,
          },
          offset: 0,
        },
        Some(50 * COIN_VALUE),
      );

      assert!(context
        .index
        .get_inscription_entry(second.into())
        .unwrap()
        .is_some());

      assert!(context
        .index
        .get_inscription_by_id(second.into())
        .unwrap()
        .is_some());
    }
  }

  #[test]
  fn get_latest_inscriptions_with_no_prev_and_next() {
    for context in Context::configurations() {
      context.mine_blocks(1);

      let txid = context.rpc_server.broadcast_tx(TransactionTemplate {
        inputs: &[(1, 0, 0)],
        witness: inscription("text/plain", "hello").to_witness(),
        ..Default::default()
      });
      let inscription_id = InscriptionId::from(txid);

      context.mine_blocks(1);

      let (inscriptions, prev, next) = context
        .index
        .get_latest_inscriptions_with_prev_and_next(100, None)
        .unwrap();
      assert_eq!(inscriptions, &[inscription_id]);
      assert_eq!(prev, None);
      assert_eq!(next, None);
    }
  }

  #[test]
  fn get_latest_inscriptions_with_prev_and_next() {
    for context in Context::configurations() {
      context.mine_blocks(1);

      let mut ids = Vec::new();

      for i in 0..103 {
        let txid = context.rpc_server.broadcast_tx(TransactionTemplate {
          inputs: &[(i + 1, 0, 0)],
          witness: inscription("text/plain", "hello").to_witness(),
          ..Default::default()
        });
        ids.push(InscriptionId::from(txid));
        context.mine_blocks(1);
      }

      ids.reverse();

      let (inscriptions, prev, next) = context
        .index
        .get_latest_inscriptions_with_prev_and_next(100, None)
        .unwrap();
      assert_eq!(inscriptions, &ids[..100]);
      assert_eq!(prev, Some(2));
      assert_eq!(next, None);

      let (inscriptions, prev, next) = context
        .index
        .get_latest_inscriptions_with_prev_and_next(100, Some(101))
        .unwrap();
      assert_eq!(inscriptions, &ids[1..101]);
      assert_eq!(prev, Some(1));
      assert_eq!(next, Some(102));

      let (inscriptions, prev, next) = context
        .index
        .get_latest_inscriptions_with_prev_and_next(100, Some(0))
        .unwrap();
      assert_eq!(inscriptions, &ids[102..103]);
      assert_eq!(prev, None);
      assert_eq!(next, Some(100));
    }
  }

  #[test]
  fn unsynced_index_fails() {
    for context in Context::configurations() {
      let mut entropy = [0; 16];
      rand::thread_rng().fill_bytes(&mut entropy);
      let mnemonic = Mnemonic::from_entropy(&entropy).unwrap();
      crate::subcommand::wallet::initialize_wallet(&context.options, mnemonic.to_seed("")).unwrap();
      context.rpc_server.mine_blocks(1);
      assert_regex_match!(
        context
          .index
          .get_unspent_outputs(Wallet::load(&context.options).unwrap())
          .unwrap_err()
          .to_string(),
        r"output in Bitcoin Core wallet but not in ord index: [[:xdigit:]]{64}:\d+"
      );
    }
  }

  #[test]
  // https://github.com/ordinals/ord/issues/2062
  fn zero_value_transaction_inscription_not_cursed_but_unbound() {
    for context in Context::configurations() {
      context.mine_blocks(1);

      context.rpc_server.broadcast_tx(TransactionTemplate {
        inputs: &[(1, 0, 0)],
        fee: 50 * 100_000_000,
        ..Default::default()
      });

      context.mine_blocks(1);

      let txid = context.rpc_server.broadcast_tx(TransactionTemplate {
        inputs: &[(2, 1, 0)],
        witness: inscription("text/plain", "hello").to_witness(),
        ..Default::default()
      });

      let inscription_id = InscriptionId::from(txid);

      context.mine_blocks(1);

      context.index.assert_inscription_location(
        inscription_id,
        SatPoint {
          outpoint: unbound_outpoint(),
          offset: 0,
        },
        None,
      );

      assert_eq!(
        context
          .index
          .get_inscription_entry(inscription_id)
          .unwrap()
          .unwrap()
          .number,
        0
      );
    }
  }

  #[test]
  fn multiple_inscriptions_in_same_tx_all_but_first_input_are_cursed() {
    for context in Context::configurations() {
      context.mine_blocks(1);
      context.mine_blocks(1);
      context.mine_blocks(1);

      let witness = envelope(&[b"ord", &[1], b"text/plain;charset=utf-8", &[], b"bar"]);

      let txid = context.rpc_server.broadcast_tx(TransactionTemplate {
        inputs: &[(1, 0, 0), (2, 0, 0), (3, 0, 0)],
        witness,
        ..Default::default()
      });

      let first = InscriptionId { txid, index: 0 };
      let second = InscriptionId { txid, index: 1 };
      let third = InscriptionId { txid, index: 2 };

      context.mine_blocks(1);

      context.index.assert_inscription_location(
        first,
        SatPoint {
          outpoint: OutPoint { txid, vout: 0 },
          offset: 0,
        },
        Some(50 * COIN_VALUE),
      );

      context.index.assert_inscription_location(
        second,
        SatPoint {
          outpoint: OutPoint { txid, vout: 0 },
          offset: 50 * COIN_VALUE,
        },
        Some(100 * COIN_VALUE),
      );

      context.index.assert_inscription_location(
        third,
        SatPoint {
          outpoint: OutPoint { txid, vout: 0 },
          offset: 100 * COIN_VALUE,
        },
        Some(150 * COIN_VALUE),
      );

      assert_eq!(
        context
          .index
          .get_inscription_entry(first)
          .unwrap()
          .unwrap()
          .number,
        0
      );

      assert_eq!(
        context
          .index
          .get_inscription_entry(second)
          .unwrap()
          .unwrap()
          .number,
        -1
      );

      assert_eq!(
        context
          .index
          .get_inscription_entry(third)
          .unwrap()
          .unwrap()
          .number,
        -2
      );
    }
  }

  #[test]
  fn multiple_inscriptions_same_input_all_but_first_are_cursed_and_unbound() {
    for context in Context::configurations() {
      context.rpc_server.mine_blocks(1);

      let script = script::Builder::new()
        .push_opcode(opcodes::OP_FALSE)
        .push_opcode(opcodes::all::OP_IF)
        .push_slice(b"ord")
        .push_slice(&[1])
        .push_slice(b"text/plain;charset=utf-8")
        .push_slice(&[])
        .push_slice(b"foo")
        .push_opcode(opcodes::all::OP_ENDIF)
        .push_opcode(opcodes::OP_FALSE)
        .push_opcode(opcodes::all::OP_IF)
        .push_slice(b"ord")
        .push_slice(&[1])
        .push_slice(b"text/plain;charset=utf-8")
        .push_slice(&[])
        .push_slice(b"bar")
        .push_opcode(opcodes::all::OP_ENDIF)
        .push_opcode(opcodes::OP_FALSE)
        .push_opcode(opcodes::all::OP_IF)
        .push_slice(b"ord")
        .push_slice(&[1])
        .push_slice(b"text/plain;charset=utf-8")
        .push_slice(&[])
        .push_slice(b"qix")
        .push_opcode(opcodes::all::OP_ENDIF)
        .into_script();

      let witness = Witness::from_vec(vec![script.into_bytes(), Vec::new()]);

      let txid = context.rpc_server.broadcast_tx(TransactionTemplate {
        inputs: &[(1, 0, 0)],
        witness,
        ..Default::default()
      });

      let first = InscriptionId { txid, index: 0 };
      let second = InscriptionId { txid, index: 1 };
      let third = InscriptionId { txid, index: 2 };

      context.mine_blocks(1);

      context.index.assert_inscription_location(
        first,
        SatPoint {
          outpoint: OutPoint { txid, vout: 0 },
          offset: 0,
        },
        Some(50 * COIN_VALUE),
      );

      context.index.assert_inscription_location(
        second,
        SatPoint {
          outpoint: unbound_outpoint(),
          offset: 0,
        },
        None,
      );

      context.index.assert_inscription_location(
        third,
        SatPoint {
          outpoint: unbound_outpoint(),
          offset: 1,
        },
        None,
      );

      assert_eq!(
        context
          .index
          .get_inscription_entry(first)
          .unwrap()
          .unwrap()
          .number,
        0
      );

      assert_eq!(
        context
          .index
          .get_inscription_entry(second)
          .unwrap()
          .unwrap()
          .number,
        -1
      );

      assert_eq!(
        context
          .index
          .get_inscription_entry(third)
          .unwrap()
          .unwrap()
          .number,
        -2
      );
    }
  }

  #[test]
  fn multiple_inscriptions_different_inputs_and_same_inputs() {
    for context in Context::configurations() {
      context.rpc_server.mine_blocks(1);
      context.rpc_server.mine_blocks(1);
      context.rpc_server.mine_blocks(1);

      let script = script::Builder::new()
        .push_opcode(opcodes::OP_FALSE)
        .push_opcode(opcodes::all::OP_IF)
        .push_slice(b"ord")
        .push_slice(&[1])
        .push_slice(b"text/plain;charset=utf-8")
        .push_slice(&[])
        .push_slice(b"foo")
        .push_opcode(opcodes::all::OP_ENDIF)
        .push_opcode(opcodes::OP_FALSE)
        .push_opcode(opcodes::all::OP_IF)
        .push_slice(b"ord")
        .push_slice(&[1])
        .push_slice(b"text/plain;charset=utf-8")
        .push_slice(&[])
        .push_slice(b"bar")
        .push_opcode(opcodes::all::OP_ENDIF)
        .push_opcode(opcodes::OP_FALSE)
        .push_opcode(opcodes::all::OP_IF)
        .push_slice(b"ord")
        .push_slice(&[1])
        .push_slice(b"text/plain;charset=utf-8")
        .push_slice(&[])
        .push_slice(b"qix")
        .push_opcode(opcodes::all::OP_ENDIF)
        .into_script();

      let witness = Witness::from_vec(vec![script.into_bytes(), Vec::new()]);

      let txid = context.rpc_server.broadcast_tx(TransactionTemplate {
        inputs: &[(1, 0, 0), (2, 0, 0), (3, 0, 0)],
        witness, // the witness is replicated over all inputs
        ..Default::default()
      });

      let first = InscriptionId { txid, index: 0 }; // normal
      let fourth = InscriptionId { txid, index: 3 }; // cursed but bound
      let ninth = InscriptionId { txid, index: 8 }; // cursed and unbound

      context.mine_blocks(1);

      context.index.assert_inscription_location(
        first,
        SatPoint {
          outpoint: OutPoint { txid, vout: 0 },
          offset: 0,
        },
        Some(50 * COIN_VALUE),
      );

      context.index.assert_inscription_location(
        fourth,
        SatPoint {
          outpoint: OutPoint { txid, vout: 0 },
          offset: 50 * COIN_VALUE,
        },
        Some(100 * COIN_VALUE),
      );

      context.index.assert_inscription_location(
        ninth,
        SatPoint {
          outpoint: unbound_outpoint(),
          offset: 5,
        },
        None,
      );

      assert_eq!(
        context
          .index
          .get_inscription_entry(first)
          .unwrap()
          .unwrap()
          .number,
        0
      );

      assert_eq!(
        context
          .index
          .get_inscription_entry(fourth)
          .unwrap()
          .unwrap()
          .number,
        -3
      );

      assert_eq!(
        context
          .index
          .get_inscription_entry(ninth)
          .unwrap()
          .unwrap()
          .number,
        -8
      );
    }
  }

  #[test]
  fn genesis_fee_distributed_evenly() {
    for context in Context::configurations() {
      context.rpc_server.mine_blocks(1);

      let script = script::Builder::new()
        .push_opcode(opcodes::OP_FALSE)
        .push_opcode(opcodes::all::OP_IF)
        .push_slice(b"ord")
        .push_slice(&[1])
        .push_slice(b"text/plain;charset=utf-8")
        .push_slice(&[])
        .push_slice(b"foo")
        .push_opcode(opcodes::all::OP_ENDIF)
        .push_opcode(opcodes::OP_FALSE)
        .push_opcode(opcodes::all::OP_IF)
        .push_slice(b"ord")
        .push_slice(&[1])
        .push_slice(b"text/plain;charset=utf-8")
        .push_slice(&[])
        .push_slice(b"bar")
        .push_opcode(opcodes::all::OP_ENDIF)
        .push_opcode(opcodes::OP_FALSE)
        .push_opcode(opcodes::all::OP_IF)
        .push_slice(b"ord")
        .push_slice(&[1])
        .push_slice(b"text/plain;charset=utf-8")
        .push_slice(&[])
        .push_slice(b"qix")
        .push_opcode(opcodes::all::OP_ENDIF)
        .into_script();

      let witness = Witness::from_vec(vec![script.into_bytes(), Vec::new()]);

      let txid = context.rpc_server.broadcast_tx(TransactionTemplate {
        inputs: &[(1, 0, 0)],
        witness,
        fee: 33,
        ..Default::default()
      });

      let first = InscriptionId { txid, index: 0 };
      let second = InscriptionId { txid, index: 1 };

      context.mine_blocks(1);

      assert_eq!(
        context
          .index
          .get_inscription_entry(first)
          .unwrap()
          .unwrap()
          .fee,
        11
      );

      assert_eq!(
        context
          .index
          .get_inscription_entry(second)
          .unwrap()
          .unwrap()
          .fee,
        11
      );
    }
  }

  #[test]
  fn reinscription_on_cursed_inscription_is_not_cursed() {
    for context in Context::configurations() {
      context.mine_blocks(1);
      context.mine_blocks(1);

      let witness = envelope(&[b"ord", &[1], b"text/plain;charset=utf-8", &[], b"bar"]);

      let cursed_txid = context.rpc_server.broadcast_tx(TransactionTemplate {
        inputs: &[(1, 0, 0), (2, 0, 0)],
        witness,
        outputs: 2,
        ..Default::default()
      });

      let cursed = InscriptionId {
        txid: cursed_txid,
        index: 1,
      };

      context.mine_blocks(1);

      context.index.assert_inscription_location(
        cursed,
        SatPoint {
          outpoint: OutPoint {
            txid: cursed_txid,
            vout: 1,
          },
          offset: 0,
        },
        Some(100 * COIN_VALUE),
      );

      assert_eq!(
        context
          .index
          .get_inscription_entry(cursed)
          .unwrap()
          .unwrap()
          .number,
        -1
      );

      let witness = envelope(&[
        b"ord",
        &[1],
        b"text/plain;charset=utf-8",
        &[],
        b"reinscription on cursed",
      ]);

      let txid = context.rpc_server.broadcast_tx(TransactionTemplate {
        inputs: &[(3, 1, 1)],
        witness,
        ..Default::default()
      });

      let reinscription_on_cursed = InscriptionId { txid, index: 0 };

      context.mine_blocks(1);

      context.index.assert_inscription_location(
        reinscription_on_cursed,
        SatPoint {
          outpoint: OutPoint { txid, vout: 0 },
          offset: 0,
        },
        Some(100 * COIN_VALUE),
      );

      assert_eq!(
        context
          .index
          .get_inscription_entry(reinscription_on_cursed)
          .unwrap()
          .unwrap()
          .number,
        1
      );
    }
  }

  #[test]
  fn second_reinscription_on_cursed_inscription_is_cursed() {
    for context in Context::configurations() {
      context.mine_blocks(1);
      context.mine_blocks(1);

      let witness = envelope(&[b"ord", &[1], b"text/plain;charset=utf-8", &[], b"bar"]);

      let cursed_txid = context.rpc_server.broadcast_tx(TransactionTemplate {
        inputs: &[(1, 0, 0), (2, 0, 0)],
        witness,
        outputs: 2,
        ..Default::default()
      });

      let cursed = InscriptionId {
        txid: cursed_txid,
        index: 1,
      };

      context.mine_blocks(1);

      context.index.assert_inscription_location(
        cursed,
        SatPoint {
          outpoint: OutPoint {
            txid: cursed_txid,
            vout: 1,
          },
          offset: 0,
        },
        Some(100 * COIN_VALUE),
      );

      assert_eq!(
        context
          .index
          .get_inscription_entry(cursed)
          .unwrap()
          .unwrap()
          .number,
        -1
      );

      let witness = envelope(&[
        b"ord",
        &[1],
        b"text/plain;charset=utf-8",
        &[],
        b"reinscription on cursed",
      ]);

      let txid = context.rpc_server.broadcast_tx(TransactionTemplate {
        inputs: &[(3, 1, 1)],
        witness,
        ..Default::default()
      });

      let reinscription_on_cursed = InscriptionId { txid, index: 0 };

      context.mine_blocks(1);

      context.index.assert_inscription_location(
        reinscription_on_cursed,
        SatPoint {
          outpoint: OutPoint { txid, vout: 0 },
          offset: 0,
        },
        Some(100 * COIN_VALUE),
      );

      assert_eq!(
        context
          .index
          .get_inscription_entry(reinscription_on_cursed)
          .unwrap()
          .unwrap()
          .number,
        1
      );

      let witness = envelope(&[
        b"ord",
        &[1],
        b"text/plain;charset=utf-8",
        &[],
        b"second reinscription on cursed",
      ]);

      let txid = context.rpc_server.broadcast_tx(TransactionTemplate {
        inputs: &[(4, 1, 0)],
        witness,
        ..Default::default()
      });

      let second_reinscription_on_cursed = InscriptionId { txid, index: 0 };

      context.mine_blocks(1);

      context.index.assert_inscription_location(
        second_reinscription_on_cursed,
        SatPoint {
          outpoint: OutPoint { txid, vout: 0 },
          offset: 0,
        },
        Some(100 * COIN_VALUE),
      );

      assert_eq!(
        context
          .index
          .get_inscription_entry(second_reinscription_on_cursed)
          .unwrap()
          .unwrap()
          .number,
        -2
      );

      assert_eq!(
        vec![
          cursed,
          reinscription_on_cursed,
          second_reinscription_on_cursed
        ],
        context
          .index
          .get_inscriptions_on_output_with_satpoints(OutPoint { txid, vout: 0 })
          .unwrap()
          .iter()
          .map(|(_satpoint, inscription_id)| *inscription_id)
          .collect::<Vec<InscriptionId>>()
      )
    }
  }

  #[test]
  fn reinscriptions_on_output_correctly_ordered_and_transferred() {
    for context in Context::configurations() {
      context.mine_blocks(1);

      let txid = context.rpc_server.broadcast_tx(TransactionTemplate {
        inputs: &[(1, 0, 0)],
        witness: inscription("text/plain;charset=utf-8", "hello").to_witness(),
        ..Default::default()
      });

      let first = InscriptionId { txid, index: 0 };

      context.mine_blocks(1);

      let txid = context.rpc_server.broadcast_tx(TransactionTemplate {
        inputs: &[(2, 1, 0)],
        witness: inscription("text/plain;charset=utf-8", "hello").to_witness(),
        ..Default::default()
      });

      let second = InscriptionId { txid, index: 0 };

      context.mine_blocks(1);
      let txid = context.rpc_server.broadcast_tx(TransactionTemplate {
        inputs: &[(3, 1, 0)],
        witness: inscription("text/plain;charset=utf-8", "hello").to_witness(),
        ..Default::default()
      });

      let third = InscriptionId { txid, index: 0 };

      context.mine_blocks(1);

      let location = SatPoint {
        outpoint: OutPoint { txid, vout: 0 },
        offset: 0,
      };

      assert_eq!(
        vec![(location, first), (location, second), (location, third)],
        context
          .index
          .get_inscriptions_on_output_with_satpoints(OutPoint { txid, vout: 0 })
          .unwrap()
      )
    }
  }

  #[test]
  fn reinscriptions_sequence_numbers_are_tracked_correctly() {
    for context in Context::configurations() {
      context.mine_blocks(1);

      let mut inscription_ids = vec![];
<<<<<<< HEAD

      for i in 1..=5 {
        let inscription_text =
          inscription("text/plain;charset=utf-8", &format!("hello {}", i)).to_witness();
        let txid = context.rpc_server.broadcast_tx(TransactionTemplate {
          inputs: &[(i, if i == 1 { 0 } else { 1 }, 0)], // for the first inscription use coinbase, otherwise use the previous tx
          witness: inscription_text,
          ..Default::default()
        });

        let inscription_id = InscriptionId { txid, index: 0 };
        inscription_ids.push(inscription_id);
=======
      for i in 1..=5 {
        let txid = context.rpc_server.broadcast_tx(TransactionTemplate {
          inputs: &[(i, if i == 1 { 0 } else { 1 }, 0)], // for the first inscription use coinbase, otherwise use the previous tx
          witness: inscription("text/plain;charset=utf-8", &format!("hello {}", i)).to_witness(),
          ..Default::default()
        });

        inscription_ids.push(InscriptionId { txid, index: 0 });
>>>>>>> fe82d4cc

        context.mine_blocks(1);
      }

      let rtx = context.index.database.begin_read().unwrap();
      let re_id_to_seq_num = rtx.open_table(REINSCRIPTION_ID_TO_SEQUENCE_NUMBER).unwrap();

      for (index, id) in inscription_ids.iter().enumerate() {
        match re_id_to_seq_num.get(&id.store()) {
<<<<<<< HEAD
          Ok(Some(access_guard)) => {
            let sequence_number = access_guard.value() + 1;
=======
          Ok(Some(num)) => {
            let sequence_number = num.value() + 1; // remove at next index refactor
>>>>>>> fe82d4cc
            assert_eq!(
              index as u64, sequence_number,
              "sequence number mismatch for {:?}",
              id
            );
          }
          Ok(None) => assert_eq!(
            index, 0,
            "only first inscription should not have sequence number for {:?}",
            id
          ),
          Err(error) => panic!("Error retrieving sequence number: {}", error),
        }
      }
    }
  }

  #[test]
  fn reinscriptions_are_ordered_correctly_for_many_outpoints() {
    for context in Context::configurations() {
      context.mine_blocks(1);

      let mut inscription_ids = vec![];
<<<<<<< HEAD

      for i in 1..=21 {
        let inscription_text =
          inscription("text/plain;charset=utf-8", &format!("hello {}", i)).to_witness();
        let txid = context.rpc_server.broadcast_tx(TransactionTemplate {
          inputs: &[(i, if i == 1 { 0 } else { 1 }, 0)], // for the first inscription use coinbase, otherwise use the previous tx
          witness: inscription_text,
          ..Default::default()
        });

        let inscription_id = InscriptionId { txid, index: 0 };
        inscription_ids.push(inscription_id);
=======
      for i in 1..=21 {
        let txid = context.rpc_server.broadcast_tx(TransactionTemplate {
          inputs: &[(i, if i == 1 { 0 } else { 1 }, 0)], // for the first inscription use coinbase, otherwise use the previous tx
          witness: inscription("text/plain;charset=utf-8", &format!("hello {}", i)).to_witness(),
          ..Default::default()
        });

        inscription_ids.push(InscriptionId { txid, index: 0 });
>>>>>>> fe82d4cc

        context.mine_blocks(1);
      }

      let final_txid = inscription_ids.last().unwrap().txid;
      let location = SatPoint {
        outpoint: OutPoint {
          txid: final_txid,
          vout: 0,
        },
        offset: 0,
      };

      let expected_result = inscription_ids
        .iter()
        .map(|id| (location, *id))
<<<<<<< HEAD
        .collect::<Vec<_>>();
=======
        .collect::<Vec<(SatPoint, InscriptionId)>>();
>>>>>>> fe82d4cc

      assert_eq!(
        expected_result,
        context
          .index
          .get_inscriptions_on_output_with_satpoints(OutPoint {
            txid: final_txid,
            vout: 0
          })
          .unwrap()
      )
    }
  }
}<|MERGE_RESOLUTION|>--- conflicted
+++ resolved
@@ -590,11 +590,7 @@
       let re_id_to_seq_num = rtx.open_table(REINSCRIPTION_ID_TO_SEQUENCE_NUMBER)?;
       ids.sort_by_key(
         |inscription_id| match re_id_to_seq_num.get(&inscription_id.store()) {
-<<<<<<< HEAD
-          Ok(Some(num)) => num.value() + 1,
-=======
           Ok(Some(num)) => num.value() + 1, // remove at next index refactor
->>>>>>> fe82d4cc
           _ => 0,
         },
       );
@@ -1036,11 +1032,7 @@
 
     result.sort_by_key(|(_satpoint, inscription_id)| {
       match re_id_to_seq_num.get(&inscription_id.store()) {
-<<<<<<< HEAD
-        Ok(Some(num)) => num.value() + 1,
-=======
         Ok(Some(num)) => num.value() + 1, // remove at next index refactor
->>>>>>> fe82d4cc
         Ok(None) => 0,
         _ => 0,
       }
@@ -3118,20 +3110,6 @@
       context.mine_blocks(1);
 
       let mut inscription_ids = vec![];
-<<<<<<< HEAD
-
-      for i in 1..=5 {
-        let inscription_text =
-          inscription("text/plain;charset=utf-8", &format!("hello {}", i)).to_witness();
-        let txid = context.rpc_server.broadcast_tx(TransactionTemplate {
-          inputs: &[(i, if i == 1 { 0 } else { 1 }, 0)], // for the first inscription use coinbase, otherwise use the previous tx
-          witness: inscription_text,
-          ..Default::default()
-        });
-
-        let inscription_id = InscriptionId { txid, index: 0 };
-        inscription_ids.push(inscription_id);
-=======
       for i in 1..=5 {
         let txid = context.rpc_server.broadcast_tx(TransactionTemplate {
           inputs: &[(i, if i == 1 { 0 } else { 1 }, 0)], // for the first inscription use coinbase, otherwise use the previous tx
@@ -3140,7 +3118,6 @@
         });
 
         inscription_ids.push(InscriptionId { txid, index: 0 });
->>>>>>> fe82d4cc
 
         context.mine_blocks(1);
       }
@@ -3150,13 +3127,8 @@
 
       for (index, id) in inscription_ids.iter().enumerate() {
         match re_id_to_seq_num.get(&id.store()) {
-<<<<<<< HEAD
-          Ok(Some(access_guard)) => {
-            let sequence_number = access_guard.value() + 1;
-=======
           Ok(Some(num)) => {
             let sequence_number = num.value() + 1; // remove at next index refactor
->>>>>>> fe82d4cc
             assert_eq!(
               index as u64, sequence_number,
               "sequence number mismatch for {:?}",
@@ -3180,20 +3152,6 @@
       context.mine_blocks(1);
 
       let mut inscription_ids = vec![];
-<<<<<<< HEAD
-
-      for i in 1..=21 {
-        let inscription_text =
-          inscription("text/plain;charset=utf-8", &format!("hello {}", i)).to_witness();
-        let txid = context.rpc_server.broadcast_tx(TransactionTemplate {
-          inputs: &[(i, if i == 1 { 0 } else { 1 }, 0)], // for the first inscription use coinbase, otherwise use the previous tx
-          witness: inscription_text,
-          ..Default::default()
-        });
-
-        let inscription_id = InscriptionId { txid, index: 0 };
-        inscription_ids.push(inscription_id);
-=======
       for i in 1..=21 {
         let txid = context.rpc_server.broadcast_tx(TransactionTemplate {
           inputs: &[(i, if i == 1 { 0 } else { 1 }, 0)], // for the first inscription use coinbase, otherwise use the previous tx
@@ -3202,7 +3160,6 @@
         });
 
         inscription_ids.push(InscriptionId { txid, index: 0 });
->>>>>>> fe82d4cc
 
         context.mine_blocks(1);
       }
@@ -3219,11 +3176,7 @@
       let expected_result = inscription_ids
         .iter()
         .map(|id| (location, *id))
-<<<<<<< HEAD
-        .collect::<Vec<_>>();
-=======
         .collect::<Vec<(SatPoint, InscriptionId)>>();
->>>>>>> fe82d4cc
 
       assert_eq!(
         expected_result,
