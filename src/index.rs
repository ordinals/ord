use {
  self::{
    entry::{
      Entry, HeaderValue, InscriptionEntry, InscriptionEntryValue, InscriptionIdValue,
      OutPointValue, RuneEntryValue, RuneIdValue, SatPointValue, SatRange, TxidValue,
    },
    reorg::*,
    runes::{Rune, RuneId},
    updater::Updater,
  },
  super::*,
  crate::{
<<<<<<< HEAD
    subcommand::find::FindRangeOutput,
    templates::{RuneHtml, StatusHtml},
=======
    subcommand::find::FindRangeOutput, subcommand::server::InscriptionQuery, templates::StatusHtml,
>>>>>>> 77f8276c
    wallet::Wallet,
  },
  bitcoin::block::Header,
  bitcoincore_rpc::{json::GetBlockHeaderResult, Client},
  chrono::SubsecRound,
  indicatif::{ProgressBar, ProgressStyle},
  log::log_enabled,
  redb::{
    Database, DatabaseError, MultimapTable, MultimapTableDefinition, MultimapTableHandle,
    ReadOnlyTable, ReadableMultimapTable, ReadableTable, RedbKey, RedbValue, StorageError, Table,
    TableDefinition, TableHandle, WriteTransaction,
  },
  std::{
    collections::{BTreeSet, HashMap},
    io::{BufWriter, Write},
    sync::Once,
  },
};

pub(crate) use self::entry::RuneEntry;

pub(crate) mod entry;
mod fetcher;
mod reorg;
mod rtx;
mod updater;

#[cfg(test)]
pub(crate) mod testing;

const SCHEMA_VERSION: u64 = 16;

macro_rules! define_table {
  ($name:ident, $key:ty, $value:ty) => {
    const $name: TableDefinition<$key, $value> = TableDefinition::new(stringify!($name));
  };
}

macro_rules! define_multimap_table {
  ($name:ident, $key:ty, $value:ty) => {
    const $name: MultimapTableDefinition<$key, $value> =
      MultimapTableDefinition::new(stringify!($name));
  };
}

define_multimap_table! { SATPOINT_TO_SEQUENCE_NUMBER, &SatPointValue, u32 }
define_multimap_table! { SAT_TO_SEQUENCE_NUMBER, u64, u32 }
define_multimap_table! { SEQUENCE_NUMBER_TO_CHILDREN, u32, u32 }
define_table! { HEIGHT_TO_BLOCK_HEADER, u32, &HeaderValue }
define_table! { HEIGHT_TO_LAST_SEQUENCE_NUMBER, u32, u32 }
define_table! { HOME_INSCRIPTIONS, u32, InscriptionIdValue }
define_table! { INSCRIPTION_ID_TO_SEQUENCE_NUMBER, InscriptionIdValue, u32 }
define_table! { INSCRIPTION_NUMBER_TO_SEQUENCE_NUMBER, i32, u32 }
define_table! { OUTPOINT_TO_RUNE_BALANCES, &OutPointValue, &[u8] }
define_table! { OUTPOINT_TO_SAT_RANGES, &OutPointValue, &[u8] }
define_table! { OUTPOINT_TO_VALUE, &OutPointValue, u64}
define_table! { RUNE_ID_TO_RUNE_ENTRY, RuneIdValue, RuneEntryValue }
define_table! { RUNE_TO_RUNE_ID, u128, RuneIdValue }
define_table! { SAT_TO_SATPOINT, u64, &SatPointValue }
define_table! { SEQUENCE_NUMBER_TO_INSCRIPTION_ENTRY, u32, InscriptionEntryValue }
define_table! { SEQUENCE_NUMBER_TO_RUNE_ID, u32, RuneIdValue }
define_table! { SEQUENCE_NUMBER_TO_SATPOINT, u32, &SatPointValue }
define_table! { STATISTIC_TO_COUNT, u64, u64 }
define_table! { TRANSACTION_ID_TO_RUNE, &TxidValue, u128 }
define_table! { TRANSACTION_ID_TO_TRANSACTION, &TxidValue, &[u8] }
define_table! { WRITE_TRANSACTION_STARTING_BLOCK_COUNT_TO_TIMESTAMP, u32, u128 }

#[derive(Debug, PartialEq)]
pub enum List {
  Spent,
  Unspent(Vec<(u64, u64)>),
}

#[derive(Copy, Clone)]
pub(crate) enum Statistic {
  Schema = 0,
  BlessedInscriptions,
  Commits,
  CursedInscriptions,
  IndexRunes,
  IndexSats,
  LostSats,
  OutputsTraversed,
  ReservedRunes,
  Runes,
  SatRanges,
  UnboundInscriptions,
  IndexTransactions,
}

impl Statistic {
  fn key(self) -> u64 {
    self.into()
  }
}

impl From<Statistic> for u64 {
  fn from(statistic: Statistic) -> Self {
    statistic as u64
  }
}

#[derive(Serialize)]
pub(crate) struct Info {
  blocks_indexed: u32,
  branch_pages: u64,
  fragmented_bytes: u64,
  index_file_size: u64,
  index_path: PathBuf,
  leaf_pages: u64,
  metadata_bytes: u64,
  outputs_traversed: u64,
  page_size: usize,
  sat_ranges: u64,
  stored_bytes: u64,
  tables: BTreeMap<String, TableInfo>,
  total_bytes: u64,
  pub(crate) transactions: Vec<TransactionInfo>,
  tree_height: u32,
  utxos_indexed: u64,
}

#[derive(Serialize)]
pub(crate) struct TableInfo {
  branch_pages: u64,
  fragmented_bytes: u64,
  leaf_pages: u64,
  metadata_bytes: u64,
  proportion: f64,
  stored_bytes: u64,
  total_bytes: u64,
  tree_height: u32,
}

#[derive(Serialize)]
pub(crate) struct TransactionInfo {
  pub(crate) starting_block_count: u32,
  pub(crate) starting_timestamp: u128,
}

pub(crate) struct InscriptionInfo {
  pub(crate) children: Vec<InscriptionId>,
  pub(crate) entry: InscriptionEntry,
  pub(crate) parent: Option<InscriptionId>,
  pub(crate) output: Option<TxOut>,
  pub(crate) satpoint: SatPoint,
  pub(crate) inscription: Inscription,
  pub(crate) previous: Option<InscriptionId>,
  pub(crate) next: Option<InscriptionId>,
  pub(crate) rune: Option<SpacedRune>,
  pub(crate) charms: u16,
}

trait BitcoinCoreRpcResultExt<T> {
  fn into_option(self) -> Result<Option<T>>;
}

impl<T> BitcoinCoreRpcResultExt<T> for Result<T, bitcoincore_rpc::Error> {
  fn into_option(self) -> Result<Option<T>> {
    match self {
      Ok(ok) => Ok(Some(ok)),
      Err(bitcoincore_rpc::Error::JsonRpc(bitcoincore_rpc::jsonrpc::error::Error::Rpc(
        bitcoincore_rpc::jsonrpc::error::RpcError { code: -8, .. },
      ))) => Ok(None),
      Err(bitcoincore_rpc::Error::JsonRpc(bitcoincore_rpc::jsonrpc::error::Error::Rpc(
        bitcoincore_rpc::jsonrpc::error::RpcError { message, .. },
      )))
        if message.ends_with("not found") =>
      {
        Ok(None)
      }
      Err(err) => Err(err.into()),
    }
  }
}

pub struct Index {
  client: Client,
  database: Database,
  durability: redb::Durability,
  first_inscription_height: u32,
  genesis_block_coinbase_transaction: Transaction,
  genesis_block_coinbase_txid: Txid,
  height_limit: Option<u32>,
  index_runes: bool,
  index_sats: bool,
  index_transactions: bool,
  options: Options,
  path: PathBuf,
  started: DateTime<Utc>,
  unrecoverably_reorged: AtomicBool,
}

impl Index {
  pub fn open(options: &Options) -> Result<Self> {
    let client = options.bitcoin_rpc_client()?;

    let path = if let Some(path) = &options.index {
      path.clone()
    } else {
      options.data_dir()?.join("index.redb")
    };

    if let Err(err) = fs::create_dir_all(path.parent().unwrap()) {
      bail!(
        "failed to create data dir `{}`: {err}",
        path.parent().unwrap().display()
      );
    }

    let db_cache_size = match options.db_cache_size {
      Some(db_cache_size) => db_cache_size,
      None => {
        let mut sys = System::new();
        sys.refresh_memory();
        usize::try_from(sys.total_memory() / 4)?
      }
    };

    log::info!("Setting DB cache size to {} bytes", db_cache_size);

    let durability = if cfg!(test) {
      redb::Durability::None
    } else {
      redb::Durability::Immediate
    };

    let index_runes;
    let index_sats;
    let index_transactions;

    let index_path = path.clone();
    let once = Once::new();
    let database = match Database::builder()
      .set_cache_size(db_cache_size)
      .set_repair_callback(move |_| {
        once.call_once(|| {
          println!("Index file `{}` needs recovery. This can take a long time, especially for the --index-sats index.", index_path.display());
        })
      })
      .open(&path)
    {
      Ok(database) => {
        {
          let tx = database.begin_read()?;
          let statistics = tx.open_table(STATISTIC_TO_COUNT)?;

          let schema_version = statistics
            .get(&Statistic::Schema.key())?
            .map(|x| x.value())
            .unwrap_or(0);

          match schema_version.cmp(&SCHEMA_VERSION) {
            cmp::Ordering::Less =>
              bail!(
                "index at `{}` appears to have been built with an older, incompatible version of ord, consider deleting and rebuilding the index: index schema {schema_version}, ord schema {SCHEMA_VERSION}",
                path.display()
              ),
            cmp::Ordering::Greater =>
              bail!(
                "index at `{}` appears to have been built with a newer, incompatible version of ord, consider updating ord: index schema {schema_version}, ord schema {SCHEMA_VERSION}",
                path.display()
              ),
            cmp::Ordering::Equal => {
            }
          }


          index_runes = Self::is_statistic_set(&statistics, Statistic::IndexRunes)?;
          index_sats = Self::is_statistic_set(&statistics, Statistic::IndexSats)?;
          index_transactions = Self::is_statistic_set(&statistics, Statistic::IndexTransactions)?;
        }

        database
      }
      Err(DatabaseError::Storage(StorageError::Io(error)))
        if error.kind() == io::ErrorKind::NotFound =>
      {
        let database = Database::builder()
          .set_cache_size(db_cache_size)
          .create(&path)?;

        let mut tx = database.begin_write()?;

        tx.set_durability(durability);

        tx.open_multimap_table(SATPOINT_TO_SEQUENCE_NUMBER)?;
        tx.open_multimap_table(SAT_TO_SEQUENCE_NUMBER)?;
        tx.open_multimap_table(SEQUENCE_NUMBER_TO_CHILDREN)?;
        tx.open_table(HEIGHT_TO_BLOCK_HEADER)?;
        tx.open_table(HEIGHT_TO_LAST_SEQUENCE_NUMBER)?;
        tx.open_table(HOME_INSCRIPTIONS)?;
        tx.open_table(INSCRIPTION_ID_TO_SEQUENCE_NUMBER)?;
        tx.open_table(INSCRIPTION_NUMBER_TO_SEQUENCE_NUMBER)?;
        tx.open_table(OUTPOINT_TO_RUNE_BALANCES)?;
        tx.open_table(OUTPOINT_TO_VALUE)?;
        tx.open_table(RUNE_ID_TO_RUNE_ENTRY)?;
        tx.open_table(RUNE_TO_RUNE_ID)?;
        tx.open_table(SAT_TO_SATPOINT)?;
        tx.open_table(SEQUENCE_NUMBER_TO_INSCRIPTION_ENTRY)?;
        tx.open_table(SEQUENCE_NUMBER_TO_RUNE_ID)?;
        tx.open_table(SEQUENCE_NUMBER_TO_SATPOINT)?;
        tx.open_table(TRANSACTION_ID_TO_RUNE)?;
        tx.open_table(WRITE_TRANSACTION_STARTING_BLOCK_COUNT_TO_TIMESTAMP)?;

        {
          let mut outpoint_to_sat_ranges = tx.open_table(OUTPOINT_TO_SAT_RANGES)?;
          let mut statistics = tx.open_table(STATISTIC_TO_COUNT)?;

          if options.index_sats {
            outpoint_to_sat_ranges.insert(&OutPoint::null().store(), [].as_slice())?;
          }

          index_runes = options.index_runes();
          index_sats = options.index_sats;
          index_transactions = options.index_transactions;

          Self::set_statistic(&mut statistics, Statistic::IndexRunes, u64::from(index_runes))?;
          Self::set_statistic(&mut statistics, Statistic::IndexSats, u64::from(index_sats))?;
          Self::set_statistic(&mut statistics, Statistic::IndexSats, u64::from(index_transactions))?;
          Self::set_statistic(&mut statistics, Statistic::Schema, SCHEMA_VERSION)?;
        }

        tx.commit()?;

        database
      }
      Err(error) => bail!("failed to open index: {error}"),
    };

    let genesis_block_coinbase_transaction =
      options.chain().genesis_block().coinbase().unwrap().clone();

    Ok(Self {
      genesis_block_coinbase_txid: genesis_block_coinbase_transaction.txid(),
      client,
      database,
      durability,
      first_inscription_height: options.first_inscription_height(),
      genesis_block_coinbase_transaction,
      height_limit: options.height_limit,
      index_runes,
      index_sats,
      index_transactions,
      options: options.clone(),
      path,
      started: Utc::now(),
      unrecoverably_reorged: AtomicBool::new(false),
    })
  }

  pub(crate) fn get_locked_outputs(&self, _wallet: Wallet) -> Result<BTreeSet<OutPoint>> {
    #[derive(Deserialize)]
    pub(crate) struct JsonOutPoint {
      txid: bitcoin::Txid,
      vout: u32,
    }

    Ok(
      self
        .client
        .call::<Vec<JsonOutPoint>>("listlockunspent", &[])?
        .into_iter()
        .map(|outpoint| OutPoint::new(outpoint.txid, outpoint.vout))
        .collect(),
    )
  }
  #[cfg(test)]
  fn set_durability(&mut self, durability: redb::Durability) {
    self.durability = durability;
  }

  pub(crate) fn get_unspent_outputs(&self, wallet: Wallet) -> Result<BTreeMap<OutPoint, Amount>> {
    let mut utxos = BTreeMap::new();
    utxos.extend(
      self
        .client
        .list_unspent(None, None, None, None, None)?
        .into_iter()
        .map(|utxo| {
          let outpoint = OutPoint::new(utxo.txid, utxo.vout);
          let amount = utxo.amount;

          (outpoint, amount)
        }),
    );

    let locked_utxos: BTreeSet<OutPoint> = self.get_locked_outputs(wallet)?;

    for outpoint in locked_utxos {
      utxos.insert(
        outpoint,
        Amount::from_sat(
          self
            .client
            .get_raw_transaction(&outpoint.txid, None)?
            .output[TryInto::<usize>::try_into(outpoint.vout).unwrap()]
          .value,
        ),
      );
    }
    let rtx = self.database.begin_read()?;
    let outpoint_to_value = rtx.open_table(OUTPOINT_TO_VALUE)?;
    for outpoint in utxos.keys() {
      if outpoint_to_value.get(&outpoint.store())?.is_none() {
        return Err(anyhow!(
          "output in Bitcoin Core wallet but not in ord index: {outpoint}"
        ));
      }
    }

    Ok(utxos)
  }

  pub(crate) fn get_unspent_output_ranges(
    &self,
    wallet: Wallet,
  ) -> Result<Vec<(OutPoint, Vec<(u64, u64)>)>> {
    self
      .get_unspent_outputs(wallet)?
      .into_keys()
      .map(|outpoint| match self.list(outpoint)? {
        Some(List::Unspent(sat_ranges)) => Ok((outpoint, sat_ranges)),
        Some(List::Spent) => bail!("output {outpoint} in wallet but is spent according to index"),
        None => bail!("index has not seen {outpoint}"),
      })
      .collect()
  }

  pub(crate) fn has_rune_index(&self) -> bool {
    self.index_runes
  }

  pub(crate) fn has_sat_index(&self) -> bool {
    self.index_sats
  }

  pub(crate) fn status(&self) -> Result<StatusHtml> {
    let rtx = self.database.begin_read()?;

    let statistic_to_count = rtx.open_table(STATISTIC_TO_COUNT)?;

    let statistic = |statistic: Statistic| -> Result<u64> {
      Ok(
        statistic_to_count
          .get(statistic.key())?
          .map(|guard| guard.value())
          .unwrap_or_default(),
      )
    };

    let height = rtx
      .open_table(HEIGHT_TO_BLOCK_HEADER)?
      .range(0..)?
      .next_back()
      .transpose()?
      .map(|(height, _header)| height.value());

    let next_height = height.map(|height| height + 1).unwrap_or(0);

    let blessed_inscriptions = statistic(Statistic::BlessedInscriptions)?;
    let cursed_inscriptions = statistic(Statistic::CursedInscriptions)?;

    Ok(StatusHtml {
      blessed_inscriptions,
      cursed_inscriptions,
      height,
      inscriptions: blessed_inscriptions + cursed_inscriptions,
      lost_sats: statistic(Statistic::LostSats)?,
      minimum_rune_for_next_block: Rune::minimum_at_height(
        self.options.chain(),
        Height(next_height),
      ),
      rune_index: statistic(Statistic::IndexRunes)? != 0,
      runes: statistic(Statistic::Runes)?,
      sat_index: statistic(Statistic::IndexSats)? != 0,
      started: self.started,
      unrecoverably_reorged: self.unrecoverably_reorged.load(atomic::Ordering::Relaxed),
      uptime: (Utc::now() - self.started).to_std()?,
    })
  }

  pub(crate) fn info(&self) -> Result<Info> {
    fn insert_table_info<K: RedbKey + 'static, V: RedbValue + 'static>(
      tables: &mut BTreeMap<String, TableInfo>,
      wtx: &WriteTransaction,
      database_total_bytes: u64,
      definition: TableDefinition<K, V>,
    ) {
      let stats = wtx.open_table(definition).unwrap().stats().unwrap();

      let fragmented_bytes = stats.fragmented_bytes();
      let metadata_bytes = stats.metadata_bytes();
      let stored_bytes = stats.stored_bytes();
      let total_bytes = stored_bytes + metadata_bytes + fragmented_bytes;

      tables.insert(
        definition.name().into(),
        TableInfo {
          branch_pages: stats.branch_pages(),
          fragmented_bytes,
          leaf_pages: stats.leaf_pages(),
          metadata_bytes,
          proportion: total_bytes as f64 / database_total_bytes as f64,
          stored_bytes,
          total_bytes,
          tree_height: stats.tree_height(),
        },
      );
    }

    fn insert_multimap_table_info<K: RedbKey + 'static, V: RedbValue + RedbKey + 'static>(
      tables: &mut BTreeMap<String, TableInfo>,
      wtx: &WriteTransaction,
      database_total_bytes: u64,
      definition: MultimapTableDefinition<K, V>,
    ) {
      let stats = wtx
        .open_multimap_table(definition)
        .unwrap()
        .stats()
        .unwrap();

      let fragmented_bytes = stats.fragmented_bytes();
      let metadata_bytes = stats.metadata_bytes();
      let stored_bytes = stats.stored_bytes();
      let total_bytes = stored_bytes + metadata_bytes + fragmented_bytes;

      tables.insert(
        definition.name().into(),
        TableInfo {
          branch_pages: stats.branch_pages(),
          fragmented_bytes,
          leaf_pages: stats.leaf_pages(),
          metadata_bytes,
          proportion: total_bytes as f64 / database_total_bytes as f64,
          stored_bytes,
          total_bytes,
          tree_height: stats.tree_height(),
        },
      );
    }

    let wtx = self.begin_write()?;

    let stats = wtx.stats()?;

    let fragmented_bytes = stats.fragmented_bytes();
    let metadata_bytes = stats.metadata_bytes();
    let stored_bytes = stats.stored_bytes();
    let total_bytes = fragmented_bytes + metadata_bytes + stored_bytes;

    let mut tables: BTreeMap<String, TableInfo> = BTreeMap::new();

    insert_multimap_table_info(&mut tables, &wtx, total_bytes, SATPOINT_TO_SEQUENCE_NUMBER);
    insert_multimap_table_info(&mut tables, &wtx, total_bytes, SAT_TO_SEQUENCE_NUMBER);
    insert_multimap_table_info(&mut tables, &wtx, total_bytes, SEQUENCE_NUMBER_TO_CHILDREN);
    insert_table_info(&mut tables, &wtx, total_bytes, HEIGHT_TO_BLOCK_HEADER);
    insert_table_info(
      &mut tables,
      &wtx,
      total_bytes,
      HEIGHT_TO_LAST_SEQUENCE_NUMBER,
    );
    insert_table_info(&mut tables, &wtx, total_bytes, HOME_INSCRIPTIONS);
    insert_table_info(
      &mut tables,
      &wtx,
      total_bytes,
      INSCRIPTION_ID_TO_SEQUENCE_NUMBER,
    );
    insert_table_info(
      &mut tables,
      &wtx,
      total_bytes,
      INSCRIPTION_NUMBER_TO_SEQUENCE_NUMBER,
    );
    insert_table_info(&mut tables, &wtx, total_bytes, OUTPOINT_TO_RUNE_BALANCES);
    insert_table_info(&mut tables, &wtx, total_bytes, OUTPOINT_TO_SAT_RANGES);
    insert_table_info(&mut tables, &wtx, total_bytes, OUTPOINT_TO_VALUE);
    insert_table_info(&mut tables, &wtx, total_bytes, RUNE_ID_TO_RUNE_ENTRY);
    insert_table_info(&mut tables, &wtx, total_bytes, RUNE_TO_RUNE_ID);
    insert_table_info(&mut tables, &wtx, total_bytes, SAT_TO_SATPOINT);
    insert_table_info(
      &mut tables,
      &wtx,
      total_bytes,
      SEQUENCE_NUMBER_TO_INSCRIPTION_ENTRY,
    );
    insert_table_info(&mut tables, &wtx, total_bytes, SEQUENCE_NUMBER_TO_RUNE_ID);
    insert_table_info(&mut tables, &wtx, total_bytes, SEQUENCE_NUMBER_TO_SATPOINT);
    insert_table_info(&mut tables, &wtx, total_bytes, STATISTIC_TO_COUNT);
    insert_table_info(&mut tables, &wtx, total_bytes, TRANSACTION_ID_TO_RUNE);
    insert_table_info(
      &mut tables,
      &wtx,
      total_bytes,
      TRANSACTION_ID_TO_TRANSACTION,
    );
    insert_table_info(
      &mut tables,
      &wtx,
      total_bytes,
      WRITE_TRANSACTION_STARTING_BLOCK_COUNT_TO_TIMESTAMP,
    );

    for table in wtx.list_tables()? {
      assert!(tables.contains_key(table.name()));
    }

    for table in wtx.list_multimap_tables()? {
      assert!(tables.contains_key(table.name()));
    }

    let info = {
      let statistic_to_count = wtx.open_table(STATISTIC_TO_COUNT)?;
      let sat_ranges = statistic_to_count
        .get(&Statistic::SatRanges.key())?
        .map(|x| x.value())
        .unwrap_or(0);
      let outputs_traversed = statistic_to_count
        .get(&Statistic::OutputsTraversed.key())?
        .map(|x| x.value())
        .unwrap_or(0);
      Info {
        blocks_indexed: wtx
          .open_table(HEIGHT_TO_BLOCK_HEADER)?
          .range(0..)?
          .next_back()
          .and_then(|result| result.ok())
          .map(|(height, _header)| height.value() + 1)
          .unwrap_or(0),
        branch_pages: stats.branch_pages(),
        fragmented_bytes,
        index_file_size: fs::metadata(&self.path)?.len(),
        index_path: self.path.clone(),
        leaf_pages: stats.leaf_pages(),
        metadata_bytes,
        outputs_traversed,
        page_size: stats.page_size(),
        sat_ranges,
        stored_bytes,
        tables,
        total_bytes,
        transactions: wtx
          .open_table(WRITE_TRANSACTION_STARTING_BLOCK_COUNT_TO_TIMESTAMP)?
          .range(0..)?
          .flat_map(|result| {
            result.map(
              |(starting_block_count, starting_timestamp)| TransactionInfo {
                starting_block_count: starting_block_count.value(),
                starting_timestamp: starting_timestamp.value(),
              },
            )
          })
          .collect(),
        tree_height: stats.tree_height(),
        utxos_indexed: wtx.open_table(OUTPOINT_TO_SAT_RANGES)?.len()?,
      }
    };

    Ok(info)
  }

  pub(crate) fn update(&self) -> Result {
    let mut updater = Updater::new(self)?;

    loop {
      match updater.update_index() {
        Ok(ok) => return Ok(ok),
        Err(err) => {
          log::info!("{}", err.to_string());

          match err.downcast_ref() {
            Some(&ReorgError::Recoverable { height, depth }) => {
              Reorg::handle_reorg(self, height, depth)?;

              updater = Updater::new(self)?;
            }
            Some(&ReorgError::Unrecoverable) => {
              self
                .unrecoverably_reorged
                .store(true, atomic::Ordering::Relaxed);
              return Err(anyhow!(ReorgError::Unrecoverable));
            }
            _ => return Err(err),
          };
        }
      }
    }
  }

  pub(crate) fn export(&self, filename: &String, include_addresses: bool) -> Result {
    let mut writer = BufWriter::new(File::create(filename)?);
    let rtx = self.database.begin_read()?;

    let blocks_indexed = rtx
      .open_table(HEIGHT_TO_BLOCK_HEADER)?
      .range(0..)?
      .next_back()
      .and_then(|result| result.ok())
      .map(|(height, _header)| height.value() + 1)
      .unwrap_or(0);

    writeln!(writer, "# export at block height {}", blocks_indexed)?;

    log::info!("exporting database tables to {filename}");

    let sequence_number_to_satpoint = rtx.open_table(SEQUENCE_NUMBER_TO_SATPOINT)?;

    for result in rtx
      .open_table(SEQUENCE_NUMBER_TO_INSCRIPTION_ENTRY)?
      .iter()?
    {
      let entry = result?;
      let sequence_number = entry.0.value();
      let entry = InscriptionEntry::load(entry.1.value());
      let satpoint = SatPoint::load(
        *sequence_number_to_satpoint
          .get(sequence_number)?
          .unwrap()
          .value(),
      );

      write!(
        writer,
        "{}\t{}\t{}",
        entry.inscription_number, entry.id, satpoint
      )?;

      if include_addresses {
        let address = if satpoint.outpoint == unbound_outpoint() {
          "unbound".to_string()
        } else {
          let output = self
            .get_transaction(satpoint.outpoint.txid)?
            .unwrap()
            .output
            .into_iter()
            .nth(satpoint.outpoint.vout.try_into().unwrap())
            .unwrap();
          self
            .options
            .chain()
            .address_from_script(&output.script_pubkey)
            .map(|address| address.to_string())
            .unwrap_or_else(|e| e.to_string())
        };
        write!(writer, "\t{}", address)?;
      }
      writeln!(writer)?;

      if SHUTTING_DOWN.load(atomic::Ordering::Relaxed) {
        break;
      }
    }
    writer.flush()?;
    Ok(())
  }

  fn begin_read(&self) -> Result<rtx::Rtx> {
    Ok(rtx::Rtx(self.database.begin_read()?))
  }

  fn begin_write(&self) -> Result<WriteTransaction> {
    let mut tx = self.database.begin_write()?;
    tx.set_durability(self.durability);
    Ok(tx)
  }

  fn increment_statistic(wtx: &WriteTransaction, statistic: Statistic, n: u64) -> Result {
    let mut statistic_to_count = wtx.open_table(STATISTIC_TO_COUNT)?;
    let value = statistic_to_count
      .get(&(statistic.key()))?
      .map(|x| x.value())
      .unwrap_or_default()
      + n;
    statistic_to_count.insert(&statistic.key(), &value)?;
    Ok(())
  }

  pub(crate) fn set_statistic(
    statistics: &mut Table<u64, u64>,
    statistic: Statistic,
    value: u64,
  ) -> Result<()> {
    statistics.insert(&statistic.key(), &value)?;
    Ok(())
  }

  pub(crate) fn is_statistic_set(
    statistics: &ReadOnlyTable<u64, u64>,
    statistic: Statistic,
  ) -> Result<bool> {
    Ok(
      statistics
        .get(&statistic.key())?
        .map(|guard| guard.value())
        .unwrap_or_default()
        != 0,
    )
  }

  #[cfg(test)]
  pub(crate) fn statistic(&self, statistic: Statistic) -> u64 {
    self
      .database
      .begin_read()
      .unwrap()
      .open_table(STATISTIC_TO_COUNT)
      .unwrap()
      .get(&statistic.key())
      .unwrap()
      .map(|x| x.value())
      .unwrap_or_default()
  }

  pub(crate) fn block_count(&self) -> Result<u32> {
    self.begin_read()?.block_count()
  }

  pub(crate) fn block_height(&self) -> Result<Option<Height>> {
    self.begin_read()?.block_height()
  }

  pub(crate) fn block_hash(&self, height: Option<u32>) -> Result<Option<BlockHash>> {
    self.begin_read()?.block_hash(height)
  }

  pub(crate) fn blocks(&self, take: usize) -> Result<Vec<(u32, BlockHash)>> {
    let rtx = self.begin_read()?;

    let block_count = rtx.block_count()?;

    let height_to_block_header = rtx.0.open_table(HEIGHT_TO_BLOCK_HEADER)?;

    let mut blocks = Vec::with_capacity(block_count.try_into().unwrap());

    for next in height_to_block_header
      .range(0..block_count)?
      .rev()
      .take(take)
    {
      let next = next?;
      blocks.push((next.0.value(), Header::load(*next.1.value()).block_hash()));
    }

    Ok(blocks)
  }

  pub(crate) fn rare_sat_satpoints(&self) -> Result<Vec<(Sat, SatPoint)>> {
    let rtx = self.database.begin_read()?;

    let sat_to_satpoint = rtx.open_table(SAT_TO_SATPOINT)?;

    let mut result = Vec::with_capacity(sat_to_satpoint.len()?.try_into().unwrap());

    for range in sat_to_satpoint.range(0..)? {
      let (sat, satpoint) = range?;
      result.push((Sat(sat.value()), Entry::load(*satpoint.value())));
    }

    Ok(result)
  }

  pub(crate) fn rare_sat_satpoint(&self, sat: Sat) -> Result<Option<SatPoint>> {
    Ok(
      self
        .database
        .begin_read()?
        .open_table(SAT_TO_SATPOINT)?
        .get(&sat.n())?
        .map(|satpoint| Entry::load(*satpoint.value())),
    )
  }

  pub(crate) fn get_rune_by_id(&self, id: RuneId) -> Result<Option<Rune>> {
    Ok(
      self
        .database
        .begin_read()?
        .open_table(RUNE_ID_TO_RUNE_ENTRY)?
        .get(&id.store())?
        .map(|entry| RuneEntry::load(entry.value()).rune),
    )
  }

  pub(crate) fn rune(&self, rune: Rune) -> Result<Option<(RuneId, RuneEntry)>> {
    let rtx = self.database.begin_read()?;

    let Some(id) = rtx
      .open_table(RUNE_TO_RUNE_ID)?
      .get(rune.0)?
      .map(|guard| guard.value())
    else {
      return Ok(None);
    };

    let entry = RuneEntry::load(
      rtx
        .open_table(RUNE_ID_TO_RUNE_ENTRY)?
        .get(id)?
        .unwrap()
        .value(),
    );

    Ok(Some((RuneId::load(id), entry)))
  }

  pub(crate) fn rune_html(&self, rune: Rune) -> Result<Option<RuneHtml>> {
    let rtx = self.database.begin_read()?;

    let Some(id) = rtx
      .open_table(RUNE_TO_RUNE_ID)?
      .get(rune.0)?
      .map(|guard| guard.value())
    else {
      return Ok(None);
    };

    let entry = RuneEntry::load(
      rtx
        .open_table(RUNE_ID_TO_RUNE_ENTRY)?
        .get(id)?
        .unwrap()
        .value(),
    );

    let parent = InscriptionId {
      txid: entry.etching,
      index: 0,
    };

    let parent = rtx
      .open_table(INSCRIPTION_ID_TO_SEQUENCE_NUMBER)?
      .get(&parent.store())?
      .is_some()
      .then_some(parent);

    Ok(Some(RuneHtml {
      entry,
      id: RuneId::load(id),
      parent,
    }))
  }

  pub(crate) fn runes(&self) -> Result<Vec<(RuneId, RuneEntry)>> {
    let mut entries = Vec::new();

    for result in self
      .database
      .begin_read()?
      .open_table(RUNE_ID_TO_RUNE_ENTRY)?
      .iter()?
    {
      let (id, entry) = result?;
      entries.push((RuneId::load(id.value()), RuneEntry::load(entry.value())));
    }

    Ok(entries)
  }

  pub(crate) fn get_rune_balance(&self, outpoint: OutPoint, id: RuneId) -> Result<u128> {
    let rtx = self.database.begin_read()?;

    let outpoint_to_balances = rtx.open_table(OUTPOINT_TO_RUNE_BALANCES)?;

    let Some(balances) = outpoint_to_balances.get(&outpoint.store())? else {
      return Ok(0);
    };

    let balances_buffer = balances.value();

    let mut i = 0;
    while i < balances_buffer.len() {
      let (balance_id, length) = runes::varint::decode(&balances_buffer[i..]);
      i += length;
      let (amount, length) = runes::varint::decode(&balances_buffer[i..]);
      i += length;

      if RuneId::try_from(balance_id).unwrap() == id {
        return Ok(amount);
      }
    }

    Ok(0)
  }

  pub(crate) fn get_rune_balances_for_outpoint(
    &self,
    outpoint: OutPoint,
  ) -> Result<Vec<(SpacedRune, Pile)>> {
    let rtx = self.database.begin_read()?;

    let outpoint_to_balances = rtx.open_table(OUTPOINT_TO_RUNE_BALANCES)?;

    let id_to_rune_entries = rtx.open_table(RUNE_ID_TO_RUNE_ENTRY)?;

    let Some(balances) = outpoint_to_balances.get(&outpoint.store())? else {
      return Ok(Vec::new());
    };

    let balances_buffer = balances.value();

    let mut balances = Vec::new();
    let mut i = 0;
    while i < balances_buffer.len() {
      let (id, length) = runes::varint::decode(&balances_buffer[i..]);
      i += length;
      let (amount, length) = runes::varint::decode(&balances_buffer[i..]);
      i += length;

      let id = RuneId::try_from(id).unwrap();

      let entry = RuneEntry::load(id_to_rune_entries.get(id.store())?.unwrap().value());

      balances.push((
        entry.spaced_rune(),
        Pile {
          amount,
          divisibility: entry.divisibility,
          symbol: entry.symbol,
        },
      ));
    }

    Ok(balances)
  }

  pub(crate) fn get_runic_outputs(&self, outpoints: &[OutPoint]) -> Result<BTreeSet<OutPoint>> {
    let rtx = self.database.begin_read()?;

    let outpoint_to_balances = rtx.open_table(OUTPOINT_TO_RUNE_BALANCES)?;

    let mut runic = BTreeSet::new();

    for outpoint in outpoints {
      if outpoint_to_balances.get(&outpoint.store())?.is_some() {
        runic.insert(*outpoint);
      }
    }

    Ok(runic)
  }

  pub(crate) fn get_rune_balance_map(&self) -> Result<BTreeMap<Rune, BTreeMap<OutPoint, u128>>> {
    let outpoint_balances = self.get_rune_balances()?;

    let rtx = self.database.begin_read()?;

    let rune_id_to_rune_entry = rtx.open_table(RUNE_ID_TO_RUNE_ENTRY)?;

    let mut rune_balances: BTreeMap<Rune, BTreeMap<OutPoint, u128>> = BTreeMap::new();

    for (outpoint, balances) in outpoint_balances {
      for (rune_id, amount) in balances {
        let rune = RuneEntry::load(
          rune_id_to_rune_entry
            .get(&rune_id.store())?
            .unwrap()
            .value(),
        )
        .rune;

        *rune_balances
          .entry(rune)
          .or_default()
          .entry(outpoint)
          .or_default() += amount;
      }
    }

    Ok(rune_balances)
  }

  pub(crate) fn get_rune_balances(&self) -> Result<Vec<(OutPoint, Vec<(RuneId, u128)>)>> {
    let mut result = Vec::new();

    for entry in self
      .database
      .begin_read()?
      .open_table(OUTPOINT_TO_RUNE_BALANCES)?
      .iter()?
    {
      let (outpoint, balances_buffer) = entry?;
      let outpoint = OutPoint::load(*outpoint.value());
      let balances_buffer = balances_buffer.value();

      let mut balances = Vec::new();
      let mut i = 0;
      while i < balances_buffer.len() {
        let (id, length) = runes::varint::decode(&balances_buffer[i..]);
        i += length;
        let (balance, length) = runes::varint::decode(&balances_buffer[i..]);
        i += length;
        balances.push((RuneId::try_from(id)?, balance));
      }

      result.push((outpoint, balances));
    }

    Ok(result)
  }

  pub(crate) fn block_header(&self, hash: BlockHash) -> Result<Option<Header>> {
    self.client.get_block_header(&hash).into_option()
  }

  pub(crate) fn block_header_info(&self, hash: BlockHash) -> Result<Option<GetBlockHeaderResult>> {
    self.client.get_block_header_info(&hash).into_option()
  }

  pub(crate) fn get_block_by_height(&self, height: u32) -> Result<Option<Block>> {
    Ok(
      self
        .client
        .get_block_hash(height.into())
        .into_option()?
        .map(|hash| self.client.get_block(&hash))
        .transpose()?,
    )
  }

  pub(crate) fn get_block_by_hash(&self, hash: BlockHash) -> Result<Option<Block>> {
    self.client.get_block(&hash).into_option()
  }

  pub(crate) fn get_collections_paginated(
    &self,
    page_size: usize,
    page_index: usize,
  ) -> Result<(Vec<InscriptionId>, bool)> {
    let rtx = self.database.begin_read()?;

    let sequence_number_to_inscription_entry =
      rtx.open_table(SEQUENCE_NUMBER_TO_INSCRIPTION_ENTRY)?;

    let mut collections = rtx
      .open_multimap_table(SEQUENCE_NUMBER_TO_CHILDREN)?
      .iter()?
      .skip(page_index.saturating_mul(page_size))
      .take(page_size.saturating_add(1))
      .map(|result| {
        result
          .and_then(|(parent, _children)| {
            sequence_number_to_inscription_entry
              .get(parent.value())
              .map(|entry| InscriptionEntry::load(entry.unwrap().value()).id)
          })
          .map_err(|err| err.into())
      })
      .collect::<Result<Vec<InscriptionId>>>()?;

    let more = collections.len() > page_size;

    if more {
      collections.pop();
    }

    Ok((collections, more))
  }

  #[cfg(test)]
  pub(crate) fn get_children_by_inscription_id(
    &self,
    inscription_id: InscriptionId,
  ) -> Result<Vec<InscriptionId>> {
    let rtx = self.database.begin_read()?;

    let Some(sequence_number) = rtx
      .open_table(INSCRIPTION_ID_TO_SEQUENCE_NUMBER)?
      .get(&inscription_id.store())?
      .map(|sequence_number| sequence_number.value())
    else {
      return Ok(Vec::new());
    };

    self
      .get_children_by_sequence_number_paginated(sequence_number, usize::max_value(), 0)
      .map(|(children, _more)| children)
  }

  #[cfg(test)]
  pub(crate) fn get_parent_by_inscription_id(
    &self,
    inscription_id: InscriptionId,
  ) -> InscriptionId {
    let rtx = self.database.begin_read().unwrap();

    let sequence_number = rtx
      .open_table(INSCRIPTION_ID_TO_SEQUENCE_NUMBER)
      .unwrap()
      .get(&inscription_id.store())
      .unwrap()
      .unwrap()
      .value();

    let sequence_number_to_inscription_entry = rtx
      .open_table(SEQUENCE_NUMBER_TO_INSCRIPTION_ENTRY)
      .unwrap();

    let parent_sequence_number = InscriptionEntry::load(
      sequence_number_to_inscription_entry
        .get(sequence_number)
        .unwrap()
        .unwrap()
        .value(),
    )
    .parent
    .unwrap();

    let entry = InscriptionEntry::load(
      sequence_number_to_inscription_entry
        .get(parent_sequence_number)
        .unwrap()
        .unwrap()
        .value(),
    );

    entry.id
  }

  pub(crate) fn get_children_by_sequence_number_paginated(
    &self,
    sequence_number: u32,
    page_size: usize,
    page_index: usize,
  ) -> Result<(Vec<InscriptionId>, bool)> {
    let rtx = self.database.begin_read()?;

    let sequence_number_to_entry = rtx.open_table(SEQUENCE_NUMBER_TO_INSCRIPTION_ENTRY)?;

    let mut children = rtx
      .open_multimap_table(SEQUENCE_NUMBER_TO_CHILDREN)?
      .get(sequence_number)?
      .skip(page_index * page_size)
      .take(page_size.saturating_add(1))
      .map(|result| {
        result
          .and_then(|sequence_number| {
            sequence_number_to_entry
              .get(sequence_number.value())
              .map(|entry| InscriptionEntry::load(entry.unwrap().value()).id)
          })
          .map_err(|err| err.into())
      })
      .collect::<Result<Vec<InscriptionId>>>()?;

    let more = children.len() > page_size;

    if more {
      children.pop();
    }

    Ok((children, more))
  }

  pub(crate) fn get_etching(&self, txid: Txid) -> Result<Option<SpacedRune>> {
    let rtx = self.database.begin_read()?;

    let transaction_id_to_rune = rtx.open_table(TRANSACTION_ID_TO_RUNE)?;
    let Some(rune) = transaction_id_to_rune.get(&txid.store())? else {
      return Ok(None);
    };

    let rune_to_rune_id = rtx.open_table(RUNE_TO_RUNE_ID)?;
    let id = rune_to_rune_id.get(rune.value())?.unwrap();

    let rune_id_to_rune_entry = rtx.open_table(RUNE_ID_TO_RUNE_ENTRY)?;
    let entry = rune_id_to_rune_entry.get(&id.value())?.unwrap();

    Ok(Some(RuneEntry::load(entry.value()).spaced_rune()))
  }

  pub(crate) fn get_inscription_ids_by_sat(&self, sat: Sat) -> Result<Vec<InscriptionId>> {
    let rtx = self.database.begin_read()?;

    let sequence_number_to_inscription_entry =
      rtx.open_table(SEQUENCE_NUMBER_TO_INSCRIPTION_ENTRY)?;

    let ids = rtx
      .open_multimap_table(SAT_TO_SEQUENCE_NUMBER)?
      .get(&sat.n())?
      .map(|result| {
        result
          .and_then(|sequence_number| {
            let sequence_number = sequence_number.value();
            sequence_number_to_inscription_entry
              .get(sequence_number)
              .map(|entry| InscriptionEntry::load(entry.unwrap().value()).id)
          })
          .map_err(|err| err.into())
      })
      .collect::<Result<Vec<InscriptionId>>>()?;

    Ok(ids)
  }

  pub(crate) fn get_inscription_ids_by_sat_paginated(
    &self,
    sat: Sat,
    page_size: u64,
    page_index: u64,
  ) -> Result<(Vec<InscriptionId>, bool)> {
    let rtx = self.database.begin_read()?;

    let sequence_number_to_inscription_entry =
      rtx.open_table(SEQUENCE_NUMBER_TO_INSCRIPTION_ENTRY)?;

    let mut ids = rtx
      .open_multimap_table(SAT_TO_SEQUENCE_NUMBER)?
      .get(&sat.n())?
      .map(|result| {
        result
          .and_then(|sequence_number| {
            let sequence_number = sequence_number.value();
            sequence_number_to_inscription_entry
              .get(sequence_number)
              .map(|entry| InscriptionEntry::load(entry.unwrap().value()).id)
          })
          .map_err(|err| err.into())
      })
      .skip(page_index.saturating_mul(page_size).try_into().unwrap())
      .take(page_size.saturating_add(1).try_into().unwrap())
      .collect::<Result<Vec<InscriptionId>>>()?;

    let more = ids.len() > page_size.try_into().unwrap();

    if more {
      ids.pop();
    }

    Ok((ids, more))
  }

  pub(crate) fn get_inscription_id_by_sat_indexed(
    &self,
    sat: Sat,
    inscription_index: isize,
  ) -> Result<Option<InscriptionId>> {
    let rtx = self.database.begin_read()?;

    let sequence_number_to_inscription_entry =
      rtx.open_table(SEQUENCE_NUMBER_TO_INSCRIPTION_ENTRY)?;

    let sat_to_sequence_number = rtx.open_multimap_table(SAT_TO_SEQUENCE_NUMBER)?;

    if inscription_index < 0 {
      sat_to_sequence_number
        .get(&sat.n())?
        .nth_back((inscription_index + 1).abs_diff(0))
    } else {
      sat_to_sequence_number
        .get(&sat.n())?
        .nth(inscription_index.abs_diff(0))
    }
    .map(|result| {
      result
        .and_then(|sequence_number| {
          let sequence_number = sequence_number.value();
          sequence_number_to_inscription_entry
            .get(sequence_number)
            .map(|entry| InscriptionEntry::load(entry.unwrap().value()).id)
        })
        .map_err(|err| anyhow!(err.to_string()))
    })
    .transpose()
  }

  #[cfg(test)]
  pub(crate) fn get_inscription_id_by_inscription_number(
    &self,
    inscription_number: i32,
  ) -> Result<Option<InscriptionId>> {
    let rtx = self.database.begin_read()?;

    let Some(sequence_number) = rtx
      .open_table(INSCRIPTION_NUMBER_TO_SEQUENCE_NUMBER)?
      .get(inscription_number)?
      .map(|guard| guard.value())
    else {
      return Ok(None);
    };

    let inscription_id = rtx
      .open_table(SEQUENCE_NUMBER_TO_INSCRIPTION_ENTRY)?
      .get(&sequence_number)?
      .map(|entry| InscriptionEntry::load(entry.value()).id);

    Ok(inscription_id)
  }

  pub(crate) fn get_inscription_satpoint_by_id(
    &self,
    inscription_id: InscriptionId,
  ) -> Result<Option<SatPoint>> {
    let rtx = self.database.begin_read()?;

    let Some(sequence_number) = rtx
      .open_table(INSCRIPTION_ID_TO_SEQUENCE_NUMBER)?
      .get(&inscription_id.store())?
      .map(|guard| guard.value())
    else {
      return Ok(None);
    };

    let satpoint = rtx
      .open_table(SEQUENCE_NUMBER_TO_SATPOINT)?
      .get(sequence_number)?
      .map(|satpoint| Entry::load(*satpoint.value()));

    Ok(satpoint)
  }

  pub(crate) fn get_inscription_by_id(
    &self,
    inscription_id: InscriptionId,
  ) -> Result<Option<Inscription>> {
    if !self.inscription_exists(inscription_id)? {
      return Ok(None);
    }

    Ok(self.get_transaction(inscription_id.txid)?.and_then(|tx| {
      ParsedEnvelope::from_transaction(&tx)
        .into_iter()
        .nth(inscription_id.index as usize)
        .map(|envelope| envelope.payload)
    }))
  }

  pub(crate) fn inscription_count(&self, txid: Txid) -> Result<u32> {
    let start = InscriptionId { index: 0, txid };

    let end = InscriptionId {
      index: u32::MAX,
      txid,
    };

    Ok(
      self
        .database
        .begin_read()?
        .open_table(INSCRIPTION_ID_TO_SEQUENCE_NUMBER)?
        .range::<&InscriptionIdValue>(&start.store()..&end.store())?
        .count()
        .try_into()
        .unwrap(),
    )
  }

  pub(crate) fn inscription_exists(&self, inscription_id: InscriptionId) -> Result<bool> {
    Ok(
      self
        .database
        .begin_read()?
        .open_table(INSCRIPTION_ID_TO_SEQUENCE_NUMBER)?
        .get(&inscription_id.store())?
        .is_some(),
    )
  }

  pub(crate) fn get_inscriptions_on_output_with_satpoints(
    &self,
    outpoint: OutPoint,
  ) -> Result<Vec<(SatPoint, InscriptionId)>> {
    let rtx = self.database.begin_read()?;
    let satpoint_to_sequence_number = rtx.open_multimap_table(SATPOINT_TO_SEQUENCE_NUMBER)?;
    let sequence_number_to_inscription_entry =
      rtx.open_table(SEQUENCE_NUMBER_TO_INSCRIPTION_ENTRY)?;

    Self::inscriptions_on_output(
      &satpoint_to_sequence_number,
      &sequence_number_to_inscription_entry,
      outpoint,
    )
  }

  pub(crate) fn get_inscriptions_on_output(
    &self,
    outpoint: OutPoint,
  ) -> Result<Vec<InscriptionId>> {
    Ok(
      self
        .get_inscriptions_on_output_with_satpoints(outpoint)?
        .iter()
        .map(|(_satpoint, inscription_id)| *inscription_id)
        .collect(),
    )
  }

  pub(crate) fn get_transaction(&self, txid: Txid) -> Result<Option<Transaction>> {
    if txid == self.genesis_block_coinbase_txid {
      return Ok(Some(self.genesis_block_coinbase_transaction.clone()));
    }

    if self.index_transactions {
      if let Some(transaction) = self
        .database
        .begin_read()?
        .open_table(TRANSACTION_ID_TO_TRANSACTION)?
        .get(&txid.store())?
      {
        return Ok(Some(consensus::encode::deserialize(transaction.value())?));
      }
    }

    self.client.get_raw_transaction(&txid, None).into_option()
  }

  pub(crate) fn get_transaction_blockhash(&self, txid: Txid) -> Result<Option<BlockHash>> {
    Ok(
      self
        .client
        .get_raw_transaction_info(&txid, None)
        .into_option()?
        .and_then(|info| {
          if info.in_active_chain.unwrap_or_default() {
            info.blockhash
          } else {
            None
          }
        }),
    )
  }

  pub(crate) fn is_transaction_in_active_chain(&self, txid: Txid) -> Result<bool> {
    Ok(
      self
        .client
        .get_raw_transaction_info(&txid, None)
        .into_option()?
        .and_then(|info| info.in_active_chain)
        .unwrap_or(false),
    )
  }

  pub(crate) fn find(&self, sat: Sat) -> Result<Option<SatPoint>> {
    let sat = sat.0;
    let rtx = self.begin_read()?;

    if rtx.block_count()? <= Sat(sat).height().n() {
      return Ok(None);
    }

    let outpoint_to_sat_ranges = rtx.0.open_table(OUTPOINT_TO_SAT_RANGES)?;

    for range in outpoint_to_sat_ranges.range::<&[u8; 36]>(&[0; 36]..)? {
      let (key, value) = range?;
      let mut offset = 0;
      for chunk in value.value().chunks_exact(11) {
        let (start, end) = SatRange::load(chunk.try_into().unwrap());
        if start <= sat && sat < end {
          return Ok(Some(SatPoint {
            outpoint: Entry::load(*key.value()),
            offset: offset + sat - start,
          }));
        }
        offset += end - start;
      }
    }

    Ok(None)
  }

  pub(crate) fn find_range(
    &self,
    range_start: Sat,
    range_end: Sat,
  ) -> Result<Option<Vec<FindRangeOutput>>> {
    let range_start = range_start.0;
    let range_end = range_end.0;
    let rtx = self.begin_read()?;

    if rtx.block_count()? < Sat(range_end - 1).height().n() + 1 {
      return Ok(None);
    }

    let Some(mut remaining_sats) = range_end.checked_sub(range_start) else {
      return Err(anyhow!("range end is before range start"));
    };

    let outpoint_to_sat_ranges = rtx.0.open_table(OUTPOINT_TO_SAT_RANGES)?;

    let mut result = Vec::new();
    for range in outpoint_to_sat_ranges.range::<&[u8; 36]>(&[0; 36]..)? {
      let (outpoint_entry, sat_ranges_entry) = range?;

      let mut offset = 0;
      for sat_range in sat_ranges_entry.value().chunks_exact(11) {
        let (start, end) = SatRange::load(sat_range.try_into().unwrap());

        if end > range_start && start < range_end {
          let overlap_start = start.max(range_start);
          let overlap_end = end.min(range_end);

          result.push(FindRangeOutput {
            start: overlap_start,
            size: overlap_end - overlap_start,
            satpoint: SatPoint {
              outpoint: Entry::load(*outpoint_entry.value()),
              offset: offset + overlap_start - start,
            },
          });

          remaining_sats -= overlap_end - overlap_start;

          if remaining_sats == 0 {
            break;
          }
        }
        offset += end - start;
      }
    }

    Ok(Some(result))
  }

  fn list_inner(&self, outpoint: OutPointValue) -> Result<Option<Vec<u8>>> {
    Ok(
      self
        .database
        .begin_read()?
        .open_table(OUTPOINT_TO_SAT_RANGES)?
        .get(&outpoint)?
        .map(|outpoint| outpoint.value().to_vec()),
    )
  }

  pub(crate) fn list(&self, outpoint: OutPoint) -> Result<Option<List>> {
    if !self.index_sats || outpoint == unbound_outpoint() {
      return Ok(None);
    }

    let array = outpoint.store();

    let sat_ranges = self.list_inner(array)?;

    match sat_ranges {
      Some(sat_ranges) => Ok(Some(List::Unspent(
        sat_ranges
          .chunks_exact(11)
          .map(|chunk| SatRange::load(chunk.try_into().unwrap()))
          .collect(),
      ))),
      None => {
        if self.is_transaction_in_active_chain(outpoint.txid)? {
          Ok(Some(List::Spent))
        } else {
          Ok(None)
        }
      }
    }
  }

  pub(crate) fn block_time(&self, height: Height) -> Result<Blocktime> {
    let height = height.n();

    let rtx = self.database.begin_read()?;

    let height_to_block_header = rtx.open_table(HEIGHT_TO_BLOCK_HEADER)?;

    if let Some(guard) = height_to_block_header.get(height)? {
      return Ok(Blocktime::confirmed(Header::load(*guard.value()).time));
    }

    let current = height_to_block_header
      .range(0..)?
      .next_back()
      .and_then(|result| result.ok())
      .map(|(height, _header)| height)
      .map(|x| x.value())
      .unwrap_or(0);

    let expected_blocks = height
      .checked_sub(current)
      .with_context(|| format!("current {current} height is greater than sat height {height}"))?;

    Ok(Blocktime::Expected(
      Utc::now()
        .round_subsecs(0)
        .checked_add_signed(chrono::Duration::seconds(
          10 * 60 * i64::try_from(expected_blocks)?,
        ))
        .ok_or_else(|| anyhow!("block timestamp out of range"))?,
    ))
  }

  pub(crate) fn get_inscriptions(
    &self,
    utxos: &BTreeMap<OutPoint, Amount>,
  ) -> Result<BTreeMap<SatPoint, InscriptionId>> {
    let rtx = self.database.begin_read()?;

    let mut result = BTreeMap::new();

    let satpoint_to_sequence_number = rtx.open_multimap_table(SATPOINT_TO_SEQUENCE_NUMBER)?;
    let sequence_number_to_inscription_entry =
      rtx.open_table(SEQUENCE_NUMBER_TO_INSCRIPTION_ENTRY)?;
    for utxo in utxos.keys() {
      result.extend(Self::inscriptions_on_output(
        &satpoint_to_sequence_number,
        &sequence_number_to_inscription_entry,
        *utxo,
      )?);
    }

    Ok(result)
  }

  pub(crate) fn get_inscriptions_paginated(
    &self,
    page_size: usize,
    page_index: usize,
  ) -> Result<(Vec<InscriptionId>, bool)> {
    let rtx = self.database.begin_read()?;

    let sequence_number_to_inscription_entry =
      rtx.open_table(SEQUENCE_NUMBER_TO_INSCRIPTION_ENTRY)?;

    let mut inscriptions = sequence_number_to_inscription_entry
      .iter()?
      .rev()
      .skip(page_size.saturating_mul(page_index))
      .take(page_size.saturating_add(1))
      .flat_map(|result| result.map(|(_number, entry)| InscriptionEntry::load(entry.value()).id))
      .collect::<Vec<InscriptionId>>();

    let more = inscriptions.len() > page_size;

    if more {
      inscriptions.pop();
    }

    Ok((inscriptions, more))
  }

  pub(crate) fn get_inscriptions_in_block(&self, block_height: u32) -> Result<Vec<InscriptionId>> {
    let rtx = self.database.begin_read()?;

    let height_to_last_sequence_number = rtx.open_table(HEIGHT_TO_LAST_SEQUENCE_NUMBER)?;
    let sequence_number_to_inscription_entry =
      rtx.open_table(SEQUENCE_NUMBER_TO_INSCRIPTION_ENTRY)?;

    let Some(newest_sequence_number) = height_to_last_sequence_number
      .get(&block_height)?
      .map(|ag| ag.value())
    else {
      return Ok(Vec::new());
    };

    let oldest_sequence_number = height_to_last_sequence_number
      .get(block_height.saturating_sub(1))?
      .map(|ag| ag.value())
      .unwrap_or(0);

    (oldest_sequence_number..newest_sequence_number)
      .map(|num| match sequence_number_to_inscription_entry.get(&num) {
        Ok(Some(inscription_id)) => Ok(InscriptionEntry::load(inscription_id.value()).id),
        Ok(None) => Err(anyhow!(
          "could not find inscription for inscription number {num}"
        )),
        Err(err) => Err(anyhow!(err)),
      })
      .collect::<Result<Vec<InscriptionId>>>()
  }

  pub(crate) fn get_highest_paying_inscriptions_in_block(
    &self,
    block_height: u32,
    n: usize,
  ) -> Result<(Vec<InscriptionId>, usize)> {
    let inscription_ids = self.get_inscriptions_in_block(block_height)?;

    let mut inscription_to_fee: Vec<(InscriptionId, u64)> = Vec::new();
    for id in &inscription_ids {
      inscription_to_fee.push((
        *id,
        self
          .get_inscription_entry(*id)?
          .ok_or_else(|| anyhow!("could not get entry for inscription {id}"))?
          .fee,
      ));
    }

    inscription_to_fee.sort_by_key(|(_, fee)| *fee);

    Ok((
      inscription_to_fee
        .iter()
        .map(|(id, _)| *id)
        .rev()
        .take(n)
        .collect(),
      inscription_ids.len(),
    ))
  }

  pub(crate) fn get_home_inscriptions(&self) -> Result<Vec<InscriptionId>> {
    Ok(
      self
        .database
        .begin_read()?
        .open_table(HOME_INSCRIPTIONS)?
        .iter()?
        .rev()
        .flat_map(|result| result.map(|(_number, id)| InscriptionId::load(id.value())))
        .collect(),
    )
  }

  pub(crate) fn get_feed_inscriptions(&self, n: usize) -> Result<Vec<(u32, InscriptionId)>> {
    Ok(
      self
        .database
        .begin_read()?
        .open_table(SEQUENCE_NUMBER_TO_INSCRIPTION_ENTRY)?
        .iter()?
        .rev()
        .take(n)
        .flat_map(|result| {
          result.map(|(number, entry)| (number.value(), InscriptionEntry::load(entry.value()).id))
        })
        .collect(),
    )
  }

  pub fn inscription_info_benchmark(index: &Index, inscription_number: i32) {
    Self::inscription_info(index, InscriptionQuery::Number(inscription_number)).unwrap();
  }

  pub(crate) fn inscription_info(
    index: &Index,
    query: InscriptionQuery,
  ) -> Result<Option<InscriptionInfo>> {
    let rtx = index.database.begin_read()?;

    let sequence_number = match query {
      InscriptionQuery::Id(id) => {
        let inscription_id_to_sequence_number =
          rtx.open_table(INSCRIPTION_ID_TO_SEQUENCE_NUMBER)?;

        let sequence_number = inscription_id_to_sequence_number
          .get(&id.store())?
          .map(|guard| guard.value());

        drop(inscription_id_to_sequence_number);

        sequence_number
      }
      InscriptionQuery::Number(inscription_number) => {
        let inscription_number_to_sequence_number =
          rtx.open_table(INSCRIPTION_NUMBER_TO_SEQUENCE_NUMBER)?;

        let sequence_number = inscription_number_to_sequence_number
          .get(inscription_number)?
          .map(|guard| guard.value());

        drop(inscription_number_to_sequence_number);

        sequence_number
      }
    };

    let Some(sequence_number) = sequence_number else {
      return Ok(None);
    };

    let sequence_number_to_inscription_entry =
      rtx.open_table(SEQUENCE_NUMBER_TO_INSCRIPTION_ENTRY)?;

    let entry = InscriptionEntry::load(
      sequence_number_to_inscription_entry
        .get(&sequence_number)?
        .unwrap()
        .value(),
    );

    let Some(transaction) = index.get_transaction(entry.id.txid)? else {
      return Ok(None);
    };

    let Some(inscription) = ParsedEnvelope::from_transaction(&transaction)
      .into_iter()
      .nth(entry.id.index as usize)
      .map(|envelope| envelope.payload)
    else {
      return Ok(None);
    };

    let satpoint = SatPoint::load(
      *rtx
        .open_table(SEQUENCE_NUMBER_TO_SATPOINT)?
        .get(sequence_number)?
        .unwrap()
        .value(),
    );

    let output = if satpoint.outpoint == unbound_outpoint() || satpoint.outpoint == OutPoint::null()
    {
      None
    } else {
      let Some(transaction) = index.get_transaction(satpoint.outpoint.txid)? else {
        return Ok(None);
      };

      transaction
        .output
        .into_iter()
        .nth(satpoint.outpoint.vout.try_into().unwrap())
    };

    let previous = if let Some(n) = sequence_number.checked_sub(1) {
      Some(
        InscriptionEntry::load(
          sequence_number_to_inscription_entry
            .get(n)?
            .unwrap()
            .value(),
        )
        .id,
      )
    } else {
      None
    };

    let next = sequence_number_to_inscription_entry
      .get(sequence_number + 1)?
      .map(|guard| InscriptionEntry::load(guard.value()).id);

    let children = rtx
      .open_multimap_table(SEQUENCE_NUMBER_TO_CHILDREN)?
      .get(sequence_number)?
      .take(4)
      .map(|result| {
        result
          .and_then(|sequence_number| {
            sequence_number_to_inscription_entry
              .get(sequence_number.value())
              .map(|entry| InscriptionEntry::load(entry.unwrap().value()).id)
          })
          .map_err(|err| err.into())
      })
      .collect::<Result<Vec<InscriptionId>>>()?;

    let rune = if let Some(rune_id) = rtx
      .open_table(SEQUENCE_NUMBER_TO_RUNE_ID)?
      .get(sequence_number)?
    {
      let rune_id_to_rune_entry = rtx.open_table(RUNE_ID_TO_RUNE_ENTRY)?;
      let entry = rune_id_to_rune_entry.get(&rune_id.value())?.unwrap();
      Some(RuneEntry::load(entry.value()).spaced_rune())
    } else {
      None
    };

    let parent = match entry.parent {
      Some(parent) => Some(
        InscriptionEntry::load(
          sequence_number_to_inscription_entry
            .get(parent)?
            .unwrap()
            .value(),
        )
        .id,
      ),
      None => None,
    };

    let mut charms = entry.charms;

    if satpoint.outpoint == OutPoint::null() {
      Charm::Lost.set(&mut charms);
    }

    Ok(Some(InscriptionInfo {
      children,
      entry,
      parent,
      output,
      satpoint,
      inscription,
      previous,
      next,
      rune,
      charms,
    }))
  }

  pub(crate) fn get_inscription_entry(
    &self,
    inscription_id: InscriptionId,
  ) -> Result<Option<InscriptionEntry>> {
    let rtx = self.database.begin_read()?;

    let Some(sequence_number) = rtx
      .open_table(INSCRIPTION_ID_TO_SEQUENCE_NUMBER)?
      .get(&inscription_id.store())?
      .map(|guard| guard.value())
    else {
      return Ok(None);
    };

    let entry = rtx
      .open_table(SEQUENCE_NUMBER_TO_INSCRIPTION_ENTRY)?
      .get(sequence_number)?
      .map(|value| InscriptionEntry::load(value.value()));

    Ok(entry)
  }

  #[cfg(test)]
  fn assert_inscription_location(
    &self,
    inscription_id: InscriptionId,
    satpoint: SatPoint,
    sat: Option<u64>,
  ) {
    let rtx = self.database.begin_read().unwrap();

    let satpoint_to_sequence_number = rtx
      .open_multimap_table(SATPOINT_TO_SEQUENCE_NUMBER)
      .unwrap();

    let sequence_number_to_satpoint = rtx.open_table(SEQUENCE_NUMBER_TO_SATPOINT).unwrap();

    let sequence_number = rtx
      .open_table(INSCRIPTION_ID_TO_SEQUENCE_NUMBER)
      .unwrap()
      .get(&inscription_id.store())
      .unwrap()
      .unwrap()
      .value();

    assert_eq!(
      satpoint_to_sequence_number.len().unwrap(),
      sequence_number_to_satpoint.len().unwrap(),
    );

    assert_eq!(
      SatPoint::load(
        *sequence_number_to_satpoint
          .get(sequence_number)
          .unwrap()
          .unwrap()
          .value()
      ),
      satpoint,
    );

    assert!(satpoint_to_sequence_number
      .get(&satpoint.store())
      .unwrap()
      .any(|result| result.unwrap().value() == sequence_number));

    match sat {
      Some(sat) => {
        if self.index_sats {
          // unbound inscriptions should not be assigned to a sat
          assert!(satpoint.outpoint != unbound_outpoint());

          assert!(rtx
            .open_multimap_table(SAT_TO_SEQUENCE_NUMBER)
            .unwrap()
            .get(&sat)
            .unwrap()
            .any(|entry| entry.unwrap().value() == sequence_number));

          // we do not track common sats (only the sat ranges)
          if !Sat(sat).common() {
            assert_eq!(
              SatPoint::load(
                *rtx
                  .open_table(SAT_TO_SATPOINT)
                  .unwrap()
                  .get(&sat)
                  .unwrap()
                  .unwrap()
                  .value()
              ),
              satpoint,
            );
          }
        }
      }
      None => {
        if self.index_sats {
          assert!(satpoint.outpoint == unbound_outpoint())
        }
      }
    }
  }

  fn inscriptions_on_output<'a: 'tx, 'tx>(
    satpoint_to_sequence_number: &'a impl ReadableMultimapTable<&'static SatPointValue, u32>,
    sequence_number_to_inscription_entry: &'a impl ReadableTable<u32, InscriptionEntryValue>,
    outpoint: OutPoint,
  ) -> Result<Vec<(SatPoint, InscriptionId)>> {
    let start = SatPoint {
      outpoint,
      offset: 0,
    }
    .store();

    let end = SatPoint {
      outpoint,
      offset: u64::MAX,
    }
    .store();

    let mut inscriptions = Vec::new();

    for range in satpoint_to_sequence_number.range::<&[u8; 44]>(&start..=&end)? {
      let (satpoint, sequence_numbers) = range?;
      for sequence_number_result in sequence_numbers {
        let sequence_number = sequence_number_result?.value();
        let entry = sequence_number_to_inscription_entry
          .get(sequence_number)?
          .unwrap();
        inscriptions.push((
          sequence_number,
          SatPoint::load(*satpoint.value()),
          InscriptionEntry::load(entry.value()).id,
        ));
      }
    }

    inscriptions.sort_by_key(|(sequence_number, _, _)| *sequence_number);

    Ok(
      inscriptions
        .into_iter()
        .map(|(_sequence_number, satpoint, inscription_id)| (satpoint, inscription_id))
        .collect(),
    )
  }
}

#[cfg(test)]
mod tests {
  use {
    super::*,
    crate::index::testing::Context,
    bitcoin::secp256k1::rand::{self, RngCore},
  };

  #[test]
  fn height_limit() {
    {
      let context = Context::builder().args(["--height-limit", "0"]).build();
      context.mine_blocks(1);
      assert_eq!(context.index.block_height().unwrap(), None);
      assert_eq!(context.index.block_count().unwrap(), 0);
    }

    {
      let context = Context::builder().args(["--height-limit", "1"]).build();
      context.mine_blocks(1);
      assert_eq!(context.index.block_height().unwrap(), Some(Height(0)));
      assert_eq!(context.index.block_count().unwrap(), 1);
    }

    {
      let context = Context::builder().args(["--height-limit", "2"]).build();
      context.mine_blocks(2);
      assert_eq!(context.index.block_height().unwrap(), Some(Height(1)));
      assert_eq!(context.index.block_count().unwrap(), 2);
    }
  }

  #[test]
  fn inscriptions_below_first_inscription_height_are_skipped() {
    let inscription = inscription("text/plain;charset=utf-8", "hello");
    let template = TransactionTemplate {
      inputs: &[(1, 0, 0, inscription.to_witness())],
      ..Default::default()
    };

    {
      let context = Context::builder().build();
      context.mine_blocks(1);
      let txid = context.rpc_server.broadcast_tx(template.clone());
      let inscription_id = InscriptionId { txid, index: 0 };
      context.mine_blocks(1);

      assert_eq!(
        context.index.get_inscription_by_id(inscription_id).unwrap(),
        Some(inscription)
      );

      assert_eq!(
        context
          .index
          .get_inscription_satpoint_by_id(inscription_id)
          .unwrap(),
        Some(SatPoint {
          outpoint: OutPoint { txid, vout: 0 },
          offset: 0,
        })
      );
    }

    {
      let context = Context::builder()
        .arg("--first-inscription-height=3")
        .build();
      context.mine_blocks(1);
      let txid = context.rpc_server.broadcast_tx(template);
      let inscription_id = InscriptionId { txid, index: 0 };
      context.mine_blocks(1);

      assert_eq!(
        context
          .index
          .get_inscription_satpoint_by_id(inscription_id)
          .unwrap(),
        None,
      );
    }
  }

  #[test]
  fn inscriptions_are_not_indexed_if_no_index_inscriptions_flag_is_set() {
    let inscription = inscription("text/plain;charset=utf-8", "hello");
    let template = TransactionTemplate {
      inputs: &[(1, 0, 0, inscription.to_witness())],
      ..Default::default()
    };

    {
      let context = Context::builder().build();
      context.mine_blocks(1);
      let txid = context.rpc_server.broadcast_tx(template.clone());
      let inscription_id = InscriptionId { txid, index: 0 };
      context.mine_blocks(1);

      assert_eq!(
        context.index.get_inscription_by_id(inscription_id).unwrap(),
        Some(inscription)
      );

      assert_eq!(
        context
          .index
          .get_inscription_satpoint_by_id(inscription_id)
          .unwrap(),
        Some(SatPoint {
          outpoint: OutPoint { txid, vout: 0 },
          offset: 0,
        })
      );
    }

    {
      let context = Context::builder().arg("--no-index-inscriptions").build();
      context.mine_blocks(1);
      let txid = context.rpc_server.broadcast_tx(template);
      let inscription_id = InscriptionId { txid, index: 0 };
      context.mine_blocks(1);

      assert_eq!(
        context
          .index
          .get_inscription_satpoint_by_id(inscription_id)
          .unwrap(),
        None,
      );
    }
  }

  #[test]
  fn list_first_coinbase_transaction() {
    let context = Context::builder().arg("--index-sats").build();
    assert_eq!(
      context
        .index
        .list(
          "4a5e1e4baab89f3a32518a88c31bc87f618f76673e2cc77ab2127b7afdeda33b:0"
            .parse()
            .unwrap()
        )
        .unwrap()
        .unwrap(),
      List::Unspent(vec![(0, 50 * COIN_VALUE)])
    )
  }

  #[test]
  fn list_second_coinbase_transaction() {
    let context = Context::builder().arg("--index-sats").build();
    let txid = context.mine_blocks(1)[0].txdata[0].txid();
    assert_eq!(
      context.index.list(OutPoint::new(txid, 0)).unwrap().unwrap(),
      List::Unspent(vec![(50 * COIN_VALUE, 100 * COIN_VALUE)])
    )
  }

  #[test]
  fn list_split_ranges_are_tracked_correctly() {
    let context = Context::builder().arg("--index-sats").build();

    context.mine_blocks(1);
    let split_coinbase_output = TransactionTemplate {
      inputs: &[(1, 0, 0, Default::default())],
      outputs: 2,
      fee: 0,
      ..Default::default()
    };
    let txid = context.rpc_server.broadcast_tx(split_coinbase_output);

    context.mine_blocks(1);

    assert_eq!(
      context.index.list(OutPoint::new(txid, 0)).unwrap().unwrap(),
      List::Unspent(vec![(50 * COIN_VALUE, 75 * COIN_VALUE)])
    );

    assert_eq!(
      context.index.list(OutPoint::new(txid, 1)).unwrap().unwrap(),
      List::Unspent(vec![(75 * COIN_VALUE, 100 * COIN_VALUE)])
    );
  }

  #[test]
  fn list_merge_ranges_are_tracked_correctly() {
    let context = Context::builder().arg("--index-sats").build();

    context.mine_blocks(2);
    let merge_coinbase_outputs = TransactionTemplate {
      inputs: &[(1, 0, 0, Default::default()), (2, 0, 0, Default::default())],
      fee: 0,
      ..Default::default()
    };

    let txid = context.rpc_server.broadcast_tx(merge_coinbase_outputs);
    context.mine_blocks(1);

    assert_eq!(
      context.index.list(OutPoint::new(txid, 0)).unwrap().unwrap(),
      List::Unspent(vec![
        (50 * COIN_VALUE, 100 * COIN_VALUE),
        (100 * COIN_VALUE, 150 * COIN_VALUE)
      ]),
    );
  }

  #[test]
  fn list_fee_paying_transaction_range() {
    let context = Context::builder().arg("--index-sats").build();

    context.mine_blocks(1);
    let fee_paying_tx = TransactionTemplate {
      inputs: &[(1, 0, 0, Default::default())],
      outputs: 2,
      fee: 10,
      ..Default::default()
    };
    let txid = context.rpc_server.broadcast_tx(fee_paying_tx);
    let coinbase_txid = context.mine_blocks(1)[0].txdata[0].txid();

    assert_eq!(
      context.index.list(OutPoint::new(txid, 0)).unwrap().unwrap(),
      List::Unspent(vec![(50 * COIN_VALUE, 7499999995)]),
    );

    assert_eq!(
      context.index.list(OutPoint::new(txid, 1)).unwrap().unwrap(),
      List::Unspent(vec![(7499999995, 9999999990)]),
    );

    assert_eq!(
      context
        .index
        .list(OutPoint::new(coinbase_txid, 0))
        .unwrap()
        .unwrap(),
      List::Unspent(vec![(10000000000, 15000000000), (9999999990, 10000000000)])
    );
  }

  #[test]
  fn list_two_fee_paying_transaction_range() {
    let context = Context::builder().arg("--index-sats").build();

    context.mine_blocks(2);
    let first_fee_paying_tx = TransactionTemplate {
      inputs: &[(1, 0, 0, Default::default())],
      fee: 10,
      ..Default::default()
    };
    let second_fee_paying_tx = TransactionTemplate {
      inputs: &[(2, 0, 0, Default::default())],
      fee: 10,
      ..Default::default()
    };
    context.rpc_server.broadcast_tx(first_fee_paying_tx);
    context.rpc_server.broadcast_tx(second_fee_paying_tx);

    let coinbase_txid = context.mine_blocks(1)[0].txdata[0].txid();

    assert_eq!(
      context
        .index
        .list(OutPoint::new(coinbase_txid, 0))
        .unwrap()
        .unwrap(),
      List::Unspent(vec![
        (15000000000, 20000000000),
        (9999999990, 10000000000),
        (14999999990, 15000000000)
      ])
    );
  }

  #[test]
  fn list_null_output() {
    let context = Context::builder().arg("--index-sats").build();

    context.mine_blocks(1);
    let no_value_output = TransactionTemplate {
      inputs: &[(1, 0, 0, Default::default())],
      fee: 50 * COIN_VALUE,
      ..Default::default()
    };
    let txid = context.rpc_server.broadcast_tx(no_value_output);
    context.mine_blocks(1);

    assert_eq!(
      context.index.list(OutPoint::new(txid, 0)).unwrap().unwrap(),
      List::Unspent(Vec::new())
    );
  }

  #[test]
  fn list_null_input() {
    let context = Context::builder().arg("--index-sats").build();

    context.mine_blocks(1);
    let no_value_output = TransactionTemplate {
      inputs: &[(1, 0, 0, Default::default())],
      fee: 50 * COIN_VALUE,
      ..Default::default()
    };
    context.rpc_server.broadcast_tx(no_value_output);
    context.mine_blocks(1);

    let no_value_input = TransactionTemplate {
      inputs: &[(2, 1, 0, Default::default())],
      fee: 0,
      ..Default::default()
    };
    let txid = context.rpc_server.broadcast_tx(no_value_input);
    context.mine_blocks(1);

    assert_eq!(
      context.index.list(OutPoint::new(txid, 0)).unwrap().unwrap(),
      List::Unspent(Vec::new())
    );
  }

  #[test]
  fn list_spent_output() {
    let context = Context::builder().arg("--index-sats").build();
    context.mine_blocks(1);
    context.rpc_server.broadcast_tx(TransactionTemplate {
      inputs: &[(1, 0, 0, Default::default())],
      fee: 0,
      ..Default::default()
    });
    context.mine_blocks(1);
    let txid = context.rpc_server.tx(1, 0).txid();
    assert_eq!(
      context.index.list(OutPoint::new(txid, 0)).unwrap().unwrap(),
      List::Spent,
    );
  }

  #[test]
  fn list_unknown_output() {
    let context = Context::builder().arg("--index-sats").build();

    assert_eq!(
      context
        .index
        .list(
          "0000000000000000000000000000000000000000000000000000000000000000:0"
            .parse()
            .unwrap()
        )
        .unwrap(),
      None
    );
  }

  #[test]
  fn find_first_sat() {
    let context = Context::builder().arg("--index-sats").build();
    assert_eq!(
      context.index.find(Sat(0)).unwrap().unwrap(),
      SatPoint {
        outpoint: "4a5e1e4baab89f3a32518a88c31bc87f618f76673e2cc77ab2127b7afdeda33b:0"
          .parse()
          .unwrap(),
        offset: 0,
      }
    )
  }

  #[test]
  fn find_second_sat() {
    let context = Context::builder().arg("--index-sats").build();
    assert_eq!(
      context.index.find(Sat(1)).unwrap().unwrap(),
      SatPoint {
        outpoint: "4a5e1e4baab89f3a32518a88c31bc87f618f76673e2cc77ab2127b7afdeda33b:0"
          .parse()
          .unwrap(),
        offset: 1,
      }
    )
  }

  #[test]
  fn find_first_sat_of_second_block() {
    let context = Context::builder().arg("--index-sats").build();
    context.mine_blocks(1);
    assert_eq!(
      context.index.find(Sat(50 * COIN_VALUE)).unwrap().unwrap(),
      SatPoint {
        outpoint: "84aca0d43f45ac753d4744f40b2f54edec3a496b298951735d450e601386089d:0"
          .parse()
          .unwrap(),
        offset: 0,
      }
    )
  }

  #[test]
  fn find_unmined_sat() {
    let context = Context::builder().arg("--index-sats").build();
    assert_eq!(context.index.find(Sat(50 * COIN_VALUE)).unwrap(), None);
  }

  #[test]
  fn find_first_sat_spent_in_second_block() {
    let context = Context::builder().arg("--index-sats").build();
    context.mine_blocks(1);
    let spend_txid = context.rpc_server.broadcast_tx(TransactionTemplate {
      inputs: &[(1, 0, 0, Default::default())],
      fee: 0,
      ..Default::default()
    });
    context.mine_blocks(1);
    assert_eq!(
      context.index.find(Sat(50 * COIN_VALUE)).unwrap().unwrap(),
      SatPoint {
        outpoint: OutPoint::new(spend_txid, 0),
        offset: 0,
      }
    )
  }

  #[test]
  fn inscriptions_are_tracked_correctly() {
    for context in Context::configurations() {
      context.mine_blocks(1);

      let txid = context.rpc_server.broadcast_tx(TransactionTemplate {
        inputs: &[(1, 0, 0, inscription("text/plain", "hello").to_witness())],
        ..Default::default()
      });
      let inscription_id = InscriptionId { txid, index: 0 };

      context.mine_blocks(1);

      context.index.assert_inscription_location(
        inscription_id,
        SatPoint {
          outpoint: OutPoint { txid, vout: 0 },
          offset: 0,
        },
        Some(50 * COIN_VALUE),
      );
    }
  }

  #[test]
  fn inscriptions_without_sats_are_unbound() {
    for context in Context::configurations() {
      context.mine_blocks(1);

      context.rpc_server.broadcast_tx(TransactionTemplate {
        inputs: &[(1, 0, 0, Default::default())],
        fee: 50 * 100_000_000,
        ..Default::default()
      });

      context.mine_blocks(1);

      let txid = context.rpc_server.broadcast_tx(TransactionTemplate {
        inputs: &[(2, 1, 0, inscription("text/plain", "hello").to_witness())],
        ..Default::default()
      });

      let inscription_id = InscriptionId { txid, index: 0 };

      context.mine_blocks(1);

      context.index.assert_inscription_location(
        inscription_id,
        SatPoint {
          outpoint: unbound_outpoint(),
          offset: 0,
        },
        None,
      );

      context.mine_blocks(1);

      context.rpc_server.broadcast_tx(TransactionTemplate {
        inputs: &[(4, 0, 0, Default::default())],
        fee: 50 * 100_000_000,
        ..Default::default()
      });

      context.mine_blocks(1);

      let txid = context.rpc_server.broadcast_tx(TransactionTemplate {
        inputs: &[(5, 1, 0, inscription("text/plain", "hello").to_witness())],
        ..Default::default()
      });

      let inscription_id = InscriptionId { txid, index: 0 };

      context.mine_blocks(1);

      context.index.assert_inscription_location(
        inscription_id,
        SatPoint {
          outpoint: unbound_outpoint(),
          offset: 1,
        },
        None,
      );
    }
  }

  #[test]
  fn unaligned_inscriptions_are_tracked_correctly() {
    for context in Context::configurations() {
      context.mine_blocks(1);

      let txid = context.rpc_server.broadcast_tx(TransactionTemplate {
        inputs: &[(1, 0, 0, inscription("text/plain", "hello").to_witness())],
        ..Default::default()
      });
      let inscription_id = InscriptionId { txid, index: 0 };

      context.mine_blocks(1);

      context.index.assert_inscription_location(
        inscription_id,
        SatPoint {
          outpoint: OutPoint { txid, vout: 0 },
          offset: 0,
        },
        Some(50 * COIN_VALUE),
      );

      let send_txid = context.rpc_server.broadcast_tx(TransactionTemplate {
        inputs: &[(2, 0, 0, Default::default()), (2, 1, 0, Default::default())],
        ..Default::default()
      });

      context.mine_blocks(1);

      context.index.assert_inscription_location(
        inscription_id,
        SatPoint {
          outpoint: OutPoint {
            txid: send_txid,
            vout: 0,
          },
          offset: 50 * COIN_VALUE,
        },
        Some(50 * COIN_VALUE),
      );
    }
  }

  #[test]
  fn merged_inscriptions_are_tracked_correctly() {
    for context in Context::configurations() {
      context.mine_blocks(2);

      let first_txid = context.rpc_server.broadcast_tx(TransactionTemplate {
        inputs: &[(1, 0, 0, inscription("text/plain", "hello").to_witness())],
        ..Default::default()
      });

      let first_inscription_id = InscriptionId {
        txid: first_txid,
        index: 0,
      };

      let second_txid = context.rpc_server.broadcast_tx(TransactionTemplate {
        inputs: &[(2, 0, 0, inscription("text/png", [1; 100]).to_witness())],
        ..Default::default()
      });
      let second_inscription_id = InscriptionId {
        txid: second_txid,
        index: 0,
      };

      context.mine_blocks(1);

      let merged_txid = context.rpc_server.broadcast_tx(TransactionTemplate {
        inputs: &[(3, 1, 0, Default::default()), (3, 2, 0, Default::default())],
        ..Default::default()
      });

      context.mine_blocks(1);

      context.index.assert_inscription_location(
        first_inscription_id,
        SatPoint {
          outpoint: OutPoint {
            txid: merged_txid,
            vout: 0,
          },
          offset: 0,
        },
        Some(50 * COIN_VALUE),
      );

      context.index.assert_inscription_location(
        second_inscription_id,
        SatPoint {
          outpoint: OutPoint {
            txid: merged_txid,
            vout: 0,
          },
          offset: 50 * COIN_VALUE,
        },
        Some(100 * COIN_VALUE),
      );
    }
  }

  #[test]
  fn inscriptions_that_are_sent_to_second_output_are_are_tracked_correctly() {
    for context in Context::configurations() {
      context.mine_blocks(1);

      let txid = context.rpc_server.broadcast_tx(TransactionTemplate {
        inputs: &[(1, 0, 0, inscription("text/plain", "hello").to_witness())],
        ..Default::default()
      });
      let inscription_id = InscriptionId { txid, index: 0 };

      context.mine_blocks(1);

      context.index.assert_inscription_location(
        inscription_id,
        SatPoint {
          outpoint: OutPoint { txid, vout: 0 },
          offset: 0,
        },
        Some(50 * COIN_VALUE),
      );

      let send_txid = context.rpc_server.broadcast_tx(TransactionTemplate {
        inputs: &[(2, 0, 0, Default::default()), (2, 1, 0, Default::default())],
        outputs: 2,
        ..Default::default()
      });

      context.mine_blocks(1);

      context.index.assert_inscription_location(
        inscription_id,
        SatPoint {
          outpoint: OutPoint {
            txid: send_txid,
            vout: 1,
          },
          offset: 0,
        },
        Some(50 * COIN_VALUE),
      );
    }
  }

  #[test]
  fn missing_inputs_are_fetched_from_bitcoin_core() {
    for args in [
      ["--first-inscription-height", "2"].as_slice(),
      ["--first-inscription-height", "2", "--index-sats"].as_slice(),
    ] {
      let context = Context::builder().args(args).build();
      context.mine_blocks(1);

      let txid = context.rpc_server.broadcast_tx(TransactionTemplate {
        inputs: &[(1, 0, 0, inscription("text/plain", "hello").to_witness())],
        ..Default::default()
      });
      let inscription_id = InscriptionId { txid, index: 0 };

      context.mine_blocks(1);

      context.index.assert_inscription_location(
        inscription_id,
        SatPoint {
          outpoint: OutPoint { txid, vout: 0 },
          offset: 0,
        },
        Some(50 * COIN_VALUE),
      );

      let send_txid = context.rpc_server.broadcast_tx(TransactionTemplate {
        inputs: &[(2, 0, 0, Default::default()), (2, 1, 0, Default::default())],
        ..Default::default()
      });

      context.mine_blocks(1);

      context.index.assert_inscription_location(
        inscription_id,
        SatPoint {
          outpoint: OutPoint {
            txid: send_txid,
            vout: 0,
          },
          offset: 50 * COIN_VALUE,
        },
        Some(50 * COIN_VALUE),
      );
    }
  }

  #[test]
  fn one_input_fee_spent_inscriptions_are_tracked_correctly() {
    for context in Context::configurations() {
      context.mine_blocks(1);

      let txid = context.rpc_server.broadcast_tx(TransactionTemplate {
        inputs: &[(1, 0, 0, inscription("text/plain", "hello").to_witness())],
        ..Default::default()
      });
      let inscription_id = InscriptionId { txid, index: 0 };

      context.mine_blocks(1);

      context.rpc_server.broadcast_tx(TransactionTemplate {
        inputs: &[(2, 1, 0, Default::default())],
        fee: 50 * COIN_VALUE,
        ..Default::default()
      });

      let coinbase_tx = context.mine_blocks(1)[0].txdata[0].txid();

      context.index.assert_inscription_location(
        inscription_id,
        SatPoint {
          outpoint: OutPoint {
            txid: coinbase_tx,
            vout: 0,
          },
          offset: 50 * COIN_VALUE,
        },
        Some(50 * COIN_VALUE),
      );
    }
  }

  #[test]
  fn two_input_fee_spent_inscriptions_are_tracked_correctly() {
    for context in Context::configurations() {
      context.mine_blocks(2);

      let txid = context.rpc_server.broadcast_tx(TransactionTemplate {
        inputs: &[(1, 0, 0, inscription("text/plain", "hello").to_witness())],
        ..Default::default()
      });
      let inscription_id = InscriptionId { txid, index: 0 };

      context.mine_blocks(1);

      context.rpc_server.broadcast_tx(TransactionTemplate {
        inputs: &[(2, 0, 0, Default::default()), (3, 1, 0, Default::default())],
        fee: 50 * COIN_VALUE,
        ..Default::default()
      });

      let coinbase_tx = context.mine_blocks(1)[0].txdata[0].txid();

      context.index.assert_inscription_location(
        inscription_id,
        SatPoint {
          outpoint: OutPoint {
            txid: coinbase_tx,
            vout: 0,
          },
          offset: 50 * COIN_VALUE,
        },
        Some(50 * COIN_VALUE),
      );
    }
  }

  #[test]
  fn inscription_can_be_fee_spent_in_first_transaction() {
    for context in Context::configurations() {
      context.mine_blocks(1);

      let txid = context.rpc_server.broadcast_tx(TransactionTemplate {
        inputs: &[(1, 0, 0, inscription("text/plain", "hello").to_witness())],
        fee: 50 * COIN_VALUE,
        ..Default::default()
      });
      let inscription_id = InscriptionId { txid, index: 0 };

      let coinbase_tx = context.mine_blocks(1)[0].txdata[0].txid();

      context.index.assert_inscription_location(
        inscription_id,
        SatPoint {
          outpoint: OutPoint {
            txid: coinbase_tx,
            vout: 0,
          },
          offset: 50 * COIN_VALUE,
        },
        Some(50 * COIN_VALUE),
      );
    }
  }

  #[test]
  fn lost_inscriptions() {
    for context in Context::configurations() {
      context.mine_blocks(1);

      let txid = context.rpc_server.broadcast_tx(TransactionTemplate {
        inputs: &[(1, 0, 0, inscription("text/plain", "hello").to_witness())],
        fee: 50 * COIN_VALUE,
        ..Default::default()
      });
      let inscription_id = InscriptionId { txid, index: 0 };

      context.mine_blocks_with_subsidy(1, 0);

      context.index.assert_inscription_location(
        inscription_id,
        SatPoint {
          outpoint: OutPoint::null(),
          offset: 0,
        },
        Some(50 * COIN_VALUE),
      );
    }
  }

  #[test]
  fn multiple_inscriptions_can_be_lost() {
    for context in Context::configurations() {
      context.mine_blocks(1);

      let first_txid = context.rpc_server.broadcast_tx(TransactionTemplate {
        inputs: &[(1, 0, 0, inscription("text/plain", "hello").to_witness())],
        fee: 50 * COIN_VALUE,
        ..Default::default()
      });
      let first_inscription_id = InscriptionId {
        txid: first_txid,
        index: 0,
      };

      context.mine_blocks_with_subsidy(1, 0);
      context.mine_blocks(1);

      let second_txid = context.rpc_server.broadcast_tx(TransactionTemplate {
        inputs: &[(3, 0, 0, inscription("text/plain", "hello").to_witness())],
        fee: 50 * COIN_VALUE,
        ..Default::default()
      });
      let second_inscription_id = InscriptionId {
        txid: second_txid,
        index: 0,
      };

      context.mine_blocks_with_subsidy(1, 0);

      context.index.assert_inscription_location(
        first_inscription_id,
        SatPoint {
          outpoint: OutPoint::null(),
          offset: 0,
        },
        Some(50 * COIN_VALUE),
      );

      context.index.assert_inscription_location(
        second_inscription_id,
        SatPoint {
          outpoint: OutPoint::null(),
          offset: 50 * COIN_VALUE,
        },
        Some(150 * COIN_VALUE),
      );
    }
  }

  #[test]
  fn lost_sats_are_tracked_correctly() {
    let context = Context::builder()
      .args(["--index-sats", "--first-inscription-height", "10"])
      .build();
    assert_eq!(context.index.statistic(Statistic::LostSats), 0);

    context.mine_blocks(1);
    assert_eq!(context.index.statistic(Statistic::LostSats), 0);

    context.mine_blocks_with_subsidy(1, 0);
    assert_eq!(
      context.index.statistic(Statistic::LostSats),
      50 * COIN_VALUE
    );

    context.mine_blocks_with_subsidy(1, 0);
    assert_eq!(
      context.index.statistic(Statistic::LostSats),
      100 * COIN_VALUE
    );

    context.mine_blocks(1);
    assert_eq!(
      context.index.statistic(Statistic::LostSats),
      100 * COIN_VALUE
    );
  }

  #[test]
  fn lost_sat_ranges_are_tracked_correctly() {
    let context = Context::builder()
      .args(["--index-sats", "--first-inscription-height", "10"])
      .build();

    let null_ranges = || match context.index.list(OutPoint::null()).unwrap().unwrap() {
      List::Unspent(ranges) => ranges,
      _ => panic!(),
    };

    assert!(null_ranges().is_empty());

    context.mine_blocks(1);

    assert!(null_ranges().is_empty());

    context.mine_blocks_with_subsidy(1, 0);

    assert_eq!(null_ranges(), [(100 * COIN_VALUE, 150 * COIN_VALUE)]);

    context.mine_blocks_with_subsidy(1, 0);

    assert_eq!(
      null_ranges(),
      [
        (100 * COIN_VALUE, 150 * COIN_VALUE),
        (150 * COIN_VALUE, 200 * COIN_VALUE)
      ]
    );

    context.mine_blocks(1);

    assert_eq!(
      null_ranges(),
      [
        (100 * COIN_VALUE, 150 * COIN_VALUE),
        (150 * COIN_VALUE, 200 * COIN_VALUE)
      ]
    );

    context.mine_blocks_with_subsidy(1, 0);

    assert_eq!(
      null_ranges(),
      [
        (100 * COIN_VALUE, 150 * COIN_VALUE),
        (150 * COIN_VALUE, 200 * COIN_VALUE),
        (250 * COIN_VALUE, 300 * COIN_VALUE)
      ]
    );
  }

  #[test]
  fn lost_inscriptions_get_lost_satpoints() {
    for context in Context::configurations() {
      context.mine_blocks_with_subsidy(1, 0);
      context.mine_blocks(1);

      let txid = context.rpc_server.broadcast_tx(TransactionTemplate {
        inputs: &[(2, 0, 0, inscription("text/plain", "hello").to_witness())],
        outputs: 2,
        ..Default::default()
      });
      let inscription_id = InscriptionId { txid, index: 0 };
      context.mine_blocks(1);

      context.rpc_server.broadcast_tx(TransactionTemplate {
        inputs: &[(3, 1, 1, Default::default()), (3, 1, 0, Default::default())],
        fee: 50 * COIN_VALUE,
        ..Default::default()
      });
      context.mine_blocks_with_subsidy(1, 0);

      context.index.assert_inscription_location(
        inscription_id,
        SatPoint {
          outpoint: OutPoint::null(),
          offset: 75 * COIN_VALUE,
        },
        Some(100 * COIN_VALUE),
      );
    }
  }

  #[test]
  fn inscription_skips_zero_value_first_output_of_inscribe_transaction() {
    for context in Context::configurations() {
      context.mine_blocks(1);

      let txid = context.rpc_server.broadcast_tx(TransactionTemplate {
        inputs: &[(1, 0, 0, inscription("text/plain", "hello").to_witness())],
        outputs: 2,
        output_values: &[0, 50 * COIN_VALUE],
        ..Default::default()
      });
      let inscription_id = InscriptionId { txid, index: 0 };
      context.mine_blocks(1);

      context.index.assert_inscription_location(
        inscription_id,
        SatPoint {
          outpoint: OutPoint { txid, vout: 1 },
          offset: 0,
        },
        Some(50 * COIN_VALUE),
      );
    }
  }

  #[test]
  fn inscription_can_be_lost_in_first_transaction() {
    for context in Context::configurations() {
      context.mine_blocks(1);

      let txid = context.rpc_server.broadcast_tx(TransactionTemplate {
        inputs: &[(1, 0, 0, inscription("text/plain", "hello").to_witness())],
        fee: 50 * COIN_VALUE,
        ..Default::default()
      });
      let inscription_id = InscriptionId { txid, index: 0 };
      context.mine_blocks_with_subsidy(1, 0);

      context.index.assert_inscription_location(
        inscription_id,
        SatPoint {
          outpoint: OutPoint::null(),
          offset: 0,
        },
        Some(50 * COIN_VALUE),
      );
    }
  }

  #[test]
  fn lost_rare_sats_are_tracked() {
    let context = Context::builder().arg("--index-sats").build();
    context.mine_blocks_with_subsidy(1, 0);
    context.mine_blocks_with_subsidy(1, 0);

    assert_eq!(
      context
        .index
        .rare_sat_satpoint(Sat(50 * COIN_VALUE))
        .unwrap()
        .unwrap(),
      SatPoint {
        outpoint: OutPoint::null(),
        offset: 0,
      },
    );

    assert_eq!(
      context
        .index
        .rare_sat_satpoint(Sat(100 * COIN_VALUE))
        .unwrap()
        .unwrap(),
      SatPoint {
        outpoint: OutPoint::null(),
        offset: 50 * COIN_VALUE,
      },
    );
  }

  #[test]
  fn old_schema_gives_correct_error() {
    let tempdir = {
      let context = Context::builder().build();

      let wtx = context.index.database.begin_write().unwrap();

      wtx
        .open_table(STATISTIC_TO_COUNT)
        .unwrap()
        .insert(&Statistic::Schema.key(), &0)
        .unwrap();

      wtx.commit().unwrap();

      context.tempdir
    };

    let path = tempdir.path().to_owned();

    let delimiter = if cfg!(windows) { '\\' } else { '/' };

    assert_eq!(
      Context::builder().tempdir(tempdir).try_build().err().unwrap().to_string(),
      format!("index at `{}{delimiter}regtest{delimiter}index.redb` appears to have been built with an older, incompatible version of ord, consider deleting and rebuilding the index: index schema 0, ord schema {SCHEMA_VERSION}", path.display()));
  }

  #[test]
  fn new_schema_gives_correct_error() {
    let tempdir = {
      let context = Context::builder().build();

      let wtx = context.index.database.begin_write().unwrap();

      wtx
        .open_table(STATISTIC_TO_COUNT)
        .unwrap()
        .insert(&Statistic::Schema.key(), &u64::MAX)
        .unwrap();

      wtx.commit().unwrap();

      context.tempdir
    };

    let path = tempdir.path().to_owned();

    let delimiter = if cfg!(windows) { '\\' } else { '/' };

    assert_eq!(
      Context::builder().tempdir(tempdir).try_build().err().unwrap().to_string(),
      format!("index at `{}{delimiter}regtest{delimiter}index.redb` appears to have been built with a newer, incompatible version of ord, consider updating ord: index schema {}, ord schema {SCHEMA_VERSION}", path.display(), u64::MAX));
  }

  #[test]
  fn inscriptions_on_output() {
    for context in Context::configurations() {
      context.mine_blocks(1);

      let txid = context.rpc_server.broadcast_tx(TransactionTemplate {
        inputs: &[(1, 0, 0, inscription("text/plain", "hello").to_witness())],
        ..Default::default()
      });

      let inscription_id = InscriptionId { txid, index: 0 };

      assert_eq!(
        context
          .index
          .get_inscriptions_on_output(OutPoint { txid, vout: 0 })
          .unwrap(),
        []
      );

      context.mine_blocks(1);

      assert_eq!(
        context
          .index
          .get_inscriptions_on_output(OutPoint { txid, vout: 0 })
          .unwrap(),
        [inscription_id]
      );

      let send_id = context.rpc_server.broadcast_tx(TransactionTemplate {
        inputs: &[(2, 1, 0, Default::default())],
        ..Default::default()
      });

      context.mine_blocks(1);

      assert_eq!(
        context
          .index
          .get_inscriptions_on_output(OutPoint { txid, vout: 0 })
          .unwrap(),
        []
      );

      assert_eq!(
        context
          .index
          .get_inscriptions_on_output(OutPoint {
            txid: send_id,
            vout: 0,
          })
          .unwrap(),
        [inscription_id]
      );
    }
  }

  #[test]
  fn inscriptions_on_same_sat_after_the_first_are_not_unbound() {
    for context in Context::configurations() {
      context.mine_blocks(1);

      let first = context.rpc_server.broadcast_tx(TransactionTemplate {
        inputs: &[(1, 0, 0, inscription("text/plain", "hello").to_witness())],
        ..Default::default()
      });

      context.mine_blocks(1);

      let inscription_id = InscriptionId {
        txid: first,
        index: 0,
      };

      assert_eq!(
        context
          .index
          .get_inscriptions_on_output(OutPoint {
            txid: first,
            vout: 0
          })
          .unwrap(),
        [inscription_id]
      );

      context.index.assert_inscription_location(
        inscription_id,
        SatPoint {
          outpoint: OutPoint {
            txid: first,
            vout: 0,
          },
          offset: 0,
        },
        Some(50 * COIN_VALUE),
      );

      let second = context.rpc_server.broadcast_tx(TransactionTemplate {
        inputs: &[(2, 1, 0, inscription("text/plain", "hello").to_witness())],
        ..Default::default()
      });

      let inscription_id = InscriptionId {
        txid: second,
        index: 0,
      };

      context.mine_blocks(1);

      context.index.assert_inscription_location(
        inscription_id,
        SatPoint {
          outpoint: OutPoint {
            txid: second,
            vout: 0,
          },
          offset: 0,
        },
        Some(50 * COIN_VALUE),
      );

      assert!(context
        .index
        .get_inscription_by_id(InscriptionId {
          txid: second,
          index: 0
        })
        .unwrap()
        .is_some());

      assert!(context
        .index
        .get_inscription_by_id(InscriptionId {
          txid: second,
          index: 0
        })
        .unwrap()
        .is_some());
    }
  }

  #[test]
  fn get_latest_inscriptions_with_no_prev_and_next() {
    for context in Context::configurations() {
      context.mine_blocks(1);

      let txid = context.rpc_server.broadcast_tx(TransactionTemplate {
        inputs: &[(1, 0, 0, inscription("text/plain", "hello").to_witness())],
        ..Default::default()
      });
      let inscription_id = InscriptionId { txid, index: 0 };

      context.mine_blocks(1);

      let (inscriptions, more) = context.index.get_inscriptions_paginated(100, 0).unwrap();
      assert_eq!(inscriptions, &[inscription_id]);
      assert!(!more);
    }
  }

  #[test]
  fn unsynced_index_fails() {
    for context in Context::configurations() {
      let mut entropy = [0; 16];
      rand::thread_rng().fill_bytes(&mut entropy);
      let mnemonic = Mnemonic::from_entropy(&entropy).unwrap();
      crate::subcommand::wallet::initialize_wallet(&context.options, mnemonic.to_seed("")).unwrap();
      context.rpc_server.mine_blocks(1);
      assert_regex_match!(
        context
          .index
          .get_unspent_outputs(Wallet::load(&context.options).unwrap())
          .unwrap_err()
          .to_string(),
        r"output in Bitcoin Core wallet but not in ord index: [[:xdigit:]]{64}:\d+"
      );
    }
  }

  #[test]
  fn unrecognized_even_field_inscriptions_are_cursed_and_unbound() {
    for context in Context::configurations() {
      context.mine_blocks(1);

      let witness = envelope(&[
        b"ord",
        &[1],
        b"text/plain;charset=utf-8",
        &[2],
        b"bar",
        &[4],
        b"ord",
      ]);

      let txid = context.rpc_server.broadcast_tx(TransactionTemplate {
        inputs: &[(1, 0, 0, witness)],
        ..Default::default()
      });

      let inscription_id = InscriptionId { txid, index: 0 };

      context.mine_blocks(1);

      context.index.assert_inscription_location(
        inscription_id,
        SatPoint {
          outpoint: unbound_outpoint(),
          offset: 0,
        },
        None,
      );

      assert_eq!(
        context
          .index
          .get_inscription_entry(inscription_id)
          .unwrap()
          .unwrap()
          .inscription_number,
        -1
      );
    }
  }

  #[test]
  fn unrecognized_even_field_inscriptions_are_unbound_after_jubilee() {
    for context in Context::configurations() {
      context.mine_blocks(109);

      let witness = envelope(&[
        b"ord",
        &[1],
        b"text/plain;charset=utf-8",
        &[2],
        b"bar",
        &[4],
        b"ord",
      ]);

      let txid = context.rpc_server.broadcast_tx(TransactionTemplate {
        inputs: &[(1, 0, 0, witness)],
        ..Default::default()
      });

      let inscription_id = InscriptionId { txid, index: 0 };

      context.mine_blocks(1);

      context.index.assert_inscription_location(
        inscription_id,
        SatPoint {
          outpoint: unbound_outpoint(),
          offset: 0,
        },
        None,
      );

      assert_eq!(
        context
          .index
          .get_inscription_entry(inscription_id)
          .unwrap()
          .unwrap()
          .inscription_number,
        0
      );
    }
  }

  #[test]
  fn inscriptions_are_uncursed_after_jubilee() {
    for context in Context::configurations() {
      context.mine_blocks(108);

      let witness = envelope(&[
        b"ord",
        &[1],
        b"text/plain;charset=utf-8",
        &[1],
        b"text/plain;charset=utf-8",
      ]);

      let txid = context.rpc_server.broadcast_tx(TransactionTemplate {
        inputs: &[(1, 0, 0, witness.clone())],
        ..Default::default()
      });

      let inscription_id = InscriptionId { txid, index: 0 };

      context.mine_blocks(1);

      assert_eq!(context.rpc_server.height(), 109);

      assert_eq!(
        context
          .index
          .get_inscription_entry(inscription_id)
          .unwrap()
          .unwrap()
          .inscription_number,
        -1
      );

      let txid = context.rpc_server.broadcast_tx(TransactionTemplate {
        inputs: &[(2, 0, 0, witness)],
        ..Default::default()
      });

      let inscription_id = InscriptionId { txid, index: 0 };

      context.mine_blocks(1);

      assert_eq!(context.rpc_server.height(), 110);

      assert_eq!(
        context
          .index
          .get_inscription_entry(inscription_id)
          .unwrap()
          .unwrap()
          .inscription_number,
        0
      );
    }
  }

  #[test]
  fn duplicate_field_inscriptions_are_cursed() {
    for context in Context::configurations() {
      context.mine_blocks(1);

      let witness = envelope(&[
        b"ord",
        &[1],
        b"text/plain;charset=utf-8",
        &[1],
        b"text/plain;charset=utf-8",
      ]);

      let txid = context.rpc_server.broadcast_tx(TransactionTemplate {
        inputs: &[(1, 0, 0, witness)],
        ..Default::default()
      });

      let inscription_id = InscriptionId { txid, index: 0 };

      context.mine_blocks(1);

      assert_eq!(
        context
          .index
          .get_inscription_entry(inscription_id)
          .unwrap()
          .unwrap()
          .inscription_number,
        -1
      );
    }
  }

  #[test]
  fn incomplete_field_inscriptions_are_cursed() {
    for context in Context::configurations() {
      context.mine_blocks(1);

      let witness = envelope(&[b"ord", &[1]]);

      let txid = context.rpc_server.broadcast_tx(TransactionTemplate {
        inputs: &[(1, 0, 0, witness)],
        ..Default::default()
      });

      let inscription_id = InscriptionId { txid, index: 0 };

      context.mine_blocks(1);

      assert_eq!(
        context
          .index
          .get_inscription_entry(inscription_id)
          .unwrap()
          .unwrap()
          .inscription_number,
        -1
      );
    }
  }

  #[test]
  fn inscriptions_with_pushnum_opcodes_are_cursed() {
    for context in Context::configurations() {
      context.mine_blocks(1);

      let script = script::Builder::new()
        .push_opcode(opcodes::OP_FALSE)
        .push_opcode(opcodes::all::OP_IF)
        .push_slice(b"ord")
        .push_slice([])
        .push_opcode(opcodes::all::OP_PUSHNUM_1)
        .push_opcode(opcodes::all::OP_ENDIF)
        .into_script();

      let witness = Witness::from_slice(&[script.into_bytes(), Vec::new()]);

      let txid = context.rpc_server.broadcast_tx(TransactionTemplate {
        inputs: &[(1, 0, 0, witness)],
        ..Default::default()
      });

      let inscription_id = InscriptionId { txid, index: 0 };

      context.mine_blocks(1);

      assert_eq!(
        context
          .index
          .get_inscription_entry(inscription_id)
          .unwrap()
          .unwrap()
          .inscription_number,
        -1
      );
    }
  }

  #[test]
  fn inscriptions_with_stutter_are_cursed() {
    for context in Context::configurations() {
      context.mine_blocks(1);

      let script = script::Builder::new()
        .push_opcode(opcodes::OP_FALSE)
        .push_opcode(opcodes::OP_FALSE)
        .push_opcode(opcodes::all::OP_IF)
        .push_slice(b"ord")
        .push_slice([])
        .push_opcode(opcodes::all::OP_PUSHNUM_1)
        .push_opcode(opcodes::all::OP_ENDIF)
        .into_script();

      let witness = Witness::from_slice(&[script.into_bytes(), Vec::new()]);

      let txid = context.rpc_server.broadcast_tx(TransactionTemplate {
        inputs: &[(1, 0, 0, witness)],
        ..Default::default()
      });

      let inscription_id = InscriptionId { txid, index: 0 };

      context.mine_blocks(1);

      assert_eq!(
        context
          .index
          .get_inscription_entry(inscription_id)
          .unwrap()
          .unwrap()
          .inscription_number,
        -1
      );
    }
  }

  // https://github.com/ordinals/ord/issues/2062
  #[test]
  fn zero_value_transaction_inscription_not_cursed_but_unbound() {
    for context in Context::configurations() {
      context.mine_blocks(1);

      context.rpc_server.broadcast_tx(TransactionTemplate {
        inputs: &[(1, 0, 0, Default::default())],
        fee: 50 * 100_000_000,
        ..Default::default()
      });

      context.mine_blocks(1);

      let txid = context.rpc_server.broadcast_tx(TransactionTemplate {
        inputs: &[(2, 1, 0, inscription("text/plain", "hello").to_witness())],
        ..Default::default()
      });

      let inscription_id = InscriptionId { txid, index: 0 };

      context.mine_blocks(1);

      context.index.assert_inscription_location(
        inscription_id,
        SatPoint {
          outpoint: unbound_outpoint(),
          offset: 0,
        },
        None,
      );

      assert_eq!(
        context
          .index
          .get_inscription_entry(inscription_id)
          .unwrap()
          .unwrap()
          .inscription_number,
        0
      );
    }
  }

  #[test]
  fn transaction_with_inscription_inside_zero_value_2nd_input_should_be_unbound_and_cursed() {
    for context in Context::configurations() {
      context.mine_blocks(1);

      // create zero value input
      context.rpc_server.broadcast_tx(TransactionTemplate {
        inputs: &[(1, 0, 0, Default::default())],
        fee: 50 * 100_000_000,
        ..Default::default()
      });

      context.mine_blocks(1);

      let witness = inscription("text/plain", "hello").to_witness();

      let txid = context.rpc_server.broadcast_tx(TransactionTemplate {
        inputs: &[(2, 0, 0, witness.clone()), (2, 1, 0, witness.clone())],
        ..Default::default()
      });

      let second_inscription_id = InscriptionId { txid, index: 1 };

      context.mine_blocks(1);

      context.index.assert_inscription_location(
        second_inscription_id,
        SatPoint {
          outpoint: unbound_outpoint(),
          offset: 0,
        },
        None,
      );

      assert_eq!(
        context
          .index
          .get_inscription_entry(second_inscription_id)
          .unwrap()
          .unwrap()
          .inscription_number,
        -1
      );
    }
  }

  #[test]
  fn multiple_inscriptions_in_same_tx_all_but_first_input_are_cursed() {
    for context in Context::configurations() {
      context.mine_blocks(1);
      context.mine_blocks(1);
      context.mine_blocks(1);

      let witness = envelope(&[b"ord", &[1], b"text/plain;charset=utf-8", &[], b"bar"]);

      let txid = context.rpc_server.broadcast_tx(TransactionTemplate {
        inputs: &[
          (1, 0, 0, witness.clone()),
          (2, 0, 0, witness.clone()),
          (3, 0, 0, witness.clone()),
        ],
        ..Default::default()
      });

      let first = InscriptionId { txid, index: 0 };
      let second = InscriptionId { txid, index: 1 };
      let third = InscriptionId { txid, index: 2 };

      context.mine_blocks(1);

      context.index.assert_inscription_location(
        first,
        SatPoint {
          outpoint: OutPoint { txid, vout: 0 },
          offset: 0,
        },
        Some(50 * COIN_VALUE),
      );

      context.index.assert_inscription_location(
        second,
        SatPoint {
          outpoint: OutPoint { txid, vout: 0 },
          offset: 50 * COIN_VALUE,
        },
        Some(100 * COIN_VALUE),
      );

      context.index.assert_inscription_location(
        third,
        SatPoint {
          outpoint: OutPoint { txid, vout: 0 },
          offset: 100 * COIN_VALUE,
        },
        Some(150 * COIN_VALUE),
      );

      assert_eq!(
        context
          .index
          .get_inscription_entry(first)
          .unwrap()
          .unwrap()
          .inscription_number,
        0
      );

      assert_eq!(
        context
          .index
          .get_inscription_entry(second)
          .unwrap()
          .unwrap()
          .inscription_number,
        -1
      );

      assert_eq!(
        context
          .index
          .get_inscription_entry(third)
          .unwrap()
          .unwrap()
          .inscription_number,
        -2
      );
    }
  }

  #[test]
  fn multiple_inscriptions_same_input_are_cursed_reinscriptions() {
    for context in Context::configurations() {
      context.rpc_server.mine_blocks(1);

      let script = script::Builder::new()
        .push_opcode(opcodes::OP_FALSE)
        .push_opcode(opcodes::all::OP_IF)
        .push_slice(b"ord")
        .push_slice([1])
        .push_slice(b"text/plain;charset=utf-8")
        .push_slice([])
        .push_slice(b"foo")
        .push_opcode(opcodes::all::OP_ENDIF)
        .push_opcode(opcodes::OP_FALSE)
        .push_opcode(opcodes::all::OP_IF)
        .push_slice(b"ord")
        .push_slice([1])
        .push_slice(b"text/plain;charset=utf-8")
        .push_slice([])
        .push_slice(b"bar")
        .push_opcode(opcodes::all::OP_ENDIF)
        .push_opcode(opcodes::OP_FALSE)
        .push_opcode(opcodes::all::OP_IF)
        .push_slice(b"ord")
        .push_slice([1])
        .push_slice(b"text/plain;charset=utf-8")
        .push_slice([])
        .push_slice(b"qix")
        .push_opcode(opcodes::all::OP_ENDIF)
        .into_script();

      let witness = Witness::from_slice(&[script.into_bytes(), Vec::new()]);

      let txid = context.rpc_server.broadcast_tx(TransactionTemplate {
        inputs: &[(1, 0, 0, witness)],
        ..Default::default()
      });

      let first = InscriptionId { txid, index: 0 };
      let second = InscriptionId { txid, index: 1 };
      let third = InscriptionId { txid, index: 2 };

      context.mine_blocks(1);

      context.index.assert_inscription_location(
        first,
        SatPoint {
          outpoint: OutPoint { txid, vout: 0 },
          offset: 0,
        },
        Some(50 * COIN_VALUE),
      );

      context.index.assert_inscription_location(
        second,
        SatPoint {
          outpoint: OutPoint { txid, vout: 0 },
          offset: 0,
        },
        Some(50 * COIN_VALUE),
      );

      context.index.assert_inscription_location(
        third,
        SatPoint {
          outpoint: OutPoint { txid, vout: 0 },
          offset: 0,
        },
        Some(50 * COIN_VALUE),
      );

      assert_eq!(
        context
          .index
          .get_inscription_entry(first)
          .unwrap()
          .unwrap()
          .inscription_number,
        0
      );

      assert_eq!(
        context
          .index
          .get_inscription_entry(second)
          .unwrap()
          .unwrap()
          .inscription_number,
        -1
      );

      assert_eq!(
        context
          .index
          .get_inscription_entry(third)
          .unwrap()
          .unwrap()
          .inscription_number,
        -2
      );
    }
  }

  #[test]
  fn multiple_inscriptions_different_inputs_and_same_inputs() {
    for context in Context::configurations() {
      context.rpc_server.mine_blocks(1);
      context.rpc_server.mine_blocks(1);
      context.rpc_server.mine_blocks(1);

      let script = script::Builder::new()
        .push_opcode(opcodes::OP_FALSE)
        .push_opcode(opcodes::all::OP_IF)
        .push_slice(b"ord")
        .push_slice([1])
        .push_slice(b"text/plain;charset=utf-8")
        .push_slice([])
        .push_slice(b"foo")
        .push_opcode(opcodes::all::OP_ENDIF)
        .push_opcode(opcodes::OP_FALSE)
        .push_opcode(opcodes::all::OP_IF)
        .push_slice(b"ord")
        .push_slice([1])
        .push_slice(b"text/plain;charset=utf-8")
        .push_slice([])
        .push_slice(b"bar")
        .push_opcode(opcodes::all::OP_ENDIF)
        .push_opcode(opcodes::OP_FALSE)
        .push_opcode(opcodes::all::OP_IF)
        .push_slice(b"ord")
        .push_slice([1])
        .push_slice(b"text/plain;charset=utf-8")
        .push_slice([])
        .push_slice(b"qix")
        .push_opcode(opcodes::all::OP_ENDIF)
        .into_script();

      let witness = Witness::from_slice(&[script.into_bytes(), Vec::new()]);

      let txid = context.rpc_server.broadcast_tx(TransactionTemplate {
        inputs: &[
          (1, 0, 0, witness.clone()),
          (2, 0, 0, witness.clone()),
          (3, 0, 0, witness.clone()),
        ],
        ..Default::default()
      });

      let first = InscriptionId { txid, index: 0 }; // normal
      let second = InscriptionId { txid, index: 1 }; // cursed reinscription
      let fourth = InscriptionId { txid, index: 3 }; // cursed but bound
      let ninth = InscriptionId { txid, index: 8 }; // cursed reinscription

      context.mine_blocks(1);

      context.index.assert_inscription_location(
        first,
        SatPoint {
          outpoint: OutPoint { txid, vout: 0 },
          offset: 0,
        },
        Some(50 * COIN_VALUE),
      );

      context.index.assert_inscription_location(
        second,
        SatPoint {
          outpoint: OutPoint { txid, vout: 0 },
          offset: 0,
        },
        Some(50 * COIN_VALUE),
      );

      context.index.assert_inscription_location(
        fourth,
        SatPoint {
          outpoint: OutPoint { txid, vout: 0 },
          offset: 50 * COIN_VALUE,
        },
        Some(100 * COIN_VALUE),
      );

      context.index.assert_inscription_location(
        ninth,
        SatPoint {
          outpoint: OutPoint { txid, vout: 0 },
          offset: 100 * COIN_VALUE,
        },
        Some(150 * COIN_VALUE),
      );

      assert_eq!(
        context
          .index
          .get_inscription_entry(first)
          .unwrap()
          .unwrap()
          .inscription_number,
        0
      );

      assert_eq!(
        context
          .index
          .get_inscription_id_by_inscription_number(-3)
          .unwrap()
          .unwrap(),
        fourth
      );

      assert_eq!(
        context
          .index
          .get_inscription_entry(fourth)
          .unwrap()
          .unwrap()
          .inscription_number,
        -3
      );

      assert_eq!(
        context
          .index
          .get_inscription_entry(ninth)
          .unwrap()
          .unwrap()
          .inscription_number,
        -8
      );
    }
  }

  #[test]
  fn genesis_fee_distributed_evenly() {
    for context in Context::configurations() {
      context.rpc_server.mine_blocks(1);

      let script = script::Builder::new()
        .push_opcode(opcodes::OP_FALSE)
        .push_opcode(opcodes::all::OP_IF)
        .push_slice(b"ord")
        .push_slice([1])
        .push_slice(b"text/plain;charset=utf-8")
        .push_slice([])
        .push_slice(b"foo")
        .push_opcode(opcodes::all::OP_ENDIF)
        .push_opcode(opcodes::OP_FALSE)
        .push_opcode(opcodes::all::OP_IF)
        .push_slice(b"ord")
        .push_slice([1])
        .push_slice(b"text/plain;charset=utf-8")
        .push_slice([])
        .push_slice(b"bar")
        .push_opcode(opcodes::all::OP_ENDIF)
        .push_opcode(opcodes::OP_FALSE)
        .push_opcode(opcodes::all::OP_IF)
        .push_slice(b"ord")
        .push_slice([1])
        .push_slice(b"text/plain;charset=utf-8")
        .push_slice([])
        .push_slice(b"qix")
        .push_opcode(opcodes::all::OP_ENDIF)
        .into_script();

      let witness = Witness::from_slice(&[script.into_bytes(), Vec::new()]);

      let txid = context.rpc_server.broadcast_tx(TransactionTemplate {
        inputs: &[(1, 0, 0, witness)],
        fee: 33,
        ..Default::default()
      });

      let first = InscriptionId { txid, index: 0 };
      let second = InscriptionId { txid, index: 1 };

      context.mine_blocks(1);

      assert_eq!(
        context
          .index
          .get_inscription_entry(first)
          .unwrap()
          .unwrap()
          .fee,
        11
      );

      assert_eq!(
        context
          .index
          .get_inscription_entry(second)
          .unwrap()
          .unwrap()
          .fee,
        11
      );
    }
  }

  #[test]
  fn reinscription_on_cursed_inscription_is_not_cursed() {
    for context in Context::configurations() {
      context.mine_blocks(1);
      context.mine_blocks(1);

      let witness = envelope(&[b"ord", &[1], b"text/plain;charset=utf-8", &[], b"bar"]);

      let cursed_txid = context.rpc_server.broadcast_tx(TransactionTemplate {
        inputs: &[(1, 0, 0, witness.clone()), (2, 0, 0, witness.clone())],
        outputs: 2,
        ..Default::default()
      });

      let cursed = InscriptionId {
        txid: cursed_txid,
        index: 1,
      };

      context.mine_blocks(1);

      context.index.assert_inscription_location(
        cursed,
        SatPoint {
          outpoint: OutPoint {
            txid: cursed_txid,
            vout: 1,
          },
          offset: 0,
        },
        Some(100 * COIN_VALUE),
      );

      assert_eq!(
        context
          .index
          .get_inscription_entry(cursed)
          .unwrap()
          .unwrap()
          .inscription_number,
        -1
      );

      let witness = envelope(&[
        b"ord",
        &[1],
        b"text/plain;charset=utf-8",
        &[],
        b"reinscription on cursed",
      ]);

      let txid = context.rpc_server.broadcast_tx(TransactionTemplate {
        inputs: &[(3, 1, 1, witness)],
        ..Default::default()
      });

      let reinscription_on_cursed = InscriptionId { txid, index: 0 };

      context.mine_blocks(1);

      context.index.assert_inscription_location(
        reinscription_on_cursed,
        SatPoint {
          outpoint: OutPoint { txid, vout: 0 },
          offset: 0,
        },
        Some(100 * COIN_VALUE),
      );

      assert_eq!(
        context
          .index
          .get_inscription_entry(reinscription_on_cursed)
          .unwrap()
          .unwrap()
          .inscription_number,
        1
      );
    }
  }

  #[test]
  fn second_reinscription_on_cursed_inscription_is_cursed() {
    for context in Context::configurations() {
      context.mine_blocks(1);
      context.mine_blocks(1);

      let witness = envelope(&[b"ord", &[1], b"text/plain;charset=utf-8", &[], b"bar"]);

      let cursed_txid = context.rpc_server.broadcast_tx(TransactionTemplate {
        inputs: &[(1, 0, 0, witness.clone()), (2, 0, 0, witness.clone())],
        outputs: 2,
        ..Default::default()
      });

      let cursed = InscriptionId {
        txid: cursed_txid,
        index: 1,
      };

      context.mine_blocks(1);

      context.index.assert_inscription_location(
        cursed,
        SatPoint {
          outpoint: OutPoint {
            txid: cursed_txid,
            vout: 1,
          },
          offset: 0,
        },
        Some(100 * COIN_VALUE),
      );

      assert_eq!(
        context
          .index
          .get_inscription_entry(cursed)
          .unwrap()
          .unwrap()
          .inscription_number,
        -1
      );

      let witness = envelope(&[
        b"ord",
        &[1],
        b"text/plain;charset=utf-8",
        &[],
        b"reinscription on cursed",
      ]);

      let txid = context.rpc_server.broadcast_tx(TransactionTemplate {
        inputs: &[(3, 1, 1, witness)],
        ..Default::default()
      });

      let reinscription_on_cursed = InscriptionId { txid, index: 0 };

      context.mine_blocks(1);

      context.index.assert_inscription_location(
        reinscription_on_cursed,
        SatPoint {
          outpoint: OutPoint { txid, vout: 0 },
          offset: 0,
        },
        Some(100 * COIN_VALUE),
      );

      assert_eq!(
        context
          .index
          .get_inscription_entry(reinscription_on_cursed)
          .unwrap()
          .unwrap()
          .inscription_number,
        1
      );

      let witness = envelope(&[
        b"ord",
        &[1],
        b"text/plain;charset=utf-8",
        &[],
        b"second reinscription on cursed",
      ]);

      let txid = context.rpc_server.broadcast_tx(TransactionTemplate {
        inputs: &[(4, 1, 0, witness)],
        ..Default::default()
      });

      let second_reinscription_on_cursed = InscriptionId { txid, index: 0 };

      context.mine_blocks(1);

      context.index.assert_inscription_location(
        second_reinscription_on_cursed,
        SatPoint {
          outpoint: OutPoint { txid, vout: 0 },
          offset: 0,
        },
        Some(100 * COIN_VALUE),
      );

      assert_eq!(
        context
          .index
          .get_inscription_entry(second_reinscription_on_cursed)
          .unwrap()
          .unwrap()
          .inscription_number,
        -2
      );

      assert_eq!(
        vec![
          cursed,
          reinscription_on_cursed,
          second_reinscription_on_cursed
        ],
        context
          .index
          .get_inscriptions_on_output_with_satpoints(OutPoint { txid, vout: 0 })
          .unwrap()
          .iter()
          .map(|(_satpoint, inscription_id)| *inscription_id)
          .collect::<Vec<InscriptionId>>()
      )
    }
  }

  #[test]
  fn reinscriptions_on_output_correctly_ordered_and_transferred() {
    for context in Context::configurations() {
      context.mine_blocks(1);

      let txid = context.rpc_server.broadcast_tx(TransactionTemplate {
        inputs: &[(
          1,
          0,
          0,
          inscription("text/plain;charset=utf-8", "hello").to_witness(),
        )],
        ..Default::default()
      });

      let first = InscriptionId { txid, index: 0 };

      context.mine_blocks(1);

      let txid = context.rpc_server.broadcast_tx(TransactionTemplate {
        inputs: &[(
          2,
          1,
          0,
          inscription("text/plain;charset=utf-8", "hello").to_witness(),
        )],
        ..Default::default()
      });

      let second = InscriptionId { txid, index: 0 };

      context.mine_blocks(1);
      let txid = context.rpc_server.broadcast_tx(TransactionTemplate {
        inputs: &[(
          3,
          1,
          0,
          inscription("text/plain;charset=utf-8", "hello").to_witness(),
        )],
        ..Default::default()
      });

      let third = InscriptionId { txid, index: 0 };

      context.mine_blocks(1);

      let location = SatPoint {
        outpoint: OutPoint { txid, vout: 0 },
        offset: 0,
      };

      assert_eq!(
        vec![(location, first), (location, second), (location, third)],
        context
          .index
          .get_inscriptions_on_output_with_satpoints(OutPoint { txid, vout: 0 })
          .unwrap()
      )
    }
  }

  #[test]
  fn reinscriptions_are_ordered_correctly_for_many_outpoints() {
    for context in Context::configurations() {
      context.mine_blocks(1);

      let mut inscription_ids = vec![];
      for i in 1..=21 {
        let txid = context.rpc_server.broadcast_tx(TransactionTemplate {
          inputs: &[(
            i,
            if i == 1 { 0 } else { 1 },
            0,
            inscription("text/plain;charset=utf-8", &format!("hello {}", i)).to_witness(),
          )], // for the first inscription use coinbase, otherwise use the previous tx
          ..Default::default()
        });

        inscription_ids.push(InscriptionId { txid, index: 0 });

        context.mine_blocks(1);
      }

      let final_txid = inscription_ids.last().unwrap().txid;
      let location = SatPoint {
        outpoint: OutPoint {
          txid: final_txid,
          vout: 0,
        },
        offset: 0,
      };

      let expected_result = inscription_ids
        .iter()
        .map(|id| (location, *id))
        .collect::<Vec<(SatPoint, InscriptionId)>>();

      assert_eq!(
        expected_result,
        context
          .index
          .get_inscriptions_on_output_with_satpoints(OutPoint {
            txid: final_txid,
            vout: 0
          })
          .unwrap()
      )
    }
  }

  #[test]
  fn recover_from_reorg() {
    for mut context in Context::configurations() {
      context.index.set_durability(redb::Durability::Immediate);

      context.mine_blocks(1);

      let txid = context.rpc_server.broadcast_tx(TransactionTemplate {
        inputs: &[(
          1,
          0,
          0,
          inscription("text/plain;charset=utf-8", "hello").to_witness(),
        )],
        ..Default::default()
      });
      let first_id = InscriptionId { txid, index: 0 };
      let first_location = SatPoint {
        outpoint: OutPoint { txid, vout: 0 },
        offset: 0,
      };

      context.mine_blocks(6);

      context
        .index
        .assert_inscription_location(first_id, first_location, Some(50 * COIN_VALUE));

      let txid = context.rpc_server.broadcast_tx(TransactionTemplate {
        inputs: &[(
          2,
          0,
          0,
          inscription("text/plain;charset=utf-8", "hello").to_witness(),
        )],
        ..Default::default()
      });
      let second_id = InscriptionId { txid, index: 0 };
      let second_location = SatPoint {
        outpoint: OutPoint { txid, vout: 0 },
        offset: 0,
      };

      context.mine_blocks(1);

      context
        .index
        .assert_inscription_location(second_id, second_location, Some(100 * COIN_VALUE));

      context.rpc_server.invalidate_tip();
      context.mine_blocks(2);

      context
        .index
        .assert_inscription_location(first_id, first_location, Some(50 * COIN_VALUE));

      assert!(!context.index.inscription_exists(second_id).unwrap());
    }
  }

  #[test]
  fn recover_from_3_block_deep_and_consecutive_reorg() {
    for mut context in Context::configurations() {
      context.index.set_durability(redb::Durability::Immediate);

      context.mine_blocks(1);

      let txid = context.rpc_server.broadcast_tx(TransactionTemplate {
        inputs: &[(
          1,
          0,
          0,
          inscription("text/plain;charset=utf-8", "hello").to_witness(),
        )],
        ..Default::default()
      });
      let first_id = InscriptionId { txid, index: 0 };
      let first_location = SatPoint {
        outpoint: OutPoint { txid, vout: 0 },
        offset: 0,
      };

      context.mine_blocks(10);

      let txid = context.rpc_server.broadcast_tx(TransactionTemplate {
        inputs: &[(
          2,
          0,
          0,
          inscription("text/plain;charset=utf-8", "hello").to_witness(),
        )],
        ..Default::default()
      });
      let second_id = InscriptionId { txid, index: 0 };
      let second_location = SatPoint {
        outpoint: OutPoint { txid, vout: 0 },
        offset: 0,
      };

      context.mine_blocks(1);

      context
        .index
        .assert_inscription_location(second_id, second_location, Some(100 * COIN_VALUE));

      context.rpc_server.invalidate_tip();
      context.rpc_server.invalidate_tip();
      context.rpc_server.invalidate_tip();

      context.mine_blocks(4);

      assert!(!context.index.inscription_exists(second_id).unwrap());

      context.rpc_server.invalidate_tip();

      context.mine_blocks(2);

      context
        .index
        .assert_inscription_location(first_id, first_location, Some(50 * COIN_VALUE));
    }
  }

  #[test]
  fn recover_from_very_unlikely_7_block_deep_reorg() {
    for mut context in Context::configurations() {
      context.index.set_durability(redb::Durability::Immediate);

      context.mine_blocks(1);

      let txid = context.rpc_server.broadcast_tx(TransactionTemplate {
        inputs: &[(
          1,
          0,
          0,
          inscription("text/plain;charset=utf-8", "hello").to_witness(),
        )],
        ..Default::default()
      });

      context.mine_blocks(11);

      let first_id = InscriptionId { txid, index: 0 };
      let first_location = SatPoint {
        outpoint: OutPoint { txid, vout: 0 },
        offset: 0,
      };

      let txid = context.rpc_server.broadcast_tx(TransactionTemplate {
        inputs: &[(
          2,
          0,
          0,
          inscription("text/plain;charset=utf-8", "hello").to_witness(),
        )],
        ..Default::default()
      });

      let second_id = InscriptionId { txid, index: 0 };
      let second_location = SatPoint {
        outpoint: OutPoint { txid, vout: 0 },
        offset: 0,
      };

      context.mine_blocks(7);

      context
        .index
        .assert_inscription_location(second_id, second_location, Some(100 * COIN_VALUE));

      for _ in 0..7 {
        context.rpc_server.invalidate_tip();
      }

      context.mine_blocks(9);

      assert!(!context.index.inscription_exists(second_id).unwrap());

      context
        .index
        .assert_inscription_location(first_id, first_location, Some(50 * COIN_VALUE));
    }
  }

  #[test]
  fn inscription_without_parent_tag_has_no_parent_entry() {
    for context in Context::configurations() {
      context.mine_blocks(1);

      let txid = context.rpc_server.broadcast_tx(TransactionTemplate {
        inputs: &[(1, 0, 0, inscription("text/plain", "hello").to_witness())],
        ..Default::default()
      });

      context.mine_blocks(1);

      let inscription_id = InscriptionId { txid, index: 0 };

      assert!(context
        .index
        .get_inscription_entry(inscription_id)
        .unwrap()
        .unwrap()
        .parent
        .is_none());
    }
  }

  #[test]
  fn inscription_with_parent_tag_without_parent_has_no_parent_entry() {
    for context in Context::configurations() {
      context.mine_blocks(1);

      let parent_txid = context.rpc_server.broadcast_tx(TransactionTemplate {
        inputs: &[(1, 0, 0, inscription("text/plain", "hello").to_witness())],
        ..Default::default()
      });

      context.mine_blocks(1);

      let parent_inscription_id = InscriptionId {
        txid: parent_txid,
        index: 0,
      };

      let txid = context.rpc_server.broadcast_tx(TransactionTemplate {
        inputs: &[(
          2,
          0,
          0,
          Inscription {
            content_type: Some("text/plain".into()),
            body: Some("hello".into()),
            parent: Some(parent_inscription_id.parent_value()),
            ..Default::default()
          }
          .to_witness(),
        )],
        ..Default::default()
      });

      context.mine_blocks(1);

      let inscription_id = InscriptionId { txid, index: 0 };

      assert!(context
        .index
        .get_inscription_entry(inscription_id)
        .unwrap()
        .unwrap()
        .parent
        .is_none());
    }
  }

  #[test]
  fn inscription_with_parent_tag_and_parent_has_parent_entry() {
    for context in Context::configurations() {
      context.mine_blocks(1);

      let parent_txid = context.rpc_server.broadcast_tx(TransactionTemplate {
        inputs: &[(1, 0, 0, inscription("text/plain", "hello").to_witness())],
        ..Default::default()
      });

      context.mine_blocks(1);

      let parent_inscription_id = InscriptionId {
        txid: parent_txid,
        index: 0,
      };

      let txid = context.rpc_server.broadcast_tx(TransactionTemplate {
        inputs: &[(
          2,
          1,
          0,
          Inscription {
            content_type: Some("text/plain".into()),
            body: Some("hello".into()),
            parent: Some(parent_inscription_id.parent_value()),
            ..Default::default()
          }
          .to_witness(),
        )],
        ..Default::default()
      });

      context.mine_blocks(1);

      let inscription_id = InscriptionId { txid, index: 0 };

      assert_eq!(
        context.index.get_parent_by_inscription_id(inscription_id),
        parent_inscription_id
      );

      assert_eq!(
        context
          .index
          .get_children_by_inscription_id(parent_inscription_id)
          .unwrap(),
        vec![inscription_id]
      );
    }
  }

  #[test]
  fn parents_can_be_in_preceding_input() {
    for context in Context::configurations() {
      context.mine_blocks(1);

      let parent_txid = context.rpc_server.broadcast_tx(TransactionTemplate {
        inputs: &[(1, 0, 0, inscription("text/plain", "hello").to_witness())],
        ..Default::default()
      });

      context.mine_blocks(2);

      let parent_inscription_id = InscriptionId {
        txid: parent_txid,
        index: 0,
      };

      let txid = context.rpc_server.broadcast_tx(TransactionTemplate {
        inputs: &[
          (2, 1, 0, Default::default()),
          (
            3,
            0,
            0,
            Inscription {
              content_type: Some("text/plain".into()),
              body: Some("hello".into()),
              parent: Some(parent_inscription_id.parent_value()),
              ..Default::default()
            }
            .to_witness(),
          ),
        ],
        ..Default::default()
      });

      context.mine_blocks(1);

      let inscription_id = InscriptionId { txid, index: 0 };

      assert_eq!(
        context.index.get_parent_by_inscription_id(inscription_id),
        parent_inscription_id
      );

      assert_eq!(
        context
          .index
          .get_children_by_inscription_id(parent_inscription_id)
          .unwrap(),
        vec![inscription_id]
      );
    }
  }

  #[test]
  fn parents_can_be_in_following_input() {
    for context in Context::configurations() {
      context.mine_blocks(1);

      let parent_txid = context.rpc_server.broadcast_tx(TransactionTemplate {
        inputs: &[(1, 0, 0, inscription("text/plain", "hello").to_witness())],
        ..Default::default()
      });

      context.mine_blocks(2);

      let parent_inscription_id = InscriptionId {
        txid: parent_txid,
        index: 0,
      };

      let txid = context.rpc_server.broadcast_tx(TransactionTemplate {
        inputs: &[
          (
            3,
            0,
            0,
            Inscription {
              content_type: Some("text/plain".into()),
              body: Some("hello".into()),
              parent: Some(parent_inscription_id.parent_value()),
              ..Default::default()
            }
            .to_witness(),
          ),
          (2, 1, 0, Default::default()),
        ],
        ..Default::default()
      });

      context.mine_blocks(1);

      let inscription_id = InscriptionId { txid, index: 0 };

      assert_eq!(
        context.index.get_parent_by_inscription_id(inscription_id),
        parent_inscription_id
      );

      assert_eq!(
        context
          .index
          .get_children_by_inscription_id(parent_inscription_id)
          .unwrap(),
        vec![inscription_id]
      );
    }
  }

  #[test]
  fn inscription_with_invalid_parent_tag_and_parent_has_no_parent_entry() {
    for context in Context::configurations() {
      context.mine_blocks(1);

      let parent_txid = context.rpc_server.broadcast_tx(TransactionTemplate {
        inputs: &[(1, 0, 0, inscription("text/plain", "hello").to_witness())],
        ..Default::default()
      });

      context.mine_blocks(1);

      let parent_inscription_id = InscriptionId {
        txid: parent_txid,
        index: 0,
      };

      let txid = context.rpc_server.broadcast_tx(TransactionTemplate {
        inputs: &[(
          2,
          1,
          0,
          Inscription {
            content_type: Some("text/plain".into()),
            body: Some("hello".into()),
            parent: Some(
              parent_inscription_id
                .parent_value()
                .into_iter()
                .chain(iter::once(0))
                .collect(),
            ),
            ..Default::default()
          }
          .to_witness(),
        )],
        ..Default::default()
      });

      context.mine_blocks(1);

      let inscription_id = InscriptionId { txid, index: 0 };

      assert!(context
        .index
        .get_inscription_entry(inscription_id)
        .unwrap()
        .unwrap()
        .parent
        .is_none());
    }
  }

  #[test]
  fn inscription_with_pointer() {
    for context in Context::configurations() {
      context.mine_blocks(1);

      let inscription = Inscription {
        content_type: Some("text/plain".into()),
        body: Some("hello".into()),
        pointer: Some(100u64.to_le_bytes().to_vec()),
        ..Default::default()
      };

      let txid = context.rpc_server.broadcast_tx(TransactionTemplate {
        inputs: &[(1, 0, 0, inscription.to_witness())],
        ..Default::default()
      });

      context.mine_blocks(1);

      let inscription_id = InscriptionId { txid, index: 0 };

      context.index.assert_inscription_location(
        inscription_id,
        SatPoint {
          outpoint: OutPoint { txid, vout: 0 },
          offset: 100,
        },
        Some(50 * COIN_VALUE + 100),
      );
    }
  }

  #[test]
  fn inscription_with_pointer_greater_than_output_value_assigned_default() {
    for context in Context::configurations() {
      context.mine_blocks(1);

      let inscription = Inscription {
        content_type: Some("text/plain".into()),
        body: Some("hello".into()),
        pointer: Some((50 * COIN_VALUE).to_le_bytes().to_vec()),
        ..Default::default()
      };

      let txid = context.rpc_server.broadcast_tx(TransactionTemplate {
        inputs: &[(1, 0, 0, inscription.to_witness())],
        ..Default::default()
      });

      context.mine_blocks(1);

      let inscription_id = InscriptionId { txid, index: 0 };

      context.index.assert_inscription_location(
        inscription_id,
        SatPoint {
          outpoint: OutPoint { txid, vout: 0 },
          offset: 0,
        },
        Some(50 * COIN_VALUE),
      );
    }
  }

  #[test]
  fn inscription_with_pointer_into_fee_ignored_and_assigned_default_location() {
    for context in Context::configurations() {
      context.mine_blocks(1);

      let inscription = Inscription {
        content_type: Some("text/plain".into()),
        body: Some("hello".into()),
        pointer: Some((25 * COIN_VALUE).to_le_bytes().to_vec()),
        ..Default::default()
      };

      let txid = context.rpc_server.broadcast_tx(TransactionTemplate {
        inputs: &[(1, 0, 0, inscription.to_witness())],
        fee: 25 * COIN_VALUE,
        ..Default::default()
      });

      context.mine_blocks(1);

      let inscription_id = InscriptionId { txid, index: 0 };

      context.index.assert_inscription_location(
        inscription_id,
        SatPoint {
          outpoint: OutPoint { txid, vout: 0 },
          offset: 0,
        },
        Some(50 * COIN_VALUE),
      );
    }
  }

  #[test]
  fn inscription_with_pointer_is_cursed() {
    for context in Context::configurations() {
      context.mine_blocks(1);

      let inscription = Inscription {
        content_type: Some("text/plain".into()),
        body: Some("pointer-child".into()),
        pointer: Some(0u64.to_le_bytes().to_vec()),
        ..Default::default()
      };

      let txid = context.rpc_server.broadcast_tx(TransactionTemplate {
        inputs: &[(1, 0, 0, inscription.to_witness())],
        ..Default::default()
      });

      context.mine_blocks(1);

      let inscription_id = InscriptionId { txid, index: 0 };

      context.index.assert_inscription_location(
        inscription_id,
        SatPoint {
          outpoint: OutPoint { txid, vout: 0 },
          offset: 0,
        },
        Some(50 * COIN_VALUE),
      );

      assert_eq!(
        context
          .index
          .get_inscription_entry(inscription_id)
          .unwrap()
          .unwrap()
          .inscription_number,
        -1
      );
    }
  }

  #[test]
  fn inscription_with_pointer_to_parent_is_cursed_reinscription() {
    for context in Context::configurations() {
      context.mine_blocks(1);

      let parent_txid = context.rpc_server.broadcast_tx(TransactionTemplate {
        inputs: &[(1, 0, 0, inscription("text/plain", "parent").to_witness())],
        ..Default::default()
      });

      context.mine_blocks(1);

      let parent_inscription_id = InscriptionId {
        txid: parent_txid,
        index: 0,
      };

      let child_inscription = Inscription {
        content_type: Some("text/plain".into()),
        body: Some("pointer-child".into()),
        parent: Some(parent_inscription_id.parent_value()),
        pointer: Some(0u64.to_le_bytes().to_vec()),
        ..Default::default()
      };

      let txid = context.rpc_server.broadcast_tx(TransactionTemplate {
        inputs: &[(2, 1, 0, child_inscription.to_witness())],
        ..Default::default()
      });

      context.mine_blocks(1);

      let child_inscription_id = InscriptionId { txid, index: 0 };

      context.index.assert_inscription_location(
        parent_inscription_id,
        SatPoint {
          outpoint: OutPoint { txid, vout: 0 },
          offset: 0,
        },
        Some(50 * COIN_VALUE),
      );

      context.index.assert_inscription_location(
        child_inscription_id,
        SatPoint {
          outpoint: OutPoint { txid, vout: 0 },
          offset: 0,
        },
        Some(50 * COIN_VALUE),
      );

      assert_eq!(
        context
          .index
          .get_inscription_entry(child_inscription_id)
          .unwrap()
          .unwrap()
          .inscription_number,
        -1
      );

      assert_eq!(
        context
          .index
          .get_parent_by_inscription_id(child_inscription_id),
        parent_inscription_id
      );

      assert_eq!(
        context
          .index
          .get_children_by_inscription_id(parent_inscription_id)
          .unwrap(),
        vec![child_inscription_id]
      );
    }
  }

  #[test]
  fn inscriptions_in_same_input_with_pointers_to_same_output() {
    for context in Context::configurations() {
      context.mine_blocks(1);

      let builder = script::Builder::new();

      let builder = Inscription {
        pointer: Some(100u64.to_le_bytes().to_vec()),
        ..Default::default()
      }
      .append_reveal_script_to_builder(builder);

      let builder = Inscription {
        pointer: Some(300_000u64.to_le_bytes().to_vec()),
        ..Default::default()
      }
      .append_reveal_script_to_builder(builder);

      let builder = Inscription {
        pointer: Some(1_000_000u64.to_le_bytes().to_vec()),
        ..Default::default()
      }
      .append_reveal_script_to_builder(builder);

      let witness = Witness::from_slice(&[builder.into_bytes(), Vec::new()]);

      let txid = context.rpc_server.broadcast_tx(TransactionTemplate {
        inputs: &[(1, 0, 0, witness)],
        ..Default::default()
      });

      context.mine_blocks(1);

      let first = InscriptionId { txid, index: 0 };
      let second = InscriptionId { txid, index: 1 };
      let third = InscriptionId { txid, index: 2 };

      context.index.assert_inscription_location(
        first,
        SatPoint {
          outpoint: OutPoint { txid, vout: 0 },
          offset: 100,
        },
        Some(50 * COIN_VALUE + 100),
      );

      context.index.assert_inscription_location(
        second,
        SatPoint {
          outpoint: OutPoint { txid, vout: 0 },
          offset: 300_000,
        },
        Some(50 * COIN_VALUE + 300_000),
      );

      context.index.assert_inscription_location(
        third,
        SatPoint {
          outpoint: OutPoint { txid, vout: 0 },
          offset: 1_000_000,
        },
        Some(50 * COIN_VALUE + 1_000_000),
      );
    }
  }

  #[test]
  fn inscriptions_in_same_input_with_pointers_to_different_outputs() {
    for context in Context::configurations() {
      context.mine_blocks_with_subsidy(1, 300_000);

      let builder = script::Builder::new();

      let builder = Inscription {
        pointer: Some(100u64.to_le_bytes().to_vec()),
        ..Default::default()
      }
      .append_reveal_script_to_builder(builder);

      let builder = Inscription {
        pointer: Some(100_111u64.to_le_bytes().to_vec()),
        ..Default::default()
      }
      .append_reveal_script_to_builder(builder);

      let builder = Inscription {
        pointer: Some(299_999u64.to_le_bytes().to_vec()),
        ..Default::default()
      }
      .append_reveal_script_to_builder(builder);

      let witness = Witness::from_slice(&[builder.into_bytes(), Vec::new()]);

      let txid = context.rpc_server.broadcast_tx(TransactionTemplate {
        inputs: &[(1, 0, 0, witness)],
        outputs: 3,
        ..Default::default()
      });

      context.mine_blocks(1);

      let first = InscriptionId { txid, index: 0 };
      let second = InscriptionId { txid, index: 1 };
      let third = InscriptionId { txid, index: 2 };

      context.index.assert_inscription_location(
        first,
        SatPoint {
          outpoint: OutPoint { txid, vout: 0 },
          offset: 100,
        },
        Some(50 * COIN_VALUE + 100),
      );

      context.index.assert_inscription_location(
        second,
        SatPoint {
          outpoint: OutPoint { txid, vout: 1 },
          offset: 111,
        },
        Some(50 * COIN_VALUE + 100_111),
      );

      context.index.assert_inscription_location(
        third,
        SatPoint {
          outpoint: OutPoint { txid, vout: 2 },
          offset: 99_999,
        },
        Some(50 * COIN_VALUE + 299_999),
      );
    }
  }

  #[test]
  fn inscriptions_in_different_inputs_with_pointers_to_different_outputs() {
    for context in Context::configurations() {
      context.mine_blocks(3);

      let inscription_for_second_output = Inscription {
        content_type: Some("text/plain".into()),
        body: Some("hello jupiter".into()),
        pointer: Some((50 * COIN_VALUE).to_le_bytes().to_vec()),
        ..Default::default()
      };

      let inscription_for_third_output = Inscription {
        content_type: Some("text/plain".into()),
        body: Some("hello mars".into()),
        pointer: Some((100 * COIN_VALUE).to_le_bytes().to_vec()),
        ..Default::default()
      };

      let inscription_for_first_output = Inscription {
        content_type: Some("text/plain".into()),
        body: Some("hello world".into()),
        pointer: Some(0u64.to_le_bytes().to_vec()),
        ..Default::default()
      };

      let txid = context.rpc_server.broadcast_tx(TransactionTemplate {
        inputs: &[
          (1, 0, 0, inscription_for_second_output.to_witness()),
          (2, 0, 0, inscription_for_third_output.to_witness()),
          (3, 0, 0, inscription_for_first_output.to_witness()),
        ],
        outputs: 3,
        ..Default::default()
      });

      context.mine_blocks(1);

      let inscription_for_second_output = InscriptionId { txid, index: 0 };
      let inscription_for_third_output = InscriptionId { txid, index: 1 };
      let inscription_for_first_output = InscriptionId { txid, index: 2 };

      context.index.assert_inscription_location(
        inscription_for_second_output,
        SatPoint {
          outpoint: OutPoint { txid, vout: 1 },
          offset: 0,
        },
        Some(100 * COIN_VALUE),
      );

      context.index.assert_inscription_location(
        inscription_for_third_output,
        SatPoint {
          outpoint: OutPoint { txid, vout: 2 },
          offset: 0,
        },
        Some(150 * COIN_VALUE),
      );

      context.index.assert_inscription_location(
        inscription_for_first_output,
        SatPoint {
          outpoint: OutPoint { txid, vout: 0 },
          offset: 0,
        },
        Some(50 * COIN_VALUE),
      );
    }
  }

  #[test]
  fn inscriptions_in_different_inputs_with_pointers_to_same_output() {
    for context in Context::configurations() {
      context.mine_blocks(3);

      let first_inscription = Inscription {
        content_type: Some("text/plain".into()),
        body: Some("hello jupiter".into()),
        ..Default::default()
      };

      let second_inscription = Inscription {
        content_type: Some("text/plain".into()),
        body: Some("hello mars".into()),
        pointer: Some(1u64.to_le_bytes().to_vec()),
        ..Default::default()
      };

      let third_inscription = Inscription {
        content_type: Some("text/plain".into()),
        body: Some("hello world".into()),
        pointer: Some(2u64.to_le_bytes().to_vec()),
        ..Default::default()
      };

      let txid = context.rpc_server.broadcast_tx(TransactionTemplate {
        inputs: &[
          (1, 0, 0, first_inscription.to_witness()),
          (2, 0, 0, second_inscription.to_witness()),
          (3, 0, 0, third_inscription.to_witness()),
        ],
        outputs: 1,
        ..Default::default()
      });

      context.mine_blocks(1);

      let first_inscription_id = InscriptionId { txid, index: 0 };
      let second_inscription_id = InscriptionId { txid, index: 1 };
      let third_inscription_id = InscriptionId { txid, index: 2 };

      context.index.assert_inscription_location(
        first_inscription_id,
        SatPoint {
          outpoint: OutPoint { txid, vout: 0 },
          offset: 0,
        },
        Some(50 * COIN_VALUE),
      );

      context.index.assert_inscription_location(
        second_inscription_id,
        SatPoint {
          outpoint: OutPoint { txid, vout: 0 },
          offset: 1,
        },
        Some(50 * COIN_VALUE + 1),
      );

      context.index.assert_inscription_location(
        third_inscription_id,
        SatPoint {
          outpoint: OutPoint { txid, vout: 0 },
          offset: 2,
        },
        Some(50 * COIN_VALUE + 2),
      );
    }
  }

  #[test]
  fn inscriptions_with_pointers_to_same_sat_one_becomes_cursed_reinscriptions() {
    for context in Context::configurations() {
      context.mine_blocks(2);

      let inscription = Inscription {
        content_type: Some("text/plain".into()),
        body: Some("hello jupiter".into()),
        ..Default::default()
      };

      let cursed_reinscription = Inscription {
        content_type: Some("text/plain".into()),
        body: Some("hello mars".into()),
        pointer: Some(0u64.to_le_bytes().to_vec()),
        ..Default::default()
      };

      let txid = context.rpc_server.broadcast_tx(TransactionTemplate {
        inputs: &[
          (1, 0, 0, inscription.to_witness()),
          (2, 0, 0, cursed_reinscription.to_witness()),
        ],
        outputs: 2,
        ..Default::default()
      });

      context.mine_blocks(1);

      let inscription_id = InscriptionId { txid, index: 0 };
      let cursed_reinscription_id = InscriptionId { txid, index: 1 };

      context.index.assert_inscription_location(
        inscription_id,
        SatPoint {
          outpoint: OutPoint { txid, vout: 0 },
          offset: 0,
        },
        Some(50 * COIN_VALUE),
      );

      context.index.assert_inscription_location(
        cursed_reinscription_id,
        SatPoint {
          outpoint: OutPoint { txid, vout: 0 },
          offset: 0,
        },
        Some(50 * COIN_VALUE),
      );

      assert_eq!(
        context
          .index
          .get_inscription_entry(inscription_id)
          .unwrap()
          .unwrap()
          .inscription_number,
        0
      );

      assert_eq!(
        context
          .index
          .get_inscription_entry(cursed_reinscription_id)
          .unwrap()
          .unwrap()
          .inscription_number,
        -1
      );
    }
  }

  #[test]
  fn inscribe_into_fee() {
    for context in Context::configurations() {
      context.mine_blocks(1);

      let inscription = Inscription::default();

      let txid = context.rpc_server.broadcast_tx(TransactionTemplate {
        inputs: &[(1, 0, 0, inscription.to_witness())],
        fee: 50 * COIN_VALUE,
        ..Default::default()
      });

      let blocks = context.mine_blocks(1);

      let inscription_id = InscriptionId { txid, index: 0 };

      context.index.assert_inscription_location(
        inscription_id,
        SatPoint {
          outpoint: OutPoint {
            txid: blocks[0].txdata[0].txid(),
            vout: 0,
          },
          offset: 50 * COIN_VALUE,
        },
        Some(50 * COIN_VALUE),
      );
    }
  }

  #[test]
  fn inscribe_into_fee_with_reduced_subsidy() {
    for context in Context::configurations() {
      context.mine_blocks(1);

      let inscription = Inscription::default();

      let txid = context.rpc_server.broadcast_tx(TransactionTemplate {
        inputs: &[(1, 0, 0, inscription.to_witness())],
        fee: 50 * COIN_VALUE,
        ..Default::default()
      });

      let blocks = context.mine_blocks_with_subsidy(1, 25 * COIN_VALUE);

      let inscription_id = InscriptionId { txid, index: 0 };

      context.index.assert_inscription_location(
        inscription_id,
        SatPoint {
          outpoint: OutPoint {
            txid: blocks[0].txdata[0].txid(),
            vout: 0,
          },
          offset: 50 * COIN_VALUE,
        },
        Some(50 * COIN_VALUE),
      );
    }
  }
}<|MERGE_RESOLUTION|>--- conflicted
+++ resolved
@@ -10,12 +10,8 @@
   },
   super::*,
   crate::{
-<<<<<<< HEAD
-    subcommand::find::FindRangeOutput,
+    subcommand::{find::FindRangeOutput, server::InscriptionQuery},
     templates::{RuneHtml, StatusHtml},
-=======
-    subcommand::find::FindRangeOutput, subcommand::server::InscriptionQuery, templates::StatusHtml,
->>>>>>> 77f8276c
     wallet::Wallet,
   },
   bitcoin::block::Header,
