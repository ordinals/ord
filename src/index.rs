--- conflicted
+++ resolved
@@ -5,21 +5,13 @@
       OutPointValue, RuneEntryValue, RuneIdValue, SatPointValue, SatRange, TxidValue,
     },
     event::Event,
-<<<<<<< HEAD
-    reorg::*,
-    runes::{Rune, RuneId},
-=======
     lot::Lot,
     reorg::Reorg,
->>>>>>> 78889aed
     updater::Updater,
   },
   super::*,
   crate::{
-<<<<<<< HEAD
-=======
     runes::MintError,
->>>>>>> 78889aed
     subcommand::{find::FindRangeOutput, server::query},
     templates::StatusHtml,
   },
@@ -33,13 +25,8 @@
   log::log_enabled,
   redb::{
     Database, DatabaseError, MultimapTable, MultimapTableDefinition, MultimapTableHandle,
-<<<<<<< HEAD
-    ReadOnlyTable, ReadableMultimapTable, ReadableTable, RepairSession, StorageError, Table,
-    TableDefinition, TableHandle, TableStats, WriteTransaction,
-=======
     ReadOnlyTable, ReadableMultimapTable, ReadableTable, ReadableTableMetadata, RepairSession,
     StorageError, Table, TableDefinition, TableHandle, TableStats, WriteTransaction,
->>>>>>> 78889aed
   },
   std::{
     collections::HashMap,
@@ -48,7 +35,7 @@
   },
 };
 
-pub use {self::entry::RuneEntry, entry::MintEntry};
+pub use self::entry::RuneEntry;
 
 pub(crate) mod entry;
 pub mod event;
@@ -61,24 +48,7 @@
 #[cfg(test)]
 pub(crate) mod testing;
 
-<<<<<<< HEAD
-const SCHEMA_VERSION: u64 = 18;
-
-macro_rules! define_table {
-  ($name:ident, $key:ty, $value:ty) => {
-    const $name: TableDefinition<$key, $value> = TableDefinition::new(stringify!($name));
-  };
-}
-
-macro_rules! define_multimap_table {
-  ($name:ident, $key:ty, $value:ty) => {
-    const $name: MultimapTableDefinition<$key, $value> =
-      MultimapTableDefinition::new(stringify!($name));
-  };
-}
-=======
 const SCHEMA_VERSION: u64 = 24;
->>>>>>> 78889aed
 
 define_multimap_table! { SATPOINT_TO_SEQUENCE_NUMBER, &SatPointValue, u32 }
 define_multimap_table! { SAT_TO_SEQUENCE_NUMBER, u64, u32 }
@@ -552,11 +522,7 @@
       inscriptions: blessed_inscriptions + cursed_inscriptions,
       lost_sats: statistic(Statistic::LostSats)?,
       minimum_rune_for_next_block: Rune::minimum_at_height(
-<<<<<<< HEAD
-        self.settings.chain(),
-=======
         self.settings.chain().network(),
->>>>>>> 78889aed
         Height(next_height),
       ),
       rune_index: statistic(Statistic::IndexRunes)? != 0,
@@ -953,8 +919,6 @@
     Ok(entries)
   }
 
-<<<<<<< HEAD
-=======
   pub(crate) fn encode_rune_balance(id: RuneId, balance: u128, buffer: &mut Vec<u8>) {
     varint::encode_to_vec(id.block.into(), buffer);
     varint::encode_to_vec(id.tx.into(), buffer);
@@ -976,7 +940,6 @@
     Some(((id, balance), len))
   }
 
->>>>>>> 78889aed
   pub(crate) fn get_rune_balances_for_outpoint(
     &self,
     outpoint: OutPoint,
@@ -1014,13 +977,9 @@
     Ok(balances)
   }
 
-<<<<<<< HEAD
-  pub(crate) fn get_rune_balance_map(&self) -> Result<BTreeMap<Rune, BTreeMap<OutPoint, u128>>> {
-=======
   pub(crate) fn get_rune_balance_map(
     &self,
   ) -> Result<BTreeMap<SpacedRune, BTreeMap<OutPoint, Pile>>> {
->>>>>>> 78889aed
     let outpoint_balances = self.get_rune_balances()?;
 
     let rtx = self.database.begin_read()?;
@@ -1675,11 +1634,7 @@
       return Ok(false);
     }
 
-<<<<<<< HEAD
-    if usize::try_from(outpoint.vout).unwrap() >= info.vout.len() {
-=======
     if outpoint.vout.into_usize() >= info.vout.len() {
->>>>>>> 78889aed
       return Ok(false);
     }
 
@@ -1857,32 +1812,6 @@
     let rtx = index.database.begin_read()?;
 
     let sequence_number = match query {
-<<<<<<< HEAD
-      query::Inscription::Id(id) => {
-        let inscription_id_to_sequence_number =
-          rtx.open_table(INSCRIPTION_ID_TO_SEQUENCE_NUMBER)?;
-
-        let sequence_number = inscription_id_to_sequence_number
-          .get(&id.store())?
-          .map(|guard| guard.value());
-
-        drop(inscription_id_to_sequence_number);
-
-        sequence_number
-      }
-      query::Inscription::Number(inscription_number) => {
-        let inscription_number_to_sequence_number =
-          rtx.open_table(INSCRIPTION_NUMBER_TO_SEQUENCE_NUMBER)?;
-
-        let sequence_number = inscription_number_to_sequence_number
-          .get(inscription_number)?
-          .map(|guard| guard.value());
-
-        drop(inscription_number_to_sequence_number);
-
-        sequence_number
-      }
-=======
       query::Inscription::Id(id) => rtx
         .open_table(INSCRIPTION_ID_TO_SEQUENCE_NUMBER)?
         .get(&id.store())?
@@ -1897,7 +1826,6 @@
         .next()
         .transpose()?
         .map(|guard| guard.value()),
->>>>>>> 78889aed
     };
 
     let Some(sequence_number) = sequence_number else {
@@ -2506,11 +2434,7 @@
       ..default()
     });
     context.mine_blocks(1);
-<<<<<<< HEAD
-    let txid = context.rpc_server.tx(1, 0).txid();
-=======
     let txid = context.core.tx(1, 0).txid();
->>>>>>> 78889aed
     assert_matches!(context.index.list(OutPoint::new(txid, 0)).unwrap(), None);
   }
 
@@ -6033,11 +5957,7 @@
       context.mine_blocks(1);
 
       let outpoint = OutPoint {
-<<<<<<< HEAD
-        txid: context.rpc_server.tx(1, 0).into(),
-=======
         txid: context.core.tx(1, 0).into(),
->>>>>>> 78889aed
         vout: 0,
       };
 
@@ -6045,15 +5965,9 @@
 
       assert!(!ranges.is_empty());
 
-<<<<<<< HEAD
-      context.rpc_server.broadcast_tx(TransactionTemplate {
-        inputs: &[(1, 0, 0, Default::default())],
-        ..Default::default()
-=======
       context.core.broadcast_tx(TransactionTemplate {
         inputs: &[(1, 0, 0, Default::default())],
         ..default()
->>>>>>> 78889aed
       });
 
       context.mine_blocks(1);
@@ -6072,11 +5986,7 @@
       context.mine_blocks(1);
 
       let outpoint = OutPoint {
-<<<<<<< HEAD
-        txid: context.rpc_server.tx(1, 0).into(),
-=======
         txid: context.core.tx(1, 0).into(),
->>>>>>> 78889aed
         vout: 0,
       };
 
@@ -6086,15 +5996,9 @@
 
       assert_eq!(unspent_ranges, ranges);
 
-<<<<<<< HEAD
-      context.rpc_server.broadcast_tx(TransactionTemplate {
-        inputs: &[(1, 0, 0, Default::default())],
-        ..Default::default()
-=======
       context.core.broadcast_tx(TransactionTemplate {
         inputs: &[(1, 0, 0, Default::default())],
         ..default()
->>>>>>> 78889aed
       });
 
       context.mine_blocks(1);
@@ -6112,15 +6016,6 @@
     context.mine_blocks(1);
 
     let outpoint = OutPoint {
-<<<<<<< HEAD
-      txid: context.rpc_server.tx(1, 0).into(),
-      vout: 0,
-    };
-
-    context.rpc_server.broadcast_tx(TransactionTemplate {
-      inputs: &[(1, 0, 0, Default::default())],
-      ..Default::default()
-=======
       txid: context.core.tx(1, 0).into(),
       vout: 0,
     };
@@ -6128,7 +6023,6 @@
     context.core.broadcast_tx(TransactionTemplate {
       inputs: &[(1, 0, 0, Default::default())],
       ..default()
->>>>>>> 78889aed
     });
 
     context.mine_blocks(1);
@@ -6142,30 +6036,18 @@
 
     context.mine_blocks(1);
 
-<<<<<<< HEAD
-    let txid = context.rpc_server.broadcast_tx(TransactionTemplate {
-      inputs: &[(1, 0, 0, Default::default())],
-      ..Default::default()
-=======
     let txid = context.core.broadcast_tx(TransactionTemplate {
       inputs: &[(1, 0, 0, Default::default())],
       ..default()
->>>>>>> 78889aed
     });
 
     context.mine_blocks_with_update(1, false);
 
     let outpoint = OutPoint { txid, vout: 0 };
 
-<<<<<<< HEAD
-    context.rpc_server.broadcast_tx(TransactionTemplate {
-      inputs: &[(2, 1, 0, Default::default())],
-      ..Default::default()
-=======
     context.core.broadcast_tx(TransactionTemplate {
       inputs: &[(2, 1, 0, Default::default())],
       ..default()
->>>>>>> 78889aed
     });
 
     context.mine_blocks(1);
@@ -6188,24 +6070,14 @@
     assert!(!context
       .index
       .is_output_spent(OutPoint {
-<<<<<<< HEAD
-        txid: context.rpc_server.tx(1, 0).txid(),
-=======
         txid: context.core.tx(1, 0).txid(),
->>>>>>> 78889aed
         vout: 0,
       })
       .unwrap());
 
-<<<<<<< HEAD
-    context.rpc_server.broadcast_tx(TransactionTemplate {
-      inputs: &[(1, 0, 0, Default::default())],
-      ..Default::default()
-=======
     context.core.broadcast_tx(TransactionTemplate {
       inputs: &[(1, 0, 0, Default::default())],
       ..default()
->>>>>>> 78889aed
     });
 
     context.mine_blocks(1);
@@ -6213,11 +6085,7 @@
     assert!(context
       .index
       .is_output_spent(OutPoint {
-<<<<<<< HEAD
-        txid: context.rpc_server.tx(1, 0).txid(),
-=======
         txid: context.core.tx(1, 0).txid(),
->>>>>>> 78889aed
         vout: 0,
       })
       .unwrap());
@@ -6242,11 +6110,7 @@
     assert!(context
       .index
       .is_output_in_active_chain(OutPoint {
-<<<<<<< HEAD
-        txid: context.rpc_server.tx(1, 0).txid(),
-=======
         txid: context.core.tx(1, 0).txid(),
->>>>>>> 78889aed
         vout: 0,
       })
       .unwrap());
@@ -6254,11 +6118,7 @@
     assert!(!context
       .index
       .is_output_in_active_chain(OutPoint {
-<<<<<<< HEAD
-        txid: context.rpc_server.tx(1, 0).txid(),
-=======
         txid: context.core.tx(1, 0).txid(),
->>>>>>> 78889aed
         vout: 1,
       })
       .unwrap());
@@ -6277,30 +6137,17 @@
     for context in Context::configurations() {
       context.mine_blocks(2);
 
-<<<<<<< HEAD
-      let txid = context.rpc_server.broadcast_tx(TransactionTemplate {
+      let txid = context.core.broadcast_tx(TransactionTemplate {
         inputs: &[(1, 0, 0, inscription("text/plain", "hello").to_witness())],
         fee: 50 * COIN_VALUE,
-        ..Default::default()
-=======
-      let txid = context.core.broadcast_tx(TransactionTemplate {
-        inputs: &[(1, 0, 0, inscription("text/plain", "hello").to_witness())],
-        fee: 50 * COIN_VALUE,
-        ..default()
->>>>>>> 78889aed
+        ..default()
       });
 
       let a = InscriptionId { txid, index: 0 };
 
-<<<<<<< HEAD
-      let txid = context.rpc_server.broadcast_tx(TransactionTemplate {
+      let txid = context.core.broadcast_tx(TransactionTemplate {
         inputs: &[(2, 0, 0, inscription("text/plain", "hello").to_witness())],
-        ..Default::default()
-=======
-      let txid = context.core.broadcast_tx(TransactionTemplate {
-        inputs: &[(2, 0, 0, inscription("text/plain", "hello").to_witness())],
-        ..default()
->>>>>>> 78889aed
+        ..default()
       });
 
       let b = InscriptionId { txid, index: 0 };
@@ -6320,19 +6167,11 @@
     context.mine_blocks(1);
 
     let inscription = Inscription::default();
-<<<<<<< HEAD
-    let create_txid = context.rpc_server.broadcast_tx(TransactionTemplate {
-      inputs: &[(1, 0, 0, inscription.to_witness())],
-      fee: 0,
-      outputs: 1,
-      ..Default::default()
-=======
     let create_txid = context.core.broadcast_tx(TransactionTemplate {
       inputs: &[(1, 0, 0, inscription.to_witness())],
       fee: 0,
       outputs: 1,
       ..default()
->>>>>>> 78889aed
     });
 
     context.mine_blocks(1);
@@ -6357,28 +6196,16 @@
         sequence_number: 0,
         block_height: 2,
         charms: expected_charms,
-<<<<<<< HEAD
-        parent_inscription_id: None
-=======
         parent_inscription_ids: Vec::new(),
->>>>>>> 78889aed
       }
     );
 
     // Transfer inscription
-<<<<<<< HEAD
-    let transfer_txid = context.rpc_server.broadcast_tx(TransactionTemplate {
-      inputs: &[(2, 1, 0, Default::default())],
-      fee: 0,
-      outputs: 1,
-      ..Default::default()
-=======
     let transfer_txid = context.core.broadcast_tx(TransactionTemplate {
       inputs: &[(2, 1, 0, Default::default())],
       fee: 0,
       outputs: 1,
       ..default()
->>>>>>> 78889aed
     });
 
     context.mine_blocks(1);
