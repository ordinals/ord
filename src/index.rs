use {
  super::*,
  bitcoin::consensus::encode::serialize,
  bitcoin::BlockHeader,
  bitcoincore_rpc::{Auth, Client, RpcApi},
  rayon::iter::{IntoParallelRefIterator, ParallelIterator},
  redb::WriteStrategy,
  std::sync::atomic::{AtomicBool, Ordering},
};

mod rtx;

const HEIGHT_TO_HASH: TableDefinition<u64, [u8; 32]> = TableDefinition::new("HEIGHT_TO_HASH");
const OUTPOINT_TO_ORDINAL_RANGES: TableDefinition<[u8; 36], [u8]> =
  TableDefinition::new("OUTPOINT_TO_ORDINAL_RANGES");
const OUTPOINT_TO_TXID: TableDefinition<[u8; 36], [u8; 32]> =
  TableDefinition::new("OUTPOINT_TO_TXID");
const STATISTICS: TableDefinition<u64, u64> = TableDefinition::new("STATISTICS");

pub(crate) struct Index {
  client: Client,
  database: Database,
  database_path: PathBuf,
  height_limit: Option<u64>,
  reorged: AtomicBool,
}

#[derive(Debug, PartialEq)]
pub(crate) enum List {
  Spent(Txid),
  Unspent(Vec<(u64, u64)>),
}

#[repr(u64)]
enum Statistic {
  OutputsTraversed = 0,
}

impl From<Statistic> for u64 {
  fn from(statistic: Statistic) -> Self {
    statistic as u64
  }
}

trait BitcoinCoreRpcResultExt<T> {
  fn into_option(self) -> Result<Option<T>>;
}

impl<T> BitcoinCoreRpcResultExt<T> for Result<T, bitcoincore_rpc::Error> {
  fn into_option(self) -> Result<Option<T>> {
    match self {
      Ok(ok) => Ok(Some(ok)),
      Err(bitcoincore_rpc::Error::JsonRpc(bitcoincore_rpc::jsonrpc::error::Error::Rpc(
        bitcoincore_rpc::jsonrpc::error::RpcError { code: -8, .. },
      ))) => Ok(None),
      Err(bitcoincore_rpc::Error::JsonRpc(bitcoincore_rpc::jsonrpc::error::Error::Rpc(
        bitcoincore_rpc::jsonrpc::error::RpcError { message, .. },
      )))
        if message.ends_with("not found") =>
      {
        Ok(None)
      }
      Err(err) => Err(err.into()),
    }
  }
}

impl Index {
  pub(crate) fn open(options: &Options) -> Result<Self> {
    let rpc_url = options.rpc_url();
    let cookie_file = options.cookie_file()?;

    if cfg!(test) {
      // The default max database size is 10 MiB for Regtest and 1 TiB
      // for all other networks. A larger database takes longer to
      // initialize, so unit tests should use the regtest network.
      assert_eq!(options.chain.network(), Network::Regtest);
    }

    log::info!(
      "Connection to Bitcoin Core RPC server at {rpc_url} using credentials from `{}`",
      cookie_file.display()
    );

    let client = Client::new(&rpc_url, Auth::CookieFile(cookie_file))
      .context("Failed to connect to RPC URL")?;

    let database_path = options.data_dir()?.join("index.redb");

    let database = match unsafe { redb::Database::open(&database_path) } {
      Ok(database) => database,
      Err(redb::Error::Io(error)) if error.kind() == io::ErrorKind::NotFound => unsafe {
        Database::builder()
          .set_write_strategy(WriteStrategy::Checksum)
          .create(&database_path, options.max_index_size().0)?
      },
      Err(error) => return Err(error.into()),
    };

    let tx = database.begin_write()?;

    tx.open_table(HEIGHT_TO_HASH)?;
    tx.open_table(OUTPOINT_TO_ORDINAL_RANGES)?;
    tx.open_table(OUTPOINT_TO_TXID)?;
    tx.open_table(STATISTICS)?;

    tx.commit()?;

    Ok(Self {
      client,
      database,
      database_path,
      height_limit: options.height_limit,
      reorged: AtomicBool::new(false),
    })
  }

  pub(crate) fn print_info(&self) -> Result {
    let wtx = self.database.begin_write()?;

    let blocks_indexed = wtx
      .open_table(HEIGHT_TO_HASH)?
      .range(0..)?
      .rev()
      .next()
      .map(|(height, _hash)| height + 1)
      .unwrap_or(0);

    let utxos_indexed = wtx.open_table(OUTPOINT_TO_ORDINAL_RANGES)?.len()?;

    let outputs_traversed = wtx
      .open_table(STATISTICS)?
      .get(&Statistic::OutputsTraversed.into())?
      .unwrap_or(0);

    let stats = wtx.stats()?;

    println!("blocks indexed: {}", blocks_indexed);
    println!("utxos indexed: {}", utxos_indexed);
    println!("outputs traversed: {}", outputs_traversed);
    println!("tree height: {}", stats.tree_height());
    println!("free pages: {}", stats.free_pages());
    println!("stored: {}", Bytes(stats.stored_bytes()));
    println!("overhead: {}", Bytes(stats.metadata_bytes()));
    println!("fragmented: {}", Bytes(stats.fragmented_bytes()));
    println!(
      "index size: {}",
      Bytes(std::fs::metadata(&self.database_path)?.len().try_into()?)
    );

    wtx.abort()?;

    Ok(())
  }

  pub(crate) fn decode_ordinal_range(bytes: [u8; 11]) -> (u64, u64) {
    let n = u128::from_le_bytes([
      bytes[0], bytes[1], bytes[2], bytes[3], bytes[4], bytes[5], bytes[6], bytes[7], bytes[8],
      bytes[9], bytes[10], 0, 0, 0, 0, 0,
    ]);

    // 51 bit base
    let base = (n & ((1 << 51) - 1)) as u64;
    // 33 bit delta
    let delta = (n >> 51) as u64;

    (base, base + delta)
  }

  pub(crate) fn index(&self) -> Result {
    let mut wtx = self.database.begin_write()?;

    let height = wtx
      .open_table(HEIGHT_TO_HASH)?
      .range(0..)?
      .rev()
      .next()
      .map(|(height, _hash)| height + 1)
      .unwrap_or(0);

    for (i, height) in (0..).zip(height..) {
      if let Some(height_limit) = self.height_limit {
        if height > height_limit {
          break;
        }
      }

      let done = self.index_block(&mut wtx, height)?;

      if i > 0 && i % 1000 == 0 {
        wtx.commit()?;
        wtx = self.database.begin_write()?;
      }

      if done || INTERRUPTS.load(atomic::Ordering::Relaxed) > 0 {
        break;
      }
    }

    wtx.commit()?;

    Ok(())
  }

  pub(crate) fn is_reorged(&self) -> bool {
    self.reorged.load(Ordering::Relaxed)
  }

  pub(crate) fn index_block(&self, wtx: &mut WriteTransaction, height: u64) -> Result<bool> {
    let mut height_to_hash = wtx.open_table(HEIGHT_TO_HASH)?;
    let mut outpoint_to_ordinal_ranges = wtx.open_table(OUTPOINT_TO_ORDINAL_RANGES)?;
    let mut outpoint_to_txid = wtx.open_table(OUTPOINT_TO_TXID)?;
    let mut statistics = wtx.open_table(STATISTICS)?;

    let start = Instant::now();
    let mut ordinal_ranges_written = 0;
    let mut outputs_in_block = 0;

    let mut errors = 0;
    let block = loop {
      match self.block_at_height(height) {
        Err(err) => {
          if cfg!(test) {
            return Err(err);
          }

          errors += 1;
          let seconds = 1 << errors;
          log::error!("Failed to fetch block {height}, retrying in {seconds}s: {err}");

          if seconds > 120 {
            log::error!("Would sleep for more than 120s, giving up");
            return Err(err);
          }

          thread::sleep(Duration::from_secs(seconds));
        }
        Ok(Some(block)) => break block,
        Ok(None) => {
          return Ok(true);
        }
      }
    };

    let time: DateTime<Utc> = DateTime::from_utc(
      NaiveDateTime::from_timestamp(block.header.time as i64, 0),
      Utc,
    );

    log::info!(
      "Block {height} at {} with {} transactions…",
      time,
      block.txdata.len()
    );

    if let Some(prev_height) = height.checked_sub(1) {
      let prev_hash = height_to_hash.get(&prev_height)?.unwrap();

      if prev_hash != block.header.prev_blockhash.as_ref() {
        self.reorged.store(true, Ordering::Relaxed);
        return Err(anyhow!("Reorg detected at or before {prev_height}"));
      }
    }

    let mut coinbase_inputs = VecDeque::new();

    let h = Height(height);
    if h.subsidy() > 0 {
      let start = h.starting_ordinal();
      coinbase_inputs.push_front((start.n(), (start + h.subsidy()).n()));
    }

    let txdata = block
      .txdata
      .par_iter()
      .map(|tx| (tx.txid(), tx))
      .collect::<Vec<(Txid, &Transaction)>>();

    for (tx_offset, (txid, tx)) in txdata.iter().enumerate().skip(1) {
      log::trace!("Indexing transaction {tx_offset}…");

      let mut input_ordinal_ranges = VecDeque::new();

      for input in &tx.input {
        let key = serialize(&input.previous_output).try_into().unwrap();

        let ordinal_ranges = outpoint_to_ordinal_ranges
          .get(&key)?
          .ok_or_else(|| anyhow!("Could not find outpoint {} in index", input.previous_output))?;

        for chunk in ordinal_ranges.chunks_exact(11) {
          input_ordinal_ranges.push_back(Self::decode_ordinal_range(chunk.try_into().unwrap()));
        }

        outpoint_to_ordinal_ranges.remove(&key)?;
      }

      self.index_transaction(
        *txid,
        tx,
        &mut outpoint_to_ordinal_ranges,
        &mut outpoint_to_txid,
        &mut input_ordinal_ranges,
        &mut ordinal_ranges_written,
        &mut outputs_in_block,
      )?;

      coinbase_inputs.extend(input_ordinal_ranges);
    }

    if let Some((txid, tx)) = txdata.first() {
      self.index_transaction(
        *txid,
        tx,
        &mut outpoint_to_ordinal_ranges,
        &mut outpoint_to_txid,
        &mut coinbase_inputs,
        &mut ordinal_ranges_written,
        &mut outputs_in_block,
      )?;
    }

    height_to_hash.insert(&height, &block.block_hash().as_hash().into_inner())?;

    statistics.insert(
      &Statistic::OutputsTraversed.into(),
      &(statistics
        .get(&(Statistic::OutputsTraversed.into()))?
        .unwrap_or(0)
        + outputs_in_block),
    )?;

    log::info!(
      "Wrote {ordinal_ranges_written} ordinal ranges in {}ms",
      (Instant::now() - start).as_millis(),
    );

    Ok(false)
  }

  fn begin_read(&self) -> Result<rtx::Rtx> {
    Ok(rtx::Rtx(self.database.begin_read()?))
  }

  pub(crate) fn height(&self) -> Result<Height> {
    Ok(Height(self.begin_read()?.height()?))
  }

  pub(crate) fn blocks(&self, take: u64) -> Result<Vec<(u64, BlockHash)>> {
    let mut blocks = Vec::new();

    let rtx = self.begin_read()?;

    let height = rtx.height()?;

    let height_to_hash = rtx.0.open_table(HEIGHT_TO_HASH)?;

    let mut cursor = height_to_hash
      .range(height.saturating_sub(take.saturating_sub(1))..=height)?
      .rev();

    while let Some(next) = cursor.next() {
      blocks.push((next.0, BlockHash::from_slice(next.1)?));
    }

    Ok(blocks)
  }

  fn index_transaction(
    &self,
    txid: Txid,
    tx: &Transaction,
    outpoint_to_ordinal_ranges: &mut Table<[u8; 36], [u8]>,
    #[allow(unused)] outpoint_to_txid: &mut Table<[u8; 36], [u8; 32]>,
    input_ordinal_ranges: &mut VecDeque<(u64, u64)>,
    ordinal_ranges_written: &mut u64,
    outputs_traversed: &mut u64,
  ) -> Result {
    for (vout, output) in tx.output.iter().enumerate() {
      let outpoint = OutPoint {
        vout: vout as u32,
        txid,
      };
      let mut ordinals = Vec::new();

      let mut remaining = output.value;
      while remaining > 0 {
        let range = input_ordinal_ranges
          .pop_front()
          .ok_or_else(|| anyhow!("Insufficient inputs for transaction outputs"))?;

        let count = range.1 - range.0;

        let assigned = if count > remaining {
          let middle = range.0 + remaining;
          input_ordinal_ranges.push_front((middle, range.1));
          (range.0, middle)
        } else {
          range
        };

        let base = assigned.0;
        let delta = assigned.1 - assigned.0;

        let n = base as u128 | (delta as u128) << 51;

        ordinals.extend_from_slice(&n.to_le_bytes()[0..11]);

        remaining -= assigned.1 - assigned.0;

        *ordinal_ranges_written += 1;
      }

      *outputs_traversed += 1;

      outpoint_to_ordinal_ranges.insert(&serialize(&outpoint).try_into().unwrap(), &ordinals)?;
    }

    #[cfg(any())]
    for input in &tx.input {
      outpoint_to_txid.insert(&serialize(&input.previous_output), &txid)?;
    }

    Ok(())
  }

  fn block_at_height(&self, height: u64) -> Result<Option<Block>> {
    Ok(
      self
        .client
        .get_block_hash(height)
        .into_option()?
        .map(|hash| self.client.get_block(&hash))
        .transpose()?,
    )
  }

  pub(crate) fn block_header(&self, hash: BlockHash) -> Result<Option<BlockHeader>> {
    self.client.get_block_header(&hash).into_option()
  }

  pub(crate) fn block_with_hash(&self, hash: BlockHash) -> Result<Option<Block>> {
    self.client.get_block(&hash).into_option()
  }

  pub(crate) fn transaction(&self, txid: Txid) -> Result<Option<Transaction>> {
    self.client.get_raw_transaction(&txid, None).into_option()
  }

  pub(crate) fn find(&self, ordinal: u64) -> Result<Option<SatPoint>> {
    if self.height()? < Ordinal(ordinal).height() {
      return Ok(None);
    }

    let rtx = self.database.begin_read()?;

    let outpoint_to_ordinal_ranges = rtx.open_table(OUTPOINT_TO_ORDINAL_RANGES)?;

    let mut cursor = outpoint_to_ordinal_ranges.range([0; 36]..)?;

    while let Some((key, value)) = cursor.next() {
      let mut offset = 0;
      for chunk in value.chunks_exact(11) {
        let (start, end) = Index::decode_ordinal_range(chunk.try_into().unwrap());
        if start <= ordinal && ordinal < end {
          let outpoint: OutPoint = Decodable::consensus_decode(key.as_slice())?;
          return Ok(Some(SatPoint {
            outpoint,
            offset: offset + ordinal - start,
          }));
        }
        offset += end - start;
      }
    }

    Ok(None)
  }

  pub(crate) fn list_inner(&self, outpoint: &[u8]) -> Result<Option<Vec<u8>>> {
    Ok(
      self
        .database
        .begin_read()?
        .open_table(OUTPOINT_TO_ORDINAL_RANGES)?
        .get(outpoint.try_into().unwrap())?
        .map(|outpoint| outpoint.to_vec()),
    )
  }

  pub(crate) fn list(&self, outpoint: OutPoint) -> Result<Option<List>> {
    let outpoint_encoded = serialize(&outpoint);

    let ordinal_ranges = self.list_inner(&outpoint_encoded)?;

    match ordinal_ranges {
      Some(ordinal_ranges) => Ok(Some(List::Unspent(
        ordinal_ranges
          .chunks_exact(11)
          .map(|chunk| Self::decode_ordinal_range(chunk.try_into().unwrap()))
          .collect(),
      ))),
      None => Ok(
        self
          .database
          .begin_read()?
          .open_table(OUTPOINT_TO_TXID)?
          .get(&outpoint_encoded.try_into().unwrap())?
          .map(|txid| Txid::consensus_decode(txid.as_slice()))
          .transpose()?
          .map(List::Spent),
      ),
    }
  }

  pub(crate) fn blocktime(&self, height: Height) -> Result<Blocktime> {
    let height = height.n();

    match self.block_at_height(height)? {
      Some(block) => Ok(Blocktime::Confirmed(block.header.time.into())),
      None => {
        let tx = self.database.begin_read()?;

        let current = tx
          .open_table(HEIGHT_TO_HASH)?
          .range(0..)?
          .rev()
          .next()
          .map(|(height, _hash)| height)
          .unwrap_or(0);

        let expected_blocks = height.checked_sub(current).with_context(|| {
          format!("Current {current} height is greater than ordinal height {height}")
        })?;

        Ok(Blocktime::Expected(
          Utc::now().timestamp() + 10 * 60 * expected_blocks as i64,
        ))
      }
    }
  }
}

#[cfg(test)]
mod tests {
  use super::*;

  struct Context {
    rpc_server: test_bitcoincore_rpc::Handle,
    #[allow(unused)]
    tempdir: TempDir,
    index: Index,
  }

  impl Context {
    fn new() -> Self {
      Self::with_args("")
    }

    fn with_args(args: &str) -> Self {
      let rpc_server = test_bitcoincore_rpc::spawn();

      let tempdir = TempDir::new().unwrap();
      let cookie_file = tempdir.path().join("cookie");
      fs::write(&cookie_file, "username:password").unwrap();
      let options = Options::try_parse_from(
        format!(
          "
          ord
          --rpc-url {}
          --data-dir {}
          --cookie-file {}
          --chain regtest
          {args}
        ",
          rpc_server.url(),
          tempdir.path().display(),
          cookie_file.display(),
        )
        .split_whitespace(),
      )
      .unwrap();
      let index = Index::open(&options).unwrap();
      index.index().unwrap();

      Self {
        rpc_server,
        tempdir,
        index,
      }
    }
  }

  #[test]
  fn height_limit() {
    {
      let context = Context::with_args("--height-limit 0");
      context.rpc_server.mine_blocks(1);
      context.index.index().unwrap();
      assert_eq!(context.index.height().unwrap(), 0);
    }
<<<<<<< HEAD

    {
      let context = Context::with_args("--height-limit 1");
      context.rpc_server.mine_blocks(1);
      context.index.index().unwrap();
      assert_eq!(context.index.height().unwrap(), 1);
    }
  }

  #[test]
  fn list_first_coinbase_transaction() {
    let context = Context::new();
    assert_eq!(
      context
        .index
        .list(
          "4a5e1e4baab89f3a32518a88c31bc87f618f76673e2cc77ab2127b7afdeda33b:0"
            .parse()
            .unwrap()
        )
        .unwrap()
        .unwrap(),
      List::Unspent(vec![(0, 5000000000)])
    )
  }

  #[test]
  fn list_second_coinbase_transaction() {
    let context = Context::new();
    let txid = context.rpc_server.mine_blocks(1)[0].txdata[0].txid();
    context.index.index().unwrap();
    assert_eq!(
      context.index.list(OutPoint::new(txid, 0)).unwrap().unwrap(),
      List::Unspent(vec![(5000000000, 10000000000)])
    )
  }

  #[test]
  fn split_ranges_are_tracked_correctly() {
    let context = Context::new();
    let split_coinbase_output = test_bitcoincore_rpc::TransactionOptions {
      input_slots: &[(0, 0, 0)],
      output_count: 2,
      fee: 0,
    };
    let txid = context.rpc_server.broadcast_tx(split_coinbase_output);

    context.rpc_server.mine_blocks(1);
    context.index.index().unwrap();

    assert_eq!(
      context.index.list(OutPoint::new(txid, 0)).unwrap().unwrap(),
      List::Unspent(vec![(0, 25 * COIN_VALUE)])
    );

    assert_eq!(
      context.index.list(OutPoint::new(txid, 1)).unwrap().unwrap(),
      List::Unspent(vec![(25 * COIN_VALUE, 50 * COIN_VALUE)])
    );
  }
  #[test]
  fn merge_ranges_are_tracked_correctly() {
    let context = Context::new();

    context.rpc_server.mine_blocks(1);
    let merge_coinbase_outputs = test_bitcoincore_rpc::TransactionOptions {
      input_slots: &[(0, 0, 0), (1, 0, 0)],
      output_count: 1,
      fee: 0,
    };

    let txid = context.rpc_server.broadcast_tx(merge_coinbase_outputs);
    context.rpc_server.mine_blocks(1);
    context.index.index().unwrap();

    assert_eq!(
      context.index.list(OutPoint::new(txid, 0)).unwrap().unwrap(),
      List::Unspent(vec![
        (0, 50 * COIN_VALUE),
        (50 * COIN_VALUE, 100 * COIN_VALUE)
      ]),
    );
  }

  #[test]
  fn fee_paying_transaction_range() {
    let context = Context::new();

    context.rpc_server.mine_blocks(1);
    let fee_paying_tx = test_bitcoincore_rpc::TransactionOptions {
      input_slots: &[(1, 0, 0)],
      output_count: 2,
      fee: 10,
    };
    let txid = context.rpc_server.broadcast_tx(fee_paying_tx);
    let coinbase_txid = context.rpc_server.mine_blocks(1)[0].txdata[0].txid();
    context.index.index().unwrap();

    assert_eq!(
      context.index.list(OutPoint::new(txid, 0)).unwrap().unwrap(),
      List::Unspent(vec![(50 * COIN_VALUE, 7499999995)]),
    );

    assert_eq!(
      context.index.list(OutPoint::new(txid, 1)).unwrap().unwrap(),
      List::Unspent(vec![(7499999995, 9999999990)]),
    );

    assert_eq!(
      context
        .index
        .list(OutPoint::new(coinbase_txid, 0))
=======

    {
      let context = Context::with_args("--height-limit 1");
      context.rpc_server.mine_blocks(1);
      context.index.index().unwrap();
      assert_eq!(context.index.height().unwrap(), 1);
    }
  }

  #[test]
  fn list_first_coinbase_transaction() {
    let context = Context::new();
    assert_eq!(
      context
        .index
        .list(
          "4a5e1e4baab89f3a32518a88c31bc87f618f76673e2cc77ab2127b7afdeda33b:0"
            .parse()
            .unwrap()
        )
>>>>>>> 546bd092
        .unwrap()
        .unwrap(),
      List::Unspent(vec![(10000000000, 15000000000), (9999999990, 10000000000)])
    );
  }

  #[test]
  fn two_fee_paying_transaction_range() {
    let context = Context::new();

    context.rpc_server.mine_blocks(2);
    let first_fee_paying_tx = test_bitcoincore_rpc::TransactionOptions {
      input_slots: &[(1, 0, 0)],
      output_count: 1,
      fee: 10,
    };
    let second_fee_paying_tx = test_bitcoincore_rpc::TransactionOptions {
      input_slots: &[(2, 0, 0)],
      output_count: 1,
      fee: 10,
    };
    context.rpc_server.broadcast_tx(first_fee_paying_tx);
    context.rpc_server.broadcast_tx(second_fee_paying_tx);

    let coinbase_txid = context.rpc_server.mine_blocks(1)[0].txdata[0].txid();
    context.index.index().unwrap();

    assert_eq!(
      context
        .index
        .list(OutPoint::new(coinbase_txid, 0))
        .unwrap()
        .unwrap(),
      List::Unspent(vec![
        (15000000000, 20000000000),
        (9999999990, 10000000000),
        (14999999990, 15000000000)
      ])
    );
  }

  #[test]
  fn null_output() {
    let context = Context::new();

    context.rpc_server.mine_blocks(1);
    let no_value_output = test_bitcoincore_rpc::TransactionOptions {
      input_slots: &[(1, 0, 0)],
      output_count: 1,
      fee: 50 * COIN_VALUE,
    };
    let txid = context.rpc_server.broadcast_tx(no_value_output);
    context.rpc_server.mine_blocks(1);
    context.index.index().unwrap();

    assert_eq!(
      context.index.list(OutPoint::new(txid, 0)).unwrap().unwrap(),
      List::Unspent(vec![])
    );
  }

  #[test]
  fn null_input() {
    let context = Context::new();

    context.rpc_server.mine_blocks(1);
    let no_value_output = test_bitcoincore_rpc::TransactionOptions {
      input_slots: &[(1, 0, 0)],
      output_count: 1,
      fee: 50 * COIN_VALUE,
    };
    context.rpc_server.broadcast_tx(no_value_output);
    context.rpc_server.mine_blocks(1);

    let no_value_input = test_bitcoincore_rpc::TransactionOptions {
      input_slots: &[(2, 1, 0)],
      output_count: 1,
      fee: 0,
    };
    let txid = context.rpc_server.broadcast_tx(no_value_input);
    context.rpc_server.mine_blocks(1);
    context.index.index().unwrap();

    assert_eq!(
      context.index.list(OutPoint::new(txid, 0)).unwrap().unwrap(),
      List::Unspent(vec![])
    );
  }

  #[test]
  fn find_first_ordinal() {
    let context = Context::new();
    assert_eq!(
      context.index.find(0).unwrap().unwrap(),
      SatPoint {
        outpoint: "4a5e1e4baab89f3a32518a88c31bc87f618f76673e2cc77ab2127b7afdeda33b:0"
          .parse()
          .unwrap(),
        offset: 0,
      }
    )
  }

  #[test]
  fn find_second_ordinal() {
    let context = Context::new();
    assert_eq!(
      context.index.find(1).unwrap().unwrap(),
      SatPoint {
        outpoint: "4a5e1e4baab89f3a32518a88c31bc87f618f76673e2cc77ab2127b7afdeda33b:0"
          .parse()
          .unwrap(),
        offset: 1,
      }
    )
  }

  #[test]
  fn find_first_ordinal_of_second_block() {
    let context = Context::new();
    context.rpc_server.mine_blocks(1);
    context.index.index().unwrap();
    assert_eq!(
      context.index.find(50 * COIN_VALUE).unwrap().unwrap(),
      SatPoint {
        outpoint: "9068a11b8769174363376b606af9a4b8b29dd7b13d013f4b0cbbd457db3c3ce5:0"
          .parse()
          .unwrap(),
        offset: 0,
      }
    )
  }

  #[test]
<<<<<<< HEAD
=======
  fn find_first_ordinal() {
    let context = Context::new();
    assert_eq!(
      context.index.find(0).unwrap().unwrap(),
      SatPoint {
        outpoint: "4a5e1e4baab89f3a32518a88c31bc87f618f76673e2cc77ab2127b7afdeda33b:0"
          .parse()
          .unwrap(),
        offset: 0,
      }
    )
  }

  #[test]
  fn find_second_ordinal() {
    let context = Context::new();
    assert_eq!(
      context.index.find(1).unwrap().unwrap(),
      SatPoint {
        outpoint: "4a5e1e4baab89f3a32518a88c31bc87f618f76673e2cc77ab2127b7afdeda33b:0"
          .parse()
          .unwrap(),
        offset: 1,
      }
    )
  }

  #[test]
  fn find_first_ordinal_of_second_block() {
    let context = Context::new();
    context.rpc_server.mine_blocks(1);
    context.index.index().unwrap();
    assert_eq!(
      context.index.find(50 * COIN_VALUE).unwrap().unwrap(),
      SatPoint {
        outpoint: "9068a11b8769174363376b606af9a4b8b29dd7b13d013f4b0cbbd457db3c3ce5:0"
          .parse()
          .unwrap(),
        offset: 0,
      }
    )
  }

  #[test]
>>>>>>> 546bd092
  fn find_unmined_ordinal() {
    let context = Context::new();
    assert_eq!(context.index.find(50 * COIN_VALUE).unwrap(), None);
  }
}<|MERGE_RESOLUTION|>--- conflicted
+++ resolved
@@ -598,7 +598,6 @@
       context.index.index().unwrap();
       assert_eq!(context.index.height().unwrap(), 0);
     }
-<<<<<<< HEAD
 
     {
       let context = Context::with_args("--height-limit 1");
@@ -659,6 +658,7 @@
       List::Unspent(vec![(25 * COIN_VALUE, 50 * COIN_VALUE)])
     );
   }
+
   #[test]
   fn merge_ranges_are_tracked_correctly() {
     let context = Context::new();
@@ -711,28 +711,6 @@
       context
         .index
         .list(OutPoint::new(coinbase_txid, 0))
-=======
-
-    {
-      let context = Context::with_args("--height-limit 1");
-      context.rpc_server.mine_blocks(1);
-      context.index.index().unwrap();
-      assert_eq!(context.index.height().unwrap(), 1);
-    }
-  }
-
-  #[test]
-  fn list_first_coinbase_transaction() {
-    let context = Context::new();
-    assert_eq!(
-      context
-        .index
-        .list(
-          "4a5e1e4baab89f3a32518a88c31bc87f618f76673e2cc77ab2127b7afdeda33b:0"
-            .parse()
-            .unwrap()
-        )
->>>>>>> 546bd092
         .unwrap()
         .unwrap(),
       List::Unspent(vec![(10000000000, 15000000000), (9999999990, 10000000000)])
@@ -867,53 +845,6 @@
   }
 
   #[test]
-<<<<<<< HEAD
-=======
-  fn find_first_ordinal() {
-    let context = Context::new();
-    assert_eq!(
-      context.index.find(0).unwrap().unwrap(),
-      SatPoint {
-        outpoint: "4a5e1e4baab89f3a32518a88c31bc87f618f76673e2cc77ab2127b7afdeda33b:0"
-          .parse()
-          .unwrap(),
-        offset: 0,
-      }
-    )
-  }
-
-  #[test]
-  fn find_second_ordinal() {
-    let context = Context::new();
-    assert_eq!(
-      context.index.find(1).unwrap().unwrap(),
-      SatPoint {
-        outpoint: "4a5e1e4baab89f3a32518a88c31bc87f618f76673e2cc77ab2127b7afdeda33b:0"
-          .parse()
-          .unwrap(),
-        offset: 1,
-      }
-    )
-  }
-
-  #[test]
-  fn find_first_ordinal_of_second_block() {
-    let context = Context::new();
-    context.rpc_server.mine_blocks(1);
-    context.index.index().unwrap();
-    assert_eq!(
-      context.index.find(50 * COIN_VALUE).unwrap().unwrap(),
-      SatPoint {
-        outpoint: "9068a11b8769174363376b606af9a4b8b29dd7b13d013f4b0cbbd457db3c3ce5:0"
-          .parse()
-          .unwrap(),
-        offset: 0,
-      }
-    )
-  }
-
-  #[test]
->>>>>>> 546bd092
   fn find_unmined_ordinal() {
     let context = Context::new();
     assert_eq!(context.index.find(50 * COIN_VALUE).unwrap(), None);
