--- conflicted
+++ resolved
@@ -7,11 +7,7 @@
       BlockHashValue, Entry, InscriptionEntry, InscriptionEntryValue, InscriptionIdValue,
       OutPointValue, SatPointValue, SatRange,
     },
-<<<<<<< HEAD
-    index::block_index::BlockIndex,
     index::schema_migrator::SchemaMigrator,
-=======
->>>>>>> 05c10a73
     reorg::*,
     updater::Updater,
   },
@@ -38,7 +34,7 @@
 mod schema_migrator;
 mod updater;
 
-const SCHEMA_VERSION: u64 = 6;
+const SCHEMA_VERSION: u64 = 7;
 
 macro_rules! define_table {
   ($name:ident, $key:ty, $value:ty) => {
@@ -53,13 +49,10 @@
   };
 }
 
-<<<<<<< HEAD
 define_multimap_table! { CONTENT_HASH_TO_INSCRIPTION_ID, &ContentHashValue, &InscriptionIdValue }
-=======
 define_multimap_table! { INSCRIPTION_ID_TO_CHILDREN, &InscriptionIdValue, &InscriptionIdValue }
 define_multimap_table! { SATPOINT_TO_INSCRIPTION_ID, &SatPointValue, &InscriptionIdValue }
 define_multimap_table! { SAT_TO_INSCRIPTION_ID, u64, &InscriptionIdValue }
->>>>>>> 05c10a73
 define_table! { HEIGHT_TO_BLOCK_HASH, u64, &BlockHashValue }
 define_table! { HEIGHT_TO_LAST_INSCRIPTION_NUMBER, u64, (i64, i64) }
 define_table! { INSCRIPTION_ID_TO_INSCRIPTION_ENTRY, &InscriptionIdValue, InscriptionEntryValue }
@@ -283,13 +276,10 @@
 
         tx.set_durability(durability);
 
-<<<<<<< HEAD
         tx.open_multimap_table(CONTENT_HASH_TO_INSCRIPTION_ID)?;
-=======
         tx.open_multimap_table(INSCRIPTION_ID_TO_CHILDREN)?;
         tx.open_multimap_table(SATPOINT_TO_INSCRIPTION_ID)?;
         tx.open_multimap_table(SAT_TO_INSCRIPTION_ID)?;
->>>>>>> 05c10a73
         tx.open_table(HEIGHT_TO_BLOCK_HASH)?;
         tx.open_table(HEIGHT_TO_LAST_INSCRIPTION_NUMBER)?;
         tx.open_table(INSCRIPTION_ID_TO_INSCRIPTION_ENTRY)?;
