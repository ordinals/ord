use bitcoincore_rpc::bitcoincore_rpc_json::GetBlockResult;
use {
  self::{
    entry::{
<<<<<<< HEAD
      BlockHashValue, Entry, InscriptionIdValue, OutPointValue, RuneEntryValue, RuneIdValue,
      SatPointValue, SatRange, TxidValue,
=======
      Entry, HeaderValue, InscriptionEntry, InscriptionEntryValue, InscriptionIdValue,
      OutPointValue, RuneEntryValue, RuneIdValue, SatPointValue, SatRange, TxidValue,
>>>>>>> cc891dcd
    },
    reorg::*,
    runes::{Rune, RuneId},
    updater::Updater,
  },
  super::*,
  crate::{
    subcommand::{find::FindRangeOutput, server::InscriptionQuery},
    templates::{RuneHtml, StatusHtml},
  },
  bitcoin::block::Header,
  bitcoincore_rpc::{json::GetBlockHeaderResult, Client},
  chrono::SubsecRound,
  indicatif::{ProgressBar, ProgressStyle},
  log::log_enabled,
  okx::datastore::ord::{
    self, bitmap::District, collections::CollectionKind, redb::try_init_tables as try_init_ord,
    DataStoreReadOnly,
  },
  redb::{
    Database, DatabaseError, MultimapTable, MultimapTableDefinition, MultimapTableHandle,
    ReadOnlyTable, ReadableMultimapTable, ReadableTable, RedbKey, RedbValue, RepairSession,
    StorageError, Table, TableDefinition, TableHandle, WriteTransaction,
  },
  std::{
    collections::{BTreeSet, HashMap},
    io::{BufWriter, Write},
    sync::{Mutex, Once},
  },
};

pub(crate) use self::entry::RuneEntry;
pub(super) use self::entry::{InscriptionEntry, InscriptionEntryValue};
pub(super) use self::updater::BlockData;

pub(crate) mod entry;
mod fetcher;
mod reorg;
mod rtx;
mod updater;

#[cfg(test)]
pub(crate) mod testing;

const SCHEMA_VERSION: u64 = 16;

macro_rules! define_table {
  ($name:ident, $key:ty, $value:ty) => {
    pub const $name: TableDefinition<$key, $value> = TableDefinition::new(stringify!($name));
  };
}

macro_rules! define_multimap_table {
  ($name:ident, $key:ty, $value:ty) => {
    const $name: MultimapTableDefinition<$key, $value> =
      MultimapTableDefinition::new(stringify!($name));
  };
}

define_multimap_table! { SATPOINT_TO_SEQUENCE_NUMBER, &SatPointValue, u32 }
define_multimap_table! { SAT_TO_SEQUENCE_NUMBER, u64, u32 }
define_multimap_table! { SEQUENCE_NUMBER_TO_CHILDREN, u32, u32 }
define_table! { HEIGHT_TO_BLOCK_HEADER, u32, &HeaderValue }
define_table! { HEIGHT_TO_LAST_SEQUENCE_NUMBER, u32, u32 }
define_table! { HOME_INSCRIPTIONS, u32, InscriptionIdValue }
define_table! { INSCRIPTION_ID_TO_SEQUENCE_NUMBER, InscriptionIdValue, u32 }
define_table! { INSCRIPTION_NUMBER_TO_SEQUENCE_NUMBER, i32, u32 }
define_table! { OUTPOINT_TO_RUNE_BALANCES, &OutPointValue, &[u8] }
define_table! { OUTPOINT_TO_SAT_RANGES, &OutPointValue, &[u8] }
define_table! { OUTPOINT_TO_ENTRY, &OutPointValue, &[u8]}
define_table! { RUNE_ID_TO_RUNE_ENTRY, RuneIdValue, RuneEntryValue }
define_table! { RUNE_TO_RUNE_ID, u128, RuneIdValue }
define_table! { SAT_TO_SATPOINT, u64, &SatPointValue }
define_table! { SEQUENCE_NUMBER_TO_INSCRIPTION_ENTRY, u32, InscriptionEntryValue }
define_table! { SEQUENCE_NUMBER_TO_RUNE_ID, u32, RuneIdValue }
define_table! { SEQUENCE_NUMBER_TO_SATPOINT, u32, &SatPointValue }
define_table! { STATISTIC_TO_COUNT, u64, u64 }
define_table! { TRANSACTION_ID_TO_RUNE, &TxidValue, u128 }
define_table! { TRANSACTION_ID_TO_TRANSACTION, &TxidValue, &[u8] }
define_table! { WRITE_TRANSACTION_STARTING_BLOCK_COUNT_TO_TIMESTAMP, u32, u128 }

#[derive(Debug, PartialEq)]
pub enum List {
  Spent,
  Unspent(Vec<(u64, u64)>),
}

#[derive(Copy, Clone)]
pub(crate) enum Statistic {
  Schema = 0,
  BlessedInscriptions,
  Commits,
  CursedInscriptions,
  IndexRunes,
  IndexSats,
  LostSats,
  OutputsTraversed,
  ReservedRunes,
  Runes,
  SatRanges,
  UnboundInscriptions,
  IndexTransactions,
}

impl Statistic {
  fn key(self) -> u64 {
    self.into()
  }
}

impl From<Statistic> for u64 {
  fn from(statistic: Statistic) -> Self {
    statistic as u64
  }
}

#[derive(Serialize)]
pub(crate) struct Info {
  blocks_indexed: u32,
  branch_pages: u64,
  fragmented_bytes: u64,
  index_file_size: u64,
  index_path: PathBuf,
  leaf_pages: u64,
  metadata_bytes: u64,
  outputs_traversed: u64,
  page_size: usize,
  sat_ranges: u64,
  stored_bytes: u64,
  tables: BTreeMap<String, TableInfo>,
  total_bytes: u64,
  pub(crate) transactions: Vec<TransactionInfo>,
  tree_height: u32,
  utxos_indexed: u64,
}

#[derive(Serialize)]
pub(crate) struct TableInfo {
  branch_pages: u64,
  fragmented_bytes: u64,
  leaf_pages: u64,
  metadata_bytes: u64,
  proportion: f64,
  stored_bytes: u64,
  total_bytes: u64,
  tree_height: u32,
}

#[derive(Serialize)]
pub(crate) struct TransactionInfo {
  pub(crate) starting_block_count: u32,
  pub(crate) starting_timestamp: u128,
}

pub(crate) struct InscriptionInfo {
  pub(crate) children: Vec<InscriptionId>,
  pub(crate) entry: InscriptionEntry,
  pub(crate) parent: Option<InscriptionId>,
  pub(crate) output: Option<TxOut>,
  pub(crate) satpoint: SatPoint,
  pub(crate) inscription: Inscription,
  pub(crate) previous: Option<InscriptionId>,
  pub(crate) next: Option<InscriptionId>,
  pub(crate) rune: Option<SpacedRune>,
  pub(crate) charms: u16,
}

trait BitcoinCoreRpcResultExt<T> {
  fn into_option(self) -> Result<Option<T>>;
}

impl<T> BitcoinCoreRpcResultExt<T> for Result<T, bitcoincore_rpc::Error> {
  fn into_option(self) -> Result<Option<T>> {
    match self {
      Ok(ok) => Ok(Some(ok)),
      Err(bitcoincore_rpc::Error::JsonRpc(bitcoincore_rpc::jsonrpc::error::Error::Rpc(
        bitcoincore_rpc::jsonrpc::error::RpcError { code: -8, .. },
      ))) => Ok(None),
      Err(bitcoincore_rpc::Error::JsonRpc(bitcoincore_rpc::jsonrpc::error::Error::Rpc(
        bitcoincore_rpc::jsonrpc::error::RpcError { message, .. },
      )))
        if message.ends_with("not found") =>
      {
        Ok(None)
      }
      Err(err) => Err(err.into()),
    }
  }
}

pub struct Index {
  client: Client,
  database: Database,
  durability: redb::Durability,
  first_inscription_height: u32,
  genesis_block_coinbase_transaction: Transaction,
  genesis_block_coinbase_txid: Txid,
  height_limit: Option<u32>,
  index_runes: bool,
  index_sats: bool,
  index_transactions: bool,
  options: Options,
  path: PathBuf,
  started: DateTime<Utc>,
  unrecoverably_reorged: AtomicBool,
}

impl Index {
  pub fn open(options: &Options) -> Result<Self> {
    let client = options.bitcoin_rpc_client(None)?;

    let path = options
      .index
      .clone()
      .unwrap_or(options.data_dir().clone().join("index.redb"));

    if let Err(err) = fs::create_dir_all(path.parent().unwrap()) {
      bail!(
        "failed to create data dir `{}`: {err}",
        path.parent().unwrap().display()
      );
    }

    let db_cache_size = match options.db_cache_size {
      Some(db_cache_size) => db_cache_size,
      None => {
        let mut sys = System::new();
        sys.refresh_memory();
        usize::try_from(sys.total_memory() / 4)?
      }
    };

    log::info!("Setting DB cache size to {} bytes", db_cache_size);

    let durability = if cfg!(test) {
      redb::Durability::None
    } else {
      redb::Durability::Immediate
    };

    let index_runes;
    let index_sats;
    let index_transactions;

    let index_path = path.clone();
    let once = Once::new();
    let progress_bar = Mutex::new(None);

    let database = match Database::builder()
      .set_cache_size(db_cache_size)
      .set_repair_callback(move |progress: &mut RepairSession| {
        once.call_once(|| println!("Index file `{}` needs recovery. This can take a long time, especially for the --index-sats index.", index_path.display()));

        if !(cfg!(test) || log_enabled!(log::Level::Info) || integration_test()) {
          let mut guard = progress_bar.lock().unwrap();

          let progress_bar = guard.get_or_insert_with(|| {
            let progress_bar = ProgressBar::new(100);
            progress_bar.set_style(
              ProgressStyle::with_template("[repairing database] {wide_bar} {pos}/{len}").unwrap(),
            );
            progress_bar
          });

          #[allow(clippy::cast_possible_truncation, clippy::cast_sign_loss)]
          progress_bar.set_position((progress.progress() * 100.0) as u64);
        }
      })
      .open(&path)
    {
      Ok(database) => {
        {
          let tx = database.begin_read()?;
          let statistics = tx.open_table(STATISTIC_TO_COUNT)?;

          let schema_version = statistics
            .get(&Statistic::Schema.key())?
            .map(|x| x.value())
            .unwrap_or(0);

          match schema_version.cmp(&SCHEMA_VERSION) {
            cmp::Ordering::Less =>
              bail!(
                "index at `{}` appears to have been built with an older, incompatible version of ord, consider deleting and rebuilding the index: index schema {schema_version}, ord schema {SCHEMA_VERSION}",
                path.display()
              ),
            cmp::Ordering::Greater =>
              bail!(
                "index at `{}` appears to have been built with a newer, incompatible version of ord, consider updating ord: index schema {schema_version}, ord schema {SCHEMA_VERSION}",
                path.display()
              ),
            cmp::Ordering::Equal => {
            }
          }


          index_runes = Self::is_statistic_set(&statistics, Statistic::IndexRunes)?;
          index_sats = Self::is_statistic_set(&statistics, Statistic::IndexSats)?;
          index_transactions = Self::is_statistic_set(&statistics, Statistic::IndexTransactions)?;
        }

        database
      }
      Err(DatabaseError::Storage(StorageError::Io(error)))
        if error.kind() == io::ErrorKind::NotFound =>
      {
        let database = Database::builder()
          .set_cache_size(db_cache_size)
          .create(&path)?;

        let mut tx = database.begin_write()?;

        tx.set_durability(durability);

        tx.open_multimap_table(SATPOINT_TO_SEQUENCE_NUMBER)?;
        tx.open_multimap_table(SAT_TO_SEQUENCE_NUMBER)?;
        tx.open_multimap_table(SEQUENCE_NUMBER_TO_CHILDREN)?;
        tx.open_table(HEIGHT_TO_BLOCK_HEADER)?;
        tx.open_table(HEIGHT_TO_LAST_SEQUENCE_NUMBER)?;
        tx.open_table(HOME_INSCRIPTIONS)?;
        tx.open_table(INSCRIPTION_ID_TO_SEQUENCE_NUMBER)?;
        tx.open_table(INSCRIPTION_NUMBER_TO_SEQUENCE_NUMBER)?;
        tx.open_table(OUTPOINT_TO_RUNE_BALANCES)?;
        tx.open_table(OUTPOINT_TO_ENTRY)?;
        tx.open_table(RUNE_ID_TO_RUNE_ENTRY)?;
        tx.open_table(RUNE_TO_RUNE_ID)?;
        tx.open_table(SAT_TO_SATPOINT)?;
        tx.open_table(SEQUENCE_NUMBER_TO_INSCRIPTION_ENTRY)?;
        tx.open_table(SEQUENCE_NUMBER_TO_RUNE_ID)?;
        tx.open_table(SEQUENCE_NUMBER_TO_SATPOINT)?;
        tx.open_table(TRANSACTION_ID_TO_RUNE)?;
        tx.open_table(WRITE_TRANSACTION_STARTING_BLOCK_COUNT_TO_TIMESTAMP)?;

        {
          let mut outpoint_to_sat_ranges = tx.open_table(OUTPOINT_TO_SAT_RANGES)?;
          let mut statistics = tx.open_table(STATISTIC_TO_COUNT)?;

          if options.index_sats {
            outpoint_to_sat_ranges.insert(&OutPoint::null().store(), [].as_slice())?;
          }

          index_runes = options.index_runes();
          index_sats = options.index_sats;
          index_transactions = options.index_transactions;

          Self::set_statistic(&mut statistics, Statistic::IndexRunes, u64::from(index_runes))?;
          Self::set_statistic(&mut statistics, Statistic::IndexSats, u64::from(index_sats))?;
          Self::set_statistic(&mut statistics, Statistic::IndexTransactions, u64::from(index_transactions))?;
          Self::set_statistic(&mut statistics, Statistic::Schema, SCHEMA_VERSION)?;
        }

        tx.commit()?;

        database
      }
      Err(error) => bail!("failed to open index: {error}"),
    };

    {
      let wtx = database.begin_write()?;
      let rtx = database.begin_read()?;
      try_init_ord(&wtx, &rtx)?;
      wtx.commit()?;
      log::info!("Options:\n{:#?}", options);
    }

    let genesis_block_coinbase_transaction =
      options.chain().genesis_block().coinbase().unwrap().clone();

    Ok(Self {
      genesis_block_coinbase_txid: genesis_block_coinbase_transaction.txid(),
      client,
      database,
      durability,
      first_inscription_height: options.first_inscription_height(),
      genesis_block_coinbase_transaction,
      height_limit: options.height_limit,
      index_runes,
      index_sats,
      index_transactions,
      options: options.clone(),
      path,
      started: Utc::now(),
      unrecoverably_reorged: AtomicBool::new(false),
    })
  }

<<<<<<< HEAD
  pub(crate) fn get_locked_outputs(&self, _wallet: Wallet) -> Result<BTreeSet<OutPoint>> {
    #[derive(Deserialize)]
    pub(crate) struct JsonOutPoint {
      txid: bitcoin::Txid,
      vout: u32,
    }

    Ok(
      self
        .client
        .call::<Vec<JsonOutPoint>>("listlockunspent", &[])?
        .into_iter()
        .map(|outpoint| OutPoint::new(outpoint.txid, outpoint.vout))
        .collect(),
    )
  }

  pub(crate) fn get_chain_network(&self) -> Network {
    self.options.chain().network()
  }

=======
>>>>>>> cc891dcd
  #[cfg(test)]
  fn set_durability(&mut self, durability: redb::Durability) {
    self.durability = durability;
  }

  pub(crate) fn check_sync(&self, utxos: &BTreeMap<OutPoint, Amount>) -> Result<bool> {
    let rtx = self.database.begin_read()?;
    let outpoint_to_entry = rtx.open_table(OUTPOINT_TO_ENTRY)?;
    for outpoint in utxos.keys() {
      if outpoint_to_entry.get(&outpoint.store())?.is_none() {
        return Err(anyhow!(
          "output in Bitcoin Core wallet but not in ord index: {outpoint}"
        ));
      }
    }

<<<<<<< HEAD
    Ok(utxos)
  }

  pub(crate) fn get_outpoint_entry(&self, outpoint: OutPoint) -> Result<Option<TxOut>> {
    Ok(
      self
        .database
        .begin_read()?
        .open_table(OUTPOINT_TO_ENTRY)?
        .get(&outpoint.store())?
        .map(|x| Decodable::consensus_decode(&mut io::Cursor::new(x.value())).unwrap()),
    )
  }

  #[allow(unused)]
  pub(crate) fn get_unspent_output_ranges(
    &self,
    wallet: Wallet,
  ) -> Result<Vec<(OutPoint, Vec<(u64, u64)>)>> {
    self
      .get_unspent_outputs(wallet)?
      .into_keys()
      .map(|outpoint| match self.list(outpoint)? {
        Some(List::Unspent(sat_ranges)) => Ok((outpoint, sat_ranges)),
        Some(List::Spent) => bail!("output {outpoint} in wallet but is spent according to index"),
        None => bail!("index has not seen {outpoint}"),
      })
      .collect()
=======
    Ok(true)
>>>>>>> cc891dcd
  }

  pub(crate) fn has_rune_index(&self) -> bool {
    self.index_runes
  }

  pub(crate) fn has_sat_index(&self) -> bool {
    self.index_sats
  }

  pub(crate) fn status(&self) -> Result<StatusHtml> {
    let rtx = self.database.begin_read()?;

    let statistic_to_count = rtx.open_table(STATISTIC_TO_COUNT)?;

    let statistic = |statistic: Statistic| -> Result<u64> {
      Ok(
        statistic_to_count
          .get(statistic.key())?
          .map(|guard| guard.value())
          .unwrap_or_default(),
      )
    };

    let height = rtx
      .open_table(HEIGHT_TO_BLOCK_HEADER)?
      .range(0..)?
      .next_back()
      .transpose()?
      .map(|(height, _header)| height.value());

    let next_height = height.map(|height| height + 1).unwrap_or(0);

    let blessed_inscriptions = statistic(Statistic::BlessedInscriptions)?;
    let cursed_inscriptions = statistic(Statistic::CursedInscriptions)?;

    Ok(StatusHtml {
      blessed_inscriptions,
      cursed_inscriptions,
      height,
      inscriptions: blessed_inscriptions + cursed_inscriptions,
      lost_sats: statistic(Statistic::LostSats)?,
      minimum_rune_for_next_block: Rune::minimum_at_height(
        self.options.chain(),
        Height(next_height),
      ),
      rune_index: statistic(Statistic::IndexRunes)? != 0,
      runes: statistic(Statistic::Runes)?,
      sat_index: statistic(Statistic::IndexSats)? != 0,
      started: self.started,
      transaction_index: statistic(Statistic::IndexTransactions)? != 0,
      unrecoverably_reorged: self.unrecoverably_reorged.load(atomic::Ordering::Relaxed),
      uptime: (Utc::now() - self.started).to_std()?,
    })
  }

  pub(crate) fn info(&self) -> Result<Info> {
    fn insert_table_info<K: RedbKey + 'static, V: RedbValue + 'static>(
      tables: &mut BTreeMap<String, TableInfo>,
      wtx: &WriteTransaction,
      database_total_bytes: u64,
      definition: TableDefinition<K, V>,
    ) {
      let stats = wtx.open_table(definition).unwrap().stats().unwrap();

      let fragmented_bytes = stats.fragmented_bytes();
      let metadata_bytes = stats.metadata_bytes();
      let stored_bytes = stats.stored_bytes();
      let total_bytes = stored_bytes + metadata_bytes + fragmented_bytes;

      tables.insert(
        definition.name().into(),
        TableInfo {
          branch_pages: stats.branch_pages(),
          fragmented_bytes,
          leaf_pages: stats.leaf_pages(),
          metadata_bytes,
          proportion: total_bytes as f64 / database_total_bytes as f64,
          stored_bytes,
          total_bytes,
          tree_height: stats.tree_height(),
        },
      );
    }

    fn insert_multimap_table_info<K: RedbKey + 'static, V: RedbValue + RedbKey + 'static>(
      tables: &mut BTreeMap<String, TableInfo>,
      wtx: &WriteTransaction,
      database_total_bytes: u64,
      definition: MultimapTableDefinition<K, V>,
    ) {
      let stats = wtx
        .open_multimap_table(definition)
        .unwrap()
        .stats()
        .unwrap();

      let fragmented_bytes = stats.fragmented_bytes();
      let metadata_bytes = stats.metadata_bytes();
      let stored_bytes = stats.stored_bytes();
      let total_bytes = stored_bytes + metadata_bytes + fragmented_bytes;

      tables.insert(
        definition.name().into(),
        TableInfo {
          branch_pages: stats.branch_pages(),
          fragmented_bytes,
          leaf_pages: stats.leaf_pages(),
          metadata_bytes,
          proportion: total_bytes as f64 / database_total_bytes as f64,
          stored_bytes,
          total_bytes,
          tree_height: stats.tree_height(),
        },
      );
    }

    let wtx = self.begin_write()?;

    let stats = wtx.stats()?;

    let fragmented_bytes = stats.fragmented_bytes();
    let metadata_bytes = stats.metadata_bytes();
    let stored_bytes = stats.stored_bytes();
    let total_bytes = fragmented_bytes + metadata_bytes + stored_bytes;

    let mut tables: BTreeMap<String, TableInfo> = BTreeMap::new();

    insert_multimap_table_info(&mut tables, &wtx, total_bytes, SATPOINT_TO_SEQUENCE_NUMBER);
    insert_multimap_table_info(&mut tables, &wtx, total_bytes, SAT_TO_SEQUENCE_NUMBER);
    insert_multimap_table_info(&mut tables, &wtx, total_bytes, SEQUENCE_NUMBER_TO_CHILDREN);
    insert_table_info(&mut tables, &wtx, total_bytes, HEIGHT_TO_BLOCK_HEADER);
    insert_table_info(
      &mut tables,
      &wtx,
      total_bytes,
      HEIGHT_TO_LAST_SEQUENCE_NUMBER,
    );
    insert_table_info(&mut tables, &wtx, total_bytes, HOME_INSCRIPTIONS);
    insert_table_info(
      &mut tables,
      &wtx,
      total_bytes,
      INSCRIPTION_ID_TO_SEQUENCE_NUMBER,
    );
    insert_table_info(
      &mut tables,
      &wtx,
      total_bytes,
      INSCRIPTION_NUMBER_TO_SEQUENCE_NUMBER,
    );
    insert_table_info(&mut tables, &wtx, total_bytes, OUTPOINT_TO_RUNE_BALANCES);
    insert_table_info(&mut tables, &wtx, total_bytes, OUTPOINT_TO_SAT_RANGES);
    insert_table_info(&mut tables, &wtx, total_bytes, OUTPOINT_TO_ENTRY);
    insert_table_info(&mut tables, &wtx, total_bytes, RUNE_ID_TO_RUNE_ENTRY);
    insert_table_info(&mut tables, &wtx, total_bytes, RUNE_TO_RUNE_ID);
    insert_table_info(&mut tables, &wtx, total_bytes, SAT_TO_SATPOINT);
    insert_table_info(
      &mut tables,
      &wtx,
      total_bytes,
      SEQUENCE_NUMBER_TO_INSCRIPTION_ENTRY,
    );
    insert_table_info(&mut tables, &wtx, total_bytes, SEQUENCE_NUMBER_TO_RUNE_ID);
    insert_table_info(&mut tables, &wtx, total_bytes, SEQUENCE_NUMBER_TO_SATPOINT);
    insert_table_info(&mut tables, &wtx, total_bytes, STATISTIC_TO_COUNT);
    insert_table_info(&mut tables, &wtx, total_bytes, TRANSACTION_ID_TO_RUNE);
    insert_table_info(
      &mut tables,
      &wtx,
      total_bytes,
      TRANSACTION_ID_TO_TRANSACTION,
    );
    insert_table_info(
      &mut tables,
      &wtx,
      total_bytes,
      WRITE_TRANSACTION_STARTING_BLOCK_COUNT_TO_TIMESTAMP,
    );

    for table in wtx.list_tables()? {
      assert!(tables.contains_key(table.name()));
    }

    for table in wtx.list_multimap_tables()? {
      assert!(tables.contains_key(table.name()));
    }

    let info = {
      let statistic_to_count = wtx.open_table(STATISTIC_TO_COUNT)?;
      let sat_ranges = statistic_to_count
        .get(&Statistic::SatRanges.key())?
        .map(|x| x.value())
        .unwrap_or(0);
      let outputs_traversed = statistic_to_count
        .get(&Statistic::OutputsTraversed.key())?
        .map(|x| x.value())
        .unwrap_or(0);
      Info {
        blocks_indexed: wtx
          .open_table(HEIGHT_TO_BLOCK_HEADER)?
          .range(0..)?
          .next_back()
          .and_then(|result| result.ok())
          .map(|(height, _header)| height.value() + 1)
          .unwrap_or(0),
        branch_pages: stats.branch_pages(),
        fragmented_bytes,
        index_file_size: fs::metadata(&self.path)?.len(),
        index_path: self.path.clone(),
        leaf_pages: stats.leaf_pages(),
        metadata_bytes,
        outputs_traversed,
        page_size: stats.page_size(),
        sat_ranges,
        stored_bytes,
        tables,
        total_bytes,
        transactions: wtx
          .open_table(WRITE_TRANSACTION_STARTING_BLOCK_COUNT_TO_TIMESTAMP)?
          .range(0..)?
          .flat_map(|result| {
            result.map(
              |(starting_block_count, starting_timestamp)| TransactionInfo {
                starting_block_count: starting_block_count.value(),
                starting_timestamp: starting_timestamp.value(),
              },
            )
          })
          .collect(),
        tree_height: stats.tree_height(),
        utxos_indexed: wtx.open_table(OUTPOINT_TO_SAT_RANGES)?.len()?,
      }
    };

    Ok(info)
  }

  pub(crate) fn update(&self) -> Result {
    let mut updater = Updater::new(self)?;

    loop {
      match updater.update_index() {
        Ok(ok) => return Ok(ok),
        Err(err) => {
          log::info!("{}", err.to_string());

          match err.downcast_ref() {
            Some(&ReorgError::Recoverable { height, depth }) => {
              Reorg::handle_reorg(self, height, depth)?;

              updater = Updater::new(self)?;
            }
            Some(&ReorgError::Unrecoverable) => {
              self
                .unrecoverably_reorged
                .store(true, atomic::Ordering::Relaxed);
              return Err(anyhow!(ReorgError::Unrecoverable));
            }
            _ => return Err(err),
          };
        }
      }
    }
  }

  pub(crate) fn export(&self, filename: &String, include_addresses: bool) -> Result {
    let mut writer = BufWriter::new(File::create(filename)?);
    let rtx = self.database.begin_read()?;

    let blocks_indexed = rtx
      .open_table(HEIGHT_TO_BLOCK_HEADER)?
      .range(0..)?
      .next_back()
      .and_then(|result| result.ok())
      .map(|(height, _header)| height.value() + 1)
      .unwrap_or(0);

    writeln!(writer, "# export at block height {}", blocks_indexed)?;

    log::info!("exporting database tables to {filename}");

    let sequence_number_to_satpoint = rtx.open_table(SEQUENCE_NUMBER_TO_SATPOINT)?;

    for result in rtx
      .open_table(SEQUENCE_NUMBER_TO_INSCRIPTION_ENTRY)?
      .iter()?
    {
      let entry = result?;
      let sequence_number = entry.0.value();
      let entry = InscriptionEntry::load(entry.1.value());
      let satpoint = SatPoint::load(
        *sequence_number_to_satpoint
          .get(sequence_number)?
          .unwrap()
          .value(),
      );

      write!(
        writer,
        "{}\t{}\t{}",
        entry.inscription_number, entry.id, satpoint
      )?;

      if include_addresses {
        let address = if satpoint.outpoint == unbound_outpoint() {
          "unbound".to_string()
        } else {
          let output = self
            .get_transaction(satpoint.outpoint.txid)?
            .unwrap()
            .output
            .into_iter()
            .nth(satpoint.outpoint.vout.try_into().unwrap())
            .unwrap();
          self
            .options
            .chain()
            .address_from_script(&output.script_pubkey)
            .map(|address| address.to_string())
            .unwrap_or_else(|e| e.to_string())
        };
        write!(writer, "\t{}", address)?;
      }
      writeln!(writer)?;

      if SHUTTING_DOWN.load(atomic::Ordering::Relaxed) {
        break;
      }
    }
    writer.flush()?;
    Ok(())
  }

  fn begin_read(&self) -> Result<rtx::Rtx> {
    Ok(rtx::Rtx(self.database.begin_read()?))
  }

  fn begin_write(&self) -> Result<WriteTransaction> {
    let mut tx = self.database.begin_write()?;
    tx.set_durability(self.durability);
    Ok(tx)
  }

  fn increment_statistic(wtx: &WriteTransaction, statistic: Statistic, n: u64) -> Result {
    let mut statistic_to_count = wtx.open_table(STATISTIC_TO_COUNT)?;
    let value = statistic_to_count
      .get(&(statistic.key()))?
      .map(|x| x.value())
      .unwrap_or_default()
      + n;
    statistic_to_count.insert(&statistic.key(), &value)?;
    Ok(())
  }

  pub(crate) fn set_statistic(
    statistics: &mut Table<u64, u64>,
    statistic: Statistic,
    value: u64,
  ) -> Result<()> {
    statistics.insert(&statistic.key(), &value)?;
    Ok(())
  }

  pub(crate) fn is_statistic_set(
    statistics: &ReadOnlyTable<u64, u64>,
    statistic: Statistic,
  ) -> Result<bool> {
    Ok(
      statistics
        .get(&statistic.key())?
        .map(|guard| guard.value())
        .unwrap_or_default()
        != 0,
    )
  }

  #[cfg(test)]
  pub(crate) fn statistic(&self, statistic: Statistic) -> u64 {
    self
      .database
      .begin_read()
      .unwrap()
      .open_table(STATISTIC_TO_COUNT)
      .unwrap()
      .get(&statistic.key())
      .unwrap()
      .map(|x| x.value())
      .unwrap_or_default()
  }

  pub(crate) fn height_btc(&self, query_btc: bool) -> Result<(Option<Height>, Option<Height>)> {
    let ord_height = self.block_height()?;
    if let Some(height) = ord_height {
      if query_btc {
        let btc_height = match self.client.get_blockchain_info() {
          Ok(info) => Height(info.headers as u32),
          Err(e) => {
            return Err(anyhow!(
              "failed to get blockchain info from bitcoin node: {}",
              e.to_string()
            ));
          }
        };
        return Ok((Some(height), Some(btc_height)));
      }
      Ok((Some(height), None))
    } else {
      Ok((None, None))
    }
  }

  pub(crate) fn block_count(&self) -> Result<u32> {
    self.begin_read()?.block_count()
  }

  pub(crate) fn block_height(&self) -> Result<Option<Height>> {
    self.begin_read()?.block_height()
  }

  pub(crate) fn block_hash(&self, height: Option<u32>) -> Result<Option<BlockHash>> {
    self.begin_read()?.block_hash(height)
  }

  pub(crate) fn latest_block(&self) -> Result<Option<(Height, BlockHash)>> {
    self.begin_read()?.latest_block()
  }

  pub(crate) fn blocks(&self, take: usize) -> Result<Vec<(u32, BlockHash)>> {
    let rtx = self.begin_read()?;

    let block_count = rtx.block_count()?;

    let height_to_block_header = rtx.0.open_table(HEIGHT_TO_BLOCK_HEADER)?;

    let mut blocks = Vec::with_capacity(block_count.try_into().unwrap());

    for next in height_to_block_header
      .range(0..block_count)?
      .rev()
      .take(take)
    {
      let next = next?;
      blocks.push((next.0.value(), Header::load(*next.1.value()).block_hash()));
    }

    Ok(blocks)
  }

  pub(crate) fn rare_sat_satpoints(&self) -> Result<Vec<(Sat, SatPoint)>> {
    let rtx = self.database.begin_read()?;

    let sat_to_satpoint = rtx.open_table(SAT_TO_SATPOINT)?;

    let mut result = Vec::with_capacity(sat_to_satpoint.len()?.try_into().unwrap());

    for range in sat_to_satpoint.range(0..)? {
      let (sat, satpoint) = range?;
      result.push((Sat(sat.value()), Entry::load(*satpoint.value())));
    }

    Ok(result)
  }

  pub(crate) fn rare_sat_satpoint(&self, sat: Sat) -> Result<Option<SatPoint>> {
    Ok(
      self
        .database
        .begin_read()?
        .open_table(SAT_TO_SATPOINT)?
        .get(&sat.n())?
        .map(|satpoint| Entry::load(*satpoint.value())),
    )
  }

  pub(crate) fn get_rune_by_id(&self, id: RuneId) -> Result<Option<Rune>> {
    Ok(
      self
        .database
        .begin_read()?
        .open_table(RUNE_ID_TO_RUNE_ENTRY)?
        .get(&id.store())?
        .map(|entry| RuneEntry::load(entry.value()).rune),
    )
  }

  pub(crate) fn rune(&self, rune: Rune) -> Result<Option<(RuneId, RuneEntry)>> {
    let rtx = self.database.begin_read()?;

    let Some(id) = rtx
      .open_table(RUNE_TO_RUNE_ID)?
      .get(rune.0)?
      .map(|guard| guard.value())
    else {
      return Ok(None);
    };

    let entry = RuneEntry::load(
      rtx
        .open_table(RUNE_ID_TO_RUNE_ENTRY)?
        .get(id)?
        .unwrap()
        .value(),
    );

    Ok(Some((RuneId::load(id), entry)))
  }

  pub(crate) fn rune_html(&self, rune: Rune) -> Result<Option<RuneHtml>> {
    let rtx = self.database.begin_read()?;

    let Some(id) = rtx
      .open_table(RUNE_TO_RUNE_ID)?
      .get(rune.0)?
      .map(|guard| guard.value())
    else {
      return Ok(None);
    };

    let entry = RuneEntry::load(
      rtx
        .open_table(RUNE_ID_TO_RUNE_ENTRY)?
        .get(id)?
        .unwrap()
        .value(),
    );

    let parent = InscriptionId {
      txid: entry.etching,
      index: 0,
    };

    let parent = rtx
      .open_table(INSCRIPTION_ID_TO_SEQUENCE_NUMBER)?
      .get(&parent.store())?
      .is_some()
      .then_some(parent);

    Ok(Some(RuneHtml {
      entry,
      id: RuneId::load(id),
      parent,
    }))
  }

  pub(crate) fn runes(&self) -> Result<Vec<(RuneId, RuneEntry)>> {
    let mut entries = Vec::new();

    for result in self
      .database
      .begin_read()?
      .open_table(RUNE_ID_TO_RUNE_ENTRY)?
      .iter()?
    {
      let (id, entry) = result?;
      entries.push((RuneId::load(id.value()), RuneEntry::load(entry.value())));
    }

    Ok(entries)
  }

  pub(crate) fn get_rune_balance(&self, outpoint: OutPoint, id: RuneId) -> Result<u128> {
    let rtx = self.database.begin_read()?;

    let outpoint_to_balances = rtx.open_table(OUTPOINT_TO_RUNE_BALANCES)?;

    let Some(balances) = outpoint_to_balances.get(&outpoint.store())? else {
      return Ok(0);
    };

    let balances_buffer = balances.value();

    let mut i = 0;
    while i < balances_buffer.len() {
      let (balance_id, length) = runes::varint::decode(&balances_buffer[i..]);
      i += length;
      let (amount, length) = runes::varint::decode(&balances_buffer[i..]);
      i += length;

      if RuneId::try_from(balance_id).unwrap() == id {
        return Ok(amount);
      }
    }

    Ok(0)
  }

  pub(crate) fn get_rune_balances_for_outpoint(
    &self,
    outpoint: OutPoint,
  ) -> Result<Vec<(SpacedRune, Pile)>> {
    let rtx = self.database.begin_read()?;

    let outpoint_to_balances = rtx.open_table(OUTPOINT_TO_RUNE_BALANCES)?;

    let id_to_rune_entries = rtx.open_table(RUNE_ID_TO_RUNE_ENTRY)?;

    let Some(balances) = outpoint_to_balances.get(&outpoint.store())? else {
      return Ok(Vec::new());
    };

    let balances_buffer = balances.value();

    let mut balances = Vec::new();
    let mut i = 0;
    while i < balances_buffer.len() {
      let (id, length) = runes::varint::decode(&balances_buffer[i..]);
      i += length;
      let (amount, length) = runes::varint::decode(&balances_buffer[i..]);
      i += length;

      let id = RuneId::try_from(id).unwrap();

      let entry = RuneEntry::load(id_to_rune_entries.get(id.store())?.unwrap().value());

      balances.push((
        entry.spaced_rune(),
        Pile {
          amount,
          divisibility: entry.divisibility,
          symbol: entry.symbol,
        },
      ));
    }

    Ok(balances)
  }

  pub(crate) fn get_runic_outputs(&self, outpoints: &[OutPoint]) -> Result<BTreeSet<OutPoint>> {
    let rtx = self.database.begin_read()?;

    let outpoint_to_balances = rtx.open_table(OUTPOINT_TO_RUNE_BALANCES)?;

    let mut runic = BTreeSet::new();

    for outpoint in outpoints {
      if outpoint_to_balances.get(&outpoint.store())?.is_some() {
        runic.insert(*outpoint);
      }
    }

    Ok(runic)
  }

  pub(crate) fn get_rune_balance_map(&self) -> Result<BTreeMap<Rune, BTreeMap<OutPoint, u128>>> {
    let outpoint_balances = self.get_rune_balances()?;

    let rtx = self.database.begin_read()?;

    let rune_id_to_rune_entry = rtx.open_table(RUNE_ID_TO_RUNE_ENTRY)?;

    let mut rune_balances: BTreeMap<Rune, BTreeMap<OutPoint, u128>> = BTreeMap::new();

    for (outpoint, balances) in outpoint_balances {
      for (rune_id, amount) in balances {
        let rune = RuneEntry::load(
          rune_id_to_rune_entry
            .get(&rune_id.store())?
            .unwrap()
            .value(),
        )
        .rune;

        *rune_balances
          .entry(rune)
          .or_default()
          .entry(outpoint)
          .or_default() += amount;
      }
    }

    Ok(rune_balances)
  }

  pub(crate) fn get_rune_balances(&self) -> Result<Vec<(OutPoint, Vec<(RuneId, u128)>)>> {
    let mut result = Vec::new();

    for entry in self
      .database
      .begin_read()?
      .open_table(OUTPOINT_TO_RUNE_BALANCES)?
      .iter()?
    {
      let (outpoint, balances_buffer) = entry?;
      let outpoint = OutPoint::load(*outpoint.value());
      let balances_buffer = balances_buffer.value();

      let mut balances = Vec::new();
      let mut i = 0;
      while i < balances_buffer.len() {
        let (id, length) = runes::varint::decode(&balances_buffer[i..]);
        i += length;
        let (balance, length) = runes::varint::decode(&balances_buffer[i..]);
        i += length;
        balances.push((RuneId::try_from(id)?, balance));
      }

      result.push((outpoint, balances));
    }

    Ok(result)
  }

  pub(crate) fn block_header(&self, hash: BlockHash) -> Result<Option<Header>> {
    self.client.get_block_header(&hash).into_option()
  }

  pub(crate) fn block_header_info(&self, hash: BlockHash) -> Result<Option<GetBlockHeaderResult>> {
    self.client.get_block_header_info(&hash).into_option()
  }

  pub(crate) fn get_block_by_height(&self, height: u32) -> Result<Option<Block>> {
    Ok(
      self
        .client
        .get_block_hash(height.into())
        .into_option()?
        .map(|hash| self.client.get_block(&hash))
        .transpose()?,
    )
  }

  pub(crate) fn get_block_by_hash(&self, hash: BlockHash) -> Result<Option<Block>> {
    self.client.get_block(&hash).into_option()
  }

  pub(crate) fn get_block_info_by_hash(&self, hash: BlockHash) -> Result<Option<GetBlockResult>> {
    self.client.get_block_info(&hash).into_option()
  }

  pub(crate) fn get_collections_paginated(
    &self,
    page_size: usize,
    page_index: usize,
  ) -> Result<(Vec<InscriptionId>, bool)> {
    let rtx = self.database.begin_read()?;

    let sequence_number_to_inscription_entry =
      rtx.open_table(SEQUENCE_NUMBER_TO_INSCRIPTION_ENTRY)?;

    let mut collections = rtx
      .open_multimap_table(SEQUENCE_NUMBER_TO_CHILDREN)?
      .iter()?
      .skip(page_index.saturating_mul(page_size))
      .take(page_size.saturating_add(1))
      .map(|result| {
        result
          .and_then(|(parent, _children)| {
            sequence_number_to_inscription_entry
              .get(parent.value())
              .map(|entry| InscriptionEntry::load(entry.unwrap().value()).id)
          })
          .map_err(|err| err.into())
      })
      .collect::<Result<Vec<InscriptionId>>>()?;

    let more = collections.len() > page_size;

    if more {
      collections.pop();
    }

    Ok((collections, more))
  }

  #[cfg(test)]
  pub(crate) fn get_children_by_inscription_id(
    &self,
    inscription_id: InscriptionId,
  ) -> Result<Vec<InscriptionId>> {
    let rtx = self.database.begin_read()?;

    let Some(sequence_number) = rtx
      .open_table(INSCRIPTION_ID_TO_SEQUENCE_NUMBER)?
      .get(&inscription_id.store())?
      .map(|sequence_number| sequence_number.value())
    else {
      return Ok(Vec::new());
    };

    self
      .get_children_by_sequence_number_paginated(sequence_number, usize::max_value(), 0)
      .map(|(children, _more)| children)
  }

  #[cfg(test)]
  pub(crate) fn get_parent_by_inscription_id(
    &self,
    inscription_id: InscriptionId,
  ) -> InscriptionId {
    let rtx = self.database.begin_read().unwrap();

    let sequence_number = rtx
      .open_table(INSCRIPTION_ID_TO_SEQUENCE_NUMBER)
      .unwrap()
      .get(&inscription_id.store())
      .unwrap()
      .unwrap()
      .value();

    let sequence_number_to_inscription_entry = rtx
      .open_table(SEQUENCE_NUMBER_TO_INSCRIPTION_ENTRY)
      .unwrap();

    let parent_sequence_number = InscriptionEntry::load(
      sequence_number_to_inscription_entry
        .get(sequence_number)
        .unwrap()
        .unwrap()
        .value(),
    )
    .parent
    .unwrap();

    let entry = InscriptionEntry::load(
      sequence_number_to_inscription_entry
        .get(parent_sequence_number)
        .unwrap()
        .unwrap()
        .value(),
    );

    entry.id
  }

  pub(crate) fn get_children_by_sequence_number_paginated(
    &self,
    sequence_number: u32,
    page_size: usize,
    page_index: usize,
  ) -> Result<(Vec<InscriptionId>, bool)> {
    let rtx = self.database.begin_read()?;

    let sequence_number_to_entry = rtx.open_table(SEQUENCE_NUMBER_TO_INSCRIPTION_ENTRY)?;

    let mut children = rtx
      .open_multimap_table(SEQUENCE_NUMBER_TO_CHILDREN)?
      .get(sequence_number)?
      .skip(page_index * page_size)
      .take(page_size.saturating_add(1))
      .map(|result| {
        result
          .and_then(|sequence_number| {
            sequence_number_to_entry
              .get(sequence_number.value())
              .map(|entry| InscriptionEntry::load(entry.unwrap().value()).id)
          })
          .map_err(|err| err.into())
      })
      .collect::<Result<Vec<InscriptionId>>>()?;

    let more = children.len() > page_size;

    if more {
      children.pop();
    }

    Ok((children, more))
  }

  pub(crate) fn get_etching(&self, txid: Txid) -> Result<Option<SpacedRune>> {
    let rtx = self.database.begin_read()?;

    let transaction_id_to_rune = rtx.open_table(TRANSACTION_ID_TO_RUNE)?;
    let Some(rune) = transaction_id_to_rune.get(&txid.store())? else {
      return Ok(None);
    };

    let rune_to_rune_id = rtx.open_table(RUNE_TO_RUNE_ID)?;
    let id = rune_to_rune_id.get(rune.value())?.unwrap();

    let rune_id_to_rune_entry = rtx.open_table(RUNE_ID_TO_RUNE_ENTRY)?;
    let entry = rune_id_to_rune_entry.get(&id.value())?.unwrap();

    Ok(Some(RuneEntry::load(entry.value()).spaced_rune()))
  }

  pub(crate) fn get_inscription_ids_by_sat(&self, sat: Sat) -> Result<Vec<InscriptionId>> {
    let rtx = self.database.begin_read()?;

    let sequence_number_to_inscription_entry =
      rtx.open_table(SEQUENCE_NUMBER_TO_INSCRIPTION_ENTRY)?;

    let ids = rtx
      .open_multimap_table(SAT_TO_SEQUENCE_NUMBER)?
      .get(&sat.n())?
      .map(|result| {
        result
          .and_then(|sequence_number| {
            let sequence_number = sequence_number.value();
            sequence_number_to_inscription_entry
              .get(sequence_number)
              .map(|entry| InscriptionEntry::load(entry.unwrap().value()).id)
          })
          .map_err(|err| err.into())
      })
      .collect::<Result<Vec<InscriptionId>>>()?;

    Ok(ids)
  }

  pub(crate) fn get_inscription_ids_by_sat_paginated(
    &self,
    sat: Sat,
    page_size: u64,
    page_index: u64,
  ) -> Result<(Vec<InscriptionId>, bool)> {
    let rtx = self.database.begin_read()?;

    let sequence_number_to_inscription_entry =
      rtx.open_table(SEQUENCE_NUMBER_TO_INSCRIPTION_ENTRY)?;

    let mut ids = rtx
      .open_multimap_table(SAT_TO_SEQUENCE_NUMBER)?
      .get(&sat.n())?
      .map(|result| {
        result
          .and_then(|sequence_number| {
            let sequence_number = sequence_number.value();
            sequence_number_to_inscription_entry
              .get(sequence_number)
              .map(|entry| InscriptionEntry::load(entry.unwrap().value()).id)
          })
          .map_err(|err| err.into())
      })
      .skip(page_index.saturating_mul(page_size).try_into().unwrap())
      .take(page_size.saturating_add(1).try_into().unwrap())
      .collect::<Result<Vec<InscriptionId>>>()?;

    let more = ids.len() > page_size.try_into().unwrap();

    if more {
      ids.pop();
    }

    Ok((ids, more))
  }

  pub(crate) fn get_inscription_id_by_sat_indexed(
    &self,
    sat: Sat,
    inscription_index: isize,
  ) -> Result<Option<InscriptionId>> {
    let rtx = self.database.begin_read()?;

    let sequence_number_to_inscription_entry =
      rtx.open_table(SEQUENCE_NUMBER_TO_INSCRIPTION_ENTRY)?;

    let sat_to_sequence_number = rtx.open_multimap_table(SAT_TO_SEQUENCE_NUMBER)?;

    if inscription_index < 0 {
      sat_to_sequence_number
        .get(&sat.n())?
        .nth_back((inscription_index + 1).abs_diff(0))
    } else {
      sat_to_sequence_number
        .get(&sat.n())?
        .nth(inscription_index.abs_diff(0))
    }
    .map(|result| {
      result
        .and_then(|sequence_number| {
          let sequence_number = sequence_number.value();
          sequence_number_to_inscription_entry
            .get(sequence_number)
            .map(|entry| InscriptionEntry::load(entry.unwrap().value()).id)
        })
        .map_err(|err| anyhow!(err.to_string()))
    })
    .transpose()
  }

  #[cfg(test)]
  pub(crate) fn get_inscription_id_by_inscription_number(
    &self,
    inscription_number: i32,
  ) -> Result<Option<InscriptionId>> {
    let rtx = self.database.begin_read()?;

    let Some(sequence_number) = rtx
      .open_table(INSCRIPTION_NUMBER_TO_SEQUENCE_NUMBER)?
      .get(inscription_number)?
      .map(|guard| guard.value())
    else {
      return Ok(None);
    };

    let inscription_id = rtx
      .open_table(SEQUENCE_NUMBER_TO_INSCRIPTION_ENTRY)?
      .get(&sequence_number)?
      .map(|entry| InscriptionEntry::load(entry.value()).id);

    Ok(inscription_id)
  }

  pub(crate) fn get_inscription_satpoint_by_id(
    &self,
    inscription_id: InscriptionId,
  ) -> Result<Option<SatPoint>> {
    let rtx = self.database.begin_read()?;

    let Some(sequence_number) = rtx
      .open_table(INSCRIPTION_ID_TO_SEQUENCE_NUMBER)?
      .get(&inscription_id.store())?
      .map(|guard| guard.value())
    else {
      return Ok(None);
    };

    let satpoint = rtx
      .open_table(SEQUENCE_NUMBER_TO_SATPOINT)?
      .get(sequence_number)?
      .map(|satpoint| Entry::load(*satpoint.value()));

    Ok(satpoint)
  }

  pub(crate) fn ord_get_collections_by_inscription_id(
    &self,
    inscription_id: InscriptionId,
  ) -> Result<Option<Vec<CollectionKind>>> {
    Ok(
      ord::OrdDbReader::new(&self.database.begin_read()?)
        .get_collections_of_inscription(inscription_id)?,
    )
  }

  pub(crate) fn ord_get_district_inscription_id(
    &self,
    number: u32,
  ) -> Result<Option<InscriptionId>> {
    let district = District { number };
    Ok(
      ord::OrdDbReader::new(&self.database.begin_read()?)
        .get_collection_inscription_id(&district.to_collection_key())?,
    )
  }

  pub(crate) fn get_inscription_by_id(
    &self,
    inscription_id: InscriptionId,
  ) -> Result<Option<Inscription>> {
    if !self.inscription_exists(inscription_id)? {
      return Ok(None);
    }

    Ok(self.get_transaction(inscription_id.txid)?.and_then(|tx| {
      ParsedEnvelope::from_transaction(&tx)
        .into_iter()
        .nth(inscription_id.index as usize)
        .map(|envelope| envelope.payload)
    }))
  }

  pub(crate) fn inscription_count(&self, txid: Txid) -> Result<u32> {
    let start = InscriptionId { index: 0, txid };

    let end = InscriptionId {
      index: u32::MAX,
      txid,
    };

    Ok(
      self
        .database
        .begin_read()?
        .open_table(INSCRIPTION_ID_TO_SEQUENCE_NUMBER)?
        .range::<&InscriptionIdValue>(&start.store()..&end.store())?
        .count()
        .try_into()
        .unwrap(),
    )
  }

  pub(crate) fn inscription_exists(&self, inscription_id: InscriptionId) -> Result<bool> {
    Ok(
      self
        .database
        .begin_read()?
        .open_table(INSCRIPTION_ID_TO_SEQUENCE_NUMBER)?
        .get(&inscription_id.store())?
        .is_some(),
    )
  }

  pub(crate) fn get_inscriptions_on_output_with_satpoints(
    &self,
    outpoint: OutPoint,
  ) -> Result<Vec<(SatPoint, InscriptionId)>> {
    let rtx = self.database.begin_read()?;
    let satpoint_to_sequence_number = rtx.open_multimap_table(SATPOINT_TO_SEQUENCE_NUMBER)?;
    let sequence_number_to_inscription_entry =
      rtx.open_table(SEQUENCE_NUMBER_TO_INSCRIPTION_ENTRY)?;

    Self::inscriptions_on_output(
      &satpoint_to_sequence_number,
      &sequence_number_to_inscription_entry,
      outpoint,
    )
  }

  pub(crate) fn get_inscriptions_on_output(
    &self,
    outpoint: OutPoint,
  ) -> Result<Vec<InscriptionId>> {
    Ok(
      self
        .get_inscriptions_on_output_with_satpoints(outpoint)?
        .iter()
        .map(|(_satpoint, inscription_id)| *inscription_id)
        .collect(),
    )
  }

  pub(crate) fn get_transaction_output_by_outpoint(
    &self,
    outpoint: OutPoint,
  ) -> Result<Option<TxOut>> {
    Self::transaction_output_by_outpoint(
      &self.database.begin_read()?.open_table(OUTPOINT_TO_ENTRY)?,
      &outpoint,
    )
  }

  pub(crate) fn get_transaction(&self, txid: Txid) -> Result<Option<Transaction>> {
    if txid == self.genesis_block_coinbase_txid {
      return Ok(Some(self.genesis_block_coinbase_transaction.clone()));
    }

    if self.index_transactions {
      if let Some(transaction) = self
        .database
        .begin_read()?
        .open_table(TRANSACTION_ID_TO_TRANSACTION)?
        .get(&txid.store())?
      {
        return Ok(Some(consensus::encode::deserialize(transaction.value())?));
      }
    }

    self.client.get_raw_transaction(&txid, None).into_option()
  }

  pub(crate) fn get_transaction_with_retries(&self, txid: Txid) -> Result<Option<Transaction>> {
    Self::get_transaction_retries(&self.client, txid)
  }

  pub(crate) fn get_transaction_retries(
    client: &Client,
    txid: Txid,
  ) -> Result<Option<Transaction>> {
    let mut errors = 0;
    loop {
      match client.get_raw_transaction(&txid, None).into_option() {
        Err(err) => {
          if cfg!(test) {
            return Err(err);
          }
          errors += 1;
          let seconds = 1 << errors;
          log::warn!("failed to fetch transaction {txid}, retrying in {seconds}s: {err}");

          if seconds > 120 {
            log::error!("would sleep for more than 120s, giving up");
            return Err(err);
          }

          thread::sleep(Duration::from_secs(seconds));
        }
        Ok(result) => return Ok(result),
      }
    }
  }

  pub(crate) fn get_transaction_blockhash(&self, txid: Txid) -> Result<Option<BlockHash>> {
    Ok(
      self
        .client
        .get_raw_transaction_info(&txid, None)
        .into_option()?
        .and_then(|info| {
          if info.in_active_chain.unwrap_or_default() {
            info.blockhash
          } else {
            None
          }
        }),
    )
  }

  pub(crate) fn is_transaction_in_active_chain(&self, txid: Txid) -> Result<bool> {
    Ok(
      self
        .client
        .get_raw_transaction_info(&txid, None)
        .into_option()?
        .and_then(|info| info.in_active_chain)
        .unwrap_or(false),
    )
  }

  pub(crate) fn find(&self, sat: Sat) -> Result<Option<SatPoint>> {
    let sat = sat.0;
    let rtx = self.begin_read()?;

    if rtx.block_count()? <= Sat(sat).height().n() {
      return Ok(None);
    }

    let outpoint_to_sat_ranges = rtx.0.open_table(OUTPOINT_TO_SAT_RANGES)?;

    for range in outpoint_to_sat_ranges.range::<&[u8; 36]>(&[0; 36]..)? {
      let (key, value) = range?;
      let mut offset = 0;
      for chunk in value.value().chunks_exact(11) {
        let (start, end) = SatRange::load(chunk.try_into().unwrap());
        if start <= sat && sat < end {
          return Ok(Some(SatPoint {
            outpoint: Entry::load(*key.value()),
            offset: offset + sat - start,
          }));
        }
        offset += end - start;
      }
    }

    Ok(None)
  }

  pub(crate) fn find_range(
    &self,
    range_start: Sat,
    range_end: Sat,
  ) -> Result<Option<Vec<FindRangeOutput>>> {
    let range_start = range_start.0;
    let range_end = range_end.0;
    let rtx = self.begin_read()?;

    if rtx.block_count()? < Sat(range_end - 1).height().n() + 1 {
      return Ok(None);
    }

    let Some(mut remaining_sats) = range_end.checked_sub(range_start) else {
      return Err(anyhow!("range end is before range start"));
    };

    let outpoint_to_sat_ranges = rtx.0.open_table(OUTPOINT_TO_SAT_RANGES)?;

    let mut result = Vec::new();
    for range in outpoint_to_sat_ranges.range::<&[u8; 36]>(&[0; 36]..)? {
      let (outpoint_entry, sat_ranges_entry) = range?;

      let mut offset = 0;
      for sat_range in sat_ranges_entry.value().chunks_exact(11) {
        let (start, end) = SatRange::load(sat_range.try_into().unwrap());

        if end > range_start && start < range_end {
          let overlap_start = start.max(range_start);
          let overlap_end = end.min(range_end);

          result.push(FindRangeOutput {
            start: overlap_start,
            size: overlap_end - overlap_start,
            satpoint: SatPoint {
              outpoint: Entry::load(*outpoint_entry.value()),
              offset: offset + overlap_start - start,
            },
          });

          remaining_sats -= overlap_end - overlap_start;

          if remaining_sats == 0 {
            break;
          }
        }
        offset += end - start;
      }
    }

    Ok(Some(result))
  }

  fn list_inner(&self, outpoint: OutPointValue) -> Result<Option<Vec<u8>>> {
    Ok(
      self
        .database
        .begin_read()?
        .open_table(OUTPOINT_TO_SAT_RANGES)?
        .get(&outpoint)?
        .map(|outpoint| outpoint.value().to_vec()),
    )
  }

  pub(crate) fn list(&self, outpoint: OutPoint) -> Result<Option<List>> {
    if !self.index_sats || outpoint == unbound_outpoint() {
      return Ok(None);
    }

    let array = outpoint.store();

    let sat_ranges = self.list_inner(array)?;

    match sat_ranges {
      Some(sat_ranges) => Ok(Some(List::Unspent(
        sat_ranges
          .chunks_exact(11)
          .map(|chunk| SatRange::load(chunk.try_into().unwrap()))
          .collect(),
      ))),
      None => {
        if self.is_transaction_in_active_chain(outpoint.txid)? {
          Ok(Some(List::Spent))
        } else {
          Ok(None)
        }
      }
    }
  }

  pub(crate) fn block_time(&self, height: Height) -> Result<Blocktime> {
    let height = height.n();

    let rtx = self.database.begin_read()?;

    let height_to_block_header = rtx.open_table(HEIGHT_TO_BLOCK_HEADER)?;

    if let Some(guard) = height_to_block_header.get(height)? {
      return Ok(Blocktime::confirmed(Header::load(*guard.value()).time));
    }

    let current = height_to_block_header
      .range(0..)?
      .next_back()
      .and_then(|result| result.ok())
      .map(|(height, _header)| height)
      .map(|x| x.value())
      .unwrap_or(0);

    let expected_blocks = height
      .checked_sub(current)
      .with_context(|| format!("current {current} height is greater than sat height {height}"))?;

    Ok(Blocktime::Expected(
      Utc::now()
        .round_subsecs(0)
        .checked_add_signed(chrono::Duration::seconds(
          10 * 60 * i64::from(expected_blocks),
        ))
        .ok_or_else(|| anyhow!("block timestamp out of range"))?,
    ))
  }

  pub(crate) fn get_inscriptions(
    &self,
    utxos: &BTreeMap<OutPoint, Amount>,
  ) -> Result<BTreeMap<SatPoint, InscriptionId>> {
    let rtx = self.database.begin_read()?;

    let mut result = BTreeMap::new();

    let satpoint_to_sequence_number = rtx.open_multimap_table(SATPOINT_TO_SEQUENCE_NUMBER)?;
    let sequence_number_to_inscription_entry =
      rtx.open_table(SEQUENCE_NUMBER_TO_INSCRIPTION_ENTRY)?;
    for utxo in utxos.keys() {
      result.extend(Self::inscriptions_on_output(
        &satpoint_to_sequence_number,
        &sequence_number_to_inscription_entry,
        *utxo,
      )?);
    }

    Ok(result)
  }

  pub(crate) fn get_inscriptions_paginated(
    &self,
    page_size: usize,
    page_index: usize,
  ) -> Result<(Vec<InscriptionId>, bool)> {
    let rtx = self.database.begin_read()?;

    let sequence_number_to_inscription_entry =
      rtx.open_table(SEQUENCE_NUMBER_TO_INSCRIPTION_ENTRY)?;

    let mut inscriptions = sequence_number_to_inscription_entry
      .iter()?
      .rev()
      .skip(page_size.saturating_mul(page_index))
      .take(page_size.saturating_add(1))
      .flat_map(|result| result.map(|(_number, entry)| InscriptionEntry::load(entry.value()).id))
      .collect::<Vec<InscriptionId>>();

    let more = inscriptions.len() > page_size;

    if more {
      inscriptions.pop();
    }

    Ok((inscriptions, more))
  }

  pub(crate) fn get_inscriptions_in_block(&self, block_height: u32) -> Result<Vec<InscriptionId>> {
    let rtx = self.database.begin_read()?;

    let height_to_last_sequence_number = rtx.open_table(HEIGHT_TO_LAST_SEQUENCE_NUMBER)?;
    let sequence_number_to_inscription_entry =
      rtx.open_table(SEQUENCE_NUMBER_TO_INSCRIPTION_ENTRY)?;

    let Some(newest_sequence_number) = height_to_last_sequence_number
      .get(&block_height)?
      .map(|ag| ag.value())
    else {
      return Ok(Vec::new());
    };

    let oldest_sequence_number = height_to_last_sequence_number
      .get(block_height.saturating_sub(1))?
      .map(|ag| ag.value())
      .unwrap_or(0);

    (oldest_sequence_number..newest_sequence_number)
      .map(|num| match sequence_number_to_inscription_entry.get(&num) {
        Ok(Some(inscription_id)) => Ok(InscriptionEntry::load(inscription_id.value()).id),
        Ok(None) => Err(anyhow!(
          "could not find inscription for inscription number {num}"
        )),
        Err(err) => Err(anyhow!(err)),
      })
      .collect::<Result<Vec<InscriptionId>>>()
  }

  pub(crate) fn get_highest_paying_inscriptions_in_block(
    &self,
    block_height: u32,
    n: usize,
  ) -> Result<(Vec<InscriptionId>, usize)> {
    let inscription_ids = self.get_inscriptions_in_block(block_height)?;

    let mut inscription_to_fee: Vec<(InscriptionId, u64)> = Vec::new();
    for id in &inscription_ids {
      inscription_to_fee.push((
        *id,
        self
          .get_inscription_entry(*id)?
          .ok_or_else(|| anyhow!("could not get entry for inscription {id}"))?
          .fee,
      ));
    }

    inscription_to_fee.sort_by_key(|(_, fee)| *fee);

    Ok((
      inscription_to_fee
        .iter()
        .map(|(id, _)| *id)
        .rev()
        .take(n)
        .collect(),
      inscription_ids.len(),
    ))
  }

  pub(crate) fn get_home_inscriptions(&self) -> Result<Vec<InscriptionId>> {
    Ok(
      self
        .database
        .begin_read()?
        .open_table(HOME_INSCRIPTIONS)?
        .iter()?
        .rev()
        .flat_map(|result| result.map(|(_number, id)| InscriptionId::load(id.value())))
        .collect(),
    )
  }

  pub(crate) fn get_feed_inscriptions(&self, n: usize) -> Result<Vec<(u32, InscriptionId)>> {
    Ok(
      self
        .database
        .begin_read()?
        .open_table(SEQUENCE_NUMBER_TO_INSCRIPTION_ENTRY)?
        .iter()?
        .rev()
        .take(n)
        .flat_map(|result| {
          result.map(|(number, entry)| (number.value(), InscriptionEntry::load(entry.value()).id))
        })
        .collect(),
    )
  }

  pub fn inscription_info_benchmark(index: &Index, inscription_number: i32) {
    Self::inscription_info(index, InscriptionQuery::Number(inscription_number)).unwrap();
  }

  pub(crate) fn inscription_info(
    index: &Index,
    query: InscriptionQuery,
  ) -> Result<Option<InscriptionInfo>> {
    let rtx = index.database.begin_read()?;

    let sequence_number = match query {
      InscriptionQuery::Id(id) => {
        let inscription_id_to_sequence_number =
          rtx.open_table(INSCRIPTION_ID_TO_SEQUENCE_NUMBER)?;

        let sequence_number = inscription_id_to_sequence_number
          .get(&id.store())?
          .map(|guard| guard.value());

        drop(inscription_id_to_sequence_number);

        sequence_number
      }
      InscriptionQuery::Number(inscription_number) => {
        let inscription_number_to_sequence_number =
          rtx.open_table(INSCRIPTION_NUMBER_TO_SEQUENCE_NUMBER)?;

        let sequence_number = inscription_number_to_sequence_number
          .get(inscription_number)?
          .map(|guard| guard.value());

        drop(inscription_number_to_sequence_number);

        sequence_number
      }
    };

    let Some(sequence_number) = sequence_number else {
      return Ok(None);
    };

    let sequence_number_to_inscription_entry =
      rtx.open_table(SEQUENCE_NUMBER_TO_INSCRIPTION_ENTRY)?;

    let entry = InscriptionEntry::load(
      sequence_number_to_inscription_entry
        .get(&sequence_number)?
        .unwrap()
        .value(),
    );

    let Some(transaction) = index.get_transaction(entry.id.txid)? else {
      return Ok(None);
    };

    let Some(inscription) = ParsedEnvelope::from_transaction(&transaction)
      .into_iter()
      .nth(entry.id.index as usize)
      .map(|envelope| envelope.payload)
    else {
      return Ok(None);
    };

    let satpoint = SatPoint::load(
      *rtx
        .open_table(SEQUENCE_NUMBER_TO_SATPOINT)?
        .get(sequence_number)?
        .unwrap()
        .value(),
    );

    let output = if satpoint.outpoint == unbound_outpoint() || satpoint.outpoint == OutPoint::null()
    {
      None
    } else {
      let Some(transaction) = index.get_transaction(satpoint.outpoint.txid)? else {
        return Ok(None);
      };

      transaction
        .output
        .into_iter()
        .nth(satpoint.outpoint.vout.try_into().unwrap())
    };

    let previous = if let Some(n) = sequence_number.checked_sub(1) {
      Some(
        InscriptionEntry::load(
          sequence_number_to_inscription_entry
            .get(n)?
            .unwrap()
            .value(),
        )
        .id,
      )
    } else {
      None
    };

    let next = sequence_number_to_inscription_entry
      .get(sequence_number + 1)?
      .map(|guard| InscriptionEntry::load(guard.value()).id);

    let children = rtx
      .open_multimap_table(SEQUENCE_NUMBER_TO_CHILDREN)?
      .get(sequence_number)?
      .take(4)
      .map(|result| {
        result
          .and_then(|sequence_number| {
            sequence_number_to_inscription_entry
              .get(sequence_number.value())
              .map(|entry| InscriptionEntry::load(entry.unwrap().value()).id)
          })
          .map_err(|err| err.into())
      })
      .collect::<Result<Vec<InscriptionId>>>()?;

    let rune = if let Some(rune_id) = rtx
      .open_table(SEQUENCE_NUMBER_TO_RUNE_ID)?
      .get(sequence_number)?
    {
      let rune_id_to_rune_entry = rtx.open_table(RUNE_ID_TO_RUNE_ENTRY)?;
      let entry = rune_id_to_rune_entry.get(&rune_id.value())?.unwrap();
      Some(RuneEntry::load(entry.value()).spaced_rune())
    } else {
      None
    };

    let parent = match entry.parent {
      Some(parent) => Some(
        InscriptionEntry::load(
          sequence_number_to_inscription_entry
            .get(parent)?
            .unwrap()
            .value(),
        )
        .id,
      ),
      None => None,
    };

    let mut charms = entry.charms;

    if satpoint.outpoint == OutPoint::null() {
      Charm::Lost.set(&mut charms);
    }

    Ok(Some(InscriptionInfo {
      children,
      entry,
      parent,
      output,
      satpoint,
      inscription,
      previous,
      next,
      rune,
      charms,
    }))
  }

  pub(crate) fn get_inscription_entry(
    &self,
    inscription_id: InscriptionId,
  ) -> Result<Option<InscriptionEntry>> {
    let rtx = self.database.begin_read()?;

    let Some(sequence_number) = rtx
      .open_table(INSCRIPTION_ID_TO_SEQUENCE_NUMBER)?
      .get(&inscription_id.store())?
      .map(|guard| guard.value())
    else {
      return Ok(None);
    };

    let entry = rtx
      .open_table(SEQUENCE_NUMBER_TO_INSCRIPTION_ENTRY)?
      .get(sequence_number)?
      .map(|value| InscriptionEntry::load(value.value()));

    Ok(entry)
  }

  #[cfg(test)]
  fn assert_inscription_location(
    &self,
    inscription_id: InscriptionId,
    satpoint: SatPoint,
    sat: Option<u64>,
  ) {
    let rtx = self.database.begin_read().unwrap();

    let satpoint_to_sequence_number = rtx
      .open_multimap_table(SATPOINT_TO_SEQUENCE_NUMBER)
      .unwrap();

    let sequence_number_to_satpoint = rtx.open_table(SEQUENCE_NUMBER_TO_SATPOINT).unwrap();

    let sequence_number = rtx
      .open_table(INSCRIPTION_ID_TO_SEQUENCE_NUMBER)
      .unwrap()
      .get(&inscription_id.store())
      .unwrap()
      .unwrap()
      .value();

    assert_eq!(
      satpoint_to_sequence_number.len().unwrap(),
      sequence_number_to_satpoint.len().unwrap(),
    );

    assert_eq!(
      SatPoint::load(
        *sequence_number_to_satpoint
          .get(sequence_number)
          .unwrap()
          .unwrap()
          .value()
      ),
      satpoint,
    );

    assert!(satpoint_to_sequence_number
      .get(&satpoint.store())
      .unwrap()
      .any(|result| result.unwrap().value() == sequence_number));

    match sat {
      Some(sat) => {
        if self.index_sats {
          // unbound inscriptions should not be assigned to a sat
          assert!(satpoint.outpoint != unbound_outpoint());

          assert!(rtx
            .open_multimap_table(SAT_TO_SEQUENCE_NUMBER)
            .unwrap()
            .get(&sat)
            .unwrap()
            .any(|entry| entry.unwrap().value() == sequence_number));

          // we do not track common sats (only the sat ranges)
          if !Sat(sat).common() {
            assert_eq!(
              SatPoint::load(
                *rtx
                  .open_table(SAT_TO_SATPOINT)
                  .unwrap()
                  .get(&sat)
                  .unwrap()
                  .unwrap()
                  .value()
              ),
              satpoint,
            );
          }
        }
      }
      None => {
        if self.index_sats {
          assert!(satpoint.outpoint == unbound_outpoint())
        }
      }
    }
  }

  fn inscriptions_on_output<'a: 'tx, 'tx>(
    satpoint_to_sequence_number: &'a impl ReadableMultimapTable<&'static SatPointValue, u32>,
    sequence_number_to_inscription_entry: &'a impl ReadableTable<u32, InscriptionEntryValue>,
    outpoint: OutPoint,
  ) -> Result<Vec<(SatPoint, InscriptionId)>> {
    let start = SatPoint {
      outpoint,
      offset: 0,
    }
    .store();

    let end = SatPoint {
      outpoint,
      offset: u64::MAX,
    }
    .store();

    let mut inscriptions = Vec::new();

    for range in satpoint_to_sequence_number.range::<&[u8; 44]>(&start..=&end)? {
      let (satpoint, sequence_numbers) = range?;
      for sequence_number_result in sequence_numbers {
        let sequence_number = sequence_number_result?.value();
        let entry = sequence_number_to_inscription_entry
          .get(sequence_number)?
          .unwrap();
        inscriptions.push((
          sequence_number,
          SatPoint::load(*satpoint.value()),
          InscriptionEntry::load(entry.value()).id,
        ));
      }
    }

    inscriptions.sort_by_key(|(sequence_number, _, _)| *sequence_number);

    Ok(
      inscriptions
        .into_iter()
        .map(|(_sequence_number, satpoint, inscription_id)| (satpoint, inscription_id))
        .collect(),
    )
  }

  pub(crate) fn transaction_output_by_outpoint(
    outpoint_to_entry: &impl ReadableTable<&'static OutPointValue, &'static [u8]>,
    outpoint: &OutPoint,
  ) -> Result<Option<TxOut>> {
    Ok(if let Some(x) = outpoint_to_entry.get(&outpoint.store())? {
      Some(TxOut::consensus_decode(&mut io::Cursor::new(x.value()))?)
    } else {
      None
    })
  }

  pub(crate) fn ord_txid_inscriptions(
    &self,
    txid: &Txid,
  ) -> Result<Option<Vec<ord::InscriptionOp>>> {
    let rtx = self.database.begin_read().unwrap();
    let ord_db = ord::OrdDbReader::new(&rtx);
    let res = ord_db.get_transaction_operations(txid)?;

    if res.is_empty() {
      let tx = self.client.get_raw_transaction_info(txid, None)?;
      if let Some(tx_blockhash) = tx.blockhash {
        let tx_bh = self.client.get_block_header_info(&tx_blockhash)?;
        let parsed_height = self.block_height()?;
        if parsed_height.is_none() || tx_bh.height as u32 > parsed_height.unwrap().0 {
          return Ok(None);
        }
      } else {
        return Err(anyhow!("can't get tx block hash: {txid}"));
      }
    }

    Ok(Some(res))
  }
  pub(crate) fn ord_get_txs_inscriptions(
    &self,
    txs: &Vec<Txid>,
  ) -> Result<Vec<(bitcoin::Txid, Vec<ord::InscriptionOp>)>> {
    let rtx = self.database.begin_read()?;
    let ord_db = ord::OrdDbReader::new(&rtx);
    let mut result = Vec::new();
    for txid in txs {
      let inscriptions = ord_db.get_transaction_operations(txid)?;
      if inscriptions.is_empty() {
        continue;
      }
      result.push((*txid, inscriptions));
    }
    Ok(result)
  }
}

#[cfg(test)]
mod tests {
  use {
    super::*,
    crate::index::testing::Context,
    bitcoin::secp256k1::rand::{self, RngCore},
  };

  #[test]
  fn height_limit() {
    {
      let context = Context::builder().args(["--height-limit", "0"]).build();
      context.mine_blocks(1);
      assert_eq!(context.index.block_height().unwrap(), None);
      assert_eq!(context.index.block_count().unwrap(), 0);
    }

    {
      let context = Context::builder().args(["--height-limit", "1"]).build();
      context.mine_blocks(1);
      assert_eq!(context.index.block_height().unwrap(), Some(Height(0)));
      assert_eq!(context.index.block_count().unwrap(), 1);
    }

    {
      let context = Context::builder().args(["--height-limit", "2"]).build();
      context.mine_blocks(2);
      assert_eq!(context.index.block_height().unwrap(), Some(Height(1)));
      assert_eq!(context.index.block_count().unwrap(), 2);
    }
  }

  #[test]
  fn inscriptions_below_first_inscription_height_are_skipped() {
    let inscription = inscription("text/plain;charset=utf-8", "hello");
    let template = TransactionTemplate {
      inputs: &[(1, 0, 0, inscription.to_witness())],
      ..Default::default()
    };

    {
      let context = Context::builder().build();
      context.mine_blocks(1);
      let txid = context.rpc_server.broadcast_tx(template.clone());
      let inscription_id = InscriptionId { txid, index: 0 };
      context.mine_blocks(1);

      assert_eq!(
        context.index.get_inscription_by_id(inscription_id).unwrap(),
        Some(inscription)
      );

      assert_eq!(
        context
          .index
          .get_inscription_satpoint_by_id(inscription_id)
          .unwrap(),
        Some(SatPoint {
          outpoint: OutPoint { txid, vout: 0 },
          offset: 0,
        })
      );
    }

    {
      let context = Context::builder()
        .arg("--first-inscription-height=3")
        .build();
      context.mine_blocks(1);
      let txid = context.rpc_server.broadcast_tx(template);
      let inscription_id = InscriptionId { txid, index: 0 };
      context.mine_blocks(1);

      assert_eq!(
        context
          .index
          .get_inscription_satpoint_by_id(inscription_id)
          .unwrap(),
        None,
      );
    }
  }

  #[test]
  fn inscriptions_are_not_indexed_if_no_index_inscriptions_flag_is_set() {
    let inscription = inscription("text/plain;charset=utf-8", "hello");
    let template = TransactionTemplate {
      inputs: &[(1, 0, 0, inscription.to_witness())],
      ..Default::default()
    };

    {
      let context = Context::builder().build();
      context.mine_blocks(1);
      let txid = context.rpc_server.broadcast_tx(template.clone());
      let inscription_id = InscriptionId { txid, index: 0 };
      context.mine_blocks(1);

      assert_eq!(
        context.index.get_inscription_by_id(inscription_id).unwrap(),
        Some(inscription)
      );

      assert_eq!(
        context
          .index
          .get_inscription_satpoint_by_id(inscription_id)
          .unwrap(),
        Some(SatPoint {
          outpoint: OutPoint { txid, vout: 0 },
          offset: 0,
        })
      );
    }

    {
      let context = Context::builder().arg("--no-index-inscriptions").build();
      context.mine_blocks(1);
      let txid = context.rpc_server.broadcast_tx(template);
      let inscription_id = InscriptionId { txid, index: 0 };
      context.mine_blocks(1);

      assert_eq!(
        context
          .index
          .get_inscription_satpoint_by_id(inscription_id)
          .unwrap(),
        None,
      );
    }
  }

  #[test]
  fn list_first_coinbase_transaction() {
    let context = Context::builder().arg("--index-sats").build();
    assert_eq!(
      context
        .index
        .list(
          "4a5e1e4baab89f3a32518a88c31bc87f618f76673e2cc77ab2127b7afdeda33b:0"
            .parse()
            .unwrap()
        )
        .unwrap()
        .unwrap(),
      List::Unspent(vec![(0, 50 * COIN_VALUE)])
    )
  }

  #[test]
  fn list_second_coinbase_transaction() {
    let context = Context::builder().arg("--index-sats").build();
    let txid = context.mine_blocks(1)[0].txdata[0].txid();
    assert_eq!(
      context.index.list(OutPoint::new(txid, 0)).unwrap().unwrap(),
      List::Unspent(vec![(50 * COIN_VALUE, 100 * COIN_VALUE)])
    )
  }

  #[test]
  fn list_split_ranges_are_tracked_correctly() {
    let context = Context::builder().arg("--index-sats").build();

    context.mine_blocks(1);
    let split_coinbase_output = TransactionTemplate {
      inputs: &[(1, 0, 0, Default::default())],
      outputs: 2,
      fee: 0,
      ..Default::default()
    };
    let txid = context.rpc_server.broadcast_tx(split_coinbase_output);

    context.mine_blocks(1);

    assert_eq!(
      context.index.list(OutPoint::new(txid, 0)).unwrap().unwrap(),
      List::Unspent(vec![(50 * COIN_VALUE, 75 * COIN_VALUE)])
    );

    assert_eq!(
      context.index.list(OutPoint::new(txid, 1)).unwrap().unwrap(),
      List::Unspent(vec![(75 * COIN_VALUE, 100 * COIN_VALUE)])
    );
  }

  #[test]
  fn list_merge_ranges_are_tracked_correctly() {
    let context = Context::builder().arg("--index-sats").build();

    context.mine_blocks(2);
    let merge_coinbase_outputs = TransactionTemplate {
      inputs: &[(1, 0, 0, Default::default()), (2, 0, 0, Default::default())],
      fee: 0,
      ..Default::default()
    };

    let txid = context.rpc_server.broadcast_tx(merge_coinbase_outputs);
    context.mine_blocks(1);

    assert_eq!(
      context.index.list(OutPoint::new(txid, 0)).unwrap().unwrap(),
      List::Unspent(vec![
        (50 * COIN_VALUE, 100 * COIN_VALUE),
        (100 * COIN_VALUE, 150 * COIN_VALUE)
      ]),
    );
  }

  #[test]
  fn list_fee_paying_transaction_range() {
    let context = Context::builder().arg("--index-sats").build();

    context.mine_blocks(1);
    let fee_paying_tx = TransactionTemplate {
      inputs: &[(1, 0, 0, Default::default())],
      outputs: 2,
      fee: 10,
      ..Default::default()
    };
    let txid = context.rpc_server.broadcast_tx(fee_paying_tx);
    let coinbase_txid = context.mine_blocks(1)[0].txdata[0].txid();

    assert_eq!(
      context.index.list(OutPoint::new(txid, 0)).unwrap().unwrap(),
      List::Unspent(vec![(50 * COIN_VALUE, 7499999995)]),
    );

    assert_eq!(
      context.index.list(OutPoint::new(txid, 1)).unwrap().unwrap(),
      List::Unspent(vec![(7499999995, 9999999990)]),
    );

    assert_eq!(
      context
        .index
        .list(OutPoint::new(coinbase_txid, 0))
        .unwrap()
        .unwrap(),
      List::Unspent(vec![(10000000000, 15000000000), (9999999990, 10000000000)])
    );
  }

  #[test]
  fn list_two_fee_paying_transaction_range() {
    let context = Context::builder().arg("--index-sats").build();

    context.mine_blocks(2);
    let first_fee_paying_tx = TransactionTemplate {
      inputs: &[(1, 0, 0, Default::default())],
      fee: 10,
      ..Default::default()
    };
    let second_fee_paying_tx = TransactionTemplate {
      inputs: &[(2, 0, 0, Default::default())],
      fee: 10,
      ..Default::default()
    };
    context.rpc_server.broadcast_tx(first_fee_paying_tx);
    context.rpc_server.broadcast_tx(second_fee_paying_tx);

    let coinbase_txid = context.mine_blocks(1)[0].txdata[0].txid();

    assert_eq!(
      context
        .index
        .list(OutPoint::new(coinbase_txid, 0))
        .unwrap()
        .unwrap(),
      List::Unspent(vec![
        (15000000000, 20000000000),
        (9999999990, 10000000000),
        (14999999990, 15000000000)
      ])
    );
  }

  #[test]
  fn list_null_output() {
    let context = Context::builder().arg("--index-sats").build();

    context.mine_blocks(1);
    let no_value_output = TransactionTemplate {
      inputs: &[(1, 0, 0, Default::default())],
      fee: 50 * COIN_VALUE,
      ..Default::default()
    };
    let txid = context.rpc_server.broadcast_tx(no_value_output);
    context.mine_blocks(1);

    assert_eq!(
      context.index.list(OutPoint::new(txid, 0)).unwrap().unwrap(),
      List::Unspent(Vec::new())
    );
  }

  #[test]
  fn list_null_input() {
    let context = Context::builder().arg("--index-sats").build();

    context.mine_blocks(1);
    let no_value_output = TransactionTemplate {
      inputs: &[(1, 0, 0, Default::default())],
      fee: 50 * COIN_VALUE,
      ..Default::default()
    };
    context.rpc_server.broadcast_tx(no_value_output);
    context.mine_blocks(1);

    let no_value_input = TransactionTemplate {
      inputs: &[(2, 1, 0, Default::default())],
      fee: 0,
      ..Default::default()
    };
    let txid = context.rpc_server.broadcast_tx(no_value_input);
    context.mine_blocks(1);

    assert_eq!(
      context.index.list(OutPoint::new(txid, 0)).unwrap().unwrap(),
      List::Unspent(Vec::new())
    );
  }

  #[test]
  fn list_spent_output() {
    let context = Context::builder().arg("--index-sats").build();
    context.mine_blocks(1);
    context.rpc_server.broadcast_tx(TransactionTemplate {
      inputs: &[(1, 0, 0, Default::default())],
      fee: 0,
      ..Default::default()
    });
    context.mine_blocks(1);
    let txid = context.rpc_server.tx(1, 0).txid();
    assert_eq!(
      context.index.list(OutPoint::new(txid, 0)).unwrap().unwrap(),
      List::Spent,
    );
  }

  #[test]
  fn list_unknown_output() {
    let context = Context::builder().arg("--index-sats").build();

    assert_eq!(
      context
        .index
        .list(
          "0000000000000000000000000000000000000000000000000000000000000000:0"
            .parse()
            .unwrap()
        )
        .unwrap(),
      None
    );
  }

  #[test]
  fn find_first_sat() {
    let context = Context::builder().arg("--index-sats").build();
    assert_eq!(
      context.index.find(Sat(0)).unwrap().unwrap(),
      SatPoint {
        outpoint: "4a5e1e4baab89f3a32518a88c31bc87f618f76673e2cc77ab2127b7afdeda33b:0"
          .parse()
          .unwrap(),
        offset: 0,
      }
    )
  }

  #[test]
  fn find_second_sat() {
    let context = Context::builder().arg("--index-sats").build();
    assert_eq!(
      context.index.find(Sat(1)).unwrap().unwrap(),
      SatPoint {
        outpoint: "4a5e1e4baab89f3a32518a88c31bc87f618f76673e2cc77ab2127b7afdeda33b:0"
          .parse()
          .unwrap(),
        offset: 1,
      }
    )
  }

  #[test]
  fn find_first_sat_of_second_block() {
    let context = Context::builder().arg("--index-sats").build();
    context.mine_blocks(1);
    assert_eq!(
      context.index.find(Sat(50 * COIN_VALUE)).unwrap().unwrap(),
      SatPoint {
        outpoint: "84aca0d43f45ac753d4744f40b2f54edec3a496b298951735d450e601386089d:0"
          .parse()
          .unwrap(),
        offset: 0,
      }
    )
  }

  #[test]
  fn find_unmined_sat() {
    let context = Context::builder().arg("--index-sats").build();
    assert_eq!(context.index.find(Sat(50 * COIN_VALUE)).unwrap(), None);
  }

  #[test]
  fn find_first_sat_spent_in_second_block() {
    let context = Context::builder().arg("--index-sats").build();
    context.mine_blocks(1);
    let spend_txid = context.rpc_server.broadcast_tx(TransactionTemplate {
      inputs: &[(1, 0, 0, Default::default())],
      fee: 0,
      ..Default::default()
    });
    context.mine_blocks(1);
    assert_eq!(
      context.index.find(Sat(50 * COIN_VALUE)).unwrap().unwrap(),
      SatPoint {
        outpoint: OutPoint::new(spend_txid, 0),
        offset: 0,
      }
    )
  }

  #[test]
  fn inscriptions_are_tracked_correctly() {
    for context in Context::configurations() {
      context.mine_blocks(1);

      let txid = context.rpc_server.broadcast_tx(TransactionTemplate {
        inputs: &[(1, 0, 0, inscription("text/plain", "hello").to_witness())],
        ..Default::default()
      });
      let inscription_id = InscriptionId { txid, index: 0 };

      context.mine_blocks(1);

      context.index.assert_inscription_location(
        inscription_id,
        SatPoint {
          outpoint: OutPoint { txid, vout: 0 },
          offset: 0,
        },
        Some(50 * COIN_VALUE),
      );
    }
  }

  #[test]
  fn inscriptions_without_sats_are_unbound() {
    for context in Context::configurations() {
      context.mine_blocks(1);

      context.rpc_server.broadcast_tx(TransactionTemplate {
        inputs: &[(1, 0, 0, Default::default())],
        fee: 50 * 100_000_000,
        ..Default::default()
      });

      context.mine_blocks(1);

      let txid = context.rpc_server.broadcast_tx(TransactionTemplate {
        inputs: &[(2, 1, 0, inscription("text/plain", "hello").to_witness())],
        ..Default::default()
      });

      let inscription_id = InscriptionId { txid, index: 0 };

      context.mine_blocks(1);

      context.index.assert_inscription_location(
        inscription_id,
        SatPoint {
          outpoint: unbound_outpoint(),
          offset: 0,
        },
        None,
      );

      context.mine_blocks(1);

      context.rpc_server.broadcast_tx(TransactionTemplate {
        inputs: &[(4, 0, 0, Default::default())],
        fee: 50 * 100_000_000,
        ..Default::default()
      });

      context.mine_blocks(1);

      let txid = context.rpc_server.broadcast_tx(TransactionTemplate {
        inputs: &[(5, 1, 0, inscription("text/plain", "hello").to_witness())],
        ..Default::default()
      });

      let inscription_id = InscriptionId { txid, index: 0 };

      context.mine_blocks(1);

      context.index.assert_inscription_location(
        inscription_id,
        SatPoint {
          outpoint: unbound_outpoint(),
          offset: 1,
        },
        None,
      );
    }
  }

  #[test]
  fn unaligned_inscriptions_are_tracked_correctly() {
    for context in Context::configurations() {
      context.mine_blocks(1);

      let txid = context.rpc_server.broadcast_tx(TransactionTemplate {
        inputs: &[(1, 0, 0, inscription("text/plain", "hello").to_witness())],
        ..Default::default()
      });
      let inscription_id = InscriptionId { txid, index: 0 };

      context.mine_blocks(1);

      context.index.assert_inscription_location(
        inscription_id,
        SatPoint {
          outpoint: OutPoint { txid, vout: 0 },
          offset: 0,
        },
        Some(50 * COIN_VALUE),
      );

      let send_txid = context.rpc_server.broadcast_tx(TransactionTemplate {
        inputs: &[(2, 0, 0, Default::default()), (2, 1, 0, Default::default())],
        ..Default::default()
      });

      context.mine_blocks(1);

      context.index.assert_inscription_location(
        inscription_id,
        SatPoint {
          outpoint: OutPoint {
            txid: send_txid,
            vout: 0,
          },
          offset: 50 * COIN_VALUE,
        },
        Some(50 * COIN_VALUE),
      );
    }
  }

  #[test]
  fn merged_inscriptions_are_tracked_correctly() {
    for context in Context::configurations() {
      context.mine_blocks(2);

      let first_txid = context.rpc_server.broadcast_tx(TransactionTemplate {
        inputs: &[(1, 0, 0, inscription("text/plain", "hello").to_witness())],
        ..Default::default()
      });

      let first_inscription_id = InscriptionId {
        txid: first_txid,
        index: 0,
      };

      let second_txid = context.rpc_server.broadcast_tx(TransactionTemplate {
        inputs: &[(2, 0, 0, inscription("text/png", [1; 100]).to_witness())],
        ..Default::default()
      });
      let second_inscription_id = InscriptionId {
        txid: second_txid,
        index: 0,
      };

      context.mine_blocks(1);

      let merged_txid = context.rpc_server.broadcast_tx(TransactionTemplate {
        inputs: &[(3, 1, 0, Default::default()), (3, 2, 0, Default::default())],
        ..Default::default()
      });

      context.mine_blocks(1);

      context.index.assert_inscription_location(
        first_inscription_id,
        SatPoint {
          outpoint: OutPoint {
            txid: merged_txid,
            vout: 0,
          },
          offset: 0,
        },
        Some(50 * COIN_VALUE),
      );

      context.index.assert_inscription_location(
        second_inscription_id,
        SatPoint {
          outpoint: OutPoint {
            txid: merged_txid,
            vout: 0,
          },
          offset: 50 * COIN_VALUE,
        },
        Some(100 * COIN_VALUE),
      );
    }
  }

  #[test]
  fn inscriptions_that_are_sent_to_second_output_are_are_tracked_correctly() {
    for context in Context::configurations() {
      context.mine_blocks(1);

      let txid = context.rpc_server.broadcast_tx(TransactionTemplate {
        inputs: &[(1, 0, 0, inscription("text/plain", "hello").to_witness())],
        ..Default::default()
      });
      let inscription_id = InscriptionId { txid, index: 0 };

      context.mine_blocks(1);

      context.index.assert_inscription_location(
        inscription_id,
        SatPoint {
          outpoint: OutPoint { txid, vout: 0 },
          offset: 0,
        },
        Some(50 * COIN_VALUE),
      );

      let send_txid = context.rpc_server.broadcast_tx(TransactionTemplate {
        inputs: &[(2, 0, 0, Default::default()), (2, 1, 0, Default::default())],
        outputs: 2,
        ..Default::default()
      });

      context.mine_blocks(1);

      context.index.assert_inscription_location(
        inscription_id,
        SatPoint {
          outpoint: OutPoint {
            txid: send_txid,
            vout: 1,
          },
          offset: 0,
        },
        Some(50 * COIN_VALUE),
      );
    }
  }

  #[test]
  fn missing_inputs_are_fetched_from_bitcoin_core() {
    for args in [
      ["--first-inscription-height", "2"].as_slice(),
      ["--first-inscription-height", "2", "--index-sats"].as_slice(),
    ] {
      let context = Context::builder().args(args).build();
      context.mine_blocks(1);

      let txid = context.rpc_server.broadcast_tx(TransactionTemplate {
        inputs: &[(1, 0, 0, inscription("text/plain", "hello").to_witness())],
        ..Default::default()
      });
      let inscription_id = InscriptionId { txid, index: 0 };

      context.mine_blocks(1);

      context.index.assert_inscription_location(
        inscription_id,
        SatPoint {
          outpoint: OutPoint { txid, vout: 0 },
          offset: 0,
        },
        Some(50 * COIN_VALUE),
      );

      let send_txid = context.rpc_server.broadcast_tx(TransactionTemplate {
        inputs: &[(2, 0, 0, Default::default()), (2, 1, 0, Default::default())],
        ..Default::default()
      });

      context.mine_blocks(1);

      context.index.assert_inscription_location(
        inscription_id,
        SatPoint {
          outpoint: OutPoint {
            txid: send_txid,
            vout: 0,
          },
          offset: 50 * COIN_VALUE,
        },
        Some(50 * COIN_VALUE),
      );
    }
  }

  #[test]
  fn one_input_fee_spent_inscriptions_are_tracked_correctly() {
    for context in Context::configurations() {
      context.mine_blocks(1);

      let txid = context.rpc_server.broadcast_tx(TransactionTemplate {
        inputs: &[(1, 0, 0, inscription("text/plain", "hello").to_witness())],
        ..Default::default()
      });
      let inscription_id = InscriptionId { txid, index: 0 };

      context.mine_blocks(1);

      context.rpc_server.broadcast_tx(TransactionTemplate {
        inputs: &[(2, 1, 0, Default::default())],
        fee: 50 * COIN_VALUE,
        ..Default::default()
      });

      let coinbase_tx = context.mine_blocks(1)[0].txdata[0].txid();

      context.index.assert_inscription_location(
        inscription_id,
        SatPoint {
          outpoint: OutPoint {
            txid: coinbase_tx,
            vout: 0,
          },
          offset: 50 * COIN_VALUE,
        },
        Some(50 * COIN_VALUE),
      );
    }
  }

  #[test]
  fn two_input_fee_spent_inscriptions_are_tracked_correctly() {
    for context in Context::configurations() {
      context.mine_blocks(2);

      let txid = context.rpc_server.broadcast_tx(TransactionTemplate {
        inputs: &[(1, 0, 0, inscription("text/plain", "hello").to_witness())],
        ..Default::default()
      });
      let inscription_id = InscriptionId { txid, index: 0 };

      context.mine_blocks(1);

      context.rpc_server.broadcast_tx(TransactionTemplate {
        inputs: &[(2, 0, 0, Default::default()), (3, 1, 0, Default::default())],
        fee: 50 * COIN_VALUE,
        ..Default::default()
      });

      let coinbase_tx = context.mine_blocks(1)[0].txdata[0].txid();

      context.index.assert_inscription_location(
        inscription_id,
        SatPoint {
          outpoint: OutPoint {
            txid: coinbase_tx,
            vout: 0,
          },
          offset: 50 * COIN_VALUE,
        },
        Some(50 * COIN_VALUE),
      );
    }
  }

  #[test]
  fn inscription_can_be_fee_spent_in_first_transaction() {
    for context in Context::configurations() {
      context.mine_blocks(1);

      let txid = context.rpc_server.broadcast_tx(TransactionTemplate {
        inputs: &[(1, 0, 0, inscription("text/plain", "hello").to_witness())],
        fee: 50 * COIN_VALUE,
        ..Default::default()
      });
      let inscription_id = InscriptionId { txid, index: 0 };

      let coinbase_tx = context.mine_blocks(1)[0].txdata[0].txid();

      context.index.assert_inscription_location(
        inscription_id,
        SatPoint {
          outpoint: OutPoint {
            txid: coinbase_tx,
            vout: 0,
          },
          offset: 50 * COIN_VALUE,
        },
        Some(50 * COIN_VALUE),
      );
    }
  }

  #[test]
  fn lost_inscriptions() {
    for context in Context::configurations() {
      context.mine_blocks(1);

      let txid = context.rpc_server.broadcast_tx(TransactionTemplate {
        inputs: &[(1, 0, 0, inscription("text/plain", "hello").to_witness())],
        fee: 50 * COIN_VALUE,
        ..Default::default()
      });
      let inscription_id = InscriptionId { txid, index: 0 };

      context.mine_blocks_with_subsidy(1, 0);

      context.index.assert_inscription_location(
        inscription_id,
        SatPoint {
          outpoint: OutPoint::null(),
          offset: 0,
        },
        Some(50 * COIN_VALUE),
      );
    }
  }

  #[test]
  fn multiple_inscriptions_can_be_lost() {
    for context in Context::configurations() {
      context.mine_blocks(1);

      let first_txid = context.rpc_server.broadcast_tx(TransactionTemplate {
        inputs: &[(1, 0, 0, inscription("text/plain", "hello").to_witness())],
        fee: 50 * COIN_VALUE,
        ..Default::default()
      });
      let first_inscription_id = InscriptionId {
        txid: first_txid,
        index: 0,
      };

      context.mine_blocks_with_subsidy(1, 0);
      context.mine_blocks(1);

      let second_txid = context.rpc_server.broadcast_tx(TransactionTemplate {
        inputs: &[(3, 0, 0, inscription("text/plain", "hello").to_witness())],
        fee: 50 * COIN_VALUE,
        ..Default::default()
      });
      let second_inscription_id = InscriptionId {
        txid: second_txid,
        index: 0,
      };

      context.mine_blocks_with_subsidy(1, 0);

      context.index.assert_inscription_location(
        first_inscription_id,
        SatPoint {
          outpoint: OutPoint::null(),
          offset: 0,
        },
        Some(50 * COIN_VALUE),
      );

      context.index.assert_inscription_location(
        second_inscription_id,
        SatPoint {
          outpoint: OutPoint::null(),
          offset: 50 * COIN_VALUE,
        },
        Some(150 * COIN_VALUE),
      );
    }
  }

  #[test]
  fn lost_sats_are_tracked_correctly() {
    let context = Context::builder()
      .args(["--index-sats", "--first-inscription-height", "10"])
      .build();
    assert_eq!(context.index.statistic(Statistic::LostSats), 0);

    context.mine_blocks(1);
    assert_eq!(context.index.statistic(Statistic::LostSats), 0);

    context.mine_blocks_with_subsidy(1, 0);
    assert_eq!(
      context.index.statistic(Statistic::LostSats),
      50 * COIN_VALUE
    );

    context.mine_blocks_with_subsidy(1, 0);
    assert_eq!(
      context.index.statistic(Statistic::LostSats),
      100 * COIN_VALUE
    );

    context.mine_blocks(1);
    assert_eq!(
      context.index.statistic(Statistic::LostSats),
      100 * COIN_VALUE
    );
  }

  #[test]
  fn lost_sat_ranges_are_tracked_correctly() {
    let context = Context::builder()
      .args(["--index-sats", "--first-inscription-height", "10"])
      .build();

    let null_ranges = || match context.index.list(OutPoint::null()).unwrap().unwrap() {
      List::Unspent(ranges) => ranges,
      _ => panic!(),
    };

    assert!(null_ranges().is_empty());

    context.mine_blocks(1);

    assert!(null_ranges().is_empty());

    context.mine_blocks_with_subsidy(1, 0);

    assert_eq!(null_ranges(), [(100 * COIN_VALUE, 150 * COIN_VALUE)]);

    context.mine_blocks_with_subsidy(1, 0);

    assert_eq!(
      null_ranges(),
      [
        (100 * COIN_VALUE, 150 * COIN_VALUE),
        (150 * COIN_VALUE, 200 * COIN_VALUE)
      ]
    );

    context.mine_blocks(1);

    assert_eq!(
      null_ranges(),
      [
        (100 * COIN_VALUE, 150 * COIN_VALUE),
        (150 * COIN_VALUE, 200 * COIN_VALUE)
      ]
    );

    context.mine_blocks_with_subsidy(1, 0);

    assert_eq!(
      null_ranges(),
      [
        (100 * COIN_VALUE, 150 * COIN_VALUE),
        (150 * COIN_VALUE, 200 * COIN_VALUE),
        (250 * COIN_VALUE, 300 * COIN_VALUE)
      ]
    );
  }

  #[test]
  fn lost_inscriptions_get_lost_satpoints() {
    for context in Context::configurations() {
      context.mine_blocks_with_subsidy(1, 0);
      context.mine_blocks(1);

      let txid = context.rpc_server.broadcast_tx(TransactionTemplate {
        inputs: &[(2, 0, 0, inscription("text/plain", "hello").to_witness())],
        outputs: 2,
        ..Default::default()
      });
      let inscription_id = InscriptionId { txid, index: 0 };
      context.mine_blocks(1);

      context.rpc_server.broadcast_tx(TransactionTemplate {
        inputs: &[(3, 1, 1, Default::default()), (3, 1, 0, Default::default())],
        fee: 50 * COIN_VALUE,
        ..Default::default()
      });
      context.mine_blocks_with_subsidy(1, 0);

      context.index.assert_inscription_location(
        inscription_id,
        SatPoint {
          outpoint: OutPoint::null(),
          offset: 75 * COIN_VALUE,
        },
        Some(100 * COIN_VALUE),
      );
    }
  }

  #[test]
  fn inscription_skips_zero_value_first_output_of_inscribe_transaction() {
    for context in Context::configurations() {
      context.mine_blocks(1);

      let txid = context.rpc_server.broadcast_tx(TransactionTemplate {
        inputs: &[(1, 0, 0, inscription("text/plain", "hello").to_witness())],
        outputs: 2,
        output_values: &[0, 50 * COIN_VALUE],
        ..Default::default()
      });
      let inscription_id = InscriptionId { txid, index: 0 };
      context.mine_blocks(1);

      context.index.assert_inscription_location(
        inscription_id,
        SatPoint {
          outpoint: OutPoint { txid, vout: 1 },
          offset: 0,
        },
        Some(50 * COIN_VALUE),
      );
    }
  }

  #[test]
  fn inscription_can_be_lost_in_first_transaction() {
    for context in Context::configurations() {
      context.mine_blocks(1);

      let txid = context.rpc_server.broadcast_tx(TransactionTemplate {
        inputs: &[(1, 0, 0, inscription("text/plain", "hello").to_witness())],
        fee: 50 * COIN_VALUE,
        ..Default::default()
      });
      let inscription_id = InscriptionId { txid, index: 0 };
      context.mine_blocks_with_subsidy(1, 0);

      context.index.assert_inscription_location(
        inscription_id,
        SatPoint {
          outpoint: OutPoint::null(),
          offset: 0,
        },
        Some(50 * COIN_VALUE),
      );
    }
  }

  #[test]
  fn lost_rare_sats_are_tracked() {
    let context = Context::builder().arg("--index-sats").build();
    context.mine_blocks_with_subsidy(1, 0);
    context.mine_blocks_with_subsidy(1, 0);

    assert_eq!(
      context
        .index
        .rare_sat_satpoint(Sat(50 * COIN_VALUE))
        .unwrap()
        .unwrap(),
      SatPoint {
        outpoint: OutPoint::null(),
        offset: 0,
      },
    );

    assert_eq!(
      context
        .index
        .rare_sat_satpoint(Sat(100 * COIN_VALUE))
        .unwrap()
        .unwrap(),
      SatPoint {
        outpoint: OutPoint::null(),
        offset: 50 * COIN_VALUE,
      },
    );
  }

  #[test]
  fn old_schema_gives_correct_error() {
    let tempdir = {
      let context = Context::builder().build();

      let wtx = context.index.database.begin_write().unwrap();

      wtx
        .open_table(STATISTIC_TO_COUNT)
        .unwrap()
        .insert(&Statistic::Schema.key(), &0)
        .unwrap();

      wtx.commit().unwrap();

      context.tempdir
    };

    let path = tempdir.path().to_owned();

    let delimiter = if cfg!(windows) { '\\' } else { '/' };

    assert_eq!(
      Context::builder().tempdir(tempdir).try_build().err().unwrap().to_string(),
      format!("index at `{}{delimiter}regtest{delimiter}index.redb` appears to have been built with an older, incompatible version of ord, consider deleting and rebuilding the index: index schema 0, ord schema {SCHEMA_VERSION}", path.display()));
  }

  #[test]
  fn new_schema_gives_correct_error() {
    let tempdir = {
      let context = Context::builder().build();

      let wtx = context.index.database.begin_write().unwrap();

      wtx
        .open_table(STATISTIC_TO_COUNT)
        .unwrap()
        .insert(&Statistic::Schema.key(), &u64::MAX)
        .unwrap();

      wtx.commit().unwrap();

      context.tempdir
    };

    let path = tempdir.path().to_owned();

    let delimiter = if cfg!(windows) { '\\' } else { '/' };

    assert_eq!(
      Context::builder().tempdir(tempdir).try_build().err().unwrap().to_string(),
      format!("index at `{}{delimiter}regtest{delimiter}index.redb` appears to have been built with a newer, incompatible version of ord, consider updating ord: index schema {}, ord schema {SCHEMA_VERSION}", path.display(), u64::MAX));
  }

  #[test]
  fn inscriptions_on_output() {
    for context in Context::configurations() {
      context.mine_blocks(1);

      let txid = context.rpc_server.broadcast_tx(TransactionTemplate {
        inputs: &[(1, 0, 0, inscription("text/plain", "hello").to_witness())],
        ..Default::default()
      });

      let inscription_id = InscriptionId { txid, index: 0 };

      assert_eq!(
        context
          .index
          .get_inscriptions_on_output(OutPoint { txid, vout: 0 })
          .unwrap(),
        []
      );

      context.mine_blocks(1);

      assert_eq!(
        context
          .index
          .get_inscriptions_on_output(OutPoint { txid, vout: 0 })
          .unwrap(),
        [inscription_id]
      );

      let send_id = context.rpc_server.broadcast_tx(TransactionTemplate {
        inputs: &[(2, 1, 0, Default::default())],
        ..Default::default()
      });

      context.mine_blocks(1);

      assert_eq!(
        context
          .index
          .get_inscriptions_on_output(OutPoint { txid, vout: 0 })
          .unwrap(),
        []
      );

      assert_eq!(
        context
          .index
          .get_inscriptions_on_output(OutPoint {
            txid: send_id,
            vout: 0,
          })
          .unwrap(),
        [inscription_id]
      );
    }
  }

  #[test]
  fn inscriptions_on_same_sat_after_the_first_are_not_unbound() {
    for context in Context::configurations() {
      context.mine_blocks(1);

      let first = context.rpc_server.broadcast_tx(TransactionTemplate {
        inputs: &[(1, 0, 0, inscription("text/plain", "hello").to_witness())],
        ..Default::default()
      });

      context.mine_blocks(1);

      let inscription_id = InscriptionId {
        txid: first,
        index: 0,
      };

      assert_eq!(
        context
          .index
          .get_inscriptions_on_output(OutPoint {
            txid: first,
            vout: 0
          })
          .unwrap(),
        [inscription_id]
      );

      context.index.assert_inscription_location(
        inscription_id,
        SatPoint {
          outpoint: OutPoint {
            txid: first,
            vout: 0,
          },
          offset: 0,
        },
        Some(50 * COIN_VALUE),
      );

      let second = context.rpc_server.broadcast_tx(TransactionTemplate {
        inputs: &[(2, 1, 0, inscription("text/plain", "hello").to_witness())],
        ..Default::default()
      });

      let inscription_id = InscriptionId {
        txid: second,
        index: 0,
      };

      context.mine_blocks(1);

      context.index.assert_inscription_location(
        inscription_id,
        SatPoint {
          outpoint: OutPoint {
            txid: second,
            vout: 0,
          },
          offset: 0,
        },
        Some(50 * COIN_VALUE),
      );

      assert!(context
        .index
        .get_inscription_by_id(InscriptionId {
          txid: second,
          index: 0
        })
        .unwrap()
        .is_some());

      assert!(context
        .index
        .get_inscription_by_id(InscriptionId {
          txid: second,
          index: 0
        })
        .unwrap()
        .is_some());
    }
  }

  #[test]
  fn get_latest_inscriptions_with_no_prev_and_next() {
    for context in Context::configurations() {
      context.mine_blocks(1);

      let txid = context.rpc_server.broadcast_tx(TransactionTemplate {
        inputs: &[(1, 0, 0, inscription("text/plain", "hello").to_witness())],
        ..Default::default()
      });
      let inscription_id = InscriptionId { txid, index: 0 };

      context.mine_blocks(1);

      let (inscriptions, more) = context.index.get_inscriptions_paginated(100, 0).unwrap();
      assert_eq!(inscriptions, &[inscription_id]);
      assert!(!more);
    }
  }

  #[test]
  fn unsynced_index_fails() {
    for context in Context::configurations() {
      let mut entropy = [0; 16];
      rand::thread_rng().fill_bytes(&mut entropy);
      let mnemonic = Mnemonic::from_entropy(&entropy).unwrap();
      crate::subcommand::wallet::initialize("ord".into(), &context.options, mnemonic.to_seed(""))
        .unwrap();
      context.rpc_server.mine_blocks(1);
      assert_regex_match!(
        crate::subcommand::wallet::get_unspent_outputs(
          &crate::subcommand::wallet::bitcoin_rpc_client_for_wallet_command(
            "ord".to_string(),
            &context.options,
          )
          .unwrap(),
          &context.index
        )
        .unwrap_err()
        .to_string(),
        r"output in Bitcoin Core wallet but not in ord index: [[:xdigit:]]{64}:\d+"
      );
    }
  }

  #[test]
  fn unrecognized_even_field_inscriptions_are_cursed_and_unbound() {
    for context in Context::configurations() {
      context.mine_blocks(1);

      let witness = envelope(&[
        b"ord",
        &[1],
        b"text/plain;charset=utf-8",
        &[2],
        b"bar",
        &[4],
        b"ord",
      ]);

      let txid = context.rpc_server.broadcast_tx(TransactionTemplate {
        inputs: &[(1, 0, 0, witness)],
        ..Default::default()
      });

      let inscription_id = InscriptionId { txid, index: 0 };

      context.mine_blocks(1);

      context.index.assert_inscription_location(
        inscription_id,
        SatPoint {
          outpoint: unbound_outpoint(),
          offset: 0,
        },
        None,
      );

      assert_eq!(
        context
          .index
          .get_inscription_entry(inscription_id)
          .unwrap()
          .unwrap()
          .inscription_number,
        -1
      );
    }
  }

  #[test]
  fn unrecognized_even_field_inscriptions_are_unbound_after_jubilee() {
    for context in Context::configurations() {
      context.mine_blocks(109);

      let witness = envelope(&[
        b"ord",
        &[1],
        b"text/plain;charset=utf-8",
        &[2],
        b"bar",
        &[4],
        b"ord",
      ]);

      let txid = context.rpc_server.broadcast_tx(TransactionTemplate {
        inputs: &[(1, 0, 0, witness)],
        ..Default::default()
      });

      let inscription_id = InscriptionId { txid, index: 0 };

      context.mine_blocks(1);

      context.index.assert_inscription_location(
        inscription_id,
        SatPoint {
          outpoint: unbound_outpoint(),
          offset: 0,
        },
        None,
      );

      assert_eq!(
        context
          .index
          .get_inscription_entry(inscription_id)
          .unwrap()
          .unwrap()
          .inscription_number,
        0
      );
    }
  }

  #[test]
  fn inscriptions_are_uncursed_after_jubilee() {
    for context in Context::configurations() {
      context.mine_blocks(108);

      let witness = envelope(&[
        b"ord",
        &[1],
        b"text/plain;charset=utf-8",
        &[1],
        b"text/plain;charset=utf-8",
      ]);

      let txid = context.rpc_server.broadcast_tx(TransactionTemplate {
        inputs: &[(1, 0, 0, witness.clone())],
        ..Default::default()
      });

      let inscription_id = InscriptionId { txid, index: 0 };

      context.mine_blocks(1);

      assert_eq!(context.rpc_server.height(), 109);

      assert_eq!(
        context
          .index
          .get_inscription_entry(inscription_id)
          .unwrap()
          .unwrap()
          .inscription_number,
        -1
      );

      let txid = context.rpc_server.broadcast_tx(TransactionTemplate {
        inputs: &[(2, 0, 0, witness)],
        ..Default::default()
      });

      let inscription_id = InscriptionId { txid, index: 0 };

      context.mine_blocks(1);

      assert_eq!(context.rpc_server.height(), 110);

      assert_eq!(
        context
          .index
          .get_inscription_entry(inscription_id)
          .unwrap()
          .unwrap()
          .inscription_number,
        0
      );
    }
  }

  #[test]
  fn duplicate_field_inscriptions_are_cursed() {
    for context in Context::configurations() {
      context.mine_blocks(1);

      let witness = envelope(&[
        b"ord",
        &[1],
        b"text/plain;charset=utf-8",
        &[1],
        b"text/plain;charset=utf-8",
      ]);

      let txid = context.rpc_server.broadcast_tx(TransactionTemplate {
        inputs: &[(1, 0, 0, witness)],
        ..Default::default()
      });

      let inscription_id = InscriptionId { txid, index: 0 };

      context.mine_blocks(1);

      assert_eq!(
        context
          .index
          .get_inscription_entry(inscription_id)
          .unwrap()
          .unwrap()
          .inscription_number,
        -1
      );
    }
  }

  #[test]
  fn incomplete_field_inscriptions_are_cursed() {
    for context in Context::configurations() {
      context.mine_blocks(1);

      let witness = envelope(&[b"ord", &[1]]);

      let txid = context.rpc_server.broadcast_tx(TransactionTemplate {
        inputs: &[(1, 0, 0, witness)],
        ..Default::default()
      });

      let inscription_id = InscriptionId { txid, index: 0 };

      context.mine_blocks(1);

      assert_eq!(
        context
          .index
          .get_inscription_entry(inscription_id)
          .unwrap()
          .unwrap()
          .inscription_number,
        -1
      );
    }
  }

  #[test]
  fn inscriptions_with_pushnum_opcodes_are_cursed() {
    for context in Context::configurations() {
      context.mine_blocks(1);

      let script = script::Builder::new()
        .push_opcode(opcodes::OP_FALSE)
        .push_opcode(opcodes::all::OP_IF)
        .push_slice(b"ord")
        .push_slice([])
        .push_opcode(opcodes::all::OP_PUSHNUM_1)
        .push_opcode(opcodes::all::OP_ENDIF)
        .into_script();

      let witness = Witness::from_slice(&[script.into_bytes(), Vec::new()]);

      let txid = context.rpc_server.broadcast_tx(TransactionTemplate {
        inputs: &[(1, 0, 0, witness)],
        ..Default::default()
      });

      let inscription_id = InscriptionId { txid, index: 0 };

      context.mine_blocks(1);

      assert_eq!(
        context
          .index
          .get_inscription_entry(inscription_id)
          .unwrap()
          .unwrap()
          .inscription_number,
        -1
      );
    }
  }

  #[test]
  fn inscriptions_with_stutter_are_cursed() {
    for context in Context::configurations() {
      context.mine_blocks(1);

      let script = script::Builder::new()
        .push_opcode(opcodes::OP_FALSE)
        .push_opcode(opcodes::OP_FALSE)
        .push_opcode(opcodes::all::OP_IF)
        .push_slice(b"ord")
        .push_slice([])
        .push_opcode(opcodes::all::OP_PUSHNUM_1)
        .push_opcode(opcodes::all::OP_ENDIF)
        .into_script();

      let witness = Witness::from_slice(&[script.into_bytes(), Vec::new()]);

      let txid = context.rpc_server.broadcast_tx(TransactionTemplate {
        inputs: &[(1, 0, 0, witness)],
        ..Default::default()
      });

      let inscription_id = InscriptionId { txid, index: 0 };

      context.mine_blocks(1);

      assert_eq!(
        context
          .index
          .get_inscription_entry(inscription_id)
          .unwrap()
          .unwrap()
          .inscription_number,
        -1
      );
    }
  }

  // https://github.com/ordinals/ord/issues/2062
  #[test]
  fn zero_value_transaction_inscription_not_cursed_but_unbound() {
    for context in Context::configurations() {
      context.mine_blocks(1);

      context.rpc_server.broadcast_tx(TransactionTemplate {
        inputs: &[(1, 0, 0, Default::default())],
        fee: 50 * 100_000_000,
        ..Default::default()
      });

      context.mine_blocks(1);

      let txid = context.rpc_server.broadcast_tx(TransactionTemplate {
        inputs: &[(2, 1, 0, inscription("text/plain", "hello").to_witness())],
        ..Default::default()
      });

      let inscription_id = InscriptionId { txid, index: 0 };

      context.mine_blocks(1);

      context.index.assert_inscription_location(
        inscription_id,
        SatPoint {
          outpoint: unbound_outpoint(),
          offset: 0,
        },
        None,
      );

      assert_eq!(
        context
          .index
          .get_inscription_entry(inscription_id)
          .unwrap()
          .unwrap()
          .inscription_number,
        0
      );
    }
  }

  #[test]
  fn transaction_with_inscription_inside_zero_value_2nd_input_should_be_unbound_and_cursed() {
    for context in Context::configurations() {
      context.mine_blocks(1);

      // create zero value input
      context.rpc_server.broadcast_tx(TransactionTemplate {
        inputs: &[(1, 0, 0, Default::default())],
        fee: 50 * 100_000_000,
        ..Default::default()
      });

      context.mine_blocks(1);

      let witness = inscription("text/plain", "hello").to_witness();

      let txid = context.rpc_server.broadcast_tx(TransactionTemplate {
        inputs: &[(2, 0, 0, witness.clone()), (2, 1, 0, witness.clone())],
        ..Default::default()
      });

      let second_inscription_id = InscriptionId { txid, index: 1 };

      context.mine_blocks(1);

      context.index.assert_inscription_location(
        second_inscription_id,
        SatPoint {
          outpoint: unbound_outpoint(),
          offset: 0,
        },
        None,
      );

      assert_eq!(
        context
          .index
          .get_inscription_entry(second_inscription_id)
          .unwrap()
          .unwrap()
          .inscription_number,
        -1
      );
    }
  }

  #[test]
  fn multiple_inscriptions_in_same_tx_all_but_first_input_are_cursed() {
    for context in Context::configurations() {
      context.mine_blocks(1);
      context.mine_blocks(1);
      context.mine_blocks(1);

      let witness = envelope(&[b"ord", &[1], b"text/plain;charset=utf-8", &[], b"bar"]);

      let txid = context.rpc_server.broadcast_tx(TransactionTemplate {
        inputs: &[
          (1, 0, 0, witness.clone()),
          (2, 0, 0, witness.clone()),
          (3, 0, 0, witness.clone()),
        ],
        ..Default::default()
      });

      let first = InscriptionId { txid, index: 0 };
      let second = InscriptionId { txid, index: 1 };
      let third = InscriptionId { txid, index: 2 };

      context.mine_blocks(1);

      context.index.assert_inscription_location(
        first,
        SatPoint {
          outpoint: OutPoint { txid, vout: 0 },
          offset: 0,
        },
        Some(50 * COIN_VALUE),
      );

      context.index.assert_inscription_location(
        second,
        SatPoint {
          outpoint: OutPoint { txid, vout: 0 },
          offset: 50 * COIN_VALUE,
        },
        Some(100 * COIN_VALUE),
      );

      context.index.assert_inscription_location(
        third,
        SatPoint {
          outpoint: OutPoint { txid, vout: 0 },
          offset: 100 * COIN_VALUE,
        },
        Some(150 * COIN_VALUE),
      );

      assert_eq!(
        context
          .index
          .get_inscription_entry(first)
          .unwrap()
          .unwrap()
          .inscription_number,
        0
      );

      assert_eq!(
        context
          .index
          .get_inscription_entry(second)
          .unwrap()
          .unwrap()
          .inscription_number,
        -1
      );

      assert_eq!(
        context
          .index
          .get_inscription_entry(third)
          .unwrap()
          .unwrap()
          .inscription_number,
        -2
      );
    }
  }

  #[test]
  fn multiple_inscriptions_same_input_are_cursed_reinscriptions() {
    for context in Context::configurations() {
      context.rpc_server.mine_blocks(1);

      let script = script::Builder::new()
        .push_opcode(opcodes::OP_FALSE)
        .push_opcode(opcodes::all::OP_IF)
        .push_slice(b"ord")
        .push_slice([1])
        .push_slice(b"text/plain;charset=utf-8")
        .push_slice([])
        .push_slice(b"foo")
        .push_opcode(opcodes::all::OP_ENDIF)
        .push_opcode(opcodes::OP_FALSE)
        .push_opcode(opcodes::all::OP_IF)
        .push_slice(b"ord")
        .push_slice([1])
        .push_slice(b"text/plain;charset=utf-8")
        .push_slice([])
        .push_slice(b"bar")
        .push_opcode(opcodes::all::OP_ENDIF)
        .push_opcode(opcodes::OP_FALSE)
        .push_opcode(opcodes::all::OP_IF)
        .push_slice(b"ord")
        .push_slice([1])
        .push_slice(b"text/plain;charset=utf-8")
        .push_slice([])
        .push_slice(b"qix")
        .push_opcode(opcodes::all::OP_ENDIF)
        .into_script();

      let witness = Witness::from_slice(&[script.into_bytes(), Vec::new()]);

      let txid = context.rpc_server.broadcast_tx(TransactionTemplate {
        inputs: &[(1, 0, 0, witness)],
        ..Default::default()
      });

      let first = InscriptionId { txid, index: 0 };
      let second = InscriptionId { txid, index: 1 };
      let third = InscriptionId { txid, index: 2 };

      context.mine_blocks(1);

      context.index.assert_inscription_location(
        first,
        SatPoint {
          outpoint: OutPoint { txid, vout: 0 },
          offset: 0,
        },
        Some(50 * COIN_VALUE),
      );

      context.index.assert_inscription_location(
        second,
        SatPoint {
          outpoint: OutPoint { txid, vout: 0 },
          offset: 0,
        },
        Some(50 * COIN_VALUE),
      );

      context.index.assert_inscription_location(
        third,
        SatPoint {
          outpoint: OutPoint { txid, vout: 0 },
          offset: 0,
        },
        Some(50 * COIN_VALUE),
      );

      assert_eq!(
        context
          .index
          .get_inscription_entry(first)
          .unwrap()
          .unwrap()
          .inscription_number,
        0
      );

      assert_eq!(
        context
          .index
          .get_inscription_entry(second)
          .unwrap()
          .unwrap()
          .inscription_number,
        -1
      );

      assert_eq!(
        context
          .index
          .get_inscription_entry(third)
          .unwrap()
          .unwrap()
          .inscription_number,
        -2
      );
    }
  }

  #[test]
  fn multiple_inscriptions_different_inputs_and_same_inputs() {
    for context in Context::configurations() {
      context.rpc_server.mine_blocks(1);
      context.rpc_server.mine_blocks(1);
      context.rpc_server.mine_blocks(1);

      let script = script::Builder::new()
        .push_opcode(opcodes::OP_FALSE)
        .push_opcode(opcodes::all::OP_IF)
        .push_slice(b"ord")
        .push_slice([1])
        .push_slice(b"text/plain;charset=utf-8")
        .push_slice([])
        .push_slice(b"foo")
        .push_opcode(opcodes::all::OP_ENDIF)
        .push_opcode(opcodes::OP_FALSE)
        .push_opcode(opcodes::all::OP_IF)
        .push_slice(b"ord")
        .push_slice([1])
        .push_slice(b"text/plain;charset=utf-8")
        .push_slice([])
        .push_slice(b"bar")
        .push_opcode(opcodes::all::OP_ENDIF)
        .push_opcode(opcodes::OP_FALSE)
        .push_opcode(opcodes::all::OP_IF)
        .push_slice(b"ord")
        .push_slice([1])
        .push_slice(b"text/plain;charset=utf-8")
        .push_slice([])
        .push_slice(b"qix")
        .push_opcode(opcodes::all::OP_ENDIF)
        .into_script();

      let witness = Witness::from_slice(&[script.into_bytes(), Vec::new()]);

      let txid = context.rpc_server.broadcast_tx(TransactionTemplate {
        inputs: &[
          (1, 0, 0, witness.clone()),
          (2, 0, 0, witness.clone()),
          (3, 0, 0, witness.clone()),
        ],
        ..Default::default()
      });

      let first = InscriptionId { txid, index: 0 }; // normal
      let second = InscriptionId { txid, index: 1 }; // cursed reinscription
      let fourth = InscriptionId { txid, index: 3 }; // cursed but bound
      let ninth = InscriptionId { txid, index: 8 }; // cursed reinscription

      context.mine_blocks(1);

      context.index.assert_inscription_location(
        first,
        SatPoint {
          outpoint: OutPoint { txid, vout: 0 },
          offset: 0,
        },
        Some(50 * COIN_VALUE),
      );

      context.index.assert_inscription_location(
        second,
        SatPoint {
          outpoint: OutPoint { txid, vout: 0 },
          offset: 0,
        },
        Some(50 * COIN_VALUE),
      );

      context.index.assert_inscription_location(
        fourth,
        SatPoint {
          outpoint: OutPoint { txid, vout: 0 },
          offset: 50 * COIN_VALUE,
        },
        Some(100 * COIN_VALUE),
      );

      context.index.assert_inscription_location(
        ninth,
        SatPoint {
          outpoint: OutPoint { txid, vout: 0 },
          offset: 100 * COIN_VALUE,
        },
        Some(150 * COIN_VALUE),
      );

      assert_eq!(
        context
          .index
          .get_inscription_entry(first)
          .unwrap()
          .unwrap()
          .inscription_number,
        0
      );

      assert_eq!(
        context
          .index
          .get_inscription_id_by_inscription_number(-3)
          .unwrap()
          .unwrap(),
        fourth
      );

      assert_eq!(
        context
          .index
          .get_inscription_entry(fourth)
          .unwrap()
          .unwrap()
          .inscription_number,
        -3
      );

      assert_eq!(
        context
          .index
          .get_inscription_entry(ninth)
          .unwrap()
          .unwrap()
          .inscription_number,
        -8
      );
    }
  }

  #[test]
  fn genesis_fee_distributed_evenly() {
    for context in Context::configurations() {
      context.rpc_server.mine_blocks(1);

      let script = script::Builder::new()
        .push_opcode(opcodes::OP_FALSE)
        .push_opcode(opcodes::all::OP_IF)
        .push_slice(b"ord")
        .push_slice([1])
        .push_slice(b"text/plain;charset=utf-8")
        .push_slice([])
        .push_slice(b"foo")
        .push_opcode(opcodes::all::OP_ENDIF)
        .push_opcode(opcodes::OP_FALSE)
        .push_opcode(opcodes::all::OP_IF)
        .push_slice(b"ord")
        .push_slice([1])
        .push_slice(b"text/plain;charset=utf-8")
        .push_slice([])
        .push_slice(b"bar")
        .push_opcode(opcodes::all::OP_ENDIF)
        .push_opcode(opcodes::OP_FALSE)
        .push_opcode(opcodes::all::OP_IF)
        .push_slice(b"ord")
        .push_slice([1])
        .push_slice(b"text/plain;charset=utf-8")
        .push_slice([])
        .push_slice(b"qix")
        .push_opcode(opcodes::all::OP_ENDIF)
        .into_script();

      let witness = Witness::from_slice(&[script.into_bytes(), Vec::new()]);

      let txid = context.rpc_server.broadcast_tx(TransactionTemplate {
        inputs: &[(1, 0, 0, witness)],
        fee: 33,
        ..Default::default()
      });

      let first = InscriptionId { txid, index: 0 };
      let second = InscriptionId { txid, index: 1 };

      context.mine_blocks(1);

      assert_eq!(
        context
          .index
          .get_inscription_entry(first)
          .unwrap()
          .unwrap()
          .fee,
        11
      );

      assert_eq!(
        context
          .index
          .get_inscription_entry(second)
          .unwrap()
          .unwrap()
          .fee,
        11
      );
    }
  }

  #[test]
  fn reinscription_on_cursed_inscription_is_not_cursed() {
    for context in Context::configurations() {
      context.mine_blocks(1);
      context.mine_blocks(1);

      let witness = envelope(&[b"ord", &[1], b"text/plain;charset=utf-8", &[], b"bar"]);

      let cursed_txid = context.rpc_server.broadcast_tx(TransactionTemplate {
        inputs: &[(1, 0, 0, witness.clone()), (2, 0, 0, witness.clone())],
        outputs: 2,
        ..Default::default()
      });

      let cursed = InscriptionId {
        txid: cursed_txid,
        index: 1,
      };

      context.mine_blocks(1);

      context.index.assert_inscription_location(
        cursed,
        SatPoint {
          outpoint: OutPoint {
            txid: cursed_txid,
            vout: 1,
          },
          offset: 0,
        },
        Some(100 * COIN_VALUE),
      );

      assert_eq!(
        context
          .index
          .get_inscription_entry(cursed)
          .unwrap()
          .unwrap()
          .inscription_number,
        -1
      );

      let witness = envelope(&[
        b"ord",
        &[1],
        b"text/plain;charset=utf-8",
        &[],
        b"reinscription on cursed",
      ]);

      let txid = context.rpc_server.broadcast_tx(TransactionTemplate {
        inputs: &[(3, 1, 1, witness)],
        ..Default::default()
      });

      let reinscription_on_cursed = InscriptionId { txid, index: 0 };

      context.mine_blocks(1);

      context.index.assert_inscription_location(
        reinscription_on_cursed,
        SatPoint {
          outpoint: OutPoint { txid, vout: 0 },
          offset: 0,
        },
        Some(100 * COIN_VALUE),
      );

      assert_eq!(
        context
          .index
          .get_inscription_entry(reinscription_on_cursed)
          .unwrap()
          .unwrap()
          .inscription_number,
        1
      );
    }
  }

  #[test]
  fn second_reinscription_on_cursed_inscription_is_cursed() {
    for context in Context::configurations() {
      context.mine_blocks(1);
      context.mine_blocks(1);

      let witness = envelope(&[b"ord", &[1], b"text/plain;charset=utf-8", &[], b"bar"]);

      let cursed_txid = context.rpc_server.broadcast_tx(TransactionTemplate {
        inputs: &[(1, 0, 0, witness.clone()), (2, 0, 0, witness.clone())],
        outputs: 2,
        ..Default::default()
      });

      let cursed = InscriptionId {
        txid: cursed_txid,
        index: 1,
      };

      context.mine_blocks(1);

      context.index.assert_inscription_location(
        cursed,
        SatPoint {
          outpoint: OutPoint {
            txid: cursed_txid,
            vout: 1,
          },
          offset: 0,
        },
        Some(100 * COIN_VALUE),
      );

      assert_eq!(
        context
          .index
          .get_inscription_entry(cursed)
          .unwrap()
          .unwrap()
          .inscription_number,
        -1
      );

      let witness = envelope(&[
        b"ord",
        &[1],
        b"text/plain;charset=utf-8",
        &[],
        b"reinscription on cursed",
      ]);

      let txid = context.rpc_server.broadcast_tx(TransactionTemplate {
        inputs: &[(3, 1, 1, witness)],
        ..Default::default()
      });

      let reinscription_on_cursed = InscriptionId { txid, index: 0 };

      context.mine_blocks(1);

      context.index.assert_inscription_location(
        reinscription_on_cursed,
        SatPoint {
          outpoint: OutPoint { txid, vout: 0 },
          offset: 0,
        },
        Some(100 * COIN_VALUE),
      );

      assert_eq!(
        context
          .index
          .get_inscription_entry(reinscription_on_cursed)
          .unwrap()
          .unwrap()
          .inscription_number,
        1
      );

      let witness = envelope(&[
        b"ord",
        &[1],
        b"text/plain;charset=utf-8",
        &[],
        b"second reinscription on cursed",
      ]);

      let txid = context.rpc_server.broadcast_tx(TransactionTemplate {
        inputs: &[(4, 1, 0, witness)],
        ..Default::default()
      });

      let second_reinscription_on_cursed = InscriptionId { txid, index: 0 };

      context.mine_blocks(1);

      context.index.assert_inscription_location(
        second_reinscription_on_cursed,
        SatPoint {
          outpoint: OutPoint { txid, vout: 0 },
          offset: 0,
        },
        Some(100 * COIN_VALUE),
      );

      assert_eq!(
        context
          .index
          .get_inscription_entry(second_reinscription_on_cursed)
          .unwrap()
          .unwrap()
          .inscription_number,
        -2
      );

      assert_eq!(
        vec![
          cursed,
          reinscription_on_cursed,
          second_reinscription_on_cursed
        ],
        context
          .index
          .get_inscriptions_on_output_with_satpoints(OutPoint { txid, vout: 0 })
          .unwrap()
          .iter()
          .map(|(_satpoint, inscription_id)| *inscription_id)
          .collect::<Vec<InscriptionId>>()
      )
    }
  }

  #[test]
  fn reinscriptions_on_output_correctly_ordered_and_transferred() {
    for context in Context::configurations() {
      context.mine_blocks(1);

      let txid = context.rpc_server.broadcast_tx(TransactionTemplate {
        inputs: &[(
          1,
          0,
          0,
          inscription("text/plain;charset=utf-8", "hello").to_witness(),
        )],
        ..Default::default()
      });

      let first = InscriptionId { txid, index: 0 };

      context.mine_blocks(1);

      let txid = context.rpc_server.broadcast_tx(TransactionTemplate {
        inputs: &[(
          2,
          1,
          0,
          inscription("text/plain;charset=utf-8", "hello").to_witness(),
        )],
        ..Default::default()
      });

      let second = InscriptionId { txid, index: 0 };

      context.mine_blocks(1);
      let txid = context.rpc_server.broadcast_tx(TransactionTemplate {
        inputs: &[(
          3,
          1,
          0,
          inscription("text/plain;charset=utf-8", "hello").to_witness(),
        )],
        ..Default::default()
      });

      let third = InscriptionId { txid, index: 0 };

      context.mine_blocks(1);

      let location = SatPoint {
        outpoint: OutPoint { txid, vout: 0 },
        offset: 0,
      };

      assert_eq!(
        vec![(location, first), (location, second), (location, third)],
        context
          .index
          .get_inscriptions_on_output_with_satpoints(OutPoint { txid, vout: 0 })
          .unwrap()
      )
    }
  }

  #[test]
  fn reinscriptions_are_ordered_correctly_for_many_outpoints() {
    for context in Context::configurations() {
      context.mine_blocks(1);

      let mut inscription_ids = vec![];
      for i in 1..=21 {
        let txid = context.rpc_server.broadcast_tx(TransactionTemplate {
          inputs: &[(
            i,
            if i == 1 { 0 } else { 1 },
            0,
            inscription("text/plain;charset=utf-8", &format!("hello {}", i)).to_witness(),
          )], // for the first inscription use coinbase, otherwise use the previous tx
          ..Default::default()
        });

        inscription_ids.push(InscriptionId { txid, index: 0 });

        context.mine_blocks(1);
      }

      let final_txid = inscription_ids.last().unwrap().txid;
      let location = SatPoint {
        outpoint: OutPoint {
          txid: final_txid,
          vout: 0,
        },
        offset: 0,
      };

      let expected_result = inscription_ids
        .iter()
        .map(|id| (location, *id))
        .collect::<Vec<(SatPoint, InscriptionId)>>();

      assert_eq!(
        expected_result,
        context
          .index
          .get_inscriptions_on_output_with_satpoints(OutPoint {
            txid: final_txid,
            vout: 0
          })
          .unwrap()
      )
    }
  }

  #[test]
  fn recover_from_reorg() {
    for mut context in Context::configurations() {
      context.index.set_durability(redb::Durability::Immediate);

      context.mine_blocks(1);

      let txid = context.rpc_server.broadcast_tx(TransactionTemplate {
        inputs: &[(
          1,
          0,
          0,
          inscription("text/plain;charset=utf-8", "hello").to_witness(),
        )],
        ..Default::default()
      });
      let first_id = InscriptionId { txid, index: 0 };
      let first_location = SatPoint {
        outpoint: OutPoint { txid, vout: 0 },
        offset: 0,
      };

      context.mine_blocks(6);

      context
        .index
        .assert_inscription_location(first_id, first_location, Some(50 * COIN_VALUE));

      let txid = context.rpc_server.broadcast_tx(TransactionTemplate {
        inputs: &[(
          2,
          0,
          0,
          inscription("text/plain;charset=utf-8", "hello").to_witness(),
        )],
        ..Default::default()
      });
      let second_id = InscriptionId { txid, index: 0 };
      let second_location = SatPoint {
        outpoint: OutPoint { txid, vout: 0 },
        offset: 0,
      };

      context.mine_blocks(1);

      context
        .index
        .assert_inscription_location(second_id, second_location, Some(100 * COIN_VALUE));

      context.rpc_server.invalidate_tip();
      context.mine_blocks(2);

      context
        .index
        .assert_inscription_location(first_id, first_location, Some(50 * COIN_VALUE));

      assert!(!context.index.inscription_exists(second_id).unwrap());
    }
  }

  #[test]
  fn recover_from_3_block_deep_and_consecutive_reorg() {
    for mut context in Context::configurations() {
      context.index.set_durability(redb::Durability::Immediate);

      context.mine_blocks(1);

      let txid = context.rpc_server.broadcast_tx(TransactionTemplate {
        inputs: &[(
          1,
          0,
          0,
          inscription("text/plain;charset=utf-8", "hello").to_witness(),
        )],
        ..Default::default()
      });
      let first_id = InscriptionId { txid, index: 0 };
      let first_location = SatPoint {
        outpoint: OutPoint { txid, vout: 0 },
        offset: 0,
      };

      context.mine_blocks(10);

      let txid = context.rpc_server.broadcast_tx(TransactionTemplate {
        inputs: &[(
          2,
          0,
          0,
          inscription("text/plain;charset=utf-8", "hello").to_witness(),
        )],
        ..Default::default()
      });
      let second_id = InscriptionId { txid, index: 0 };
      let second_location = SatPoint {
        outpoint: OutPoint { txid, vout: 0 },
        offset: 0,
      };

      context.mine_blocks(1);

      context
        .index
        .assert_inscription_location(second_id, second_location, Some(100 * COIN_VALUE));

      context.rpc_server.invalidate_tip();
      context.rpc_server.invalidate_tip();
      context.rpc_server.invalidate_tip();

      context.mine_blocks(4);

      assert!(!context.index.inscription_exists(second_id).unwrap());

      context.rpc_server.invalidate_tip();

      context.mine_blocks(2);

      context
        .index
        .assert_inscription_location(first_id, first_location, Some(50 * COIN_VALUE));
    }
  }

  #[test]
  fn recover_from_very_unlikely_7_block_deep_reorg() {
    for mut context in Context::configurations() {
      context.index.set_durability(redb::Durability::Immediate);

      context.mine_blocks(1);

      let txid = context.rpc_server.broadcast_tx(TransactionTemplate {
        inputs: &[(
          1,
          0,
          0,
          inscription("text/plain;charset=utf-8", "hello").to_witness(),
        )],
        ..Default::default()
      });

      context.mine_blocks(11);

      let first_id = InscriptionId { txid, index: 0 };
      let first_location = SatPoint {
        outpoint: OutPoint { txid, vout: 0 },
        offset: 0,
      };

      let txid = context.rpc_server.broadcast_tx(TransactionTemplate {
        inputs: &[(
          2,
          0,
          0,
          inscription("text/plain;charset=utf-8", "hello").to_witness(),
        )],
        ..Default::default()
      });

      let second_id = InscriptionId { txid, index: 0 };
      let second_location = SatPoint {
        outpoint: OutPoint { txid, vout: 0 },
        offset: 0,
      };

      context.mine_blocks(7);

      context
        .index
        .assert_inscription_location(second_id, second_location, Some(100 * COIN_VALUE));

      for _ in 0..7 {
        context.rpc_server.invalidate_tip();
      }

      context.mine_blocks(9);

      assert!(!context.index.inscription_exists(second_id).unwrap());

      context
        .index
        .assert_inscription_location(first_id, first_location, Some(50 * COIN_VALUE));
    }
  }

  #[test]
  fn inscription_without_parent_tag_has_no_parent_entry() {
    for context in Context::configurations() {
      context.mine_blocks(1);

      let txid = context.rpc_server.broadcast_tx(TransactionTemplate {
        inputs: &[(1, 0, 0, inscription("text/plain", "hello").to_witness())],
        ..Default::default()
      });

      context.mine_blocks(1);

      let inscription_id = InscriptionId { txid, index: 0 };

      assert!(context
        .index
        .get_inscription_entry(inscription_id)
        .unwrap()
        .unwrap()
        .parent
        .is_none());
    }
  }

  #[test]
  fn inscription_with_parent_tag_without_parent_has_no_parent_entry() {
    for context in Context::configurations() {
      context.mine_blocks(1);

      let parent_txid = context.rpc_server.broadcast_tx(TransactionTemplate {
        inputs: &[(1, 0, 0, inscription("text/plain", "hello").to_witness())],
        ..Default::default()
      });

      context.mine_blocks(1);

      let parent_inscription_id = InscriptionId {
        txid: parent_txid,
        index: 0,
      };

      let txid = context.rpc_server.broadcast_tx(TransactionTemplate {
        inputs: &[(
          2,
          0,
          0,
          Inscription {
            content_type: Some("text/plain".into()),
            body: Some("hello".into()),
            parent: Some(parent_inscription_id.value()),
            ..Default::default()
          }
          .to_witness(),
        )],
        ..Default::default()
      });

      context.mine_blocks(1);

      let inscription_id = InscriptionId { txid, index: 0 };

      assert!(context
        .index
        .get_inscription_entry(inscription_id)
        .unwrap()
        .unwrap()
        .parent
        .is_none());
    }
  }

  #[test]
  fn inscription_with_parent_tag_and_parent_has_parent_entry() {
    for context in Context::configurations() {
      context.mine_blocks(1);

      let parent_txid = context.rpc_server.broadcast_tx(TransactionTemplate {
        inputs: &[(1, 0, 0, inscription("text/plain", "hello").to_witness())],
        ..Default::default()
      });

      context.mine_blocks(1);

      let parent_inscription_id = InscriptionId {
        txid: parent_txid,
        index: 0,
      };

      let txid = context.rpc_server.broadcast_tx(TransactionTemplate {
        inputs: &[(
          2,
          1,
          0,
          Inscription {
            content_type: Some("text/plain".into()),
            body: Some("hello".into()),
            parent: Some(parent_inscription_id.value()),
            ..Default::default()
          }
          .to_witness(),
        )],
        ..Default::default()
      });

      context.mine_blocks(1);

      let inscription_id = InscriptionId { txid, index: 0 };

      assert_eq!(
        context.index.get_parent_by_inscription_id(inscription_id),
        parent_inscription_id
      );

      assert_eq!(
        context
          .index
          .get_children_by_inscription_id(parent_inscription_id)
          .unwrap(),
        vec![inscription_id]
      );
    }
  }

  #[test]
  fn parents_can_be_in_preceding_input() {
    for context in Context::configurations() {
      context.mine_blocks(1);

      let parent_txid = context.rpc_server.broadcast_tx(TransactionTemplate {
        inputs: &[(1, 0, 0, inscription("text/plain", "hello").to_witness())],
        ..Default::default()
      });

      context.mine_blocks(2);

      let parent_inscription_id = InscriptionId {
        txid: parent_txid,
        index: 0,
      };

      let txid = context.rpc_server.broadcast_tx(TransactionTemplate {
        inputs: &[
          (2, 1, 0, Default::default()),
          (
            3,
            0,
            0,
            Inscription {
              content_type: Some("text/plain".into()),
              body: Some("hello".into()),
              parent: Some(parent_inscription_id.value()),
              ..Default::default()
            }
            .to_witness(),
          ),
        ],
        ..Default::default()
      });

      context.mine_blocks(1);

      let inscription_id = InscriptionId { txid, index: 0 };

      assert_eq!(
        context.index.get_parent_by_inscription_id(inscription_id),
        parent_inscription_id
      );

      assert_eq!(
        context
          .index
          .get_children_by_inscription_id(parent_inscription_id)
          .unwrap(),
        vec![inscription_id]
      );
    }
  }

  #[test]
  fn parents_can_be_in_following_input() {
    for context in Context::configurations() {
      context.mine_blocks(1);

      let parent_txid = context.rpc_server.broadcast_tx(TransactionTemplate {
        inputs: &[(1, 0, 0, inscription("text/plain", "hello").to_witness())],
        ..Default::default()
      });

      context.mine_blocks(2);

      let parent_inscription_id = InscriptionId {
        txid: parent_txid,
        index: 0,
      };

      let txid = context.rpc_server.broadcast_tx(TransactionTemplate {
        inputs: &[
          (
            3,
            0,
            0,
            Inscription {
              content_type: Some("text/plain".into()),
              body: Some("hello".into()),
              parent: Some(parent_inscription_id.value()),
              ..Default::default()
            }
            .to_witness(),
          ),
          (2, 1, 0, Default::default()),
        ],
        ..Default::default()
      });

      context.mine_blocks(1);

      let inscription_id = InscriptionId { txid, index: 0 };

      assert_eq!(
        context.index.get_parent_by_inscription_id(inscription_id),
        parent_inscription_id
      );

      assert_eq!(
        context
          .index
          .get_children_by_inscription_id(parent_inscription_id)
          .unwrap(),
        vec![inscription_id]
      );
    }
  }

  #[test]
  fn inscription_with_invalid_parent_tag_and_parent_has_no_parent_entry() {
    for context in Context::configurations() {
      context.mine_blocks(1);

      let parent_txid = context.rpc_server.broadcast_tx(TransactionTemplate {
        inputs: &[(1, 0, 0, inscription("text/plain", "hello").to_witness())],
        ..Default::default()
      });

      context.mine_blocks(1);

      let parent_inscription_id = InscriptionId {
        txid: parent_txid,
        index: 0,
      };

      let txid = context.rpc_server.broadcast_tx(TransactionTemplate {
        inputs: &[(
          2,
          1,
          0,
          Inscription {
            content_type: Some("text/plain".into()),
            body: Some("hello".into()),
            parent: Some(
              parent_inscription_id
                .value()
                .into_iter()
                .chain(iter::once(0))
                .collect(),
            ),
            ..Default::default()
          }
          .to_witness(),
        )],
        ..Default::default()
      });

      context.mine_blocks(1);

      let inscription_id = InscriptionId { txid, index: 0 };

      assert!(context
        .index
        .get_inscription_entry(inscription_id)
        .unwrap()
        .unwrap()
        .parent
        .is_none());
    }
  }

  #[test]
  fn inscription_with_pointer() {
    for context in Context::configurations() {
      context.mine_blocks(1);

      let inscription = Inscription {
        content_type: Some("text/plain".into()),
        body: Some("hello".into()),
        pointer: Some(100u64.to_le_bytes().to_vec()),
        ..Default::default()
      };

      let txid = context.rpc_server.broadcast_tx(TransactionTemplate {
        inputs: &[(1, 0, 0, inscription.to_witness())],
        ..Default::default()
      });

      context.mine_blocks(1);

      let inscription_id = InscriptionId { txid, index: 0 };

      context.index.assert_inscription_location(
        inscription_id,
        SatPoint {
          outpoint: OutPoint { txid, vout: 0 },
          offset: 100,
        },
        Some(50 * COIN_VALUE + 100),
      );
    }
  }

  #[test]
  fn inscription_with_pointer_greater_than_output_value_assigned_default() {
    for context in Context::configurations() {
      context.mine_blocks(1);

      let inscription = Inscription {
        content_type: Some("text/plain".into()),
        body: Some("hello".into()),
        pointer: Some((50 * COIN_VALUE).to_le_bytes().to_vec()),
        ..Default::default()
      };

      let txid = context.rpc_server.broadcast_tx(TransactionTemplate {
        inputs: &[(1, 0, 0, inscription.to_witness())],
        ..Default::default()
      });

      context.mine_blocks(1);

      let inscription_id = InscriptionId { txid, index: 0 };

      context.index.assert_inscription_location(
        inscription_id,
        SatPoint {
          outpoint: OutPoint { txid, vout: 0 },
          offset: 0,
        },
        Some(50 * COIN_VALUE),
      );
    }
  }

  #[test]
  fn inscription_with_pointer_into_fee_ignored_and_assigned_default_location() {
    for context in Context::configurations() {
      context.mine_blocks(1);

      let inscription = Inscription {
        content_type: Some("text/plain".into()),
        body: Some("hello".into()),
        pointer: Some((25 * COIN_VALUE).to_le_bytes().to_vec()),
        ..Default::default()
      };

      let txid = context.rpc_server.broadcast_tx(TransactionTemplate {
        inputs: &[(1, 0, 0, inscription.to_witness())],
        fee: 25 * COIN_VALUE,
        ..Default::default()
      });

      context.mine_blocks(1);

      let inscription_id = InscriptionId { txid, index: 0 };

      context.index.assert_inscription_location(
        inscription_id,
        SatPoint {
          outpoint: OutPoint { txid, vout: 0 },
          offset: 0,
        },
        Some(50 * COIN_VALUE),
      );
    }
  }

  #[test]
  fn inscription_with_pointer_is_cursed() {
    for context in Context::configurations() {
      context.mine_blocks(1);

      let inscription = Inscription {
        content_type: Some("text/plain".into()),
        body: Some("pointer-child".into()),
        pointer: Some(0u64.to_le_bytes().to_vec()),
        ..Default::default()
      };

      let txid = context.rpc_server.broadcast_tx(TransactionTemplate {
        inputs: &[(1, 0, 0, inscription.to_witness())],
        ..Default::default()
      });

      context.mine_blocks(1);

      let inscription_id = InscriptionId { txid, index: 0 };

      context.index.assert_inscription_location(
        inscription_id,
        SatPoint {
          outpoint: OutPoint { txid, vout: 0 },
          offset: 0,
        },
        Some(50 * COIN_VALUE),
      );

      assert_eq!(
        context
          .index
          .get_inscription_entry(inscription_id)
          .unwrap()
          .unwrap()
          .inscription_number,
        -1
      );
    }
  }

  #[test]
  fn inscription_with_pointer_to_parent_is_cursed_reinscription() {
    for context in Context::configurations() {
      context.mine_blocks(1);

      let parent_txid = context.rpc_server.broadcast_tx(TransactionTemplate {
        inputs: &[(1, 0, 0, inscription("text/plain", "parent").to_witness())],
        ..Default::default()
      });

      context.mine_blocks(1);

      let parent_inscription_id = InscriptionId {
        txid: parent_txid,
        index: 0,
      };

      let child_inscription = Inscription {
        content_type: Some("text/plain".into()),
        body: Some("pointer-child".into()),
        parent: Some(parent_inscription_id.value()),
        pointer: Some(0u64.to_le_bytes().to_vec()),
        ..Default::default()
      };

      let txid = context.rpc_server.broadcast_tx(TransactionTemplate {
        inputs: &[(2, 1, 0, child_inscription.to_witness())],
        ..Default::default()
      });

      context.mine_blocks(1);

      let child_inscription_id = InscriptionId { txid, index: 0 };

      context.index.assert_inscription_location(
        parent_inscription_id,
        SatPoint {
          outpoint: OutPoint { txid, vout: 0 },
          offset: 0,
        },
        Some(50 * COIN_VALUE),
      );

      context.index.assert_inscription_location(
        child_inscription_id,
        SatPoint {
          outpoint: OutPoint { txid, vout: 0 },
          offset: 0,
        },
        Some(50 * COIN_VALUE),
      );

      assert_eq!(
        context
          .index
          .get_inscription_entry(child_inscription_id)
          .unwrap()
          .unwrap()
          .inscription_number,
        -1
      );

      assert_eq!(
        context
          .index
          .get_parent_by_inscription_id(child_inscription_id),
        parent_inscription_id
      );

      assert_eq!(
        context
          .index
          .get_children_by_inscription_id(parent_inscription_id)
          .unwrap(),
        vec![child_inscription_id]
      );
    }
  }

  #[test]
  fn inscriptions_in_same_input_with_pointers_to_same_output() {
    for context in Context::configurations() {
      context.mine_blocks(1);

      let builder = script::Builder::new();

      let builder = Inscription {
        pointer: Some(100u64.to_le_bytes().to_vec()),
        ..Default::default()
      }
      .append_reveal_script_to_builder(builder);

      let builder = Inscription {
        pointer: Some(300_000u64.to_le_bytes().to_vec()),
        ..Default::default()
      }
      .append_reveal_script_to_builder(builder);

      let builder = Inscription {
        pointer: Some(1_000_000u64.to_le_bytes().to_vec()),
        ..Default::default()
      }
      .append_reveal_script_to_builder(builder);

      let witness = Witness::from_slice(&[builder.into_bytes(), Vec::new()]);

      let txid = context.rpc_server.broadcast_tx(TransactionTemplate {
        inputs: &[(1, 0, 0, witness)],
        ..Default::default()
      });

      context.mine_blocks(1);

      let first = InscriptionId { txid, index: 0 };
      let second = InscriptionId { txid, index: 1 };
      let third = InscriptionId { txid, index: 2 };

      context.index.assert_inscription_location(
        first,
        SatPoint {
          outpoint: OutPoint { txid, vout: 0 },
          offset: 100,
        },
        Some(50 * COIN_VALUE + 100),
      );

      context.index.assert_inscription_location(
        second,
        SatPoint {
          outpoint: OutPoint { txid, vout: 0 },
          offset: 300_000,
        },
        Some(50 * COIN_VALUE + 300_000),
      );

      context.index.assert_inscription_location(
        third,
        SatPoint {
          outpoint: OutPoint { txid, vout: 0 },
          offset: 1_000_000,
        },
        Some(50 * COIN_VALUE + 1_000_000),
      );
    }
  }

  #[test]
  fn inscriptions_in_same_input_with_pointers_to_different_outputs() {
    for context in Context::configurations() {
      context.mine_blocks_with_subsidy(1, 300_000);

      let builder = script::Builder::new();

      let builder = Inscription {
        pointer: Some(100u64.to_le_bytes().to_vec()),
        ..Default::default()
      }
      .append_reveal_script_to_builder(builder);

      let builder = Inscription {
        pointer: Some(100_111u64.to_le_bytes().to_vec()),
        ..Default::default()
      }
      .append_reveal_script_to_builder(builder);

      let builder = Inscription {
        pointer: Some(299_999u64.to_le_bytes().to_vec()),
        ..Default::default()
      }
      .append_reveal_script_to_builder(builder);

      let witness = Witness::from_slice(&[builder.into_bytes(), Vec::new()]);

      let txid = context.rpc_server.broadcast_tx(TransactionTemplate {
        inputs: &[(1, 0, 0, witness)],
        outputs: 3,
        ..Default::default()
      });

      context.mine_blocks(1);

      let first = InscriptionId { txid, index: 0 };
      let second = InscriptionId { txid, index: 1 };
      let third = InscriptionId { txid, index: 2 };

      context.index.assert_inscription_location(
        first,
        SatPoint {
          outpoint: OutPoint { txid, vout: 0 },
          offset: 100,
        },
        Some(50 * COIN_VALUE + 100),
      );

      context.index.assert_inscription_location(
        second,
        SatPoint {
          outpoint: OutPoint { txid, vout: 1 },
          offset: 111,
        },
        Some(50 * COIN_VALUE + 100_111),
      );

      context.index.assert_inscription_location(
        third,
        SatPoint {
          outpoint: OutPoint { txid, vout: 2 },
          offset: 99_999,
        },
        Some(50 * COIN_VALUE + 299_999),
      );
    }
  }

  #[test]
  fn inscriptions_in_different_inputs_with_pointers_to_different_outputs() {
    for context in Context::configurations() {
      context.mine_blocks(3);

      let inscription_for_second_output = Inscription {
        content_type: Some("text/plain".into()),
        body: Some("hello jupiter".into()),
        pointer: Some((50 * COIN_VALUE).to_le_bytes().to_vec()),
        ..Default::default()
      };

      let inscription_for_third_output = Inscription {
        content_type: Some("text/plain".into()),
        body: Some("hello mars".into()),
        pointer: Some((100 * COIN_VALUE).to_le_bytes().to_vec()),
        ..Default::default()
      };

      let inscription_for_first_output = Inscription {
        content_type: Some("text/plain".into()),
        body: Some("hello world".into()),
        pointer: Some(0u64.to_le_bytes().to_vec()),
        ..Default::default()
      };

      let txid = context.rpc_server.broadcast_tx(TransactionTemplate {
        inputs: &[
          (1, 0, 0, inscription_for_second_output.to_witness()),
          (2, 0, 0, inscription_for_third_output.to_witness()),
          (3, 0, 0, inscription_for_first_output.to_witness()),
        ],
        outputs: 3,
        ..Default::default()
      });

      context.mine_blocks(1);

      let inscription_for_second_output = InscriptionId { txid, index: 0 };
      let inscription_for_third_output = InscriptionId { txid, index: 1 };
      let inscription_for_first_output = InscriptionId { txid, index: 2 };

      context.index.assert_inscription_location(
        inscription_for_second_output,
        SatPoint {
          outpoint: OutPoint { txid, vout: 1 },
          offset: 0,
        },
        Some(100 * COIN_VALUE),
      );

      context.index.assert_inscription_location(
        inscription_for_third_output,
        SatPoint {
          outpoint: OutPoint { txid, vout: 2 },
          offset: 0,
        },
        Some(150 * COIN_VALUE),
      );

      context.index.assert_inscription_location(
        inscription_for_first_output,
        SatPoint {
          outpoint: OutPoint { txid, vout: 0 },
          offset: 0,
        },
        Some(50 * COIN_VALUE),
      );
    }
  }

  #[test]
  fn inscriptions_in_different_inputs_with_pointers_to_same_output() {
    for context in Context::configurations() {
      context.mine_blocks(3);

      let first_inscription = Inscription {
        content_type: Some("text/plain".into()),
        body: Some("hello jupiter".into()),
        ..Default::default()
      };

      let second_inscription = Inscription {
        content_type: Some("text/plain".into()),
        body: Some("hello mars".into()),
        pointer: Some(1u64.to_le_bytes().to_vec()),
        ..Default::default()
      };

      let third_inscription = Inscription {
        content_type: Some("text/plain".into()),
        body: Some("hello world".into()),
        pointer: Some(2u64.to_le_bytes().to_vec()),
        ..Default::default()
      };

      let txid = context.rpc_server.broadcast_tx(TransactionTemplate {
        inputs: &[
          (1, 0, 0, first_inscription.to_witness()),
          (2, 0, 0, second_inscription.to_witness()),
          (3, 0, 0, third_inscription.to_witness()),
        ],
        outputs: 1,
        ..Default::default()
      });

      context.mine_blocks(1);

      let first_inscription_id = InscriptionId { txid, index: 0 };
      let second_inscription_id = InscriptionId { txid, index: 1 };
      let third_inscription_id = InscriptionId { txid, index: 2 };

      context.index.assert_inscription_location(
        first_inscription_id,
        SatPoint {
          outpoint: OutPoint { txid, vout: 0 },
          offset: 0,
        },
        Some(50 * COIN_VALUE),
      );

      context.index.assert_inscription_location(
        second_inscription_id,
        SatPoint {
          outpoint: OutPoint { txid, vout: 0 },
          offset: 1,
        },
        Some(50 * COIN_VALUE + 1),
      );

      context.index.assert_inscription_location(
        third_inscription_id,
        SatPoint {
          outpoint: OutPoint { txid, vout: 0 },
          offset: 2,
        },
        Some(50 * COIN_VALUE + 2),
      );
    }
  }

  #[test]
  fn inscriptions_with_pointers_to_same_sat_one_becomes_cursed_reinscriptions() {
    for context in Context::configurations() {
      context.mine_blocks(2);

      let inscription = Inscription {
        content_type: Some("text/plain".into()),
        body: Some("hello jupiter".into()),
        ..Default::default()
      };

      let cursed_reinscription = Inscription {
        content_type: Some("text/plain".into()),
        body: Some("hello mars".into()),
        pointer: Some(0u64.to_le_bytes().to_vec()),
        ..Default::default()
      };

      let txid = context.rpc_server.broadcast_tx(TransactionTemplate {
        inputs: &[
          (1, 0, 0, inscription.to_witness()),
          (2, 0, 0, cursed_reinscription.to_witness()),
        ],
        outputs: 2,
        ..Default::default()
      });

      context.mine_blocks(1);

      let inscription_id = InscriptionId { txid, index: 0 };
      let cursed_reinscription_id = InscriptionId { txid, index: 1 };

      context.index.assert_inscription_location(
        inscription_id,
        SatPoint {
          outpoint: OutPoint { txid, vout: 0 },
          offset: 0,
        },
        Some(50 * COIN_VALUE),
      );

      context.index.assert_inscription_location(
        cursed_reinscription_id,
        SatPoint {
          outpoint: OutPoint { txid, vout: 0 },
          offset: 0,
        },
        Some(50 * COIN_VALUE),
      );

      assert_eq!(
        context
          .index
          .get_inscription_entry(inscription_id)
          .unwrap()
          .unwrap()
          .inscription_number,
        0
      );

      assert_eq!(
        context
          .index
          .get_inscription_entry(cursed_reinscription_id)
          .unwrap()
          .unwrap()
          .inscription_number,
        -1
      );
    }
  }

  #[test]
  fn inscribe_into_fee() {
    for context in Context::configurations() {
      context.mine_blocks(1);

      let inscription = Inscription::default();

      let txid = context.rpc_server.broadcast_tx(TransactionTemplate {
        inputs: &[(1, 0, 0, inscription.to_witness())],
        fee: 50 * COIN_VALUE,
        ..Default::default()
      });

      let blocks = context.mine_blocks(1);

      let inscription_id = InscriptionId { txid, index: 0 };

      context.index.assert_inscription_location(
        inscription_id,
        SatPoint {
          outpoint: OutPoint {
            txid: blocks[0].txdata[0].txid(),
            vout: 0,
          },
          offset: 50 * COIN_VALUE,
        },
        Some(50 * COIN_VALUE),
      );
    }
  }

  #[test]
  fn inscribe_into_fee_with_reduced_subsidy() {
    for context in Context::configurations() {
      context.mine_blocks(1);

      let inscription = Inscription::default();

      let txid = context.rpc_server.broadcast_tx(TransactionTemplate {
        inputs: &[(1, 0, 0, inscription.to_witness())],
        fee: 50 * COIN_VALUE,
        ..Default::default()
      });

      let blocks = context.mine_blocks_with_subsidy(1, 25 * COIN_VALUE);

      let inscription_id = InscriptionId { txid, index: 0 };

      context.index.assert_inscription_location(
        inscription_id,
        SatPoint {
          outpoint: OutPoint {
            txid: blocks[0].txdata[0].txid(),
            vout: 0,
          },
          offset: 50 * COIN_VALUE,
        },
        Some(50 * COIN_VALUE),
      );
    }
  }
}<|MERGE_RESOLUTION|>--- conflicted
+++ resolved
@@ -2,13 +2,8 @@
 use {
   self::{
     entry::{
-<<<<<<< HEAD
-      BlockHashValue, Entry, InscriptionIdValue, OutPointValue, RuneEntryValue, RuneIdValue,
+      Entry, HeaderValue, InscriptionIdValue, OutPointValue, RuneEntryValue, RuneIdValue,
       SatPointValue, SatRange, TxidValue,
-=======
-      Entry, HeaderValue, InscriptionEntry, InscriptionEntryValue, InscriptionIdValue,
-      OutPointValue, RuneEntryValue, RuneIdValue, SatPointValue, SatRange, TxidValue,
->>>>>>> cc891dcd
     },
     reorg::*,
     runes::{Rune, RuneId},
@@ -396,30 +391,10 @@
     })
   }
 
-<<<<<<< HEAD
-  pub(crate) fn get_locked_outputs(&self, _wallet: Wallet) -> Result<BTreeSet<OutPoint>> {
-    #[derive(Deserialize)]
-    pub(crate) struct JsonOutPoint {
-      txid: bitcoin::Txid,
-      vout: u32,
-    }
-
-    Ok(
-      self
-        .client
-        .call::<Vec<JsonOutPoint>>("listlockunspent", &[])?
-        .into_iter()
-        .map(|outpoint| OutPoint::new(outpoint.txid, outpoint.vout))
-        .collect(),
-    )
-  }
-
   pub(crate) fn get_chain_network(&self) -> Network {
     self.options.chain().network()
   }
 
-=======
->>>>>>> cc891dcd
   #[cfg(test)]
   fn set_durability(&mut self, durability: redb::Durability) {
     self.durability = durability;
@@ -436,38 +411,7 @@
       }
     }
 
-<<<<<<< HEAD
-    Ok(utxos)
-  }
-
-  pub(crate) fn get_outpoint_entry(&self, outpoint: OutPoint) -> Result<Option<TxOut>> {
-    Ok(
-      self
-        .database
-        .begin_read()?
-        .open_table(OUTPOINT_TO_ENTRY)?
-        .get(&outpoint.store())?
-        .map(|x| Decodable::consensus_decode(&mut io::Cursor::new(x.value())).unwrap()),
-    )
-  }
-
-  #[allow(unused)]
-  pub(crate) fn get_unspent_output_ranges(
-    &self,
-    wallet: Wallet,
-  ) -> Result<Vec<(OutPoint, Vec<(u64, u64)>)>> {
-    self
-      .get_unspent_outputs(wallet)?
-      .into_keys()
-      .map(|outpoint| match self.list(outpoint)? {
-        Some(List::Unspent(sat_ranges)) => Ok((outpoint, sat_ranges)),
-        Some(List::Spent) => bail!("output {outpoint} in wallet but is spent according to index"),
-        None => bail!("index has not seen {outpoint}"),
-      })
-      .collect()
-=======
     Ok(true)
->>>>>>> cc891dcd
   }
 
   pub(crate) fn has_rune_index(&self) -> bool {
@@ -1440,7 +1384,6 @@
     .transpose()
   }
 
-  #[cfg(test)]
   pub(crate) fn get_inscription_id_by_inscription_number(
     &self,
     inscription_number: i32,
@@ -1582,13 +1525,14 @@
     )
   }
 
-  pub(crate) fn get_transaction_output_by_outpoint(
-    &self,
-    outpoint: OutPoint,
-  ) -> Result<Option<TxOut>> {
-    Self::transaction_output_by_outpoint(
-      &self.database.begin_read()?.open_table(OUTPOINT_TO_ENTRY)?,
-      &outpoint,
+  pub(crate) fn get_outpoint_entry(&self, outpoint: OutPoint) -> Result<Option<TxOut>> {
+    Ok(
+      self
+        .database
+        .begin_read()?
+        .open_table(OUTPOINT_TO_ENTRY)?
+        .get(&outpoint.store())?
+        .map(|x| Decodable::consensus_decode(&mut io::Cursor::new(x.value())).unwrap()),
     )
   }
 
@@ -2267,17 +2211,6 @@
         .map(|(_sequence_number, satpoint, inscription_id)| (satpoint, inscription_id))
         .collect(),
     )
-  }
-
-  pub(crate) fn transaction_output_by_outpoint(
-    outpoint_to_entry: &impl ReadableTable<&'static OutPointValue, &'static [u8]>,
-    outpoint: &OutPoint,
-  ) -> Result<Option<TxOut>> {
-    Ok(if let Some(x) = outpoint_to_entry.get(&outpoint.store())? {
-      Some(TxOut::consensus_decode(&mut io::Cursor::new(x.value()))?)
-    } else {
-      None
-    })
   }
 
   pub(crate) fn ord_txid_inscriptions(
