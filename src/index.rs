use {
  self::{
    entry::{
      BlockHashValue, Entry, InscriptionEntry, InscriptionEntryValue, InscriptionIdValue,
      OutPointValue, SatPointValue, SatRange,
    },
    updater::Updater,
  },
  super::*,
  crate::wallet::Wallet,
  bitcoin::block::Header,
  bitcoincore_rpc::{json::GetBlockHeaderResult, Client},
  chrono::SubsecRound,
  indicatif::{ProgressBar, ProgressStyle},
  log::log_enabled,
  redb::{
    Database, MultimapTable, MultimapTableDefinition, ReadableMultimapTable, ReadableTable, Table,
    TableDefinition, WriteTransaction,
  },
  std::collections::HashMap,
  std::io::{BufWriter, Write},
  std::sync::atomic::{self, AtomicBool},
};

mod entry;
mod fetcher;
mod rtx;
mod updater;

const SCHEMA_VERSION: u64 = 5;

macro_rules! define_table {
  ($name:ident, $key:ty, $value:ty) => {
    const $name: TableDefinition<$key, $value> = TableDefinition::new(stringify!($name));
  };
}

macro_rules! define_multimap_table {
  ($name:ident, $key:ty, $value:ty) => {
    const $name: MultimapTableDefinition<$key, $value> =
      MultimapTableDefinition::new(stringify!($name));
  };
}

define_table! { HEIGHT_TO_BLOCK_HASH, u64, &BlockHashValue }
define_table! { INSCRIPTION_ID_TO_INSCRIPTION_ENTRY, &InscriptionIdValue, InscriptionEntryValue }
define_table! { INSCRIPTION_ID_TO_SATPOINT, &InscriptionIdValue, &SatPointValue }
define_table! { INSCRIPTION_NUMBER_TO_INSCRIPTION_ID, i64, &InscriptionIdValue }
define_table! { OUTPOINT_TO_SAT_RANGES, &OutPointValue, &[u8] }
define_table! { OUTPOINT_TO_VALUE, &OutPointValue, u64}
define_table! { REINSCRIPTION_ID_TO_SEQUENCE_NUMBER, &InscriptionIdValue, u64 }
define_multimap_table! { SATPOINT_TO_INSCRIPTION_ID, &SatPointValue, &InscriptionIdValue }
define_multimap_table! { SAT_TO_INSCRIPTION_ID, u64, &InscriptionIdValue }
define_table! { SAT_TO_SATPOINT, u64, &SatPointValue }
define_table! { STATISTIC_TO_COUNT, u64, u64 }
define_table! { WRITE_TRANSACTION_STARTING_BLOCK_COUNT_TO_TIMESTAMP, u64, u128 }

pub(crate) struct Index {
  client: Client,
  database: Database,
  path: PathBuf,
  first_inscription_height: u64,
  genesis_block_coinbase_transaction: Transaction,
  genesis_block_coinbase_txid: Txid,
  height_limit: Option<u64>,
  options: Options,
  reorged: AtomicBool,
}

#[derive(Debug, PartialEq)]
pub(crate) enum List {
  Spent,
  Unspent(Vec<(u64, u64)>),
}

#[derive(Copy, Clone)]
#[repr(u64)]
pub(crate) enum Statistic {
  Schema = 0,
  Commits = 1,
  LostSats = 2,
  OutputsTraversed = 3,
  SatRanges = 4,
  UnboundInscriptions = 5,
}

impl Statistic {
  fn key(self) -> u64 {
    self.into()
  }
}

impl From<Statistic> for u64 {
  fn from(statistic: Statistic) -> Self {
    statistic as u64
  }
}

#[derive(Serialize)]
pub(crate) struct Info {
  pub(crate) blocks_indexed: u64,
  pub(crate) branch_pages: u64,
  pub(crate) fragmented_bytes: u64,
  pub(crate) index_file_size: u64,
  pub(crate) index_path: PathBuf,
  pub(crate) leaf_pages: u64,
  pub(crate) metadata_bytes: u64,
  pub(crate) outputs_traversed: u64,
  pub(crate) page_size: usize,
  pub(crate) sat_ranges: u64,
  pub(crate) stored_bytes: u64,
  pub(crate) transactions: Vec<TransactionInfo>,
  pub(crate) tree_height: u32,
  pub(crate) utxos_indexed: u64,
}

#[derive(Serialize)]
pub(crate) struct TransactionInfo {
  pub(crate) starting_block_count: u64,
  pub(crate) starting_timestamp: u128,
}

trait BitcoinCoreRpcResultExt<T> {
  fn into_option(self) -> Result<Option<T>>;
}

impl<T> BitcoinCoreRpcResultExt<T> for Result<T, bitcoincore_rpc::Error> {
  fn into_option(self) -> Result<Option<T>> {
    match self {
      Ok(ok) => Ok(Some(ok)),
      Err(bitcoincore_rpc::Error::JsonRpc(bitcoincore_rpc::jsonrpc::error::Error::Rpc(
        bitcoincore_rpc::jsonrpc::error::RpcError { code: -8, .. },
      ))) => Ok(None),
      Err(bitcoincore_rpc::Error::JsonRpc(bitcoincore_rpc::jsonrpc::error::Error::Rpc(
        bitcoincore_rpc::jsonrpc::error::RpcError { message, .. },
      )))
        if message.ends_with("not found") =>
      {
        Ok(None)
      }
      Err(err) => Err(err.into()),
    }
  }
}

impl Index {
  pub(crate) fn open(options: &Options) -> Result<Self> {
    let client = options.bitcoin_rpc_client()?;

    let path = if let Some(path) = &options.index {
      path.clone()
    } else {
      options.data_dir()?.join("index.redb")
    };

    if let Err(err) = fs::create_dir_all(path.parent().unwrap()) {
      bail!(
        "failed to create data dir `{}`: {err}",
        path.parent().unwrap().display()
      );
    }

    let db_cache_size = match options.db_cache_size {
      Some(db_cache_size) => db_cache_size,
      None => {
        let mut sys = System::new();
        sys.refresh_memory();
        usize::try_from(sys.total_memory() / 4)?
      }
    };

    log::info!("Setting DB cache size to {} bytes", db_cache_size);

    let database = match Database::builder()
      .set_cache_size(db_cache_size)
      .open(&path)
    {
      Ok(database) => {
        let schema_version = database
          .begin_read()?
          .open_table(STATISTIC_TO_COUNT)?
          .get(&Statistic::Schema.key())?
          .map(|x| x.value())
          .unwrap_or(0);

        match schema_version.cmp(&SCHEMA_VERSION) {
          cmp::Ordering::Less =>
            bail!(
              "index at `{}` appears to have been built with an older, incompatible version of ord, consider deleting and rebuilding the index: index schema {schema_version}, ord schema {SCHEMA_VERSION}",
              path.display()
            ),
          cmp::Ordering::Greater =>
            bail!(
              "index at `{}` appears to have been built with a newer, incompatible version of ord, consider updating ord: index schema {schema_version}, ord schema {SCHEMA_VERSION}",
              path.display()
            ),
          cmp::Ordering::Equal => {
          }
        }

        database
      }
      Err(_) => {
        let database = Database::builder()
          .set_cache_size(db_cache_size)
          .create(&path)?;

        let mut tx = database.begin_write()?;

        if cfg!(test) {
          tx.set_durability(redb::Durability::None);
        } else {
          tx.set_durability(redb::Durability::Immediate);
        };

        tx.open_table(HEIGHT_TO_BLOCK_HASH)?;
        tx.open_table(INSCRIPTION_ID_TO_INSCRIPTION_ENTRY)?;
        tx.open_table(INSCRIPTION_ID_TO_SATPOINT)?;
        tx.open_table(INSCRIPTION_NUMBER_TO_INSCRIPTION_ID)?;
        tx.open_table(OUTPOINT_TO_VALUE)?;
        tx.open_table(REINSCRIPTION_ID_TO_SEQUENCE_NUMBER)?;
        tx.open_multimap_table(SATPOINT_TO_INSCRIPTION_ID)?;
        tx.open_multimap_table(SAT_TO_INSCRIPTION_ID)?;
        tx.open_table(SAT_TO_SATPOINT)?;
        tx.open_table(WRITE_TRANSACTION_STARTING_BLOCK_COUNT_TO_TIMESTAMP)?;

        tx.open_table(STATISTIC_TO_COUNT)?
          .insert(&Statistic::Schema.key(), &SCHEMA_VERSION)?;

        if options.index_sats {
          tx.open_table(OUTPOINT_TO_SAT_RANGES)?
            .insert(&OutPoint::null().store(), [].as_slice())?;
        }

        tx.commit()?;

        database
      }
    };

    let genesis_block_coinbase_transaction =
      options.chain().genesis_block().coinbase().unwrap().clone();

    Ok(Self {
      genesis_block_coinbase_txid: genesis_block_coinbase_transaction.txid(),
      client,
      database,
      path,
      first_inscription_height: options.first_inscription_height(),
      genesis_block_coinbase_transaction,
      height_limit: options.height_limit,
      reorged: AtomicBool::new(false),
      options: options.clone(),
    })
  }

  pub(crate) fn get_unspent_outputs(&self, _wallet: Wallet) -> Result<BTreeMap<OutPoint, Amount>> {
    let mut utxos = BTreeMap::new();
    utxos.extend(
      self
        .client
        .list_unspent(None, None, None, None, None)?
        .into_iter()
        .map(|utxo| {
          let outpoint = OutPoint::new(utxo.txid, utxo.vout);
          let amount = utxo.amount;

          (outpoint, amount)
        }),
    );

    #[derive(Deserialize)]
    pub(crate) struct JsonOutPoint {
      txid: bitcoin::Txid,
      vout: u32,
    }

    for JsonOutPoint { txid, vout } in self
      .client
      .call::<Vec<JsonOutPoint>>("listlockunspent", &[])?
    {
      utxos.insert(
        OutPoint { txid, vout },
        Amount::from_sat(self.client.get_raw_transaction(&txid, None)?.output[vout as usize].value),
      );
    }
    let rtx = self.database.begin_read()?;
    let outpoint_to_value = rtx.open_table(OUTPOINT_TO_VALUE)?;
    for outpoint in utxos.keys() {
      if outpoint_to_value.get(&outpoint.store())?.is_none() {
        return Err(anyhow!(
          "output in Bitcoin Core wallet but not in ord index: {outpoint}"
        ));
      }
    }

    Ok(utxos)
  }

  pub(crate) fn get_unspent_output_ranges(
    &self,
    wallet: Wallet,
  ) -> Result<Vec<(OutPoint, Vec<(u64, u64)>)>> {
    self
      .get_unspent_outputs(wallet)?
      .into_keys()
      .map(|outpoint| match self.list(outpoint)? {
        Some(List::Unspent(sat_ranges)) => Ok((outpoint, sat_ranges)),
        Some(List::Spent) => bail!("output {outpoint} in wallet but is spent according to index"),
        None => bail!("index has not seen {outpoint}"),
      })
      .collect()
  }

  pub(crate) fn has_sat_index(&self) -> Result<bool> {
    match self.begin_read()?.0.open_table(OUTPOINT_TO_SAT_RANGES) {
      Ok(_) => Ok(true),
      Err(redb::TableError::TableDoesNotExist(_)) => Ok(false),
      Err(err) => Err(err.into()),
    }
  }

  fn require_sat_index(&self, feature: &str) -> Result {
    if !self.has_sat_index()? {
      bail!("{feature} requires index created with `--index-sats` flag")
    }

    Ok(())
  }

  pub(crate) fn info(&self) -> Result<Info> {
    let wtx = self.begin_write()?;

    let stats = wtx.stats()?;

    let info = {
      let statistic_to_count = wtx.open_table(STATISTIC_TO_COUNT)?;
      let sat_ranges = statistic_to_count
        .get(&Statistic::SatRanges.key())?
        .map(|x| x.value())
        .unwrap_or(0);
      let outputs_traversed = statistic_to_count
        .get(&Statistic::OutputsTraversed.key())?
        .map(|x| x.value())
        .unwrap_or(0);
      Info {
        index_path: self.path.clone(),
        blocks_indexed: wtx
          .open_table(HEIGHT_TO_BLOCK_HASH)?
          .range(0..)?
          .next_back()
          .and_then(|result| result.ok())
          .map(|(height, _hash)| height.value() + 1)
          .unwrap_or(0),
        branch_pages: stats.branch_pages(),
        fragmented_bytes: stats.fragmented_bytes(),
        index_file_size: fs::metadata(&self.path)?.len(),
        leaf_pages: stats.leaf_pages(),
        metadata_bytes: stats.metadata_bytes(),
        sat_ranges,
        outputs_traversed,
        page_size: stats.page_size(),
        stored_bytes: stats.stored_bytes(),
        transactions: wtx
          .open_table(WRITE_TRANSACTION_STARTING_BLOCK_COUNT_TO_TIMESTAMP)?
          .range(0..)?
          .flat_map(|result| {
            result.map(
              |(starting_block_count, starting_timestamp)| TransactionInfo {
                starting_block_count: starting_block_count.value(),
                starting_timestamp: starting_timestamp.value(),
              },
            )
          })
          .collect(),
        tree_height: stats.tree_height(),
        utxos_indexed: wtx.open_table(OUTPOINT_TO_SAT_RANGES)?.len()?,
      }
    };

    Ok(info)
  }

  pub(crate) fn update(&self) -> Result {
    Updater::update(self)
  }

  pub(crate) fn export(&self, filename: &String, include_addresses: bool) -> Result {
    let mut writer = BufWriter::new(File::create(filename)?);
    let rtx = self.database.begin_read()?;

    let blocks_indexed = rtx
      .open_table(HEIGHT_TO_BLOCK_HASH)?
      .range(0..)?
      .next_back()
      .and_then(|result| result.ok())
      .map(|(height, _hash)| height.value() + 1)
      .unwrap_or(0);

    writeln!(writer, "# export at block height {}", blocks_indexed)?;

    log::info!("exporting database tables to {filename}");

    for result in rtx
      .open_table(INSCRIPTION_NUMBER_TO_INSCRIPTION_ID)?
      .iter()?
    {
      let (number, id) = result?;
      let inscription_id = InscriptionId::load(*id.value());

      let satpoint = self
        .get_inscription_satpoint_by_id(inscription_id)?
        .unwrap();

      write!(
        writer,
        "{}\t{}\t{}",
        number.value(),
        inscription_id,
        satpoint
      )?;

      if include_addresses {
        let address = if satpoint.outpoint == unbound_outpoint() {
          "unbound".to_string()
        } else {
          let output = self
            .get_transaction(satpoint.outpoint.txid)?
            .unwrap()
            .output
            .into_iter()
            .nth(satpoint.outpoint.vout.try_into().unwrap())
            .unwrap();
          self
            .options
            .chain()
            .address_from_script(&output.script_pubkey)
            .map(|address| address.to_string())
            .unwrap_or_else(|e| e.to_string())
        };
        write!(writer, "\t{}", address)?;
      }
      writeln!(writer)?;

      if SHUTTING_DOWN.load(atomic::Ordering::Relaxed) {
        break;
      }
    }
    writer.flush()?;
    Ok(())
  }

  pub(crate) fn is_reorged(&self) -> bool {
    self.reorged.load(atomic::Ordering::Relaxed)
  }

  fn begin_read(&self) -> Result<rtx::Rtx> {
    Ok(rtx::Rtx(self.database.begin_read()?))
  }

  fn begin_write(&self) -> Result<WriteTransaction> {
    if cfg!(test) {
      let mut tx = self.database.begin_write()?;
      tx.set_durability(redb::Durability::None);
      Ok(tx)
    } else {
      Ok(self.database.begin_write()?)
    }
  }

  fn increment_statistic(wtx: &WriteTransaction, statistic: Statistic, n: u64) -> Result {
    let mut statistic_to_count = wtx.open_table(STATISTIC_TO_COUNT)?;
    let value = statistic_to_count
      .get(&(statistic.key()))?
      .map(|x| x.value())
      .unwrap_or(0)
      + n;
    statistic_to_count.insert(&statistic.key(), &value)?;
    Ok(())
  }

  #[cfg(test)]
  pub(crate) fn statistic(&self, statistic: Statistic) -> u64 {
    self
      .database
      .begin_read()
      .unwrap()
      .open_table(STATISTIC_TO_COUNT)
      .unwrap()
      .get(&statistic.key())
      .unwrap()
      .map(|x| x.value())
      .unwrap_or(0)
  }

  pub(crate) fn block_count(&self) -> Result<u64> {
    self.begin_read()?.block_count()
  }

  pub(crate) fn block_height(&self) -> Result<Option<Height>> {
    self.begin_read()?.block_height()
  }

  pub(crate) fn block_hash(&self, height: Option<u64>) -> Result<Option<BlockHash>> {
    self.begin_read()?.block_hash(height)
  }

  pub(crate) fn blocks(&self, take: usize) -> Result<Vec<(u64, BlockHash)>> {
    let mut blocks = Vec::new();

    let rtx = self.begin_read()?;

    let block_count = rtx.block_count()?;

    let height_to_block_hash = rtx.0.open_table(HEIGHT_TO_BLOCK_HASH)?;

    for next in height_to_block_hash.range(0..block_count)?.rev().take(take) {
      let next = next?;
      blocks.push((next.0.value(), Entry::load(*next.1.value())));
    }

    Ok(blocks)
  }

  pub(crate) fn rare_sat_satpoints(&self) -> Result<Option<Vec<(Sat, SatPoint)>>> {
    if self.has_sat_index()? {
      let mut result = Vec::new();

      let rtx = self.database.begin_read()?;

      let sat_to_satpoint = rtx.open_table(SAT_TO_SATPOINT)?;

      for range in sat_to_satpoint.range(0..)? {
        let (sat, satpoint) = range?;
        result.push((Sat(sat.value()), Entry::load(*satpoint.value())));
      }

      Ok(Some(result))
    } else {
      Ok(None)
    }
  }

  pub(crate) fn rare_sat_satpoint(&self, sat: Sat) -> Result<Option<SatPoint>> {
    if self.has_sat_index()? {
      Ok(
        self
          .database
          .begin_read()?
          .open_table(SAT_TO_SATPOINT)?
          .get(&sat.n())?
          .map(|satpoint| Entry::load(*satpoint.value())),
      )
    } else {
      Ok(None)
    }
  }

  pub(crate) fn block_header(&self, hash: BlockHash) -> Result<Option<Header>> {
    self.client.get_block_header(&hash).into_option()
  }

  pub(crate) fn block_header_info(&self, hash: BlockHash) -> Result<Option<GetBlockHeaderResult>> {
    self.client.get_block_header_info(&hash).into_option()
  }

  pub(crate) fn get_block_by_height(&self, height: u64) -> Result<Option<Block>> {
    Ok(
      self
        .client
        .get_block_hash(height)
        .into_option()?
        .map(|hash| self.client.get_block(&hash))
        .transpose()?,
    )
  }

  pub(crate) fn get_block_by_hash(&self, hash: BlockHash) -> Result<Option<Block>> {
    self.client.get_block(&hash).into_option()
  }

  pub(crate) fn get_inscription_ids_by_sat(&self, sat: Sat) -> Result<Vec<InscriptionId>> {
    let rtx = &self.database.begin_read()?;

    let mut ids = rtx
      .open_multimap_table(SAT_TO_INSCRIPTION_ID)?
      .get(&sat.n())?
      .filter_map(|result| {
        result
          .ok()
          .map(|inscription_id| InscriptionId::load(*inscription_id.value()))
      })
      .collect::<Vec<InscriptionId>>();

    if ids.len() > 1 {
      let re_id_to_seq_num = rtx.open_table(REINSCRIPTION_ID_TO_SEQUENCE_NUMBER)?;
      ids.sort_by_key(
        |inscription_id| match re_id_to_seq_num.get(&inscription_id.store()) {
          Ok(Some(num)) => num.value() + 1, // remove at next index refactor
          _ => 0,
        },
      );
    }

    Ok(ids)
  }

  pub(crate) fn get_inscription_id_by_inscription_number(
    &self,
    n: i64,
  ) -> Result<Option<InscriptionId>> {
    Ok(
      self
        .database
        .begin_read()?
        .open_table(INSCRIPTION_NUMBER_TO_INSCRIPTION_ID)?
        .get(&n)?
        .map(|id| Entry::load(*id.value())),
    )
  }

  pub(crate) fn get_inscription_satpoint_by_id(
    &self,
    inscription_id: InscriptionId,
  ) -> Result<Option<SatPoint>> {
    Ok(
      self
        .database
        .begin_read()?
        .open_table(INSCRIPTION_ID_TO_SATPOINT)?
        .get(&inscription_id.store())?
        .map(|satpoint| Entry::load(*satpoint.value())),
    )
  }

  pub(crate) fn get_inscription_by_id(
    &self,
    inscription_id: InscriptionId,
  ) -> Result<Option<Inscription>> {
    if self
      .database
      .begin_read()?
      .open_table(INSCRIPTION_ID_TO_SATPOINT)?
      .get(&inscription_id.store())?
      .is_none()
    {
      return Ok(None);
    }

    Ok(self.get_transaction(inscription_id.txid)?.and_then(|tx| {
      Inscription::from_transaction(&tx)
        .get(inscription_id.index as usize)
        .map(|transaction_inscription| transaction_inscription.inscription.clone())
    }))
  }

  pub(crate) fn get_inscriptions_on_output_with_satpoints(
    &self,
    outpoint: OutPoint,
  ) -> Result<Vec<(SatPoint, InscriptionId)>> {
    let rtx = &self.database.begin_read()?;
    let sat_to_id = rtx.open_multimap_table(SATPOINT_TO_INSCRIPTION_ID)?;
    let re_id_to_seq_num = rtx.open_table(REINSCRIPTION_ID_TO_SEQUENCE_NUMBER)?;

    Self::inscriptions_on_output_ordered(&re_id_to_seq_num, &sat_to_id, outpoint)
  }

  pub(crate) fn get_inscriptions_on_output(
    &self,
    outpoint: OutPoint,
  ) -> Result<Vec<InscriptionId>> {
    Ok(
<<<<<<< HEAD
      Self::inscriptions_on_output(
        &self
          .database
          .begin_read()?
          .open_table(SATPOINT_TO_INSCRIPTION_ID)?,
        outpoint,
      )?
      .map(|(_satpoint, inscription_id)| inscription_id)
      .collect(),
=======
      self
        .get_inscriptions_on_output_with_satpoints(outpoint)?
        .iter()
        .map(|(_satpoint, inscription_id)| *inscription_id)
        .collect(),
>>>>>>> 9c168015
    )
  }

  pub(crate) fn get_transaction(&self, txid: Txid) -> Result<Option<Transaction>> {
    if txid == self.genesis_block_coinbase_txid {
      Ok(Some(self.genesis_block_coinbase_transaction.clone()))
    } else {
      self.client.get_raw_transaction(&txid, None).into_option()
    }
  }

  pub(crate) fn get_transaction_blockhash(&self, txid: Txid) -> Result<Option<BlockHash>> {
    Ok(
      self
        .client
        .get_raw_transaction_info(&txid, None)
        .into_option()?
        .and_then(|info| {
          if info.in_active_chain.unwrap_or_default() {
            info.blockhash
          } else {
            None
          }
        }),
    )
  }

  pub(crate) fn is_transaction_in_active_chain(&self, txid: Txid) -> Result<bool> {
    Ok(
      self
        .client
        .get_raw_transaction_info(&txid, None)
        .into_option()?
        .and_then(|info| info.in_active_chain)
        .unwrap_or(false),
    )
  }

  pub(crate) fn find(&self, sat: u64) -> Result<Option<SatPoint>> {
    self.require_sat_index("find")?;

    let rtx = self.begin_read()?;

    if rtx.block_count()? <= Sat(sat).height().n() {
      return Ok(None);
    }

    let outpoint_to_sat_ranges = rtx.0.open_table(OUTPOINT_TO_SAT_RANGES)?;

    for range in outpoint_to_sat_ranges.range::<&[u8; 36]>(&[0; 36]..)? {
      let (key, value) = range?;
      let mut offset = 0;
      for chunk in value.value().chunks_exact(11) {
        let (start, end) = SatRange::load(chunk.try_into().unwrap());
        if start <= sat && sat < end {
          return Ok(Some(SatPoint {
            outpoint: Entry::load(*key.value()),
            offset: offset + sat - start,
          }));
        }
        offset += end - start;
      }
    }

    Ok(None)
  }

  fn list_inner(&self, outpoint: OutPointValue) -> Result<Option<Vec<u8>>> {
    Ok(
      self
        .database
        .begin_read()?
        .open_table(OUTPOINT_TO_SAT_RANGES)?
        .get(&outpoint)?
        .map(|outpoint| outpoint.value().to_vec()),
    )
  }

  pub(crate) fn list(&self, outpoint: OutPoint) -> Result<Option<List>> {
    self.require_sat_index("list")?;

    let array = outpoint.store();

    let sat_ranges = self.list_inner(array)?;

    match sat_ranges {
      Some(sat_ranges) => Ok(Some(List::Unspent(
        sat_ranges
          .chunks_exact(11)
          .map(|chunk| SatRange::load(chunk.try_into().unwrap()))
          .collect(),
      ))),
      None => {
        if self.is_transaction_in_active_chain(outpoint.txid)? {
          Ok(Some(List::Spent))
        } else {
          Ok(None)
        }
      }
    }
  }

  pub(crate) fn block_time(&self, height: Height) -> Result<Blocktime> {
    let height = height.n();

    match self.get_block_by_height(height)? {
      Some(block) => Ok(Blocktime::confirmed(block.header.time)),
      None => {
        let tx = self.database.begin_read()?;

        let current = tx
          .open_table(HEIGHT_TO_BLOCK_HASH)?
          .range(0..)?
          .next_back()
          .and_then(|result| result.ok())
          .map(|(height, _hash)| height)
          .map(|x| x.value())
          .unwrap_or(0);

        let expected_blocks = height.checked_sub(current).with_context(|| {
          format!("current {current} height is greater than sat height {height}")
        })?;

        Ok(Blocktime::Expected(
          Utc::now()
            .round_subsecs(0)
            .checked_add_signed(chrono::Duration::seconds(
              10 * 60 * i64::try_from(expected_blocks)?,
            ))
            .ok_or_else(|| anyhow!("block timestamp out of range"))?,
        ))
      }
    }
  }

  pub(crate) fn get_inscriptions(
    &self,
    n: Option<usize>,
  ) -> Result<BTreeMap<SatPoint, InscriptionId>> {
    let rtx = self.database.begin_read()?;

    let mut result = BTreeMap::new();

    for range_result in rtx
      .open_multimap_table(SATPOINT_TO_INSCRIPTION_ID)?
      .range::<&[u8; 44]>(&[0; 44]..)?
    {
      let (satpoint, ids) = range_result?;
      for id_result in ids {
        let id = id_result?;
        result.insert(Entry::load(*satpoint.value()), Entry::load(*id.value()));
      }
      if result.len() >= n.unwrap_or(usize::MAX) {
        break;
      }
    }

    Ok(result)
  }

  pub(crate) fn get_homepage_inscriptions(&self) -> Result<Vec<InscriptionId>> {
    Ok(
      self
        .database
        .begin_read()?
        .open_table(INSCRIPTION_NUMBER_TO_INSCRIPTION_ID)?
        .iter()?
        .rev()
        .take(8)
        .flat_map(|result| result.map(|(_number, id)| Entry::load(*id.value())))
        .collect(),
    )
  }

  pub(crate) fn get_latest_inscriptions_with_prev_and_next(
    &self,
    n: usize,
    from: Option<i64>,
  ) -> Result<(Vec<InscriptionId>, Option<i64>, Option<i64>)> {
    let rtx = self.database.begin_read()?;

    let inscription_number_to_inscription_id =
      rtx.open_table(INSCRIPTION_NUMBER_TO_INSCRIPTION_ID)?;

    let latest = match inscription_number_to_inscription_id.iter()?.next_back() {
      Some(Ok((number, _id))) => number.value(),
      Some(Err(_)) => return Ok(Default::default()),
      None => return Ok(Default::default()),
    };

    let from = from.unwrap_or(latest);

    let prev = if let Some(prev) = from.checked_sub(n.try_into()?) {
      inscription_number_to_inscription_id
        .get(&prev)?
        .map(|_| prev)
    } else {
      None
    };

    let next = if from < latest {
      Some(
        from
          .checked_add(n.try_into()?)
          .unwrap_or(latest)
          .min(latest),
      )
    } else {
      None
    };

    let inscriptions = inscription_number_to_inscription_id
      .range(..=from)?
      .rev()
      .take(n)
      .flat_map(|result| result.map(|(_number, id)| Entry::load(*id.value())))
      .collect();

    Ok((inscriptions, prev, next))
  }

  pub(crate) fn get_feed_inscriptions(&self, n: usize) -> Result<Vec<(i64, InscriptionId)>> {
    Ok(
      self
        .database
        .begin_read()?
        .open_table(INSCRIPTION_NUMBER_TO_INSCRIPTION_ID)?
        .iter()?
        .rev()
        .take(n)
        .flat_map(|result| result.map(|(number, id)| (number.value(), Entry::load(*id.value()))))
        .collect(),
    )
  }

  pub(crate) fn get_inscription_entry(
    &self,
    inscription_id: InscriptionId,
  ) -> Result<Option<InscriptionEntry>> {
    Ok(
      self
        .database
        .begin_read()?
        .open_table(INSCRIPTION_ID_TO_INSCRIPTION_ENTRY)?
        .get(&inscription_id.store())?
        .map(|value| InscriptionEntry::load(value.value())),
    )
  }

  #[cfg(test)]
  fn assert_inscription_location(
    &self,
    inscription_id: InscriptionId,
    satpoint: SatPoint,
    sat: Option<u64>,
  ) {
    let rtx = self.database.begin_read().unwrap();

    let satpoint_to_inscription_id = rtx.open_multimap_table(SATPOINT_TO_INSCRIPTION_ID).unwrap();

    let inscription_id_to_satpoint = rtx.open_table(INSCRIPTION_ID_TO_SATPOINT).unwrap();

    assert_eq!(
      satpoint_to_inscription_id.len().unwrap(),
      inscription_id_to_satpoint.len().unwrap(),
    );

    assert_eq!(
      SatPoint::load(
        *inscription_id_to_satpoint
          .get(&inscription_id.store())
          .unwrap()
          .unwrap()
          .value()
      ),
      satpoint,
    );

    assert!(satpoint_to_inscription_id
      .get(&satpoint.store())
      .unwrap()
      .any(|id| InscriptionId::load(*id.unwrap().value()) == inscription_id));

    match sat {
      Some(sat) => {
        if self.has_sat_index().unwrap() {
          // unbound inscriptions should not be assigned to a sat
          assert!(satpoint.outpoint != unbound_outpoint());
          assert!(rtx
            .open_multimap_table(SAT_TO_INSCRIPTION_ID)
            .unwrap()
            .get(&sat)
            .unwrap()
            .any(|id| InscriptionId::load(*id.unwrap().value()) == inscription_id));

          // we do not track common sats (only the sat ranges)
          if !Sat(sat).is_common() {
            assert_eq!(
              SatPoint::load(
                *rtx
                  .open_table(SAT_TO_SATPOINT)
                  .unwrap()
                  .get(&sat)
                  .unwrap()
                  .unwrap()
                  .value()
              ),
              satpoint,
            );
          }
        }
      }
      None => {
        if self.has_sat_index().unwrap() {
          assert!(satpoint.outpoint == unbound_outpoint())
        }
      }
    }
  }

  fn inscriptions_on_output_unordered<'a: 'tx, 'tx>(
    satpoint_to_id: &'a impl ReadableMultimapTable<&'static SatPointValue, &'static InscriptionIdValue>,
    outpoint: OutPoint,
  ) -> Result<impl Iterator<Item = (SatPoint, InscriptionId)> + 'tx> {
    let start = SatPoint {
      outpoint,
      offset: 0,
    }
    .store();

    let end = SatPoint {
      outpoint,
      offset: u64::MAX,
    }
    .store();

    let mut inscriptions = Vec::new();

    for range in satpoint_to_id.range::<&[u8; 44]>(&start..=&end)? {
      let (satpoint, ids) = range?;
      for id_result in ids {
        let id = id_result?;
        inscriptions.push((Entry::load(*satpoint.value()), Entry::load(*id.value())));
      }
    }

    Ok(inscriptions.into_iter())
  }

  fn inscriptions_on_output_ordered<'a: 'tx, 'tx>(
    re_id_to_seq_num: &'a impl ReadableTable<&'static InscriptionIdValue, u64>,
    satpoint_to_id: &'a impl ReadableMultimapTable<&'static SatPointValue, &'static InscriptionIdValue>,
    outpoint: OutPoint,
  ) -> Result<Vec<(SatPoint, InscriptionId)>> {
    let mut result = Self::inscriptions_on_output_unordered(satpoint_to_id, outpoint)?
      .collect::<Vec<(SatPoint, InscriptionId)>>();

    if result.len() <= 1 {
      return Ok(result);
    }

    result.sort_by_key(|(_satpoint, inscription_id)| {
      match re_id_to_seq_num.get(&inscription_id.store()) {
        Ok(Some(num)) => num.value() + 1, // remove at next index refactor
        Ok(None) => 0,
        _ => 0,
      }
    });

    Ok(result)
  }
}

#[cfg(test)]
mod tests {
  use {
    super::*,
    bitcoin::secp256k1::rand::{self, RngCore},
  };

  struct ContextBuilder {
    args: Vec<OsString>,
    tempdir: Option<TempDir>,
  }

  impl ContextBuilder {
    fn build(self) -> Context {
      self.try_build().unwrap()
    }

    fn try_build(self) -> Result<Context> {
      let rpc_server = test_bitcoincore_rpc::builder()
        .network(Network::Regtest)
        .build();

      let tempdir = self.tempdir.unwrap_or_else(|| TempDir::new().unwrap());
      let cookie_file = tempdir.path().join("cookie");
      fs::write(&cookie_file, "username:password").unwrap();

      let command: Vec<OsString> = vec![
        "ord".into(),
        "--rpc-url".into(),
        rpc_server.url().into(),
        "--data-dir".into(),
        tempdir.path().into(),
        "--cookie-file".into(),
        cookie_file.into(),
        "--regtest".into(),
      ];

      let options = Options::try_parse_from(command.into_iter().chain(self.args)).unwrap();
      let index = Index::open(&options)?;
      index.update().unwrap();

      Ok(Context {
        options,
        rpc_server,
        tempdir,
        index,
      })
    }

    fn arg(mut self, arg: impl Into<OsString>) -> Self {
      self.args.push(arg.into());
      self
    }

    fn args<T: Into<OsString>, I: IntoIterator<Item = T>>(mut self, args: I) -> Self {
      self.args.extend(args.into_iter().map(|arg| arg.into()));
      self
    }

    fn tempdir(mut self, tempdir: TempDir) -> Self {
      self.tempdir = Some(tempdir);
      self
    }
  }

  struct Context {
    options: Options,
    rpc_server: test_bitcoincore_rpc::Handle,
    #[allow(unused)]
    tempdir: TempDir,
    index: Index,
  }

  impl Context {
    fn builder() -> ContextBuilder {
      ContextBuilder {
        args: Vec::new(),
        tempdir: None,
      }
    }

    fn mine_blocks(&self, n: u64) -> Vec<Block> {
      let blocks = self.rpc_server.mine_blocks(n);
      self.index.update().unwrap();
      blocks
    }

    fn mine_blocks_with_subsidy(&self, n: u64, subsidy: u64) -> Vec<Block> {
      let blocks = self.rpc_server.mine_blocks_with_subsidy(n, subsidy);
      self.index.update().unwrap();
      blocks
    }

    fn configurations() -> Vec<Context> {
      vec![
        Context::builder().build(),
        Context::builder().arg("--index-sats").build(),
      ]
    }
  }

  #[test]
  fn height_limit() {
    {
      let context = Context::builder().args(["--height-limit", "0"]).build();
      context.mine_blocks(1);
      assert_eq!(context.index.block_height().unwrap(), None);
      assert_eq!(context.index.block_count().unwrap(), 0);
    }

    {
      let context = Context::builder().args(["--height-limit", "1"]).build();
      context.mine_blocks(1);
      assert_eq!(context.index.block_height().unwrap(), Some(Height(0)));
      assert_eq!(context.index.block_count().unwrap(), 1);
    }

    {
      let context = Context::builder().args(["--height-limit", "2"]).build();
      context.mine_blocks(2);
      assert_eq!(context.index.block_height().unwrap(), Some(Height(1)));
      assert_eq!(context.index.block_count().unwrap(), 2);
    }
  }

  #[test]
  fn inscriptions_below_first_inscription_height_are_skipped() {
    let inscription = inscription("text/plain;charset=utf-8", "hello");
    let template = TransactionTemplate {
      inputs: &[(1, 0, 0)],
      witness: inscription.to_witness(),
      ..Default::default()
    };

    {
      let context = Context::builder().build();
      context.mine_blocks(1);
      let txid = context.rpc_server.broadcast_tx(template.clone());
      let inscription_id = InscriptionId::from(txid);
      context.mine_blocks(1);

      assert_eq!(
        context.index.get_inscription_by_id(inscription_id).unwrap(),
        Some(inscription)
      );

      assert_eq!(
        context
          .index
          .get_inscription_satpoint_by_id(inscription_id)
          .unwrap(),
        Some(SatPoint {
          outpoint: OutPoint { txid, vout: 0 },
          offset: 0,
        })
      );
    }

    {
      let context = Context::builder()
        .arg("--first-inscription-height=3")
        .build();
      context.mine_blocks(1);
      let txid = context.rpc_server.broadcast_tx(template);
      let inscription_id = InscriptionId::from(txid);
      context.mine_blocks(1);

      assert_eq!(
        context
          .index
          .get_inscription_satpoint_by_id(inscription_id)
          .unwrap(),
        None,
      );
    }
  }

  #[test]
  fn list_first_coinbase_transaction() {
    let context = Context::builder().arg("--index-sats").build();
    assert_eq!(
      context
        .index
        .list(
          "4a5e1e4baab89f3a32518a88c31bc87f618f76673e2cc77ab2127b7afdeda33b:0"
            .parse()
            .unwrap()
        )
        .unwrap()
        .unwrap(),
      List::Unspent(vec![(0, 50 * COIN_VALUE)])
    )
  }

  #[test]
  fn list_second_coinbase_transaction() {
    let context = Context::builder().arg("--index-sats").build();
    let txid = context.mine_blocks(1)[0].txdata[0].txid();
    assert_eq!(
      context.index.list(OutPoint::new(txid, 0)).unwrap().unwrap(),
      List::Unspent(vec![(50 * COIN_VALUE, 100 * COIN_VALUE)])
    )
  }

  #[test]
  fn list_split_ranges_are_tracked_correctly() {
    let context = Context::builder().arg("--index-sats").build();

    context.mine_blocks(1);
    let split_coinbase_output = TransactionTemplate {
      inputs: &[(1, 0, 0)],
      outputs: 2,
      fee: 0,
      ..Default::default()
    };
    let txid = context.rpc_server.broadcast_tx(split_coinbase_output);

    context.mine_blocks(1);

    assert_eq!(
      context.index.list(OutPoint::new(txid, 0)).unwrap().unwrap(),
      List::Unspent(vec![(50 * COIN_VALUE, 75 * COIN_VALUE)])
    );

    assert_eq!(
      context.index.list(OutPoint::new(txid, 1)).unwrap().unwrap(),
      List::Unspent(vec![(75 * COIN_VALUE, 100 * COIN_VALUE)])
    );
  }

  #[test]
  fn list_merge_ranges_are_tracked_correctly() {
    let context = Context::builder().arg("--index-sats").build();

    context.mine_blocks(2);
    let merge_coinbase_outputs = TransactionTemplate {
      inputs: &[(1, 0, 0), (2, 0, 0)],
      fee: 0,
      ..Default::default()
    };

    let txid = context.rpc_server.broadcast_tx(merge_coinbase_outputs);
    context.mine_blocks(1);

    assert_eq!(
      context.index.list(OutPoint::new(txid, 0)).unwrap().unwrap(),
      List::Unspent(vec![
        (50 * COIN_VALUE, 100 * COIN_VALUE),
        (100 * COIN_VALUE, 150 * COIN_VALUE)
      ]),
    );
  }

  #[test]
  fn list_fee_paying_transaction_range() {
    let context = Context::builder().arg("--index-sats").build();

    context.mine_blocks(1);
    let fee_paying_tx = TransactionTemplate {
      inputs: &[(1, 0, 0)],
      outputs: 2,
      fee: 10,
      ..Default::default()
    };
    let txid = context.rpc_server.broadcast_tx(fee_paying_tx);
    let coinbase_txid = context.mine_blocks(1)[0].txdata[0].txid();

    assert_eq!(
      context.index.list(OutPoint::new(txid, 0)).unwrap().unwrap(),
      List::Unspent(vec![(50 * COIN_VALUE, 7499999995)]),
    );

    assert_eq!(
      context.index.list(OutPoint::new(txid, 1)).unwrap().unwrap(),
      List::Unspent(vec![(7499999995, 9999999990)]),
    );

    assert_eq!(
      context
        .index
        .list(OutPoint::new(coinbase_txid, 0))
        .unwrap()
        .unwrap(),
      List::Unspent(vec![(10000000000, 15000000000), (9999999990, 10000000000)])
    );
  }

  #[test]
  fn list_two_fee_paying_transaction_range() {
    let context = Context::builder().arg("--index-sats").build();

    context.mine_blocks(2);
    let first_fee_paying_tx = TransactionTemplate {
      inputs: &[(1, 0, 0)],
      fee: 10,
      ..Default::default()
    };
    let second_fee_paying_tx = TransactionTemplate {
      inputs: &[(2, 0, 0)],
      fee: 10,
      ..Default::default()
    };
    context.rpc_server.broadcast_tx(first_fee_paying_tx);
    context.rpc_server.broadcast_tx(second_fee_paying_tx);

    let coinbase_txid = context.mine_blocks(1)[0].txdata[0].txid();

    assert_eq!(
      context
        .index
        .list(OutPoint::new(coinbase_txid, 0))
        .unwrap()
        .unwrap(),
      List::Unspent(vec![
        (15000000000, 20000000000),
        (9999999990, 10000000000),
        (14999999990, 15000000000)
      ])
    );
  }

  #[test]
  fn list_null_output() {
    let context = Context::builder().arg("--index-sats").build();

    context.mine_blocks(1);
    let no_value_output = TransactionTemplate {
      inputs: &[(1, 0, 0)],
      fee: 50 * COIN_VALUE,
      ..Default::default()
    };
    let txid = context.rpc_server.broadcast_tx(no_value_output);
    context.mine_blocks(1);

    assert_eq!(
      context.index.list(OutPoint::new(txid, 0)).unwrap().unwrap(),
      List::Unspent(Vec::new())
    );
  }

  #[test]
  fn list_null_input() {
    let context = Context::builder().arg("--index-sats").build();

    context.mine_blocks(1);
    let no_value_output = TransactionTemplate {
      inputs: &[(1, 0, 0)],
      fee: 50 * COIN_VALUE,
      ..Default::default()
    };
    context.rpc_server.broadcast_tx(no_value_output);
    context.mine_blocks(1);

    let no_value_input = TransactionTemplate {
      inputs: &[(2, 1, 0)],
      fee: 0,
      ..Default::default()
    };
    let txid = context.rpc_server.broadcast_tx(no_value_input);
    context.mine_blocks(1);

    assert_eq!(
      context.index.list(OutPoint::new(txid, 0)).unwrap().unwrap(),
      List::Unspent(Vec::new())
    );
  }

  #[test]
  fn list_spent_output() {
    let context = Context::builder().arg("--index-sats").build();
    context.mine_blocks(1);
    context.rpc_server.broadcast_tx(TransactionTemplate {
      inputs: &[(1, 0, 0)],
      fee: 0,
      ..Default::default()
    });
    context.mine_blocks(1);
    let txid = context.rpc_server.tx(1, 0).txid();
    assert_eq!(
      context.index.list(OutPoint::new(txid, 0)).unwrap().unwrap(),
      List::Spent,
    );
  }

  #[test]
  fn list_unknown_output() {
    let context = Context::builder().arg("--index-sats").build();

    assert_eq!(
      context
        .index
        .list(
          "0000000000000000000000000000000000000000000000000000000000000000:0"
            .parse()
            .unwrap()
        )
        .unwrap(),
      None
    );
  }

  #[test]
  fn find_first_sat() {
    let context = Context::builder().arg("--index-sats").build();
    assert_eq!(
      context.index.find(0).unwrap().unwrap(),
      SatPoint {
        outpoint: "4a5e1e4baab89f3a32518a88c31bc87f618f76673e2cc77ab2127b7afdeda33b:0"
          .parse()
          .unwrap(),
        offset: 0,
      }
    )
  }

  #[test]
  fn find_second_sat() {
    let context = Context::builder().arg("--index-sats").build();
    assert_eq!(
      context.index.find(1).unwrap().unwrap(),
      SatPoint {
        outpoint: "4a5e1e4baab89f3a32518a88c31bc87f618f76673e2cc77ab2127b7afdeda33b:0"
          .parse()
          .unwrap(),
        offset: 1,
      }
    )
  }

  #[test]
  fn find_first_sat_of_second_block() {
    let context = Context::builder().arg("--index-sats").build();
    context.mine_blocks(1);
    assert_eq!(
      context.index.find(50 * COIN_VALUE).unwrap().unwrap(),
      SatPoint {
        outpoint: "30f2f037629c6a21c1f40ed39b9bd6278df39762d68d07f49582b23bcb23386a:0"
          .parse()
          .unwrap(),
        offset: 0,
      }
    )
  }

  #[test]
  fn find_unmined_sat() {
    let context = Context::builder().arg("--index-sats").build();
    assert_eq!(context.index.find(50 * COIN_VALUE).unwrap(), None);
  }

  #[test]
  fn find_first_sat_spent_in_second_block() {
    let context = Context::builder().arg("--index-sats").build();
    context.mine_blocks(1);
    let spend_txid = context.rpc_server.broadcast_tx(TransactionTemplate {
      inputs: &[(1, 0, 0)],
      fee: 0,
      ..Default::default()
    });
    context.mine_blocks(1);
    assert_eq!(
      context.index.find(50 * COIN_VALUE).unwrap().unwrap(),
      SatPoint {
        outpoint: OutPoint::new(spend_txid, 0),
        offset: 0,
      }
    )
  }

  #[test]
  fn inscriptions_are_tracked_correctly() {
    for context in Context::configurations() {
      context.mine_blocks(1);

      let txid = context.rpc_server.broadcast_tx(TransactionTemplate {
        inputs: &[(1, 0, 0)],
        witness: inscription("text/plain", "hello").to_witness(),
        ..Default::default()
      });
      let inscription_id = InscriptionId::from(txid);

      context.mine_blocks(1);

      context.index.assert_inscription_location(
        inscription_id,
        SatPoint {
          outpoint: OutPoint { txid, vout: 0 },
          offset: 0,
        },
        Some(50 * COIN_VALUE),
      );
    }
  }

  #[test]
  fn inscriptions_without_sats_are_unbound() {
    for context in Context::configurations() {
      context.mine_blocks(1);

      context.rpc_server.broadcast_tx(TransactionTemplate {
        inputs: &[(1, 0, 0)],
        fee: 50 * 100_000_000,
        ..Default::default()
      });

      context.mine_blocks(1);

      let txid = context.rpc_server.broadcast_tx(TransactionTemplate {
        inputs: &[(2, 1, 0)],
        witness: inscription("text/plain", "hello").to_witness(),
        ..Default::default()
      });

      let inscription_id = InscriptionId::from(txid);

      context.mine_blocks(1);

      context.index.assert_inscription_location(
        inscription_id,
        SatPoint {
          outpoint: unbound_outpoint(),
          offset: 0,
        },
        None,
      );

      context.mine_blocks(1);

      context.rpc_server.broadcast_tx(TransactionTemplate {
        inputs: &[(4, 0, 0)],
        fee: 50 * 100_000_000,
        ..Default::default()
      });

      context.mine_blocks(1);

      let txid = context.rpc_server.broadcast_tx(TransactionTemplate {
        inputs: &[(5, 1, 0)],
        witness: inscription("text/plain", "hello").to_witness(),
        ..Default::default()
      });

      let inscription_id = InscriptionId::from(txid);

      context.mine_blocks(1);

      context.index.assert_inscription_location(
        inscription_id,
        SatPoint {
          outpoint: unbound_outpoint(),
          offset: 1,
        },
        None,
      );
    }
  }

  #[test]
  fn unaligned_inscriptions_are_tracked_correctly() {
    for context in Context::configurations() {
      context.mine_blocks(1);

      let txid = context.rpc_server.broadcast_tx(TransactionTemplate {
        inputs: &[(1, 0, 0)],
        witness: inscription("text/plain", "hello").to_witness(),
        ..Default::default()
      });
      let inscription_id = InscriptionId::from(txid);

      context.mine_blocks(1);

      context.index.assert_inscription_location(
        inscription_id,
        SatPoint {
          outpoint: OutPoint { txid, vout: 0 },
          offset: 0,
        },
        Some(50 * COIN_VALUE),
      );

      let send_txid = context.rpc_server.broadcast_tx(TransactionTemplate {
        inputs: &[(2, 0, 0), (2, 1, 0)],
        ..Default::default()
      });

      context.mine_blocks(1);

      context.index.assert_inscription_location(
        inscription_id,
        SatPoint {
          outpoint: OutPoint {
            txid: send_txid,
            vout: 0,
          },
          offset: 50 * COIN_VALUE,
        },
        Some(50 * COIN_VALUE),
      );
    }
  }

  #[test]
  fn merged_inscriptions_are_tracked_correctly() {
    for context in Context::configurations() {
      context.mine_blocks(2);

      let first_txid = context.rpc_server.broadcast_tx(TransactionTemplate {
        inputs: &[(1, 0, 0)],
        witness: inscription("text/plain", "hello").to_witness(),
        ..Default::default()
      });

      let first_inscription_id = InscriptionId::from(first_txid);

      let second_txid = context.rpc_server.broadcast_tx(TransactionTemplate {
        inputs: &[(2, 0, 0)],
        witness: inscription("text/png", [1; 100]).to_witness(),
        ..Default::default()
      });
      let second_inscription_id = InscriptionId::from(second_txid);

      context.mine_blocks(1);

      let merged_txid = context.rpc_server.broadcast_tx(TransactionTemplate {
        inputs: &[(3, 1, 0), (3, 2, 0)],
        ..Default::default()
      });

      context.mine_blocks(1);

      context.index.assert_inscription_location(
        first_inscription_id,
        SatPoint {
          outpoint: OutPoint {
            txid: merged_txid,
            vout: 0,
          },
          offset: 0,
        },
        Some(50 * COIN_VALUE),
      );

      context.index.assert_inscription_location(
        second_inscription_id,
        SatPoint {
          outpoint: OutPoint {
            txid: merged_txid,
            vout: 0,
          },
          offset: 50 * COIN_VALUE,
        },
        Some(100 * COIN_VALUE),
      );
    }
  }

  #[test]
  fn inscriptions_that_are_sent_to_second_output_are_are_tracked_correctly() {
    for context in Context::configurations() {
      context.mine_blocks(1);

      let txid = context.rpc_server.broadcast_tx(TransactionTemplate {
        inputs: &[(1, 0, 0)],
        witness: inscription("text/plain", "hello").to_witness(),
        ..Default::default()
      });
      let inscription_id = InscriptionId::from(txid);

      context.mine_blocks(1);

      context.index.assert_inscription_location(
        inscription_id,
        SatPoint {
          outpoint: OutPoint { txid, vout: 0 },
          offset: 0,
        },
        Some(50 * COIN_VALUE),
      );

      let send_txid = context.rpc_server.broadcast_tx(TransactionTemplate {
        inputs: &[(2, 0, 0), (2, 1, 0)],
        outputs: 2,
        ..Default::default()
      });

      context.mine_blocks(1);

      context.index.assert_inscription_location(
        inscription_id,
        SatPoint {
          outpoint: OutPoint {
            txid: send_txid,
            vout: 1,
          },
          offset: 0,
        },
        Some(50 * COIN_VALUE),
      );
    }
  }

  #[test]
  fn missing_inputs_are_fetched_from_bitcoin_core() {
    for args in [
      ["--first-inscription-height", "2"].as_slice(),
      ["--first-inscription-height", "2", "--index-sats"].as_slice(),
    ] {
      let context = Context::builder().args(args).build();
      context.mine_blocks(1);

      let txid = context.rpc_server.broadcast_tx(TransactionTemplate {
        inputs: &[(1, 0, 0)],
        witness: inscription("text/plain", "hello").to_witness(),
        ..Default::default()
      });
      let inscription_id = InscriptionId::from(txid);

      context.mine_blocks(1);

      context.index.assert_inscription_location(
        inscription_id,
        SatPoint {
          outpoint: OutPoint { txid, vout: 0 },
          offset: 0,
        },
        Some(50 * COIN_VALUE),
      );

      let send_txid = context.rpc_server.broadcast_tx(TransactionTemplate {
        inputs: &[(2, 0, 0), (2, 1, 0)],
        ..Default::default()
      });

      context.mine_blocks(1);

      context.index.assert_inscription_location(
        inscription_id,
        SatPoint {
          outpoint: OutPoint {
            txid: send_txid,
            vout: 0,
          },
          offset: 50 * COIN_VALUE,
        },
        Some(50 * COIN_VALUE),
      );
    }
  }

  #[test]
  fn one_input_fee_spent_inscriptions_are_tracked_correctly() {
    for context in Context::configurations() {
      context.mine_blocks(1);

      let txid = context.rpc_server.broadcast_tx(TransactionTemplate {
        inputs: &[(1, 0, 0)],
        witness: inscription("text/plain", "hello").to_witness(),
        ..Default::default()
      });
      let inscription_id = InscriptionId::from(txid);

      context.mine_blocks(1);

      context.rpc_server.broadcast_tx(TransactionTemplate {
        inputs: &[(2, 1, 0)],
        fee: 50 * COIN_VALUE,
        ..Default::default()
      });

      let coinbase_tx = context.mine_blocks(1)[0].txdata[0].txid();

      context.index.assert_inscription_location(
        inscription_id,
        SatPoint {
          outpoint: OutPoint {
            txid: coinbase_tx,
            vout: 0,
          },
          offset: 50 * COIN_VALUE,
        },
        Some(50 * COIN_VALUE),
      );
    }
  }

  #[test]
  fn two_input_fee_spent_inscriptions_are_tracked_correctly() {
    for context in Context::configurations() {
      context.mine_blocks(2);

      let txid = context.rpc_server.broadcast_tx(TransactionTemplate {
        inputs: &[(1, 0, 0)],
        witness: inscription("text/plain", "hello").to_witness(),
        ..Default::default()
      });
      let inscription_id = InscriptionId::from(txid);

      context.mine_blocks(1);

      context.rpc_server.broadcast_tx(TransactionTemplate {
        inputs: &[(2, 0, 0), (3, 1, 0)],
        fee: 50 * COIN_VALUE,
        ..Default::default()
      });

      let coinbase_tx = context.mine_blocks(1)[0].txdata[0].txid();

      context.index.assert_inscription_location(
        inscription_id,
        SatPoint {
          outpoint: OutPoint {
            txid: coinbase_tx,
            vout: 0,
          },
          offset: 50 * COIN_VALUE,
        },
        Some(50 * COIN_VALUE),
      );
    }
  }

  #[test]
  fn inscription_can_be_fee_spent_in_first_transaction() {
    for context in Context::configurations() {
      context.mine_blocks(1);

      let txid = context.rpc_server.broadcast_tx(TransactionTemplate {
        inputs: &[(1, 0, 0)],
        fee: 50 * COIN_VALUE,
        witness: inscription("text/plain", "hello").to_witness(),
        ..Default::default()
      });
      let inscription_id = InscriptionId::from(txid);

      let coinbase_tx = context.mine_blocks(1)[0].txdata[0].txid();

      context.index.assert_inscription_location(
        inscription_id,
        SatPoint {
          outpoint: OutPoint {
            txid: coinbase_tx,
            vout: 0,
          },
          offset: 50 * COIN_VALUE,
        },
        Some(50 * COIN_VALUE),
      );
    }
  }

  #[test]
  fn lost_inscriptions() {
    for context in Context::configurations() {
      context.mine_blocks(1);

      let txid = context.rpc_server.broadcast_tx(TransactionTemplate {
        inputs: &[(1, 0, 0)],
        fee: 50 * COIN_VALUE,
        witness: inscription("text/plain", "hello").to_witness(),
        ..Default::default()
      });
      let inscription_id = InscriptionId::from(txid);

      context.mine_blocks_with_subsidy(1, 0);

      context.index.assert_inscription_location(
        inscription_id,
        SatPoint {
          outpoint: OutPoint::null(),
          offset: 0,
        },
        Some(50 * COIN_VALUE),
      );
    }
  }

  #[test]
  fn multiple_inscriptions_can_be_lost() {
    for context in Context::configurations() {
      context.mine_blocks(1);

      let first_txid = context.rpc_server.broadcast_tx(TransactionTemplate {
        inputs: &[(1, 0, 0)],
        fee: 50 * COIN_VALUE,
        witness: inscription("text/plain", "hello").to_witness(),
        ..Default::default()
      });
      let first_inscription_id = InscriptionId::from(first_txid);

      context.mine_blocks_with_subsidy(1, 0);
      context.mine_blocks(1);

      let second_txid = context.rpc_server.broadcast_tx(TransactionTemplate {
        inputs: &[(3, 0, 0)],
        fee: 50 * COIN_VALUE,
        witness: inscription("text/plain", "hello").to_witness(),
        ..Default::default()
      });
      let second_inscription_id = InscriptionId::from(second_txid);

      context.mine_blocks_with_subsidy(1, 0);

      context.index.assert_inscription_location(
        first_inscription_id,
        SatPoint {
          outpoint: OutPoint::null(),
          offset: 0,
        },
        Some(50 * COIN_VALUE),
      );

      context.index.assert_inscription_location(
        second_inscription_id,
        SatPoint {
          outpoint: OutPoint::null(),
          offset: 50 * COIN_VALUE,
        },
        Some(150 * COIN_VALUE),
      );
    }
  }

  #[test]
  fn lost_sats_are_tracked_correctly() {
    let context = Context::builder().arg("--index-sats").build();
    assert_eq!(context.index.statistic(Statistic::LostSats), 0);

    context.mine_blocks(1);
    assert_eq!(context.index.statistic(Statistic::LostSats), 0);

    context.mine_blocks_with_subsidy(1, 0);
    assert_eq!(
      context.index.statistic(Statistic::LostSats),
      50 * COIN_VALUE
    );

    context.mine_blocks_with_subsidy(1, 0);
    assert_eq!(
      context.index.statistic(Statistic::LostSats),
      100 * COIN_VALUE
    );

    context.mine_blocks(1);
    assert_eq!(
      context.index.statistic(Statistic::LostSats),
      100 * COIN_VALUE
    );
  }

  #[test]
  fn lost_sat_ranges_are_tracked_correctly() {
    let context = Context::builder().arg("--index-sats").build();

    let null_ranges = || match context.index.list(OutPoint::null()).unwrap().unwrap() {
      List::Unspent(ranges) => ranges,
      _ => panic!(),
    };

    assert!(null_ranges().is_empty());

    context.mine_blocks(1);

    assert!(null_ranges().is_empty());

    context.mine_blocks_with_subsidy(1, 0);

    assert_eq!(null_ranges(), [(100 * COIN_VALUE, 150 * COIN_VALUE)]);

    context.mine_blocks_with_subsidy(1, 0);

    assert_eq!(
      null_ranges(),
      [
        (100 * COIN_VALUE, 150 * COIN_VALUE),
        (150 * COIN_VALUE, 200 * COIN_VALUE)
      ]
    );

    context.mine_blocks(1);

    assert_eq!(
      null_ranges(),
      [
        (100 * COIN_VALUE, 150 * COIN_VALUE),
        (150 * COIN_VALUE, 200 * COIN_VALUE)
      ]
    );

    context.mine_blocks_with_subsidy(1, 0);

    assert_eq!(
      null_ranges(),
      [
        (100 * COIN_VALUE, 150 * COIN_VALUE),
        (150 * COIN_VALUE, 200 * COIN_VALUE),
        (250 * COIN_VALUE, 300 * COIN_VALUE)
      ]
    );
  }

  #[test]
  fn lost_inscriptions_get_lost_satpoints() {
    for context in Context::configurations() {
      context.mine_blocks_with_subsidy(1, 0);
      context.mine_blocks(1);

      let txid = context.rpc_server.broadcast_tx(TransactionTemplate {
        inputs: &[(2, 0, 0)],
        outputs: 2,
        witness: inscription("text/plain", "hello").to_witness(),
        ..Default::default()
      });
      let inscription_id = InscriptionId::from(txid);
      context.mine_blocks(1);

      context.rpc_server.broadcast_tx(TransactionTemplate {
        inputs: &[(3, 1, 1), (3, 1, 0)],
        fee: 50 * COIN_VALUE,
        ..Default::default()
      });
      context.mine_blocks_with_subsidy(1, 0);

      context.index.assert_inscription_location(
        inscription_id,
        SatPoint {
          outpoint: OutPoint::null(),
          offset: 75 * COIN_VALUE,
        },
        Some(100 * COIN_VALUE),
      );
    }
  }

  #[test]
  fn inscription_skips_zero_value_first_output_of_inscribe_transaction() {
    for context in Context::configurations() {
      context.mine_blocks(1);

      let txid = context.rpc_server.broadcast_tx(TransactionTemplate {
        inputs: &[(1, 0, 0)],
        outputs: 2,
        witness: inscription("text/plain", "hello").to_witness(),
        output_values: &[0, 50 * COIN_VALUE],
        ..Default::default()
      });
      let inscription_id = InscriptionId::from(txid);
      context.mine_blocks(1);

      context.index.assert_inscription_location(
        inscription_id,
        SatPoint {
          outpoint: OutPoint { txid, vout: 1 },
          offset: 0,
        },
        Some(50 * COIN_VALUE),
      );
    }
  }

  #[test]
  fn inscription_can_be_lost_in_first_transaction() {
    for context in Context::configurations() {
      context.mine_blocks(1);

      let txid = context.rpc_server.broadcast_tx(TransactionTemplate {
        inputs: &[(1, 0, 0)],
        fee: 50 * COIN_VALUE,
        witness: inscription("text/plain", "hello").to_witness(),
        ..Default::default()
      });
      let inscription_id = InscriptionId::from(txid);
      context.mine_blocks_with_subsidy(1, 0);

      context.index.assert_inscription_location(
        inscription_id,
        SatPoint {
          outpoint: OutPoint::null(),
          offset: 0,
        },
        Some(50 * COIN_VALUE),
      );
    }
  }

  #[test]
  fn lost_rare_sats_are_tracked() {
    let context = Context::builder().arg("--index-sats").build();
    context.mine_blocks_with_subsidy(1, 0);
    context.mine_blocks_with_subsidy(1, 0);

    assert_eq!(
      context
        .index
        .rare_sat_satpoint(Sat(50 * COIN_VALUE))
        .unwrap()
        .unwrap(),
      SatPoint {
        outpoint: OutPoint::null(),
        offset: 0,
      },
    );

    assert_eq!(
      context
        .index
        .rare_sat_satpoint(Sat(100 * COIN_VALUE))
        .unwrap()
        .unwrap(),
      SatPoint {
        outpoint: OutPoint::null(),
        offset: 50 * COIN_VALUE,
      },
    );
  }

  #[test]
  fn old_schema_gives_correct_error() {
    let tempdir = {
      let context = Context::builder().build();

      let wtx = context.index.database.begin_write().unwrap();

      wtx
        .open_table(STATISTIC_TO_COUNT)
        .unwrap()
        .insert(&Statistic::Schema.key(), &0)
        .unwrap();

      wtx.commit().unwrap();

      context.tempdir
    };

    let path = tempdir.path().to_owned();

    let delimiter = if cfg!(windows) { '\\' } else { '/' };

    assert_eq!(
      Context::builder().tempdir(tempdir).try_build().err().unwrap().to_string(),
      format!("index at `{}{delimiter}regtest{delimiter}index.redb` appears to have been built with an older, incompatible version of ord, consider deleting and rebuilding the index: index schema 0, ord schema {SCHEMA_VERSION}", path.display()));
  }

  #[test]
  fn new_schema_gives_correct_error() {
    let tempdir = {
      let context = Context::builder().build();

      let wtx = context.index.database.begin_write().unwrap();

      wtx
        .open_table(STATISTIC_TO_COUNT)
        .unwrap()
        .insert(&Statistic::Schema.key(), &u64::MAX)
        .unwrap();

      wtx.commit().unwrap();

      context.tempdir
    };

    let path = tempdir.path().to_owned();

    let delimiter = if cfg!(windows) { '\\' } else { '/' };

    assert_eq!(
      Context::builder().tempdir(tempdir).try_build().err().unwrap().to_string(),
      format!("index at `{}{delimiter}regtest{delimiter}index.redb` appears to have been built with a newer, incompatible version of ord, consider updating ord: index schema {}, ord schema {SCHEMA_VERSION}", path.display(), u64::MAX));
  }

  #[test]
  fn inscriptions_on_output() {
    for context in Context::configurations() {
      context.mine_blocks(1);

      let txid = context.rpc_server.broadcast_tx(TransactionTemplate {
        inputs: &[(1, 0, 0)],
        witness: inscription("text/plain", "hello").to_witness(),
        ..Default::default()
      });

      let inscription_id = InscriptionId::from(txid);

      assert_eq!(
        context
          .index
          .get_inscriptions_on_output(OutPoint { txid, vout: 0 })
          .unwrap(),
        []
      );

      context.mine_blocks(1);

      assert_eq!(
        context
          .index
          .get_inscriptions_on_output(OutPoint { txid, vout: 0 })
          .unwrap(),
        [inscription_id]
      );

      let send_id = context.rpc_server.broadcast_tx(TransactionTemplate {
        inputs: &[(2, 1, 0)],
        ..Default::default()
      });

      context.mine_blocks(1);

      assert_eq!(
        context
          .index
          .get_inscriptions_on_output(OutPoint { txid, vout: 0 })
          .unwrap(),
        []
      );

      assert_eq!(
        context
          .index
          .get_inscriptions_on_output(OutPoint {
            txid: send_id,
            vout: 0,
          })
          .unwrap(),
        [inscription_id]
      );
    }
  }

  #[test]
  fn inscriptions_on_same_sat_after_the_first_are_not_unbound() {
    for context in Context::configurations() {
      context.mine_blocks(1);

      let first = context.rpc_server.broadcast_tx(TransactionTemplate {
        inputs: &[(1, 0, 0)],
        witness: inscription("text/plain", "hello").to_witness(),
        ..Default::default()
      });

      context.mine_blocks(1);

      let inscription_id = InscriptionId::from(first);

      assert_eq!(
        context
          .index
          .get_inscriptions_on_output(OutPoint {
            txid: first,
            vout: 0
          })
          .unwrap(),
        [inscription_id]
      );

      context.index.assert_inscription_location(
        inscription_id,
        SatPoint {
          outpoint: OutPoint {
            txid: first,
            vout: 0,
          },
          offset: 0,
        },
        Some(50 * COIN_VALUE),
      );

      let second = context.rpc_server.broadcast_tx(TransactionTemplate {
        inputs: &[(2, 1, 0)],
        witness: inscription("text/plain", "hello").to_witness(),
        ..Default::default()
      });

      let inscription_id = InscriptionId::from(second);

      context.mine_blocks(1);

      context.index.assert_inscription_location(
        inscription_id,
        SatPoint {
          outpoint: OutPoint {
            txid: second,
            vout: 0,
          },
          offset: 0,
        },
        Some(50 * COIN_VALUE),
      );

      assert!(context
        .index
        .get_inscription_entry(second.into())
        .unwrap()
        .is_some());

      assert!(context
        .index
        .get_inscription_by_id(second.into())
        .unwrap()
        .is_some());
    }
  }

  #[test]
  fn get_latest_inscriptions_with_no_prev_and_next() {
    for context in Context::configurations() {
      context.mine_blocks(1);

      let txid = context.rpc_server.broadcast_tx(TransactionTemplate {
        inputs: &[(1, 0, 0)],
        witness: inscription("text/plain", "hello").to_witness(),
        ..Default::default()
      });
      let inscription_id = InscriptionId::from(txid);

      context.mine_blocks(1);

      let (inscriptions, prev, next) = context
        .index
        .get_latest_inscriptions_with_prev_and_next(100, None)
        .unwrap();
      assert_eq!(inscriptions, &[inscription_id]);
      assert_eq!(prev, None);
      assert_eq!(next, None);
    }
  }

  #[test]
  fn get_latest_inscriptions_with_prev_and_next() {
    for context in Context::configurations() {
      context.mine_blocks(1);

      let mut ids = Vec::new();

      for i in 0..103 {
        let txid = context.rpc_server.broadcast_tx(TransactionTemplate {
          inputs: &[(i + 1, 0, 0)],
          witness: inscription("text/plain", "hello").to_witness(),
          ..Default::default()
        });
        ids.push(InscriptionId::from(txid));
        context.mine_blocks(1);
      }

      ids.reverse();

      let (inscriptions, prev, next) = context
        .index
        .get_latest_inscriptions_with_prev_and_next(100, None)
        .unwrap();
      assert_eq!(inscriptions, &ids[..100]);
      assert_eq!(prev, Some(2));
      assert_eq!(next, None);

      let (inscriptions, prev, next) = context
        .index
        .get_latest_inscriptions_with_prev_and_next(100, Some(101))
        .unwrap();
      assert_eq!(inscriptions, &ids[1..101]);
      assert_eq!(prev, Some(1));
      assert_eq!(next, Some(102));

      let (inscriptions, prev, next) = context
        .index
        .get_latest_inscriptions_with_prev_and_next(100, Some(0))
        .unwrap();
      assert_eq!(inscriptions, &ids[102..103]);
      assert_eq!(prev, None);
      assert_eq!(next, Some(100));
    }
  }

  #[test]
  fn unsynced_index_fails() {
    for context in Context::configurations() {
      let mut entropy = [0; 16];
      rand::thread_rng().fill_bytes(&mut entropy);
      let mnemonic = Mnemonic::from_entropy(&entropy).unwrap();
      crate::subcommand::wallet::initialize_wallet(&context.options, mnemonic.to_seed("")).unwrap();
      context.rpc_server.mine_blocks(1);
      assert_regex_match!(
        context
          .index
          .get_unspent_outputs(Wallet::load(&context.options).unwrap())
          .unwrap_err()
          .to_string(),
        r"output in Bitcoin Core wallet but not in ord index: [[:xdigit:]]{64}:\d+"
      );
    }
  }

  #[test]
  // https://github.com/ordinals/ord/issues/2062
  fn zero_value_transaction_inscription_not_cursed_but_unbound() {
    for context in Context::configurations() {
      context.mine_blocks(1);

      context.rpc_server.broadcast_tx(TransactionTemplate {
        inputs: &[(1, 0, 0)],
        fee: 50 * 100_000_000,
        ..Default::default()
      });

      context.mine_blocks(1);

      let txid = context.rpc_server.broadcast_tx(TransactionTemplate {
        inputs: &[(2, 1, 0)],
        witness: inscription("text/plain", "hello").to_witness(),
        ..Default::default()
      });

      let inscription_id = InscriptionId::from(txid);

      context.mine_blocks(1);

      context.index.assert_inscription_location(
        inscription_id,
        SatPoint {
          outpoint: unbound_outpoint(),
          offset: 0,
        },
        None,
      );

      assert_eq!(
        context
          .index
          .get_inscription_entry(inscription_id)
          .unwrap()
          .unwrap()
          .number,
        0
      );
    }
  }

  #[test]
  fn multiple_inscriptions_in_same_tx_all_but_first_input_are_cursed() {
    for context in Context::configurations() {
      context.mine_blocks(1);
      context.mine_blocks(1);
      context.mine_blocks(1);

      let witness = envelope(&[b"ord", &[1], b"text/plain;charset=utf-8", &[], b"bar"]);

      let txid = context.rpc_server.broadcast_tx(TransactionTemplate {
        inputs: &[(1, 0, 0), (2, 0, 0), (3, 0, 0)],
        witness,
        ..Default::default()
      });

      let first = InscriptionId { txid, index: 0 };
      let second = InscriptionId { txid, index: 1 };
      let third = InscriptionId { txid, index: 2 };

      context.mine_blocks(1);

      context.index.assert_inscription_location(
        first,
        SatPoint {
          outpoint: OutPoint { txid, vout: 0 },
          offset: 0,
        },
        Some(50 * COIN_VALUE),
      );

      context.index.assert_inscription_location(
        second,
        SatPoint {
          outpoint: OutPoint { txid, vout: 0 },
          offset: 50 * COIN_VALUE,
        },
        Some(100 * COIN_VALUE),
      );

      context.index.assert_inscription_location(
        third,
        SatPoint {
          outpoint: OutPoint { txid, vout: 0 },
          offset: 100 * COIN_VALUE,
        },
        Some(150 * COIN_VALUE),
      );

      assert_eq!(
        context
          .index
          .get_inscription_entry(first)
          .unwrap()
          .unwrap()
          .number,
        0
      );

      assert_eq!(
        context
          .index
          .get_inscription_entry(second)
          .unwrap()
          .unwrap()
          .number,
        -1
      );

      assert_eq!(
        context
          .index
          .get_inscription_entry(third)
          .unwrap()
          .unwrap()
          .number,
        -2
      );
    }
  }

  #[test]
  fn multiple_inscriptions_same_input_all_but_first_are_cursed_and_unbound() {
    for context in Context::configurations() {
      context.rpc_server.mine_blocks(1);

      let script = script::Builder::new()
        .push_opcode(opcodes::OP_FALSE)
        .push_opcode(opcodes::all::OP_IF)
        .push_slice(b"ord")
        .push_slice([1])
        .push_slice(b"text/plain;charset=utf-8")
        .push_slice([])
        .push_slice(b"foo")
        .push_opcode(opcodes::all::OP_ENDIF)
        .push_opcode(opcodes::OP_FALSE)
        .push_opcode(opcodes::all::OP_IF)
        .push_slice(b"ord")
        .push_slice([1])
        .push_slice(b"text/plain;charset=utf-8")
        .push_slice([])
        .push_slice(b"bar")
        .push_opcode(opcodes::all::OP_ENDIF)
        .push_opcode(opcodes::OP_FALSE)
        .push_opcode(opcodes::all::OP_IF)
        .push_slice(b"ord")
        .push_slice([1])
        .push_slice(b"text/plain;charset=utf-8")
        .push_slice([])
        .push_slice(b"qix")
        .push_opcode(opcodes::all::OP_ENDIF)
        .into_script();

      let witness = Witness::from_slice(&[script.into_bytes(), Vec::new()]);

      let txid = context.rpc_server.broadcast_tx(TransactionTemplate {
        inputs: &[(1, 0, 0)],
        witness,
        ..Default::default()
      });

      let first = InscriptionId { txid, index: 0 };
      let second = InscriptionId { txid, index: 1 };
      let third = InscriptionId { txid, index: 2 };

      context.mine_blocks(1);

      context.index.assert_inscription_location(
        first,
        SatPoint {
          outpoint: OutPoint { txid, vout: 0 },
          offset: 0,
        },
        Some(50 * COIN_VALUE),
      );

      context.index.assert_inscription_location(
        second,
        SatPoint {
          outpoint: unbound_outpoint(),
          offset: 0,
        },
        None,
      );

      context.index.assert_inscription_location(
        third,
        SatPoint {
          outpoint: unbound_outpoint(),
          offset: 1,
        },
        None,
      );

      assert_eq!(
        context
          .index
          .get_inscription_entry(first)
          .unwrap()
          .unwrap()
          .number,
        0
      );

      assert_eq!(
        context
          .index
          .get_inscription_entry(second)
          .unwrap()
          .unwrap()
          .number,
        -1
      );

      assert_eq!(
        context
          .index
          .get_inscription_entry(third)
          .unwrap()
          .unwrap()
          .number,
        -2
      );
    }
  }

  #[test]
  fn multiple_inscriptions_different_inputs_and_same_inputs() {
    for context in Context::configurations() {
      context.rpc_server.mine_blocks(1);
      context.rpc_server.mine_blocks(1);
      context.rpc_server.mine_blocks(1);

      let script = script::Builder::new()
        .push_opcode(opcodes::OP_FALSE)
        .push_opcode(opcodes::all::OP_IF)
        .push_slice(b"ord")
        .push_slice([1])
        .push_slice(b"text/plain;charset=utf-8")
        .push_slice([])
        .push_slice(b"foo")
        .push_opcode(opcodes::all::OP_ENDIF)
        .push_opcode(opcodes::OP_FALSE)
        .push_opcode(opcodes::all::OP_IF)
        .push_slice(b"ord")
        .push_slice([1])
        .push_slice(b"text/plain;charset=utf-8")
        .push_slice([])
        .push_slice(b"bar")
        .push_opcode(opcodes::all::OP_ENDIF)
        .push_opcode(opcodes::OP_FALSE)
        .push_opcode(opcodes::all::OP_IF)
        .push_slice(b"ord")
        .push_slice([1])
        .push_slice(b"text/plain;charset=utf-8")
        .push_slice([])
        .push_slice(b"qix")
        .push_opcode(opcodes::all::OP_ENDIF)
        .into_script();

      let witness = Witness::from_slice(&[script.into_bytes(), Vec::new()]);

      let txid = context.rpc_server.broadcast_tx(TransactionTemplate {
        inputs: &[(1, 0, 0), (2, 0, 0), (3, 0, 0)],
        witness, // the witness is replicated over all inputs
        ..Default::default()
      });

      let first = InscriptionId { txid, index: 0 }; // normal
      let fourth = InscriptionId { txid, index: 3 }; // cursed but bound
      let ninth = InscriptionId { txid, index: 8 }; // cursed and unbound

      context.mine_blocks(1);

      context.index.assert_inscription_location(
        first,
        SatPoint {
          outpoint: OutPoint { txid, vout: 0 },
          offset: 0,
        },
        Some(50 * COIN_VALUE),
      );

      context.index.assert_inscription_location(
        fourth,
        SatPoint {
          outpoint: OutPoint { txid, vout: 0 },
          offset: 50 * COIN_VALUE,
        },
        Some(100 * COIN_VALUE),
      );

      context.index.assert_inscription_location(
        ninth,
        SatPoint {
          outpoint: unbound_outpoint(),
          offset: 5,
        },
        None,
      );

      assert_eq!(
        context
          .index
          .get_inscription_entry(first)
          .unwrap()
          .unwrap()
          .number,
        0
      );

      assert_eq!(
        context
          .index
          .get_inscription_entry(fourth)
          .unwrap()
          .unwrap()
          .number,
        -3
      );

      assert_eq!(
        context
          .index
          .get_inscription_entry(ninth)
          .unwrap()
          .unwrap()
          .number,
        -8
      );
    }
  }

  #[test]
  fn genesis_fee_distributed_evenly() {
    for context in Context::configurations() {
      context.rpc_server.mine_blocks(1);

      let script = script::Builder::new()
        .push_opcode(opcodes::OP_FALSE)
        .push_opcode(opcodes::all::OP_IF)
        .push_slice(b"ord")
        .push_slice([1])
        .push_slice(b"text/plain;charset=utf-8")
        .push_slice([])
        .push_slice(b"foo")
        .push_opcode(opcodes::all::OP_ENDIF)
        .push_opcode(opcodes::OP_FALSE)
        .push_opcode(opcodes::all::OP_IF)
        .push_slice(b"ord")
        .push_slice([1])
        .push_slice(b"text/plain;charset=utf-8")
        .push_slice([])
        .push_slice(b"bar")
        .push_opcode(opcodes::all::OP_ENDIF)
        .push_opcode(opcodes::OP_FALSE)
        .push_opcode(opcodes::all::OP_IF)
        .push_slice(b"ord")
        .push_slice([1])
        .push_slice(b"text/plain;charset=utf-8")
        .push_slice([])
        .push_slice(b"qix")
        .push_opcode(opcodes::all::OP_ENDIF)
        .into_script();

      let witness = Witness::from_slice(&[script.into_bytes(), Vec::new()]);

      let txid = context.rpc_server.broadcast_tx(TransactionTemplate {
        inputs: &[(1, 0, 0)],
        witness,
        fee: 33,
        ..Default::default()
      });

      let first = InscriptionId { txid, index: 0 };
      let second = InscriptionId { txid, index: 1 };

      context.mine_blocks(1);

      assert_eq!(
        context
          .index
          .get_inscription_entry(first)
          .unwrap()
          .unwrap()
          .fee,
        11
      );

      assert_eq!(
        context
          .index
          .get_inscription_entry(second)
          .unwrap()
          .unwrap()
          .fee,
        11
      );
    }
  }

  #[test]
  fn reinscription_on_cursed_inscription_is_not_cursed() {
    for context in Context::configurations() {
      context.mine_blocks(1);
      context.mine_blocks(1);

      let witness = envelope(&[b"ord", &[1], b"text/plain;charset=utf-8", &[], b"bar"]);

      let cursed_txid = context.rpc_server.broadcast_tx(TransactionTemplate {
        inputs: &[(1, 0, 0), (2, 0, 0)],
        witness,
        outputs: 2,
        ..Default::default()
      });

      let cursed = InscriptionId {
        txid: cursed_txid,
        index: 1,
      };

      context.mine_blocks(1);

      context.index.assert_inscription_location(
        cursed,
        SatPoint {
          outpoint: OutPoint {
            txid: cursed_txid,
            vout: 1,
          },
          offset: 0,
        },
        Some(100 * COIN_VALUE),
      );

      assert_eq!(
        context
          .index
          .get_inscription_entry(cursed)
          .unwrap()
          .unwrap()
          .number,
        -1
      );

      let witness = envelope(&[
        b"ord",
        &[1],
        b"text/plain;charset=utf-8",
        &[],
        b"reinscription on cursed",
      ]);

      let txid = context.rpc_server.broadcast_tx(TransactionTemplate {
        inputs: &[(3, 1, 1)],
        witness,
        ..Default::default()
      });

      let reinscription_on_cursed = InscriptionId { txid, index: 0 };

      context.mine_blocks(1);

      context.index.assert_inscription_location(
        reinscription_on_cursed,
        SatPoint {
          outpoint: OutPoint { txid, vout: 0 },
          offset: 0,
        },
        Some(100 * COIN_VALUE),
      );

      assert_eq!(
        context
          .index
          .get_inscription_entry(reinscription_on_cursed)
          .unwrap()
          .unwrap()
          .number,
        1
      );
    }
  }

  #[test]
  fn second_reinscription_on_cursed_inscription_is_cursed() {
    for context in Context::configurations() {
      context.mine_blocks(1);
      context.mine_blocks(1);

      let witness = envelope(&[b"ord", &[1], b"text/plain;charset=utf-8", &[], b"bar"]);

      let cursed_txid = context.rpc_server.broadcast_tx(TransactionTemplate {
        inputs: &[(1, 0, 0), (2, 0, 0)],
        witness,
        outputs: 2,
        ..Default::default()
      });

      let cursed = InscriptionId {
        txid: cursed_txid,
        index: 1,
      };

      context.mine_blocks(1);

      context.index.assert_inscription_location(
        cursed,
        SatPoint {
          outpoint: OutPoint {
            txid: cursed_txid,
            vout: 1,
          },
          offset: 0,
        },
        Some(100 * COIN_VALUE),
      );

      assert_eq!(
        context
          .index
          .get_inscription_entry(cursed)
          .unwrap()
          .unwrap()
          .number,
        -1
      );

      let witness = envelope(&[
        b"ord",
        &[1],
        b"text/plain;charset=utf-8",
        &[],
        b"reinscription on cursed",
      ]);

      let txid = context.rpc_server.broadcast_tx(TransactionTemplate {
        inputs: &[(3, 1, 1)],
        witness,
        ..Default::default()
      });

      let reinscription_on_cursed = InscriptionId { txid, index: 0 };

      context.mine_blocks(1);

      context.index.assert_inscription_location(
        reinscription_on_cursed,
        SatPoint {
          outpoint: OutPoint { txid, vout: 0 },
          offset: 0,
        },
        Some(100 * COIN_VALUE),
      );

      assert_eq!(
        context
          .index
          .get_inscription_entry(reinscription_on_cursed)
          .unwrap()
          .unwrap()
          .number,
        1
      );

      let witness = envelope(&[
        b"ord",
        &[1],
        b"text/plain;charset=utf-8",
        &[],
        b"second reinscription on cursed",
      ]);

      let txid = context.rpc_server.broadcast_tx(TransactionTemplate {
        inputs: &[(4, 1, 0)],
        witness,
        ..Default::default()
      });

      let second_reinscription_on_cursed = InscriptionId { txid, index: 0 };

      context.mine_blocks(1);

      context.index.assert_inscription_location(
        second_reinscription_on_cursed,
        SatPoint {
          outpoint: OutPoint { txid, vout: 0 },
          offset: 0,
        },
        Some(100 * COIN_VALUE),
      );

      assert_eq!(
        context
          .index
          .get_inscription_entry(second_reinscription_on_cursed)
          .unwrap()
          .unwrap()
          .number,
        -2
      );

      assert_eq!(
        vec![
          cursed,
          reinscription_on_cursed,
          second_reinscription_on_cursed
        ],
        context
          .index
          .get_inscriptions_on_output_with_satpoints(OutPoint { txid, vout: 0 })
          .unwrap()
          .iter()
          .map(|(_satpoint, inscription_id)| *inscription_id)
          .collect::<Vec<InscriptionId>>()
      )
    }
  }

  #[test]
  fn reinscriptions_on_output_correctly_ordered_and_transferred() {
    for context in Context::configurations() {
      context.mine_blocks(1);

      let txid = context.rpc_server.broadcast_tx(TransactionTemplate {
        inputs: &[(1, 0, 0)],
        witness: inscription("text/plain;charset=utf-8", "hello").to_witness(),
        ..Default::default()
      });

      let first = InscriptionId { txid, index: 0 };

      context.mine_blocks(1);

      let txid = context.rpc_server.broadcast_tx(TransactionTemplate {
        inputs: &[(2, 1, 0)],
        witness: inscription("text/plain;charset=utf-8", "hello").to_witness(),
        ..Default::default()
      });

      let second = InscriptionId { txid, index: 0 };

      context.mine_blocks(1);
      let txid = context.rpc_server.broadcast_tx(TransactionTemplate {
        inputs: &[(3, 1, 0)],
        witness: inscription("text/plain;charset=utf-8", "hello").to_witness(),
        ..Default::default()
      });

      let third = InscriptionId { txid, index: 0 };

      context.mine_blocks(1);

      let location = SatPoint {
        outpoint: OutPoint { txid, vout: 0 },
        offset: 0,
      };

      assert_eq!(
        vec![(location, first), (location, second), (location, third)],
        context
          .index
          .get_inscriptions_on_output_with_satpoints(OutPoint { txid, vout: 0 })
          .unwrap()
      )
    }
  }

  #[test]
  fn reinscriptions_sequence_numbers_are_tracked_correctly() {
    for context in Context::configurations() {
      context.mine_blocks(1);

      let mut inscription_ids = vec![];
      for i in 1..=5 {
        let txid = context.rpc_server.broadcast_tx(TransactionTemplate {
          inputs: &[(i, if i == 1 { 0 } else { 1 }, 0)], // for the first inscription use coinbase, otherwise use the previous tx
          witness: inscription("text/plain;charset=utf-8", &format!("hello {}", i)).to_witness(),
          ..Default::default()
        });

        inscription_ids.push(InscriptionId { txid, index: 0 });

        context.mine_blocks(1);
      }

      let rtx = context.index.database.begin_read().unwrap();
      let re_id_to_seq_num = rtx.open_table(REINSCRIPTION_ID_TO_SEQUENCE_NUMBER).unwrap();

      for (index, id) in inscription_ids.iter().enumerate() {
        match re_id_to_seq_num.get(&id.store()) {
          Ok(Some(num)) => {
            let sequence_number = num.value() + 1; // remove at next index refactor
            assert_eq!(
              index as u64, sequence_number,
              "sequence number mismatch for {:?}",
              id
            );
          }
          Ok(None) => assert_eq!(
            index, 0,
            "only first inscription should not have sequence number for {:?}",
            id
          ),
          Err(error) => panic!("Error retrieving sequence number: {}", error),
        }
      }
    }
  }

  #[test]
  fn reinscriptions_are_ordered_correctly_for_many_outpoints() {
    for context in Context::configurations() {
      context.mine_blocks(1);

      let mut inscription_ids = vec![];
      for i in 1..=21 {
        let txid = context.rpc_server.broadcast_tx(TransactionTemplate {
          inputs: &[(i, if i == 1 { 0 } else { 1 }, 0)], // for the first inscription use coinbase, otherwise use the previous tx
          witness: inscription("text/plain;charset=utf-8", &format!("hello {}", i)).to_witness(),
          ..Default::default()
        });

        inscription_ids.push(InscriptionId { txid, index: 0 });

        context.mine_blocks(1);
      }

      let final_txid = inscription_ids.last().unwrap().txid;
      let location = SatPoint {
        outpoint: OutPoint {
          txid: final_txid,
          vout: 0,
        },
        offset: 0,
      };

      let expected_result = inscription_ids
        .iter()
        .map(|id| (location, *id))
        .collect::<Vec<(SatPoint, InscriptionId)>>();

      assert_eq!(
        expected_result,
        context
          .index
          .get_inscriptions_on_output_with_satpoints(OutPoint {
            txid: final_txid,
            vout: 0
          })
          .unwrap()
      )
    }
  }
}<|MERGE_RESOLUTION|>--- conflicted
+++ resolved
@@ -670,23 +670,11 @@
     outpoint: OutPoint,
   ) -> Result<Vec<InscriptionId>> {
     Ok(
-<<<<<<< HEAD
-      Self::inscriptions_on_output(
-        &self
-          .database
-          .begin_read()?
-          .open_table(SATPOINT_TO_INSCRIPTION_ID)?,
-        outpoint,
-      )?
-      .map(|(_satpoint, inscription_id)| inscription_id)
-      .collect(),
-=======
       self
         .get_inscriptions_on_output_with_satpoints(outpoint)?
         .iter()
         .map(|(_satpoint, inscription_id)| *inscription_id)
         .collect(),
->>>>>>> 9c168015
     )
   }
 
