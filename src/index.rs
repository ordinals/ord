--- conflicted
+++ resolved
@@ -269,6 +269,7 @@
         tx.set_durability(durability);
 
         tx.open_multimap_table(INSCRIPTION_ID_TO_CHILDREN)?;
+        tx.open_multimap_table(INSCRIPTION_ID_TO_RUNES)?;
         tx.open_multimap_table(SATPOINT_TO_INSCRIPTION_ID)?;
         tx.open_multimap_table(SAT_TO_INSCRIPTION_ID)?;
         tx.open_table(HEIGHT_TO_BLOCK_HASH)?;
@@ -289,18 +290,9 @@
           let mut outpoint_to_sat_ranges = tx.open_table(OUTPOINT_TO_SAT_RANGES)?;
           let mut statistics = tx.open_table(STATISTIC_TO_COUNT)?;
 
-<<<<<<< HEAD
-        if options.index_runes() {
-          tx.open_multimap_table(INSCRIPTION_ID_TO_RUNES)?;
-          tx.open_table(OUTPOINT_TO_RUNE_BALANCES)?;
-          tx.open_table(RUNE_ID_TO_RUNE_ENTRY)?;
-          tx.open_table(RUNE_TO_RUNE_ID)?;
-        }
-=======
           if options.index_sats {
             outpoint_to_sat_ranges.insert(&OutPoint::null().store(), [].as_slice())?;
           }
->>>>>>> e1aceb25
 
           index_runes = options.index_runes();
           index_sats = options.index_sats;
@@ -810,10 +802,6 @@
     &self,
     inscription_id: InscriptionId,
   ) -> Result<Vec<Rune>> {
-    if !self.has_rune_index()? {
-      return Ok(Vec::new());
-    }
-
     self
       .database
       .begin_read()?
