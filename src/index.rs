use {
  self::{
    entry::{
      BlockHashValue, Entry, InscriptionEntry, InscriptionEntryValue, InscriptionIdValue,
      OutPointValue, SatPointValue, SatRange,
    },
    reorg::*,
    updater::Updater,
  },
  super::*,
  crate::wallet::Wallet,
  bitcoin::block::Header,
  bitcoincore_rpc::{json::GetBlockHeaderResult, Client},
  chrono::SubsecRound,
  indicatif::{ProgressBar, ProgressStyle},
  log::log_enabled,
  redb::{
    Database, MultimapTable, MultimapTableDefinition, ReadableMultimapTable, ReadableTable, Table,
    TableDefinition, WriteTransaction,
  },
  std::collections::HashMap,
  std::io::{BufWriter, Read, Write},
};

mod entry;
mod fetcher;
mod reorg;
mod rtx;
mod updater;

const SCHEMA_VERSION: u64 = 5;

macro_rules! define_table {
  ($name:ident, $key:ty, $value:ty) => {
    const $name: TableDefinition<$key, $value> = TableDefinition::new(stringify!($name));
  };
}

macro_rules! define_multimap_table {
  ($name:ident, $key:ty, $value:ty) => {
    const $name: MultimapTableDefinition<$key, $value> =
      MultimapTableDefinition::new(stringify!($name));
  };
}

define_table! { HEIGHT_TO_BLOCK_HASH, u64, &BlockHashValue }
define_table! { INSCRIPTION_ID_TO_INSCRIPTION_ENTRY, &InscriptionIdValue, InscriptionEntryValue }
define_table! { INSCRIPTION_ID_TO_SATPOINT, &InscriptionIdValue, &SatPointValue }
define_table! { INSCRIPTION_NUMBER_TO_INSCRIPTION_ID, i64, &InscriptionIdValue }
define_table! { OUTPOINT_TO_SAT_RANGES, &OutPointValue, &[u8] }
define_table! { OUTPOINT_TO_VALUE, &OutPointValue, u64}
define_table! { REINSCRIPTION_ID_TO_SEQUENCE_NUMBER, &InscriptionIdValue, u64 }
define_multimap_table! { SATPOINT_TO_INSCRIPTION_ID, &SatPointValue, &InscriptionIdValue }
define_multimap_table! { SAT_TO_INSCRIPTION_ID, u64, &InscriptionIdValue }
define_table! { SAT_TO_SATPOINT, u64, &SatPointValue }
define_table! { STATISTIC_TO_COUNT, u64, u64 }
define_table! { WRITE_TRANSACTION_STARTING_BLOCK_COUNT_TO_TIMESTAMP, u64, u128 }

#[derive(Debug, PartialEq)]
pub(crate) enum List {
  Spent,
  Unspent(Vec<(u64, u64)>),
}

#[derive(Copy, Clone)]
#[repr(u64)]
pub(crate) enum Statistic {
  Schema = 0,
  Commits = 1,
  LostSats = 2,
  OutputsTraversed = 3,
  SatRanges = 4,
  UnboundInscriptions = 5,
}

impl Statistic {
  fn key(self) -> u64 {
    self.into()
  }
}

impl From<Statistic> for u64 {
  fn from(statistic: Statistic) -> Self {
    statistic as u64
  }
}

#[derive(Serialize)]
pub(crate) struct Info {
  pub(crate) blocks_indexed: u64,
  pub(crate) branch_pages: u64,
  pub(crate) fragmented_bytes: u64,
  pub(crate) index_file_size: u64,
  pub(crate) index_path: PathBuf,
  pub(crate) leaf_pages: u64,
  pub(crate) metadata_bytes: u64,
  pub(crate) outputs_traversed: u64,
  pub(crate) page_size: usize,
  pub(crate) sat_ranges: u64,
  pub(crate) stored_bytes: u64,
  pub(crate) transactions: Vec<TransactionInfo>,
  pub(crate) tree_height: u32,
  pub(crate) utxos_indexed: u64,
}

#[derive(Serialize)]
pub(crate) struct TransactionInfo {
  pub(crate) starting_block_count: u64,
  pub(crate) starting_timestamp: u128,
}

trait BitcoinCoreRpcResultExt<T> {
  fn into_option(self) -> Result<Option<T>>;
}

impl<T> BitcoinCoreRpcResultExt<T> for Result<T, bitcoincore_rpc::Error> {
  fn into_option(self) -> Result<Option<T>> {
    match self {
      Ok(ok) => Ok(Some(ok)),
      Err(bitcoincore_rpc::Error::JsonRpc(bitcoincore_rpc::jsonrpc::error::Error::Rpc(
        bitcoincore_rpc::jsonrpc::error::RpcError { code: -8, .. },
      ))) => Ok(None),
      Err(bitcoincore_rpc::Error::JsonRpc(bitcoincore_rpc::jsonrpc::error::Error::Rpc(
        bitcoincore_rpc::jsonrpc::error::RpcError { message, .. },
      )))
        if message.ends_with("not found") =>
      {
        Ok(None)
      }
      Err(err) => Err(err.into()),
    }
  }
}

pub(crate) struct Index {
  client: Client,
  database: Database,
  path: PathBuf,
  first_inscription_height: u64,
  genesis_block_coinbase_transaction: Transaction,
  genesis_block_coinbase_txid: Txid,
  height_limit: Option<u64>,
  options: Options,
  unrecoverably_reorged: AtomicBool,
}

impl Index {
  pub(crate) fn open(options: &Options) -> Result<Self> {
    let client = options.bitcoin_rpc_client()?;

    let path = if let Some(path) = &options.index {
      path.clone()
    } else {
      options.data_dir()?.join("index.redb")
    };

    if let Err(err) = fs::create_dir_all(path.parent().unwrap()) {
      bail!(
        "failed to create data dir `{}`: {err}",
        path.parent().unwrap().display()
      );
    }

    let db_cache_size = match options.db_cache_size {
      Some(db_cache_size) => db_cache_size,
      None => {
        let mut sys = System::new();
        sys.refresh_memory();
        usize::try_from(sys.total_memory() / 4)?
      }
    };

    if let Ok(mut file) = fs::OpenOptions::new().read(true).open(&path) {
      // use cberner's quick hack to check the redb recovery bit
      // https://github.com/cberner/redb/issues/639#issuecomment-1628037591
      const MAGICNUMBER: [u8; 9] = [b'r', b'e', b'd', b'b', 0x1A, 0x0A, 0xA9, 0x0D, 0x0A];
      const RECOVERY_REQUIRED: u8 = 2;

      let mut buffer = [0; MAGICNUMBER.len() + 1];
      file.read_exact(&mut buffer).unwrap();

      if buffer[MAGICNUMBER.len()] & RECOVERY_REQUIRED != 0 {
        println!("Index file {:?} needs recovery. This can take a long time, especially for the --index-sats index.", path);
      }
    }

    log::info!("Setting DB cache size to {} bytes", db_cache_size);

    let database = match Database::builder()
      .set_cache_size(db_cache_size)
      .open(&path)
    {
      Ok(database) => {
        let schema_version = database
          .begin_read()?
          .open_table(STATISTIC_TO_COUNT)?
          .get(&Statistic::Schema.key())?
          .map(|x| x.value())
          .unwrap_or(0);

        match schema_version.cmp(&SCHEMA_VERSION) {
          cmp::Ordering::Less =>
            bail!(
              "index at `{}` appears to have been built with an older, incompatible version of ord, consider deleting and rebuilding the index: index schema {schema_version}, ord schema {SCHEMA_VERSION}",
              path.display()
            ),
          cmp::Ordering::Greater =>
            bail!(
              "index at `{}` appears to have been built with a newer, incompatible version of ord, consider updating ord: index schema {schema_version}, ord schema {SCHEMA_VERSION}",
              path.display()
            ),
          cmp::Ordering::Equal => {
          }
        }

        database
      }
      Err(_) => {
        let database = Database::builder()
          .set_cache_size(db_cache_size)
          .create(&path)?;

        let mut tx = database.begin_write()?;

        tx.set_durability(redb::Durability::Immediate);

        tx.open_table(HEIGHT_TO_BLOCK_HASH)?;
        tx.open_table(INSCRIPTION_ID_TO_INSCRIPTION_ENTRY)?;
        tx.open_table(INSCRIPTION_ID_TO_SATPOINT)?;
        tx.open_table(INSCRIPTION_NUMBER_TO_INSCRIPTION_ID)?;
        tx.open_table(OUTPOINT_TO_VALUE)?;
        tx.open_table(REINSCRIPTION_ID_TO_SEQUENCE_NUMBER)?;
        tx.open_multimap_table(SATPOINT_TO_INSCRIPTION_ID)?;
        tx.open_multimap_table(SAT_TO_INSCRIPTION_ID)?;
        tx.open_table(SAT_TO_SATPOINT)?;
        tx.open_table(WRITE_TRANSACTION_STARTING_BLOCK_COUNT_TO_TIMESTAMP)?;

        tx.open_table(STATISTIC_TO_COUNT)?
          .insert(&Statistic::Schema.key(), &SCHEMA_VERSION)?;

        if options.index_sats {
          tx.open_table(OUTPOINT_TO_SAT_RANGES)?
            .insert(&OutPoint::null().store(), [].as_slice())?;
        }

        tx.commit()?;

        database
      }
    };

    let genesis_block_coinbase_transaction =
      options.chain().genesis_block().coinbase().unwrap().clone();

    Ok(Self {
      genesis_block_coinbase_txid: genesis_block_coinbase_transaction.txid(),
      client,
      database,
      path,
      first_inscription_height: options.first_inscription_height(),
      genesis_block_coinbase_transaction,
      height_limit: options.height_limit,
      options: options.clone(),
      unrecoverably_reorged: AtomicBool::new(false),
    })
  }

  pub(crate) fn get_unspent_outputs(&self, _wallet: Wallet) -> Result<BTreeMap<OutPoint, Amount>> {
    let mut utxos = BTreeMap::new();
    utxos.extend(
      self
        .client
        .list_unspent(None, None, None, None, None)?
        .into_iter()
        .map(|utxo| {
          let outpoint = OutPoint::new(utxo.txid, utxo.vout);
          let amount = utxo.amount;

          (outpoint, amount)
        }),
    );

    #[derive(Deserialize)]
    pub(crate) struct JsonOutPoint {
      txid: bitcoin::Txid,
      vout: u32,
    }

    for JsonOutPoint { txid, vout } in self
      .client
      .call::<Vec<JsonOutPoint>>("listlockunspent", &[])?
    {
      utxos.insert(
        OutPoint { txid, vout },
        Amount::from_sat(self.client.get_raw_transaction(&txid, None)?.output[vout as usize].value),
      );
    }
    let rtx = self.database.begin_read()?;
    let outpoint_to_value = rtx.open_table(OUTPOINT_TO_VALUE)?;
    for outpoint in utxos.keys() {
      if outpoint_to_value.get(&outpoint.store())?.is_none() {
        return Err(anyhow!(
          "output in Bitcoin Core wallet but not in ord index: {outpoint}"
        ));
      }
    }

    Ok(utxos)
  }

  pub(crate) fn get_unspent_output_ranges(
    &self,
    wallet: Wallet,
  ) -> Result<Vec<(OutPoint, Vec<(u64, u64)>)>> {
    self
      .get_unspent_outputs(wallet)?
      .into_keys()
      .map(|outpoint| match self.list(outpoint)? {
        Some(List::Unspent(sat_ranges)) => Ok((outpoint, sat_ranges)),
        Some(List::Spent) => bail!("output {outpoint} in wallet but is spent according to index"),
        None => bail!("index has not seen {outpoint}"),
      })
      .collect()
  }

  pub(crate) fn has_sat_index(&self) -> Result<bool> {
    match self.begin_read()?.0.open_table(OUTPOINT_TO_SAT_RANGES) {
      Ok(_) => Ok(true),
      Err(redb::TableError::TableDoesNotExist(_)) => Ok(false),
      Err(err) => Err(err.into()),
    }
  }

  fn require_sat_index(&self, feature: &str) -> Result {
    if !self.has_sat_index()? {
      bail!("{feature} requires index created with `--index-sats` flag")
    }

    Ok(())
  }

  pub(crate) fn info(&self) -> Result<Info> {
    let wtx = self.begin_write()?;

    let stats = wtx.stats()?;

    let info = {
      let statistic_to_count = wtx.open_table(STATISTIC_TO_COUNT)?;
      let sat_ranges = statistic_to_count
        .get(&Statistic::SatRanges.key())?
        .map(|x| x.value())
        .unwrap_or(0);
      let outputs_traversed = statistic_to_count
        .get(&Statistic::OutputsTraversed.key())?
        .map(|x| x.value())
        .unwrap_or(0);
      Info {
        index_path: self.path.clone(),
        blocks_indexed: wtx
          .open_table(HEIGHT_TO_BLOCK_HASH)?
          .range(0..)?
          .next_back()
          .and_then(|result| result.ok())
          .map(|(height, _hash)| height.value() + 1)
          .unwrap_or(0),
        branch_pages: stats.branch_pages(),
        fragmented_bytes: stats.fragmented_bytes(),
        index_file_size: fs::metadata(&self.path)?.len(),
        leaf_pages: stats.leaf_pages(),
        metadata_bytes: stats.metadata_bytes(),
        sat_ranges,
        outputs_traversed,
        page_size: stats.page_size(),
        stored_bytes: stats.stored_bytes(),
        transactions: wtx
          .open_table(WRITE_TRANSACTION_STARTING_BLOCK_COUNT_TO_TIMESTAMP)?
          .range(0..)?
          .flat_map(|result| {
            result.map(
              |(starting_block_count, starting_timestamp)| TransactionInfo {
                starting_block_count: starting_block_count.value(),
                starting_timestamp: starting_timestamp.value(),
              },
            )
          })
          .collect(),
        tree_height: stats.tree_height(),
        utxos_indexed: wtx.open_table(OUTPOINT_TO_SAT_RANGES)?.len()?,
      }
    };

    Ok(info)
  }

  pub(crate) fn update(&self) -> Result {
    let mut updater = Updater::new(self)?;

    loop {
      match updater.update_index() {
        Ok(ok) => return Ok(ok),
        Err(err) => {
          log::info!("{}", err.to_string());

          match err.downcast_ref() {
            Some(&ReorgError::Recoverable((height, depth))) => {
              Reorg::handle_reorg(self, height, depth)?;

              updater = Updater::new(self)?;
            }
            Some(&ReorgError::Unrecoverable) => {
              self
                .unrecoverably_reorged
                .store(true, atomic::Ordering::Relaxed);
              return Err(anyhow!(ReorgError::Unrecoverable));
            }
            _ => return Err(err),
          };
        }
      }
    }
  }

  pub(crate) fn export(&self, filename: &String, include_addresses: bool) -> Result {
    let mut writer = BufWriter::new(File::create(filename)?);
    let rtx = self.database.begin_read()?;

    let blocks_indexed = rtx
      .open_table(HEIGHT_TO_BLOCK_HASH)?
      .range(0..)?
      .next_back()
      .and_then(|result| result.ok())
      .map(|(height, _hash)| height.value() + 1)
      .unwrap_or(0);

    writeln!(writer, "# export at block height {}", blocks_indexed)?;

    log::info!("exporting database tables to {filename}");

    for result in rtx
      .open_table(INSCRIPTION_NUMBER_TO_INSCRIPTION_ID)?
      .iter()?
    {
      let (number, id) = result?;
      let inscription_id = InscriptionId::load(*id.value());

      let satpoint = self
        .get_inscription_satpoint_by_id(inscription_id)?
        .unwrap();

      write!(
        writer,
        "{}\t{}\t{}",
        number.value(),
        inscription_id,
        satpoint
      )?;

      if include_addresses {
        let address = if satpoint.outpoint == unbound_outpoint() {
          "unbound".to_string()
        } else {
          let output = self
            .get_transaction(satpoint.outpoint.txid)?
            .unwrap()
            .output
            .into_iter()
            .nth(satpoint.outpoint.vout.try_into().unwrap())
            .unwrap();
          self
            .options
            .chain()
            .address_from_script(&output.script_pubkey)
            .map(|address| address.to_string())
            .unwrap_or_else(|e| e.to_string())
        };
        write!(writer, "\t{}", address)?;
      }
      writeln!(writer)?;

      if SHUTTING_DOWN.load(atomic::Ordering::Relaxed) {
        break;
      }
    }
    writer.flush()?;
    Ok(())
  }

<<<<<<< HEAD
  pub(crate) fn is_unrecoverably_reorged(&self) -> bool {
    self.unrecoverably_reorged.load(atomic::Ordering::Relaxed)
=======
  pub(crate) fn is_json_api_enabled(&self) -> bool {
    self.options.enable_json_api
  }

  pub(crate) fn is_reorged(&self) -> bool {
    self.reorged.load(atomic::Ordering::Relaxed)
>>>>>>> 13d5c2fc
  }

  fn begin_read(&self) -> Result<rtx::Rtx> {
    Ok(rtx::Rtx(self.database.begin_read()?))
  }

  fn begin_write(&self) -> Result<WriteTransaction> {
    Ok(self.database.begin_write()?)
  }

  fn increment_statistic(wtx: &WriteTransaction, statistic: Statistic, n: u64) -> Result {
    let mut statistic_to_count = wtx.open_table(STATISTIC_TO_COUNT)?;
    let value = statistic_to_count
      .get(&(statistic.key()))?
      .map(|x| x.value())
      .unwrap_or(0)
      + n;
    statistic_to_count.insert(&statistic.key(), &value)?;
    Ok(())
  }

  #[cfg(test)]
  pub(crate) fn statistic(&self, statistic: Statistic) -> u64 {
    self
      .database
      .begin_read()
      .unwrap()
      .open_table(STATISTIC_TO_COUNT)
      .unwrap()
      .get(&statistic.key())
      .unwrap()
      .map(|x| x.value())
      .unwrap_or(0)
  }

  pub(crate) fn block_count(&self) -> Result<u64> {
    self.begin_read()?.block_count()
  }

  pub(crate) fn block_height(&self) -> Result<Option<Height>> {
    self.begin_read()?.block_height()
  }

  pub(crate) fn block_hash(&self, height: Option<u64>) -> Result<Option<BlockHash>> {
    self.begin_read()?.block_hash(height)
  }

  pub(crate) fn blocks(&self, take: usize) -> Result<Vec<(u64, BlockHash)>> {
    let mut blocks = Vec::new();

    let rtx = self.begin_read()?;

    let block_count = rtx.block_count()?;

    let height_to_block_hash = rtx.0.open_table(HEIGHT_TO_BLOCK_HASH)?;

    for next in height_to_block_hash.range(0..block_count)?.rev().take(take) {
      let next = next?;
      blocks.push((next.0.value(), Entry::load(*next.1.value())));
    }

    Ok(blocks)
  }

  pub(crate) fn rare_sat_satpoints(&self) -> Result<Option<Vec<(Sat, SatPoint)>>> {
    if self.has_sat_index()? {
      let mut result = Vec::new();

      let rtx = self.database.begin_read()?;

      let sat_to_satpoint = rtx.open_table(SAT_TO_SATPOINT)?;

      for range in sat_to_satpoint.range(0..)? {
        let (sat, satpoint) = range?;
        result.push((Sat(sat.value()), Entry::load(*satpoint.value())));
      }

      Ok(Some(result))
    } else {
      Ok(None)
    }
  }

  pub(crate) fn rare_sat_satpoint(&self, sat: Sat) -> Result<Option<SatPoint>> {
    if self.has_sat_index()? {
      Ok(
        self
          .database
          .begin_read()?
          .open_table(SAT_TO_SATPOINT)?
          .get(&sat.n())?
          .map(|satpoint| Entry::load(*satpoint.value())),
      )
    } else {
      Ok(None)
    }
  }

  pub(crate) fn block_header(&self, hash: BlockHash) -> Result<Option<Header>> {
    self.client.get_block_header(&hash).into_option()
  }

  pub(crate) fn block_header_info(&self, hash: BlockHash) -> Result<Option<GetBlockHeaderResult>> {
    self.client.get_block_header_info(&hash).into_option()
  }

  pub(crate) fn get_block_by_height(&self, height: u64) -> Result<Option<Block>> {
    Ok(
      self
        .client
        .get_block_hash(height)
        .into_option()?
        .map(|hash| self.client.get_block(&hash))
        .transpose()?,
    )
  }

  pub(crate) fn get_block_by_hash(&self, hash: BlockHash) -> Result<Option<Block>> {
    self.client.get_block(&hash).into_option()
  }

  pub(crate) fn get_inscription_ids_by_sat(&self, sat: Sat) -> Result<Vec<InscriptionId>> {
    let rtx = &self.database.begin_read()?;

    let mut ids = rtx
      .open_multimap_table(SAT_TO_INSCRIPTION_ID)?
      .get(&sat.n())?
      .filter_map(|result| {
        result
          .ok()
          .map(|inscription_id| InscriptionId::load(*inscription_id.value()))
      })
      .collect::<Vec<InscriptionId>>();

    if ids.len() > 1 {
      let re_id_to_seq_num = rtx.open_table(REINSCRIPTION_ID_TO_SEQUENCE_NUMBER)?;
      ids.sort_by_key(
        |inscription_id| match re_id_to_seq_num.get(&inscription_id.store()) {
          Ok(Some(num)) => num.value() + 1, // remove at next index refactor
          _ => 0,
        },
      );
    }

    Ok(ids)
  }

  pub(crate) fn get_inscription_id_by_inscription_number(
    &self,
    n: i64,
  ) -> Result<Option<InscriptionId>> {
    Ok(
      self
        .database
        .begin_read()?
        .open_table(INSCRIPTION_NUMBER_TO_INSCRIPTION_ID)?
        .get(&n)?
        .map(|id| Entry::load(*id.value())),
    )
  }

  pub(crate) fn get_inscription_satpoint_by_id(
    &self,
    inscription_id: InscriptionId,
  ) -> Result<Option<SatPoint>> {
    Ok(
      self
        .database
        .begin_read()?
        .open_table(INSCRIPTION_ID_TO_SATPOINT)?
        .get(&inscription_id.store())?
        .map(|satpoint| Entry::load(*satpoint.value())),
    )
  }

  pub(crate) fn get_inscription_by_id(
    &self,
    inscription_id: InscriptionId,
  ) -> Result<Option<Inscription>> {
    if self
      .database
      .begin_read()?
      .open_table(INSCRIPTION_ID_TO_SATPOINT)?
      .get(&inscription_id.store())?
      .is_none()
    {
      return Ok(None);
    }

    Ok(self.get_transaction(inscription_id.txid)?.and_then(|tx| {
      Inscription::from_transaction(&tx)
        .get(inscription_id.index as usize)
        .map(|transaction_inscription| transaction_inscription.inscription.clone())
    }))
  }

  pub(crate) fn get_inscriptions_on_output_with_satpoints(
    &self,
    outpoint: OutPoint,
  ) -> Result<Vec<(SatPoint, InscriptionId)>> {
    let rtx = &self.database.begin_read()?;
    let sat_to_id = rtx.open_multimap_table(SATPOINT_TO_INSCRIPTION_ID)?;
    let re_id_to_seq_num = rtx.open_table(REINSCRIPTION_ID_TO_SEQUENCE_NUMBER)?;

    Self::inscriptions_on_output_ordered(&re_id_to_seq_num, &sat_to_id, outpoint)
  }

  pub(crate) fn get_inscriptions_on_output(
    &self,
    outpoint: OutPoint,
  ) -> Result<Vec<InscriptionId>> {
    Ok(
      self
        .get_inscriptions_on_output_with_satpoints(outpoint)?
        .iter()
        .map(|(_satpoint, inscription_id)| *inscription_id)
        .collect(),
    )
  }

  pub(crate) fn get_transaction(&self, txid: Txid) -> Result<Option<Transaction>> {
    if txid == self.genesis_block_coinbase_txid {
      Ok(Some(self.genesis_block_coinbase_transaction.clone()))
    } else {
      self.client.get_raw_transaction(&txid, None).into_option()
    }
  }

  pub(crate) fn get_transaction_blockhash(&self, txid: Txid) -> Result<Option<BlockHash>> {
    Ok(
      self
        .client
        .get_raw_transaction_info(&txid, None)
        .into_option()?
        .and_then(|info| {
          if info.in_active_chain.unwrap_or_default() {
            info.blockhash
          } else {
            None
          }
        }),
    )
  }

  pub(crate) fn is_transaction_in_active_chain(&self, txid: Txid) -> Result<bool> {
    Ok(
      self
        .client
        .get_raw_transaction_info(&txid, None)
        .into_option()?
        .and_then(|info| info.in_active_chain)
        .unwrap_or(false),
    )
  }

  pub(crate) fn find(&self, sat: u64) -> Result<Option<SatPoint>> {
    self.require_sat_index("find")?;

    let rtx = self.begin_read()?;

    if rtx.block_count()? <= Sat(sat).height().n() {
      return Ok(None);
    }

    let outpoint_to_sat_ranges = rtx.0.open_table(OUTPOINT_TO_SAT_RANGES)?;

    for range in outpoint_to_sat_ranges.range::<&[u8; 36]>(&[0; 36]..)? {
      let (key, value) = range?;
      let mut offset = 0;
      for chunk in value.value().chunks_exact(11) {
        let (start, end) = SatRange::load(chunk.try_into().unwrap());
        if start <= sat && sat < end {
          return Ok(Some(SatPoint {
            outpoint: Entry::load(*key.value()),
            offset: offset + sat - start,
          }));
        }
        offset += end - start;
      }
    }

    Ok(None)
  }

  fn list_inner(&self, outpoint: OutPointValue) -> Result<Option<Vec<u8>>> {
    Ok(
      self
        .database
        .begin_read()?
        .open_table(OUTPOINT_TO_SAT_RANGES)?
        .get(&outpoint)?
        .map(|outpoint| outpoint.value().to_vec()),
    )
  }

  pub(crate) fn list(&self, outpoint: OutPoint) -> Result<Option<List>> {
    self.require_sat_index("list")?;

    let array = outpoint.store();

    let sat_ranges = self.list_inner(array)?;

    match sat_ranges {
      Some(sat_ranges) => Ok(Some(List::Unspent(
        sat_ranges
          .chunks_exact(11)
          .map(|chunk| SatRange::load(chunk.try_into().unwrap()))
          .collect(),
      ))),
      None => {
        if self.is_transaction_in_active_chain(outpoint.txid)? {
          Ok(Some(List::Spent))
        } else {
          Ok(None)
        }
      }
    }
  }

  pub(crate) fn block_time(&self, height: Height) -> Result<Blocktime> {
    let height = height.n();

    match self.get_block_by_height(height)? {
      Some(block) => Ok(Blocktime::confirmed(block.header.time)),
      None => {
        let tx = self.database.begin_read()?;

        let current = tx
          .open_table(HEIGHT_TO_BLOCK_HASH)?
          .range(0..)?
          .next_back()
          .and_then(|result| result.ok())
          .map(|(height, _hash)| height)
          .map(|x| x.value())
          .unwrap_or(0);

        let expected_blocks = height.checked_sub(current).with_context(|| {
          format!("current {current} height is greater than sat height {height}")
        })?;

        Ok(Blocktime::Expected(
          Utc::now()
            .round_subsecs(0)
            .checked_add_signed(chrono::Duration::seconds(
              10 * 60 * i64::try_from(expected_blocks)?,
            ))
            .ok_or_else(|| anyhow!("block timestamp out of range"))?,
        ))
      }
    }
  }

  pub(crate) fn get_inscriptions(
    &self,
    utxos: BTreeMap<OutPoint, Amount>,
  ) -> Result<BTreeMap<SatPoint, InscriptionId>> {
    let rtx = self.database.begin_read()?;

    let mut result = BTreeMap::new();

    let table = rtx.open_multimap_table(SATPOINT_TO_INSCRIPTION_ID)?;
    for utxo in utxos.keys() {
      result.extend(Self::inscriptions_on_output_unordered(&table, *utxo)?);
    }

    Ok(result)
  }

  pub(crate) fn get_homepage_inscriptions(&self) -> Result<Vec<InscriptionId>> {
    Ok(
      self
        .database
        .begin_read()?
        .open_table(INSCRIPTION_NUMBER_TO_INSCRIPTION_ID)?
        .iter()?
        .rev()
        .take(8)
        .flat_map(|result| result.map(|(_number, id)| Entry::load(*id.value())))
        .collect(),
    )
  }

  pub(crate) fn get_latest_inscriptions_with_prev_and_next(
    &self,
    n: usize,
    from: Option<i64>,
  ) -> Result<(Vec<InscriptionId>, Option<i64>, Option<i64>)> {
    let rtx = self.database.begin_read()?;

    let inscription_number_to_inscription_id =
      rtx.open_table(INSCRIPTION_NUMBER_TO_INSCRIPTION_ID)?;

    let latest = match inscription_number_to_inscription_id.iter()?.next_back() {
      Some(Ok((number, _id))) => number.value(),
      Some(Err(_)) => return Ok(Default::default()),
      None => return Ok(Default::default()),
    };

    let from = from.unwrap_or(latest);

    let prev = if let Some(prev) = from.checked_sub(n.try_into()?) {
      inscription_number_to_inscription_id
        .get(&prev)?
        .map(|_| prev)
    } else {
      None
    };

    let next = if from < latest {
      Some(
        from
          .checked_add(n.try_into()?)
          .unwrap_or(latest)
          .min(latest),
      )
    } else {
      None
    };

    let inscriptions = inscription_number_to_inscription_id
      .range(..=from)?
      .rev()
      .take(n)
      .flat_map(|result| result.map(|(_number, id)| Entry::load(*id.value())))
      .collect();

    Ok((inscriptions, prev, next))
  }

  pub(crate) fn get_feed_inscriptions(&self, n: usize) -> Result<Vec<(i64, InscriptionId)>> {
    Ok(
      self
        .database
        .begin_read()?
        .open_table(INSCRIPTION_NUMBER_TO_INSCRIPTION_ID)?
        .iter()?
        .rev()
        .take(n)
        .flat_map(|result| result.map(|(number, id)| (number.value(), Entry::load(*id.value()))))
        .collect(),
    )
  }

  pub(crate) fn get_inscription_entry(
    &self,
    inscription_id: InscriptionId,
  ) -> Result<Option<InscriptionEntry>> {
    Ok(
      self
        .database
        .begin_read()?
        .open_table(INSCRIPTION_ID_TO_INSCRIPTION_ENTRY)?
        .get(&inscription_id.store())?
        .map(|value| InscriptionEntry::load(value.value())),
    )
  }

  #[cfg(test)]
  fn assert_inscription_location(
    &self,
    inscription_id: InscriptionId,
    satpoint: SatPoint,
    sat: Option<u64>,
  ) {
    let rtx = self.database.begin_read().unwrap();

    let satpoint_to_inscription_id = rtx.open_multimap_table(SATPOINT_TO_INSCRIPTION_ID).unwrap();

    let inscription_id_to_satpoint = rtx.open_table(INSCRIPTION_ID_TO_SATPOINT).unwrap();

    assert_eq!(
      satpoint_to_inscription_id.len().unwrap(),
      inscription_id_to_satpoint.len().unwrap(),
    );

    assert_eq!(
      SatPoint::load(
        *inscription_id_to_satpoint
          .get(&inscription_id.store())
          .unwrap()
          .unwrap()
          .value()
      ),
      satpoint,
    );

    assert!(satpoint_to_inscription_id
      .get(&satpoint.store())
      .unwrap()
      .any(|id| InscriptionId::load(*id.unwrap().value()) == inscription_id));

    match sat {
      Some(sat) => {
        if self.has_sat_index().unwrap() {
          // unbound inscriptions should not be assigned to a sat
          assert!(satpoint.outpoint != unbound_outpoint());
          assert!(rtx
            .open_multimap_table(SAT_TO_INSCRIPTION_ID)
            .unwrap()
            .get(&sat)
            .unwrap()
            .any(|id| InscriptionId::load(*id.unwrap().value()) == inscription_id));

          // we do not track common sats (only the sat ranges)
          if !Sat(sat).is_common() {
            assert_eq!(
              SatPoint::load(
                *rtx
                  .open_table(SAT_TO_SATPOINT)
                  .unwrap()
                  .get(&sat)
                  .unwrap()
                  .unwrap()
                  .value()
              ),
              satpoint,
            );
          }
        }
      }
      None => {
        if self.has_sat_index().unwrap() {
          assert!(satpoint.outpoint == unbound_outpoint())
        }
      }
    }
  }

  #[cfg(test)]
  fn assert_non_existence_of_inscription(&self, inscription_id: InscriptionId) {
    let rtx = self.database.begin_read().unwrap();

    let inscription_id_to_satpoint = rtx.open_table(INSCRIPTION_ID_TO_SATPOINT).unwrap();
    assert!(inscription_id_to_satpoint
      .get(&inscription_id.store())
      .unwrap()
      .is_none());

    let inscription_id_to_entry = rtx.open_table(INSCRIPTION_ID_TO_INSCRIPTION_ENTRY).unwrap();
    assert!(inscription_id_to_entry
      .get(&inscription_id.store())
      .unwrap()
      .is_none());

    for range in rtx
      .open_table(INSCRIPTION_NUMBER_TO_INSCRIPTION_ID)
      .unwrap()
      .iter()
      .into_iter()
    {
      for entry in range.into_iter() {
        let (_number, id) = entry.unwrap();
        assert!(InscriptionId::load(*id.value()) != inscription_id);
      }
    }

    for range in rtx
      .open_multimap_table(SATPOINT_TO_INSCRIPTION_ID)
      .unwrap()
      .iter()
      .into_iter()
    {
      for entry in range.into_iter() {
        let (_satpoint, ids) = entry.unwrap();
        assert!(!ids
          .into_iter()
          .any(|id| InscriptionId::load(*id.unwrap().value()) == inscription_id))
      }
    }

    if self.has_sat_index().unwrap() {
      for range in rtx
        .open_multimap_table(SAT_TO_INSCRIPTION_ID)
        .unwrap()
        .iter()
        .into_iter()
      {
        for entry in range.into_iter() {
          let (_sat, ids) = entry.unwrap();
          assert!(!ids
            .into_iter()
            .any(|id| InscriptionId::load(*id.unwrap().value()) == inscription_id))
        }
      }
    }
  }

  fn inscriptions_on_output_unordered<'a: 'tx, 'tx>(
    satpoint_to_id: &'a impl ReadableMultimapTable<&'static SatPointValue, &'static InscriptionIdValue>,
    outpoint: OutPoint,
  ) -> Result<impl Iterator<Item = (SatPoint, InscriptionId)> + 'tx> {
    let start = SatPoint {
      outpoint,
      offset: 0,
    }
    .store();

    let end = SatPoint {
      outpoint,
      offset: u64::MAX,
    }
    .store();

    let mut inscriptions = Vec::new();

    for range in satpoint_to_id.range::<&[u8; 44]>(&start..=&end)? {
      let (satpoint, ids) = range?;
      for id_result in ids {
        let id = id_result?;
        inscriptions.push((Entry::load(*satpoint.value()), Entry::load(*id.value())));
      }
    }

    Ok(inscriptions.into_iter())
  }

  fn inscriptions_on_output_ordered<'a: 'tx, 'tx>(
    re_id_to_seq_num: &'a impl ReadableTable<&'static InscriptionIdValue, u64>,
    satpoint_to_id: &'a impl ReadableMultimapTable<&'static SatPointValue, &'static InscriptionIdValue>,
    outpoint: OutPoint,
  ) -> Result<Vec<(SatPoint, InscriptionId)>> {
    let mut result = Self::inscriptions_on_output_unordered(satpoint_to_id, outpoint)?
      .collect::<Vec<(SatPoint, InscriptionId)>>();

    if result.len() <= 1 {
      return Ok(result);
    }

    result.sort_by_key(|(_satpoint, inscription_id)| {
      match re_id_to_seq_num.get(&inscription_id.store()) {
        Ok(Some(num)) => num.value() + 1, // remove at next index refactor
        Ok(None) => 0,
        _ => 0,
      }
    });

    Ok(result)
  }
}

#[cfg(test)]
mod tests {
  use {
    super::*,
    bitcoin::secp256k1::rand::{self, RngCore},
  };

  struct ContextBuilder {
    args: Vec<OsString>,
    tempdir: Option<TempDir>,
  }

  impl ContextBuilder {
    fn build(self) -> Context {
      self.try_build().unwrap()
    }

    fn try_build(self) -> Result<Context> {
      let rpc_server = test_bitcoincore_rpc::builder()
        .network(Network::Regtest)
        .build();

      let tempdir = self.tempdir.unwrap_or_else(|| TempDir::new().unwrap());
      let cookie_file = tempdir.path().join("cookie");
      fs::write(&cookie_file, "username:password").unwrap();

      let command: Vec<OsString> = vec![
        "ord".into(),
        "--rpc-url".into(),
        rpc_server.url().into(),
        "--data-dir".into(),
        tempdir.path().into(),
        "--cookie-file".into(),
        cookie_file.into(),
        "--regtest".into(),
      ];

      let options = Options::try_parse_from(command.into_iter().chain(self.args)).unwrap();
      let index = Index::open(&options)?;
      index.update().unwrap();

      Ok(Context {
        options,
        rpc_server,
        tempdir,
        index,
      })
    }

    fn arg(mut self, arg: impl Into<OsString>) -> Self {
      self.args.push(arg.into());
      self
    }

    fn args<T: Into<OsString>, I: IntoIterator<Item = T>>(mut self, args: I) -> Self {
      self.args.extend(args.into_iter().map(|arg| arg.into()));
      self
    }

    fn tempdir(mut self, tempdir: TempDir) -> Self {
      self.tempdir = Some(tempdir);
      self
    }
  }

  struct Context {
    options: Options,
    rpc_server: test_bitcoincore_rpc::Handle,
    #[allow(unused)]
    tempdir: TempDir,
    index: Index,
  }

  impl Context {
    fn builder() -> ContextBuilder {
      ContextBuilder {
        args: Vec::new(),
        tempdir: None,
      }
    }

    fn mine_blocks(&self, n: u64) -> Vec<Block> {
      let blocks = self.rpc_server.mine_blocks(n);
      self.index.update().unwrap();
      blocks
    }

    fn mine_blocks_with_subsidy(&self, n: u64, subsidy: u64) -> Vec<Block> {
      let blocks = self.rpc_server.mine_blocks_with_subsidy(n, subsidy);
      self.index.update().unwrap();
      blocks
    }

    fn configurations() -> Vec<Context> {
      vec![
        Context::builder().build(),
        Context::builder().arg("--index-sats").build(),
      ]
    }
  }

  #[test]
  fn height_limit() {
    {
      let context = Context::builder().args(["--height-limit", "0"]).build();
      context.mine_blocks(1);
      assert_eq!(context.index.block_height().unwrap(), None);
      assert_eq!(context.index.block_count().unwrap(), 0);
    }

    {
      let context = Context::builder().args(["--height-limit", "1"]).build();
      context.mine_blocks(1);
      assert_eq!(context.index.block_height().unwrap(), Some(Height(0)));
      assert_eq!(context.index.block_count().unwrap(), 1);
    }

    {
      let context = Context::builder().args(["--height-limit", "2"]).build();
      context.mine_blocks(2);
      assert_eq!(context.index.block_height().unwrap(), Some(Height(1)));
      assert_eq!(context.index.block_count().unwrap(), 2);
    }
  }

  #[test]
  fn inscriptions_below_first_inscription_height_are_skipped() {
    let inscription = inscription("text/plain;charset=utf-8", "hello");
    let template = TransactionTemplate {
      inputs: &[(1, 0, 0)],
      witness: inscription.to_witness(),
      ..Default::default()
    };

    {
      let context = Context::builder().build();
      context.mine_blocks(1);
      let txid = context.rpc_server.broadcast_tx(template.clone());
      let inscription_id = InscriptionId::from(txid);
      context.mine_blocks(1);

      assert_eq!(
        context.index.get_inscription_by_id(inscription_id).unwrap(),
        Some(inscription)
      );

      assert_eq!(
        context
          .index
          .get_inscription_satpoint_by_id(inscription_id)
          .unwrap(),
        Some(SatPoint {
          outpoint: OutPoint { txid, vout: 0 },
          offset: 0,
        })
      );
    }

    {
      let context = Context::builder()
        .arg("--first-inscription-height=3")
        .build();
      context.mine_blocks(1);
      let txid = context.rpc_server.broadcast_tx(template);
      let inscription_id = InscriptionId::from(txid);
      context.mine_blocks(1);

      assert_eq!(
        context
          .index
          .get_inscription_satpoint_by_id(inscription_id)
          .unwrap(),
        None,
      );
    }
  }

  #[test]
  fn list_first_coinbase_transaction() {
    let context = Context::builder().arg("--index-sats").build();
    assert_eq!(
      context
        .index
        .list(
          "4a5e1e4baab89f3a32518a88c31bc87f618f76673e2cc77ab2127b7afdeda33b:0"
            .parse()
            .unwrap()
        )
        .unwrap()
        .unwrap(),
      List::Unspent(vec![(0, 50 * COIN_VALUE)])
    )
  }

  #[test]
  fn list_second_coinbase_transaction() {
    let context = Context::builder().arg("--index-sats").build();
    let txid = context.mine_blocks(1)[0].txdata[0].txid();
    assert_eq!(
      context.index.list(OutPoint::new(txid, 0)).unwrap().unwrap(),
      List::Unspent(vec![(50 * COIN_VALUE, 100 * COIN_VALUE)])
    )
  }

  #[test]
  fn list_split_ranges_are_tracked_correctly() {
    let context = Context::builder().arg("--index-sats").build();

    context.mine_blocks(1);
    let split_coinbase_output = TransactionTemplate {
      inputs: &[(1, 0, 0)],
      outputs: 2,
      fee: 0,
      ..Default::default()
    };
    let txid = context.rpc_server.broadcast_tx(split_coinbase_output);

    context.mine_blocks(1);

    assert_eq!(
      context.index.list(OutPoint::new(txid, 0)).unwrap().unwrap(),
      List::Unspent(vec![(50 * COIN_VALUE, 75 * COIN_VALUE)])
    );

    assert_eq!(
      context.index.list(OutPoint::new(txid, 1)).unwrap().unwrap(),
      List::Unspent(vec![(75 * COIN_VALUE, 100 * COIN_VALUE)])
    );
  }

  #[test]
  fn list_merge_ranges_are_tracked_correctly() {
    let context = Context::builder().arg("--index-sats").build();

    context.mine_blocks(2);
    let merge_coinbase_outputs = TransactionTemplate {
      inputs: &[(1, 0, 0), (2, 0, 0)],
      fee: 0,
      ..Default::default()
    };

    let txid = context.rpc_server.broadcast_tx(merge_coinbase_outputs);
    context.mine_blocks(1);

    assert_eq!(
      context.index.list(OutPoint::new(txid, 0)).unwrap().unwrap(),
      List::Unspent(vec![
        (50 * COIN_VALUE, 100 * COIN_VALUE),
        (100 * COIN_VALUE, 150 * COIN_VALUE)
      ]),
    );
  }

  #[test]
  fn list_fee_paying_transaction_range() {
    let context = Context::builder().arg("--index-sats").build();

    context.mine_blocks(1);
    let fee_paying_tx = TransactionTemplate {
      inputs: &[(1, 0, 0)],
      outputs: 2,
      fee: 10,
      ..Default::default()
    };
    let txid = context.rpc_server.broadcast_tx(fee_paying_tx);
    let coinbase_txid = context.mine_blocks(1)[0].txdata[0].txid();

    assert_eq!(
      context.index.list(OutPoint::new(txid, 0)).unwrap().unwrap(),
      List::Unspent(vec![(50 * COIN_VALUE, 7499999995)]),
    );

    assert_eq!(
      context.index.list(OutPoint::new(txid, 1)).unwrap().unwrap(),
      List::Unspent(vec![(7499999995, 9999999990)]),
    );

    assert_eq!(
      context
        .index
        .list(OutPoint::new(coinbase_txid, 0))
        .unwrap()
        .unwrap(),
      List::Unspent(vec![(10000000000, 15000000000), (9999999990, 10000000000)])
    );
  }

  #[test]
  fn list_two_fee_paying_transaction_range() {
    let context = Context::builder().arg("--index-sats").build();

    context.mine_blocks(2);
    let first_fee_paying_tx = TransactionTemplate {
      inputs: &[(1, 0, 0)],
      fee: 10,
      ..Default::default()
    };
    let second_fee_paying_tx = TransactionTemplate {
      inputs: &[(2, 0, 0)],
      fee: 10,
      ..Default::default()
    };
    context.rpc_server.broadcast_tx(first_fee_paying_tx);
    context.rpc_server.broadcast_tx(second_fee_paying_tx);

    let coinbase_txid = context.mine_blocks(1)[0].txdata[0].txid();

    assert_eq!(
      context
        .index
        .list(OutPoint::new(coinbase_txid, 0))
        .unwrap()
        .unwrap(),
      List::Unspent(vec![
        (15000000000, 20000000000),
        (9999999990, 10000000000),
        (14999999990, 15000000000)
      ])
    );
  }

  #[test]
  fn list_null_output() {
    let context = Context::builder().arg("--index-sats").build();

    context.mine_blocks(1);
    let no_value_output = TransactionTemplate {
      inputs: &[(1, 0, 0)],
      fee: 50 * COIN_VALUE,
      ..Default::default()
    };
    let txid = context.rpc_server.broadcast_tx(no_value_output);
    context.mine_blocks(1);

    assert_eq!(
      context.index.list(OutPoint::new(txid, 0)).unwrap().unwrap(),
      List::Unspent(Vec::new())
    );
  }

  #[test]
  fn list_null_input() {
    let context = Context::builder().arg("--index-sats").build();

    context.mine_blocks(1);
    let no_value_output = TransactionTemplate {
      inputs: &[(1, 0, 0)],
      fee: 50 * COIN_VALUE,
      ..Default::default()
    };
    context.rpc_server.broadcast_tx(no_value_output);
    context.mine_blocks(1);

    let no_value_input = TransactionTemplate {
      inputs: &[(2, 1, 0)],
      fee: 0,
      ..Default::default()
    };
    let txid = context.rpc_server.broadcast_tx(no_value_input);
    context.mine_blocks(1);

    assert_eq!(
      context.index.list(OutPoint::new(txid, 0)).unwrap().unwrap(),
      List::Unspent(Vec::new())
    );
  }

  #[test]
  fn list_spent_output() {
    let context = Context::builder().arg("--index-sats").build();
    context.mine_blocks(1);
    context.rpc_server.broadcast_tx(TransactionTemplate {
      inputs: &[(1, 0, 0)],
      fee: 0,
      ..Default::default()
    });
    context.mine_blocks(1);
    let txid = context.rpc_server.tx(1, 0).txid();
    assert_eq!(
      context.index.list(OutPoint::new(txid, 0)).unwrap().unwrap(),
      List::Spent,
    );
  }

  #[test]
  fn list_unknown_output() {
    let context = Context::builder().arg("--index-sats").build();

    assert_eq!(
      context
        .index
        .list(
          "0000000000000000000000000000000000000000000000000000000000000000:0"
            .parse()
            .unwrap()
        )
        .unwrap(),
      None
    );
  }

  #[test]
  fn find_first_sat() {
    let context = Context::builder().arg("--index-sats").build();
    assert_eq!(
      context.index.find(0).unwrap().unwrap(),
      SatPoint {
        outpoint: "4a5e1e4baab89f3a32518a88c31bc87f618f76673e2cc77ab2127b7afdeda33b:0"
          .parse()
          .unwrap(),
        offset: 0,
      }
    )
  }

  #[test]
  fn find_second_sat() {
    let context = Context::builder().arg("--index-sats").build();
    assert_eq!(
      context.index.find(1).unwrap().unwrap(),
      SatPoint {
        outpoint: "4a5e1e4baab89f3a32518a88c31bc87f618f76673e2cc77ab2127b7afdeda33b:0"
          .parse()
          .unwrap(),
        offset: 1,
      }
    )
  }

  #[test]
  fn find_first_sat_of_second_block() {
    let context = Context::builder().arg("--index-sats").build();
    context.mine_blocks(1);
    assert_eq!(
      context.index.find(50 * COIN_VALUE).unwrap().unwrap(),
      SatPoint {
        outpoint: "30f2f037629c6a21c1f40ed39b9bd6278df39762d68d07f49582b23bcb23386a:0"
          .parse()
          .unwrap(),
        offset: 0,
      }
    )
  }

  #[test]
  fn find_unmined_sat() {
    let context = Context::builder().arg("--index-sats").build();
    assert_eq!(context.index.find(50 * COIN_VALUE).unwrap(), None);
  }

  #[test]
  fn find_first_sat_spent_in_second_block() {
    let context = Context::builder().arg("--index-sats").build();
    context.mine_blocks(1);
    let spend_txid = context.rpc_server.broadcast_tx(TransactionTemplate {
      inputs: &[(1, 0, 0)],
      fee: 0,
      ..Default::default()
    });
    context.mine_blocks(1);
    assert_eq!(
      context.index.find(50 * COIN_VALUE).unwrap().unwrap(),
      SatPoint {
        outpoint: OutPoint::new(spend_txid, 0),
        offset: 0,
      }
    )
  }

  #[test]
  fn inscriptions_are_tracked_correctly() {
    for context in Context::configurations() {
      context.mine_blocks(1);

      let txid = context.rpc_server.broadcast_tx(TransactionTemplate {
        inputs: &[(1, 0, 0)],
        witness: inscription("text/plain", "hello").to_witness(),
        ..Default::default()
      });
      let inscription_id = InscriptionId::from(txid);

      context.mine_blocks(1);

      context.index.assert_inscription_location(
        inscription_id,
        SatPoint {
          outpoint: OutPoint { txid, vout: 0 },
          offset: 0,
        },
        Some(50 * COIN_VALUE),
      );
    }
  }

  #[test]
  fn inscriptions_without_sats_are_unbound() {
    for context in Context::configurations() {
      context.mine_blocks(1);

      context.rpc_server.broadcast_tx(TransactionTemplate {
        inputs: &[(1, 0, 0)],
        fee: 50 * 100_000_000,
        ..Default::default()
      });

      context.mine_blocks(1);

      let txid = context.rpc_server.broadcast_tx(TransactionTemplate {
        inputs: &[(2, 1, 0)],
        witness: inscription("text/plain", "hello").to_witness(),
        ..Default::default()
      });

      let inscription_id = InscriptionId::from(txid);

      context.mine_blocks(1);

      context.index.assert_inscription_location(
        inscription_id,
        SatPoint {
          outpoint: unbound_outpoint(),
          offset: 0,
        },
        None,
      );

      context.mine_blocks(1);

      context.rpc_server.broadcast_tx(TransactionTemplate {
        inputs: &[(4, 0, 0)],
        fee: 50 * 100_000_000,
        ..Default::default()
      });

      context.mine_blocks(1);

      let txid = context.rpc_server.broadcast_tx(TransactionTemplate {
        inputs: &[(5, 1, 0)],
        witness: inscription("text/plain", "hello").to_witness(),
        ..Default::default()
      });

      let inscription_id = InscriptionId::from(txid);

      context.mine_blocks(1);

      context.index.assert_inscription_location(
        inscription_id,
        SatPoint {
          outpoint: unbound_outpoint(),
          offset: 1,
        },
        None,
      );
    }
  }

  #[test]
  fn unaligned_inscriptions_are_tracked_correctly() {
    for context in Context::configurations() {
      context.mine_blocks(1);

      let txid = context.rpc_server.broadcast_tx(TransactionTemplate {
        inputs: &[(1, 0, 0)],
        witness: inscription("text/plain", "hello").to_witness(),
        ..Default::default()
      });
      let inscription_id = InscriptionId::from(txid);

      context.mine_blocks(1);

      context.index.assert_inscription_location(
        inscription_id,
        SatPoint {
          outpoint: OutPoint { txid, vout: 0 },
          offset: 0,
        },
        Some(50 * COIN_VALUE),
      );

      let send_txid = context.rpc_server.broadcast_tx(TransactionTemplate {
        inputs: &[(2, 0, 0), (2, 1, 0)],
        ..Default::default()
      });

      context.mine_blocks(1);

      context.index.assert_inscription_location(
        inscription_id,
        SatPoint {
          outpoint: OutPoint {
            txid: send_txid,
            vout: 0,
          },
          offset: 50 * COIN_VALUE,
        },
        Some(50 * COIN_VALUE),
      );
    }
  }

  #[test]
  fn merged_inscriptions_are_tracked_correctly() {
    for context in Context::configurations() {
      context.mine_blocks(2);

      let first_txid = context.rpc_server.broadcast_tx(TransactionTemplate {
        inputs: &[(1, 0, 0)],
        witness: inscription("text/plain", "hello").to_witness(),
        ..Default::default()
      });

      let first_inscription_id = InscriptionId::from(first_txid);

      let second_txid = context.rpc_server.broadcast_tx(TransactionTemplate {
        inputs: &[(2, 0, 0)],
        witness: inscription("text/png", [1; 100]).to_witness(),
        ..Default::default()
      });
      let second_inscription_id = InscriptionId::from(second_txid);

      context.mine_blocks(1);

      let merged_txid = context.rpc_server.broadcast_tx(TransactionTemplate {
        inputs: &[(3, 1, 0), (3, 2, 0)],
        ..Default::default()
      });

      context.mine_blocks(1);

      context.index.assert_inscription_location(
        first_inscription_id,
        SatPoint {
          outpoint: OutPoint {
            txid: merged_txid,
            vout: 0,
          },
          offset: 0,
        },
        Some(50 * COIN_VALUE),
      );

      context.index.assert_inscription_location(
        second_inscription_id,
        SatPoint {
          outpoint: OutPoint {
            txid: merged_txid,
            vout: 0,
          },
          offset: 50 * COIN_VALUE,
        },
        Some(100 * COIN_VALUE),
      );
    }
  }

  #[test]
  fn inscriptions_that_are_sent_to_second_output_are_are_tracked_correctly() {
    for context in Context::configurations() {
      context.mine_blocks(1);

      let txid = context.rpc_server.broadcast_tx(TransactionTemplate {
        inputs: &[(1, 0, 0)],
        witness: inscription("text/plain", "hello").to_witness(),
        ..Default::default()
      });
      let inscription_id = InscriptionId::from(txid);

      context.mine_blocks(1);

      context.index.assert_inscription_location(
        inscription_id,
        SatPoint {
          outpoint: OutPoint { txid, vout: 0 },
          offset: 0,
        },
        Some(50 * COIN_VALUE),
      );

      let send_txid = context.rpc_server.broadcast_tx(TransactionTemplate {
        inputs: &[(2, 0, 0), (2, 1, 0)],
        outputs: 2,
        ..Default::default()
      });

      context.mine_blocks(1);

      context.index.assert_inscription_location(
        inscription_id,
        SatPoint {
          outpoint: OutPoint {
            txid: send_txid,
            vout: 1,
          },
          offset: 0,
        },
        Some(50 * COIN_VALUE),
      );
    }
  }

  #[test]
  fn missing_inputs_are_fetched_from_bitcoin_core() {
    for args in [
      ["--first-inscription-height", "2"].as_slice(),
      ["--first-inscription-height", "2", "--index-sats"].as_slice(),
    ] {
      let context = Context::builder().args(args).build();
      context.mine_blocks(1);

      let txid = context.rpc_server.broadcast_tx(TransactionTemplate {
        inputs: &[(1, 0, 0)],
        witness: inscription("text/plain", "hello").to_witness(),
        ..Default::default()
      });
      let inscription_id = InscriptionId::from(txid);

      context.mine_blocks(1);

      context.index.assert_inscription_location(
        inscription_id,
        SatPoint {
          outpoint: OutPoint { txid, vout: 0 },
          offset: 0,
        },
        Some(50 * COIN_VALUE),
      );

      let send_txid = context.rpc_server.broadcast_tx(TransactionTemplate {
        inputs: &[(2, 0, 0), (2, 1, 0)],
        ..Default::default()
      });

      context.mine_blocks(1);

      context.index.assert_inscription_location(
        inscription_id,
        SatPoint {
          outpoint: OutPoint {
            txid: send_txid,
            vout: 0,
          },
          offset: 50 * COIN_VALUE,
        },
        Some(50 * COIN_VALUE),
      );
    }
  }

  #[test]
  fn one_input_fee_spent_inscriptions_are_tracked_correctly() {
    for context in Context::configurations() {
      context.mine_blocks(1);

      let txid = context.rpc_server.broadcast_tx(TransactionTemplate {
        inputs: &[(1, 0, 0)],
        witness: inscription("text/plain", "hello").to_witness(),
        ..Default::default()
      });
      let inscription_id = InscriptionId::from(txid);

      context.mine_blocks(1);

      context.rpc_server.broadcast_tx(TransactionTemplate {
        inputs: &[(2, 1, 0)],
        fee: 50 * COIN_VALUE,
        ..Default::default()
      });

      let coinbase_tx = context.mine_blocks(1)[0].txdata[0].txid();

      context.index.assert_inscription_location(
        inscription_id,
        SatPoint {
          outpoint: OutPoint {
            txid: coinbase_tx,
            vout: 0,
          },
          offset: 50 * COIN_VALUE,
        },
        Some(50 * COIN_VALUE),
      );
    }
  }

  #[test]
  fn two_input_fee_spent_inscriptions_are_tracked_correctly() {
    for context in Context::configurations() {
      context.mine_blocks(2);

      let txid = context.rpc_server.broadcast_tx(TransactionTemplate {
        inputs: &[(1, 0, 0)],
        witness: inscription("text/plain", "hello").to_witness(),
        ..Default::default()
      });
      let inscription_id = InscriptionId::from(txid);

      context.mine_blocks(1);

      context.rpc_server.broadcast_tx(TransactionTemplate {
        inputs: &[(2, 0, 0), (3, 1, 0)],
        fee: 50 * COIN_VALUE,
        ..Default::default()
      });

      let coinbase_tx = context.mine_blocks(1)[0].txdata[0].txid();

      context.index.assert_inscription_location(
        inscription_id,
        SatPoint {
          outpoint: OutPoint {
            txid: coinbase_tx,
            vout: 0,
          },
          offset: 50 * COIN_VALUE,
        },
        Some(50 * COIN_VALUE),
      );
    }
  }

  #[test]
  fn inscription_can_be_fee_spent_in_first_transaction() {
    for context in Context::configurations() {
      context.mine_blocks(1);

      let txid = context.rpc_server.broadcast_tx(TransactionTemplate {
        inputs: &[(1, 0, 0)],
        fee: 50 * COIN_VALUE,
        witness: inscription("text/plain", "hello").to_witness(),
        ..Default::default()
      });
      let inscription_id = InscriptionId::from(txid);

      let coinbase_tx = context.mine_blocks(1)[0].txdata[0].txid();

      context.index.assert_inscription_location(
        inscription_id,
        SatPoint {
          outpoint: OutPoint {
            txid: coinbase_tx,
            vout: 0,
          },
          offset: 50 * COIN_VALUE,
        },
        Some(50 * COIN_VALUE),
      );
    }
  }

  #[test]
  fn lost_inscriptions() {
    for context in Context::configurations() {
      context.mine_blocks(1);

      let txid = context.rpc_server.broadcast_tx(TransactionTemplate {
        inputs: &[(1, 0, 0)],
        fee: 50 * COIN_VALUE,
        witness: inscription("text/plain", "hello").to_witness(),
        ..Default::default()
      });
      let inscription_id = InscriptionId::from(txid);

      context.mine_blocks_with_subsidy(1, 0);

      context.index.assert_inscription_location(
        inscription_id,
        SatPoint {
          outpoint: OutPoint::null(),
          offset: 0,
        },
        Some(50 * COIN_VALUE),
      );
    }
  }

  #[test]
  fn multiple_inscriptions_can_be_lost() {
    for context in Context::configurations() {
      context.mine_blocks(1);

      let first_txid = context.rpc_server.broadcast_tx(TransactionTemplate {
        inputs: &[(1, 0, 0)],
        fee: 50 * COIN_VALUE,
        witness: inscription("text/plain", "hello").to_witness(),
        ..Default::default()
      });
      let first_inscription_id = InscriptionId::from(first_txid);

      context.mine_blocks_with_subsidy(1, 0);
      context.mine_blocks(1);

      let second_txid = context.rpc_server.broadcast_tx(TransactionTemplate {
        inputs: &[(3, 0, 0)],
        fee: 50 * COIN_VALUE,
        witness: inscription("text/plain", "hello").to_witness(),
        ..Default::default()
      });
      let second_inscription_id = InscriptionId::from(second_txid);

      context.mine_blocks_with_subsidy(1, 0);

      context.index.assert_inscription_location(
        first_inscription_id,
        SatPoint {
          outpoint: OutPoint::null(),
          offset: 0,
        },
        Some(50 * COIN_VALUE),
      );

      context.index.assert_inscription_location(
        second_inscription_id,
        SatPoint {
          outpoint: OutPoint::null(),
          offset: 50 * COIN_VALUE,
        },
        Some(150 * COIN_VALUE),
      );
    }
  }

  #[test]
  fn lost_sats_are_tracked_correctly() {
    let context = Context::builder().arg("--index-sats").build();
    assert_eq!(context.index.statistic(Statistic::LostSats), 0);

    context.mine_blocks(1);
    assert_eq!(context.index.statistic(Statistic::LostSats), 0);

    context.mine_blocks_with_subsidy(1, 0);
    assert_eq!(
      context.index.statistic(Statistic::LostSats),
      50 * COIN_VALUE
    );

    context.mine_blocks_with_subsidy(1, 0);
    assert_eq!(
      context.index.statistic(Statistic::LostSats),
      100 * COIN_VALUE
    );

    context.mine_blocks(1);
    assert_eq!(
      context.index.statistic(Statistic::LostSats),
      100 * COIN_VALUE
    );
  }

  #[test]
  fn lost_sat_ranges_are_tracked_correctly() {
    let context = Context::builder().arg("--index-sats").build();

    let null_ranges = || match context.index.list(OutPoint::null()).unwrap().unwrap() {
      List::Unspent(ranges) => ranges,
      _ => panic!(),
    };

    assert!(null_ranges().is_empty());

    context.mine_blocks(1);

    assert!(null_ranges().is_empty());

    context.mine_blocks_with_subsidy(1, 0);

    assert_eq!(null_ranges(), [(100 * COIN_VALUE, 150 * COIN_VALUE)]);

    context.mine_blocks_with_subsidy(1, 0);

    assert_eq!(
      null_ranges(),
      [
        (100 * COIN_VALUE, 150 * COIN_VALUE),
        (150 * COIN_VALUE, 200 * COIN_VALUE)
      ]
    );

    context.mine_blocks(1);

    assert_eq!(
      null_ranges(),
      [
        (100 * COIN_VALUE, 150 * COIN_VALUE),
        (150 * COIN_VALUE, 200 * COIN_VALUE)
      ]
    );

    context.mine_blocks_with_subsidy(1, 0);

    assert_eq!(
      null_ranges(),
      [
        (100 * COIN_VALUE, 150 * COIN_VALUE),
        (150 * COIN_VALUE, 200 * COIN_VALUE),
        (250 * COIN_VALUE, 300 * COIN_VALUE)
      ]
    );
  }

  #[test]
  fn lost_inscriptions_get_lost_satpoints() {
    for context in Context::configurations() {
      context.mine_blocks_with_subsidy(1, 0);
      context.mine_blocks(1);

      let txid = context.rpc_server.broadcast_tx(TransactionTemplate {
        inputs: &[(2, 0, 0)],
        outputs: 2,
        witness: inscription("text/plain", "hello").to_witness(),
        ..Default::default()
      });
      let inscription_id = InscriptionId::from(txid);
      context.mine_blocks(1);

      context.rpc_server.broadcast_tx(TransactionTemplate {
        inputs: &[(3, 1, 1), (3, 1, 0)],
        fee: 50 * COIN_VALUE,
        ..Default::default()
      });
      context.mine_blocks_with_subsidy(1, 0);

      context.index.assert_inscription_location(
        inscription_id,
        SatPoint {
          outpoint: OutPoint::null(),
          offset: 75 * COIN_VALUE,
        },
        Some(100 * COIN_VALUE),
      );
    }
  }

  #[test]
  fn inscription_skips_zero_value_first_output_of_inscribe_transaction() {
    for context in Context::configurations() {
      context.mine_blocks(1);

      let txid = context.rpc_server.broadcast_tx(TransactionTemplate {
        inputs: &[(1, 0, 0)],
        outputs: 2,
        witness: inscription("text/plain", "hello").to_witness(),
        output_values: &[0, 50 * COIN_VALUE],
        ..Default::default()
      });
      let inscription_id = InscriptionId::from(txid);
      context.mine_blocks(1);

      context.index.assert_inscription_location(
        inscription_id,
        SatPoint {
          outpoint: OutPoint { txid, vout: 1 },
          offset: 0,
        },
        Some(50 * COIN_VALUE),
      );
    }
  }

  #[test]
  fn inscription_can_be_lost_in_first_transaction() {
    for context in Context::configurations() {
      context.mine_blocks(1);

      let txid = context.rpc_server.broadcast_tx(TransactionTemplate {
        inputs: &[(1, 0, 0)],
        fee: 50 * COIN_VALUE,
        witness: inscription("text/plain", "hello").to_witness(),
        ..Default::default()
      });
      let inscription_id = InscriptionId::from(txid);
      context.mine_blocks_with_subsidy(1, 0);

      context.index.assert_inscription_location(
        inscription_id,
        SatPoint {
          outpoint: OutPoint::null(),
          offset: 0,
        },
        Some(50 * COIN_VALUE),
      );
    }
  }

  #[test]
  fn lost_rare_sats_are_tracked() {
    let context = Context::builder().arg("--index-sats").build();
    context.mine_blocks_with_subsidy(1, 0);
    context.mine_blocks_with_subsidy(1, 0);

    assert_eq!(
      context
        .index
        .rare_sat_satpoint(Sat(50 * COIN_VALUE))
        .unwrap()
        .unwrap(),
      SatPoint {
        outpoint: OutPoint::null(),
        offset: 0,
      },
    );

    assert_eq!(
      context
        .index
        .rare_sat_satpoint(Sat(100 * COIN_VALUE))
        .unwrap()
        .unwrap(),
      SatPoint {
        outpoint: OutPoint::null(),
        offset: 50 * COIN_VALUE,
      },
    );
  }

  #[test]
  fn old_schema_gives_correct_error() {
    let tempdir = {
      let context = Context::builder().build();

      let wtx = context.index.database.begin_write().unwrap();

      wtx
        .open_table(STATISTIC_TO_COUNT)
        .unwrap()
        .insert(&Statistic::Schema.key(), &0)
        .unwrap();

      wtx.commit().unwrap();

      context.tempdir
    };

    let path = tempdir.path().to_owned();

    let delimiter = if cfg!(windows) { '\\' } else { '/' };

    assert_eq!(
      Context::builder().tempdir(tempdir).try_build().err().unwrap().to_string(),
      format!("index at `{}{delimiter}regtest{delimiter}index.redb` appears to have been built with an older, incompatible version of ord, consider deleting and rebuilding the index: index schema 0, ord schema {SCHEMA_VERSION}", path.display()));
  }

  #[test]
  fn new_schema_gives_correct_error() {
    let tempdir = {
      let context = Context::builder().build();

      let wtx = context.index.database.begin_write().unwrap();

      wtx
        .open_table(STATISTIC_TO_COUNT)
        .unwrap()
        .insert(&Statistic::Schema.key(), &u64::MAX)
        .unwrap();

      wtx.commit().unwrap();

      context.tempdir
    };

    let path = tempdir.path().to_owned();

    let delimiter = if cfg!(windows) { '\\' } else { '/' };

    assert_eq!(
      Context::builder().tempdir(tempdir).try_build().err().unwrap().to_string(),
      format!("index at `{}{delimiter}regtest{delimiter}index.redb` appears to have been built with a newer, incompatible version of ord, consider updating ord: index schema {}, ord schema {SCHEMA_VERSION}", path.display(), u64::MAX));
  }

  #[test]
  fn inscriptions_on_output() {
    for context in Context::configurations() {
      context.mine_blocks(1);

      let txid = context.rpc_server.broadcast_tx(TransactionTemplate {
        inputs: &[(1, 0, 0)],
        witness: inscription("text/plain", "hello").to_witness(),
        ..Default::default()
      });

      let inscription_id = InscriptionId::from(txid);

      assert_eq!(
        context
          .index
          .get_inscriptions_on_output(OutPoint { txid, vout: 0 })
          .unwrap(),
        []
      );

      context.mine_blocks(1);

      assert_eq!(
        context
          .index
          .get_inscriptions_on_output(OutPoint { txid, vout: 0 })
          .unwrap(),
        [inscription_id]
      );

      let send_id = context.rpc_server.broadcast_tx(TransactionTemplate {
        inputs: &[(2, 1, 0)],
        ..Default::default()
      });

      context.mine_blocks(1);

      assert_eq!(
        context
          .index
          .get_inscriptions_on_output(OutPoint { txid, vout: 0 })
          .unwrap(),
        []
      );

      assert_eq!(
        context
          .index
          .get_inscriptions_on_output(OutPoint {
            txid: send_id,
            vout: 0,
          })
          .unwrap(),
        [inscription_id]
      );
    }
  }

  #[test]
  fn inscriptions_on_same_sat_after_the_first_are_not_unbound() {
    for context in Context::configurations() {
      context.mine_blocks(1);

      let first = context.rpc_server.broadcast_tx(TransactionTemplate {
        inputs: &[(1, 0, 0)],
        witness: inscription("text/plain", "hello").to_witness(),
        ..Default::default()
      });

      context.mine_blocks(1);

      let inscription_id = InscriptionId::from(first);

      assert_eq!(
        context
          .index
          .get_inscriptions_on_output(OutPoint {
            txid: first,
            vout: 0
          })
          .unwrap(),
        [inscription_id]
      );

      context.index.assert_inscription_location(
        inscription_id,
        SatPoint {
          outpoint: OutPoint {
            txid: first,
            vout: 0,
          },
          offset: 0,
        },
        Some(50 * COIN_VALUE),
      );

      let second = context.rpc_server.broadcast_tx(TransactionTemplate {
        inputs: &[(2, 1, 0)],
        witness: inscription("text/plain", "hello").to_witness(),
        ..Default::default()
      });

      let inscription_id = InscriptionId::from(second);

      context.mine_blocks(1);

      context.index.assert_inscription_location(
        inscription_id,
        SatPoint {
          outpoint: OutPoint {
            txid: second,
            vout: 0,
          },
          offset: 0,
        },
        Some(50 * COIN_VALUE),
      );

      assert!(context
        .index
        .get_inscription_entry(second.into())
        .unwrap()
        .is_some());

      assert!(context
        .index
        .get_inscription_by_id(second.into())
        .unwrap()
        .is_some());
    }
  }

  #[test]
  fn get_latest_inscriptions_with_no_prev_and_next() {
    for context in Context::configurations() {
      context.mine_blocks(1);

      let txid = context.rpc_server.broadcast_tx(TransactionTemplate {
        inputs: &[(1, 0, 0)],
        witness: inscription("text/plain", "hello").to_witness(),
        ..Default::default()
      });
      let inscription_id = InscriptionId::from(txid);

      context.mine_blocks(1);

      let (inscriptions, prev, next) = context
        .index
        .get_latest_inscriptions_with_prev_and_next(100, None)
        .unwrap();
      assert_eq!(inscriptions, &[inscription_id]);
      assert_eq!(prev, None);
      assert_eq!(next, None);
    }
  }

  #[test]
  fn get_latest_inscriptions_with_prev_and_next() {
    for context in Context::configurations() {
      context.mine_blocks(1);

      let mut ids = Vec::new();

      for i in 0..103 {
        let txid = context.rpc_server.broadcast_tx(TransactionTemplate {
          inputs: &[(i + 1, 0, 0)],
          witness: inscription("text/plain", "hello").to_witness(),
          ..Default::default()
        });
        ids.push(InscriptionId::from(txid));
        context.mine_blocks(1);
      }

      ids.reverse();

      let (inscriptions, prev, next) = context
        .index
        .get_latest_inscriptions_with_prev_and_next(100, None)
        .unwrap();
      assert_eq!(inscriptions, &ids[..100]);
      assert_eq!(prev, Some(2));
      assert_eq!(next, None);

      let (inscriptions, prev, next) = context
        .index
        .get_latest_inscriptions_with_prev_and_next(100, Some(101))
        .unwrap();
      assert_eq!(inscriptions, &ids[1..101]);
      assert_eq!(prev, Some(1));
      assert_eq!(next, Some(102));

      let (inscriptions, prev, next) = context
        .index
        .get_latest_inscriptions_with_prev_and_next(100, Some(0))
        .unwrap();
      assert_eq!(inscriptions, &ids[102..103]);
      assert_eq!(prev, None);
      assert_eq!(next, Some(100));
    }
  }

  #[test]
  fn unsynced_index_fails() {
    for context in Context::configurations() {
      let mut entropy = [0; 16];
      rand::thread_rng().fill_bytes(&mut entropy);
      let mnemonic = Mnemonic::from_entropy(&entropy).unwrap();
      crate::subcommand::wallet::initialize_wallet(&context.options, mnemonic.to_seed("")).unwrap();
      context.rpc_server.mine_blocks(1);
      assert_regex_match!(
        context
          .index
          .get_unspent_outputs(Wallet::load(&context.options).unwrap())
          .unwrap_err()
          .to_string(),
        r"output in Bitcoin Core wallet but not in ord index: [[:xdigit:]]{64}:\d+"
      );
    }
  }

  #[test]
  // https://github.com/ordinals/ord/issues/2062
  fn zero_value_transaction_inscription_not_cursed_but_unbound() {
    for context in Context::configurations() {
      context.mine_blocks(1);

      context.rpc_server.broadcast_tx(TransactionTemplate {
        inputs: &[(1, 0, 0)],
        fee: 50 * 100_000_000,
        ..Default::default()
      });

      context.mine_blocks(1);

      let txid = context.rpc_server.broadcast_tx(TransactionTemplate {
        inputs: &[(2, 1, 0)],
        witness: inscription("text/plain", "hello").to_witness(),
        ..Default::default()
      });

      let inscription_id = InscriptionId::from(txid);

      context.mine_blocks(1);

      context.index.assert_inscription_location(
        inscription_id,
        SatPoint {
          outpoint: unbound_outpoint(),
          offset: 0,
        },
        None,
      );

      assert_eq!(
        context
          .index
          .get_inscription_entry(inscription_id)
          .unwrap()
          .unwrap()
          .number,
        0
      );
    }
  }

  #[test]
  fn multiple_inscriptions_in_same_tx_all_but_first_input_are_cursed() {
    for context in Context::configurations() {
      context.mine_blocks(1);
      context.mine_blocks(1);
      context.mine_blocks(1);

      let witness = envelope(&[b"ord", &[1], b"text/plain;charset=utf-8", &[], b"bar"]);

      let txid = context.rpc_server.broadcast_tx(TransactionTemplate {
        inputs: &[(1, 0, 0), (2, 0, 0), (3, 0, 0)],
        witness,
        ..Default::default()
      });

      let first = InscriptionId { txid, index: 0 };
      let second = InscriptionId { txid, index: 1 };
      let third = InscriptionId { txid, index: 2 };

      context.mine_blocks(1);

      context.index.assert_inscription_location(
        first,
        SatPoint {
          outpoint: OutPoint { txid, vout: 0 },
          offset: 0,
        },
        Some(50 * COIN_VALUE),
      );

      context.index.assert_inscription_location(
        second,
        SatPoint {
          outpoint: OutPoint { txid, vout: 0 },
          offset: 50 * COIN_VALUE,
        },
        Some(100 * COIN_VALUE),
      );

      context.index.assert_inscription_location(
        third,
        SatPoint {
          outpoint: OutPoint { txid, vout: 0 },
          offset: 100 * COIN_VALUE,
        },
        Some(150 * COIN_VALUE),
      );

      assert_eq!(
        context
          .index
          .get_inscription_entry(first)
          .unwrap()
          .unwrap()
          .number,
        0
      );

      assert_eq!(
        context
          .index
          .get_inscription_entry(second)
          .unwrap()
          .unwrap()
          .number,
        -1
      );

      assert_eq!(
        context
          .index
          .get_inscription_entry(third)
          .unwrap()
          .unwrap()
          .number,
        -2
      );
    }
  }

  #[test]
  fn multiple_inscriptions_same_input_all_but_first_are_cursed_and_unbound() {
    for context in Context::configurations() {
      context.rpc_server.mine_blocks(1);

      let script = script::Builder::new()
        .push_opcode(opcodes::OP_FALSE)
        .push_opcode(opcodes::all::OP_IF)
        .push_slice(b"ord")
        .push_slice([1])
        .push_slice(b"text/plain;charset=utf-8")
        .push_slice([])
        .push_slice(b"foo")
        .push_opcode(opcodes::all::OP_ENDIF)
        .push_opcode(opcodes::OP_FALSE)
        .push_opcode(opcodes::all::OP_IF)
        .push_slice(b"ord")
        .push_slice([1])
        .push_slice(b"text/plain;charset=utf-8")
        .push_slice([])
        .push_slice(b"bar")
        .push_opcode(opcodes::all::OP_ENDIF)
        .push_opcode(opcodes::OP_FALSE)
        .push_opcode(opcodes::all::OP_IF)
        .push_slice(b"ord")
        .push_slice([1])
        .push_slice(b"text/plain;charset=utf-8")
        .push_slice([])
        .push_slice(b"qix")
        .push_opcode(opcodes::all::OP_ENDIF)
        .into_script();

      let witness = Witness::from_slice(&[script.into_bytes(), Vec::new()]);

      let txid = context.rpc_server.broadcast_tx(TransactionTemplate {
        inputs: &[(1, 0, 0)],
        witness,
        ..Default::default()
      });

      let first = InscriptionId { txid, index: 0 };
      let second = InscriptionId { txid, index: 1 };
      let third = InscriptionId { txid, index: 2 };

      context.mine_blocks(1);

      context.index.assert_inscription_location(
        first,
        SatPoint {
          outpoint: OutPoint { txid, vout: 0 },
          offset: 0,
        },
        Some(50 * COIN_VALUE),
      );

      context.index.assert_inscription_location(
        second,
        SatPoint {
          outpoint: unbound_outpoint(),
          offset: 0,
        },
        None,
      );

      context.index.assert_inscription_location(
        third,
        SatPoint {
          outpoint: unbound_outpoint(),
          offset: 1,
        },
        None,
      );

      assert_eq!(
        context
          .index
          .get_inscription_entry(first)
          .unwrap()
          .unwrap()
          .number,
        0
      );

      assert_eq!(
        context
          .index
          .get_inscription_entry(second)
          .unwrap()
          .unwrap()
          .number,
        -1
      );

      assert_eq!(
        context
          .index
          .get_inscription_entry(third)
          .unwrap()
          .unwrap()
          .number,
        -2
      );
    }
  }

  #[test]
  fn multiple_inscriptions_different_inputs_and_same_inputs() {
    for context in Context::configurations() {
      context.rpc_server.mine_blocks(1);
      context.rpc_server.mine_blocks(1);
      context.rpc_server.mine_blocks(1);

      let script = script::Builder::new()
        .push_opcode(opcodes::OP_FALSE)
        .push_opcode(opcodes::all::OP_IF)
        .push_slice(b"ord")
        .push_slice([1])
        .push_slice(b"text/plain;charset=utf-8")
        .push_slice([])
        .push_slice(b"foo")
        .push_opcode(opcodes::all::OP_ENDIF)
        .push_opcode(opcodes::OP_FALSE)
        .push_opcode(opcodes::all::OP_IF)
        .push_slice(b"ord")
        .push_slice([1])
        .push_slice(b"text/plain;charset=utf-8")
        .push_slice([])
        .push_slice(b"bar")
        .push_opcode(opcodes::all::OP_ENDIF)
        .push_opcode(opcodes::OP_FALSE)
        .push_opcode(opcodes::all::OP_IF)
        .push_slice(b"ord")
        .push_slice([1])
        .push_slice(b"text/plain;charset=utf-8")
        .push_slice([])
        .push_slice(b"qix")
        .push_opcode(opcodes::all::OP_ENDIF)
        .into_script();

      let witness = Witness::from_slice(&[script.into_bytes(), Vec::new()]);

      let txid = context.rpc_server.broadcast_tx(TransactionTemplate {
        inputs: &[(1, 0, 0), (2, 0, 0), (3, 0, 0)],
        witness, // the witness is replicated over all inputs
        ..Default::default()
      });

      let first = InscriptionId { txid, index: 0 }; // normal
      let fourth = InscriptionId { txid, index: 3 }; // cursed but bound
      let ninth = InscriptionId { txid, index: 8 }; // cursed and unbound

      context.mine_blocks(1);

      context.index.assert_inscription_location(
        first,
        SatPoint {
          outpoint: OutPoint { txid, vout: 0 },
          offset: 0,
        },
        Some(50 * COIN_VALUE),
      );

      context.index.assert_inscription_location(
        fourth,
        SatPoint {
          outpoint: OutPoint { txid, vout: 0 },
          offset: 50 * COIN_VALUE,
        },
        Some(100 * COIN_VALUE),
      );

      context.index.assert_inscription_location(
        ninth,
        SatPoint {
          outpoint: unbound_outpoint(),
          offset: 5,
        },
        None,
      );

      assert_eq!(
        context
          .index
          .get_inscription_entry(first)
          .unwrap()
          .unwrap()
          .number,
        0
      );

      assert_eq!(
        context
          .index
          .get_inscription_entry(fourth)
          .unwrap()
          .unwrap()
          .number,
        -3
      );

      assert_eq!(
        context
          .index
          .get_inscription_entry(ninth)
          .unwrap()
          .unwrap()
          .number,
        -8
      );
    }
  }

  #[test]
  fn genesis_fee_distributed_evenly() {
    for context in Context::configurations() {
      context.rpc_server.mine_blocks(1);

      let script = script::Builder::new()
        .push_opcode(opcodes::OP_FALSE)
        .push_opcode(opcodes::all::OP_IF)
        .push_slice(b"ord")
        .push_slice([1])
        .push_slice(b"text/plain;charset=utf-8")
        .push_slice([])
        .push_slice(b"foo")
        .push_opcode(opcodes::all::OP_ENDIF)
        .push_opcode(opcodes::OP_FALSE)
        .push_opcode(opcodes::all::OP_IF)
        .push_slice(b"ord")
        .push_slice([1])
        .push_slice(b"text/plain;charset=utf-8")
        .push_slice([])
        .push_slice(b"bar")
        .push_opcode(opcodes::all::OP_ENDIF)
        .push_opcode(opcodes::OP_FALSE)
        .push_opcode(opcodes::all::OP_IF)
        .push_slice(b"ord")
        .push_slice([1])
        .push_slice(b"text/plain;charset=utf-8")
        .push_slice([])
        .push_slice(b"qix")
        .push_opcode(opcodes::all::OP_ENDIF)
        .into_script();

      let witness = Witness::from_slice(&[script.into_bytes(), Vec::new()]);

      let txid = context.rpc_server.broadcast_tx(TransactionTemplate {
        inputs: &[(1, 0, 0)],
        witness,
        fee: 33,
        ..Default::default()
      });

      let first = InscriptionId { txid, index: 0 };
      let second = InscriptionId { txid, index: 1 };

      context.mine_blocks(1);

      assert_eq!(
        context
          .index
          .get_inscription_entry(first)
          .unwrap()
          .unwrap()
          .fee,
        11
      );

      assert_eq!(
        context
          .index
          .get_inscription_entry(second)
          .unwrap()
          .unwrap()
          .fee,
        11
      );
    }
  }

  #[test]
  fn reinscription_on_cursed_inscription_is_not_cursed() {
    for context in Context::configurations() {
      context.mine_blocks(1);
      context.mine_blocks(1);

      let witness = envelope(&[b"ord", &[1], b"text/plain;charset=utf-8", &[], b"bar"]);

      let cursed_txid = context.rpc_server.broadcast_tx(TransactionTemplate {
        inputs: &[(1, 0, 0), (2, 0, 0)],
        witness,
        outputs: 2,
        ..Default::default()
      });

      let cursed = InscriptionId {
        txid: cursed_txid,
        index: 1,
      };

      context.mine_blocks(1);

      context.index.assert_inscription_location(
        cursed,
        SatPoint {
          outpoint: OutPoint {
            txid: cursed_txid,
            vout: 1,
          },
          offset: 0,
        },
        Some(100 * COIN_VALUE),
      );

      assert_eq!(
        context
          .index
          .get_inscription_entry(cursed)
          .unwrap()
          .unwrap()
          .number,
        -1
      );

      let witness = envelope(&[
        b"ord",
        &[1],
        b"text/plain;charset=utf-8",
        &[],
        b"reinscription on cursed",
      ]);

      let txid = context.rpc_server.broadcast_tx(TransactionTemplate {
        inputs: &[(3, 1, 1)],
        witness,
        ..Default::default()
      });

      let reinscription_on_cursed = InscriptionId { txid, index: 0 };

      context.mine_blocks(1);

      context.index.assert_inscription_location(
        reinscription_on_cursed,
        SatPoint {
          outpoint: OutPoint { txid, vout: 0 },
          offset: 0,
        },
        Some(100 * COIN_VALUE),
      );

      assert_eq!(
        context
          .index
          .get_inscription_entry(reinscription_on_cursed)
          .unwrap()
          .unwrap()
          .number,
        1
      );
    }
  }

  #[test]
  fn second_reinscription_on_cursed_inscription_is_cursed() {
    for context in Context::configurations() {
      context.mine_blocks(1);
      context.mine_blocks(1);

      let witness = envelope(&[b"ord", &[1], b"text/plain;charset=utf-8", &[], b"bar"]);

      let cursed_txid = context.rpc_server.broadcast_tx(TransactionTemplate {
        inputs: &[(1, 0, 0), (2, 0, 0)],
        witness,
        outputs: 2,
        ..Default::default()
      });

      let cursed = InscriptionId {
        txid: cursed_txid,
        index: 1,
      };

      context.mine_blocks(1);

      context.index.assert_inscription_location(
        cursed,
        SatPoint {
          outpoint: OutPoint {
            txid: cursed_txid,
            vout: 1,
          },
          offset: 0,
        },
        Some(100 * COIN_VALUE),
      );

      assert_eq!(
        context
          .index
          .get_inscription_entry(cursed)
          .unwrap()
          .unwrap()
          .number,
        -1
      );

      let witness = envelope(&[
        b"ord",
        &[1],
        b"text/plain;charset=utf-8",
        &[],
        b"reinscription on cursed",
      ]);

      let txid = context.rpc_server.broadcast_tx(TransactionTemplate {
        inputs: &[(3, 1, 1)],
        witness,
        ..Default::default()
      });

      let reinscription_on_cursed = InscriptionId { txid, index: 0 };

      context.mine_blocks(1);

      context.index.assert_inscription_location(
        reinscription_on_cursed,
        SatPoint {
          outpoint: OutPoint { txid, vout: 0 },
          offset: 0,
        },
        Some(100 * COIN_VALUE),
      );

      assert_eq!(
        context
          .index
          .get_inscription_entry(reinscription_on_cursed)
          .unwrap()
          .unwrap()
          .number,
        1
      );

      let witness = envelope(&[
        b"ord",
        &[1],
        b"text/plain;charset=utf-8",
        &[],
        b"second reinscription on cursed",
      ]);

      let txid = context.rpc_server.broadcast_tx(TransactionTemplate {
        inputs: &[(4, 1, 0)],
        witness,
        ..Default::default()
      });

      let second_reinscription_on_cursed = InscriptionId { txid, index: 0 };

      context.mine_blocks(1);

      context.index.assert_inscription_location(
        second_reinscription_on_cursed,
        SatPoint {
          outpoint: OutPoint { txid, vout: 0 },
          offset: 0,
        },
        Some(100 * COIN_VALUE),
      );

      assert_eq!(
        context
          .index
          .get_inscription_entry(second_reinscription_on_cursed)
          .unwrap()
          .unwrap()
          .number,
        -2
      );

      assert_eq!(
        vec![
          cursed,
          reinscription_on_cursed,
          second_reinscription_on_cursed
        ],
        context
          .index
          .get_inscriptions_on_output_with_satpoints(OutPoint { txid, vout: 0 })
          .unwrap()
          .iter()
          .map(|(_satpoint, inscription_id)| *inscription_id)
          .collect::<Vec<InscriptionId>>()
      )
    }
  }

  #[test]
  fn reinscriptions_on_output_correctly_ordered_and_transferred() {
    for context in Context::configurations() {
      context.mine_blocks(1);

      let txid = context.rpc_server.broadcast_tx(TransactionTemplate {
        inputs: &[(1, 0, 0)],
        witness: inscription("text/plain;charset=utf-8", "hello").to_witness(),
        ..Default::default()
      });

      let first = InscriptionId { txid, index: 0 };

      context.mine_blocks(1);

      let txid = context.rpc_server.broadcast_tx(TransactionTemplate {
        inputs: &[(2, 1, 0)],
        witness: inscription("text/plain;charset=utf-8", "hello").to_witness(),
        ..Default::default()
      });

      let second = InscriptionId { txid, index: 0 };

      context.mine_blocks(1);
      let txid = context.rpc_server.broadcast_tx(TransactionTemplate {
        inputs: &[(3, 1, 0)],
        witness: inscription("text/plain;charset=utf-8", "hello").to_witness(),
        ..Default::default()
      });

      let third = InscriptionId { txid, index: 0 };

      context.mine_blocks(1);

      let location = SatPoint {
        outpoint: OutPoint { txid, vout: 0 },
        offset: 0,
      };

      assert_eq!(
        vec![(location, first), (location, second), (location, third)],
        context
          .index
          .get_inscriptions_on_output_with_satpoints(OutPoint { txid, vout: 0 })
          .unwrap()
      )
    }
  }

  #[test]
  fn reinscriptions_sequence_numbers_are_tracked_correctly() {
    for context in Context::configurations() {
      context.mine_blocks(1);

      let mut inscription_ids = vec![];
      for i in 1..=5 {
        let txid = context.rpc_server.broadcast_tx(TransactionTemplate {
          inputs: &[(i, if i == 1 { 0 } else { 1 }, 0)], // for the first inscription use coinbase, otherwise use the previous tx
          witness: inscription("text/plain;charset=utf-8", &format!("hello {}", i)).to_witness(),
          ..Default::default()
        });

        inscription_ids.push(InscriptionId { txid, index: 0 });

        context.mine_blocks(1);
      }

      let rtx = context.index.database.begin_read().unwrap();
      let re_id_to_seq_num = rtx.open_table(REINSCRIPTION_ID_TO_SEQUENCE_NUMBER).unwrap();

      for (index, id) in inscription_ids.iter().enumerate() {
        match re_id_to_seq_num.get(&id.store()) {
          Ok(Some(num)) => {
            let sequence_number = num.value() + 1; // remove at next index refactor
            assert_eq!(
              index as u64, sequence_number,
              "sequence number mismatch for {:?}",
              id
            );
          }
          Ok(None) => assert_eq!(
            index, 0,
            "only first inscription should not have sequence number for {:?}",
            id
          ),
          Err(error) => panic!("Error retrieving sequence number: {}", error),
        }
      }
    }
  }

  #[test]
  fn reinscriptions_are_ordered_correctly_for_many_outpoints() {
    for context in Context::configurations() {
      context.mine_blocks(1);

      let mut inscription_ids = vec![];
      for i in 1..=21 {
        let txid = context.rpc_server.broadcast_tx(TransactionTemplate {
          inputs: &[(i, if i == 1 { 0 } else { 1 }, 0)], // for the first inscription use coinbase, otherwise use the previous tx
          witness: inscription("text/plain;charset=utf-8", &format!("hello {}", i)).to_witness(),
          ..Default::default()
        });

        inscription_ids.push(InscriptionId { txid, index: 0 });

        context.mine_blocks(1);
      }

      let final_txid = inscription_ids.last().unwrap().txid;
      let location = SatPoint {
        outpoint: OutPoint {
          txid: final_txid,
          vout: 0,
        },
        offset: 0,
      };

      let expected_result = inscription_ids
        .iter()
        .map(|id| (location, *id))
        .collect::<Vec<(SatPoint, InscriptionId)>>();

      assert_eq!(
        expected_result,
        context
          .index
          .get_inscriptions_on_output_with_satpoints(OutPoint {
            txid: final_txid,
            vout: 0
          })
          .unwrap()
      )
    }
  }

  #[test]
  fn recover_from_reorg() {
    for context in Context::configurations() {
      context.mine_blocks(1);

      let txid = context.rpc_server.broadcast_tx(TransactionTemplate {
        inputs: &[(1, 0, 0)],
        witness: inscription("text/plain;charset=utf-8", "hello").to_witness(),
        ..Default::default()
      });
      let first_id = InscriptionId { txid, index: 0 };
      let first_location = SatPoint {
        outpoint: OutPoint { txid, vout: 0 },
        offset: 0,
      };

      context.mine_blocks(6);

      context
        .index
        .assert_inscription_location(first_id, first_location, Some(50 * COIN_VALUE));

      let txid = context.rpc_server.broadcast_tx(TransactionTemplate {
        inputs: &[(2, 0, 0)],
        witness: inscription("text/plain;charset=utf-8", "hello").to_witness(),
        ..Default::default()
      });
      let second_id = InscriptionId { txid, index: 0 };
      let second_location = SatPoint {
        outpoint: OutPoint { txid, vout: 0 },
        offset: 0,
      };

      context.mine_blocks(1);

      context
        .index
        .assert_inscription_location(second_id, second_location, Some(100 * COIN_VALUE));

      context.rpc_server.invalidate_tip();
      context.mine_blocks(2);

      context
        .index
        .assert_inscription_location(first_id, first_location, Some(50 * COIN_VALUE));

      context.index.assert_non_existence_of_inscription(second_id);
    }
  }

  #[test]
  fn recover_from_3_block_deep_and_consecutive_reorg() {
    for context in Context::configurations() {
      context.mine_blocks(1);

      let txid = context.rpc_server.broadcast_tx(TransactionTemplate {
        inputs: &[(1, 0, 0)],
        witness: inscription("text/plain;charset=utf-8", "hello").to_witness(),
        ..Default::default()
      });
      let first_id = InscriptionId { txid, index: 0 };
      let first_location = SatPoint {
        outpoint: OutPoint { txid, vout: 0 },
        offset: 0,
      };

      context.mine_blocks(10);

      let txid = context.rpc_server.broadcast_tx(TransactionTemplate {
        inputs: &[(2, 0, 0)],
        witness: inscription("text/plain;charset=utf-8", "hello").to_witness(),
        ..Default::default()
      });
      let second_id = InscriptionId { txid, index: 0 };
      let second_location = SatPoint {
        outpoint: OutPoint { txid, vout: 0 },
        offset: 0,
      };

      context.mine_blocks(1);

      context
        .index
        .assert_inscription_location(second_id, second_location, Some(100 * COIN_VALUE));

      context.rpc_server.invalidate_tip();
      context.rpc_server.invalidate_tip();
      context.rpc_server.invalidate_tip();

      context.mine_blocks(4);

      context.index.assert_non_existence_of_inscription(second_id);

      context.rpc_server.invalidate_tip();

      context.mine_blocks(2);

      context
        .index
        .assert_inscription_location(first_id, first_location, Some(50 * COIN_VALUE));
    }
  }

  #[test]
  fn recover_from_very_unlikely_7_block_deep_reorg() {
    for context in Context::configurations() {
      context.mine_blocks(1);

      let txid = context.rpc_server.broadcast_tx(TransactionTemplate {
        inputs: &[(1, 0, 0)],
        witness: inscription("text/plain;charset=utf-8", "hello").to_witness(),
        ..Default::default()
      });

      context.mine_blocks(11);

      let first_id = InscriptionId { txid, index: 0 };
      let first_location = SatPoint {
        outpoint: OutPoint { txid, vout: 0 },
        offset: 0,
      };

      let txid = context.rpc_server.broadcast_tx(TransactionTemplate {
        inputs: &[(2, 0, 0)],
        witness: inscription("text/plain;charset=utf-8", "hello").to_witness(),
        ..Default::default()
      });

      let second_id = InscriptionId { txid, index: 0 };
      let second_location = SatPoint {
        outpoint: OutPoint { txid, vout: 0 },
        offset: 0,
      };

      context.mine_blocks(7);

      context
        .index
        .assert_inscription_location(second_id, second_location, Some(100 * COIN_VALUE));

      for _ in 0..7 {
        context.rpc_server.invalidate_tip();
      }

      context.mine_blocks(9);

      context.index.assert_non_existence_of_inscription(second_id);

      context
        .index
        .assert_inscription_location(first_id, first_location, Some(50 * COIN_VALUE));
    }
  }
}<|MERGE_RESOLUTION|>--- conflicted
+++ resolved
@@ -485,17 +485,12 @@
     Ok(())
   }
 
-<<<<<<< HEAD
   pub(crate) fn is_unrecoverably_reorged(&self) -> bool {
     self.unrecoverably_reorged.load(atomic::Ordering::Relaxed)
-=======
+  }
+
   pub(crate) fn is_json_api_enabled(&self) -> bool {
     self.options.enable_json_api
-  }
-
-  pub(crate) fn is_reorged(&self) -> bool {
-    self.reorged.load(atomic::Ordering::Relaxed)
->>>>>>> 13d5c2fc
   }
 
   fn begin_read(&self) -> Result<rtx::Rtx> {
