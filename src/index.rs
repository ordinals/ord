--- conflicted
+++ resolved
@@ -10,13 +10,10 @@
 }
 
 impl Index {
-<<<<<<< HEAD
-  const HEIGHT_TO_HASH: &'static str = "HEIGHT_TO_HASH";
-  const OUTPOINT_TO_ORDINAL_RANGES: &'static str = "OUTPOINT_TO_ORDINAL_RANGES";
-=======
+  const HEIGHT_TO_HASH: TableDefinition<'static, u64, [u8]> =
+    TableDefinition::new("HEIGHT_TO_HASH");
   const OUTPOINT_TO_ORDINAL_RANGES: TableDefinition<'static, [u8], [u8]> =
     TableDefinition::new("OUTPOINT_TO_ORDINAL_RANGES");
->>>>>>> 99931bdb
 
   pub(crate) fn new(options: Options) -> Result<Self> {
     let client = Client::new(
@@ -70,7 +67,7 @@
     loop {
       let wtx = self.database.begin_write()?;
 
-      let mut height_to_hash: Table<u64, [u8]> = wtx.open_table(Self::HEIGHT_TO_HASH)?;
+      let mut height_to_hash = wtx.open_table(&Self::HEIGHT_TO_HASH)?;
       let height = height_to_hash
         .range_reversed(0..)?
         .next()
@@ -79,7 +76,6 @@
 
       log::info!("Indexing block at height {height}…");
 
-<<<<<<< HEAD
       let block = match self.block(height)? {
         Some(block) => block,
         None => {
@@ -96,12 +92,7 @@
         }
       }
 
-      let mut outpoint_to_ordinal_ranges: Table<[u8], [u8]> =
-        wtx.open_table(Self::OUTPOINT_TO_ORDINAL_RANGES)?;
-=======
-      let wtx = self.database.begin_write()?;
       let mut outpoint_to_ordinal_ranges = wtx.open_table(&Self::OUTPOINT_TO_ORDINAL_RANGES)?;
->>>>>>> 99931bdb
 
       let mut coinbase_inputs = VecDeque::new();
 
