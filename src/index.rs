--- conflicted
+++ resolved
@@ -153,16 +153,13 @@
       options.data_dir()?.join("index.redb")
     };
 
-<<<<<<< HEAD
     if let Err(err) = fs::create_dir_all(path.parent().unwrap()) {
       bail!(
         "failed to create data dir `{}`: {err}",
         path.parent().unwrap().display()
       );
     }
-
-    let database = match unsafe { Database::builder().open_mmapped(&path) } {
-=======
+    
     let db_cache_size = match options.db_cache_size {
       Some(db_cache_size) => db_cache_size,
       None => {
@@ -178,7 +175,6 @@
       .set_cache_size(db_cache_size)
       .open(&path)
     {
->>>>>>> dd253c0c
       Ok(database) => {
         let schema_version = database
           .begin_read()?
