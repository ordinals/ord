--- conflicted
+++ resolved
@@ -625,45 +625,47 @@
   }
 
   #[test]
-<<<<<<< HEAD
-  fn second_coinbase_transaction() {
-    let bitcoin_rpc_server = test_bitcoincore_rpc::spawn();
-
-    let txid = bitcoin_rpc_server.mine_blocks(1)[0].txdata[0].txid();
-
-    let tempdir = TempDir::new().unwrap();
-
-    let cookie_file = tempdir.path().join("cookie");
-
-    fs::write(&cookie_file, "username:password").unwrap();
-
-    let options = Options::try_parse_from(
-      format!(
-        "
-          ord
-          --rpc-url {}
-          --data-dir {}
-          --cookie-file {}
-          --chain regtest
-        ",
-        bitcoin_rpc_server.url(),
-        tempdir.path().display(),
-        cookie_file.display(),
-      )
-      .split_whitespace(),
-    )
-    .unwrap();
-
-    let index = Index::open(&options).unwrap();
-
-    index.index().unwrap();
-
+  fn list_second_coinbase_transaction() {
+    let context = Context::new();
+    let txid = context.rpc_server.mine_blocks(1)[0].txdata[0].txid();
+    context.index.index().unwrap();
     assert_eq!(
-      index.list(OutPoint::new(txid, 0)).unwrap().unwrap(),
+      context.index.list(OutPoint::new(txid, 0)).unwrap().unwrap(),
       List::Unspent(vec![(5000000000, 10000000000)])
     )
   }
-=======
+
+  #[test]
+  fn split_ranges_are_tracked_correctly() {
+    let context = Context::new();
+    let (first_outpoint, second_outpoint) = context.rpc_server.split_coinbase_utxo();
+    context.rpc_server.mine_blocks(1);
+    context.index.index().unwrap();
+
+    assert_eq!(
+      context.index.list(first_outpoint).unwrap().unwrap(),
+      List::Unspent(vec![(0, 25 * COIN_VALUE)])
+    );
+
+    assert_eq!(
+      context.index.list(second_outpoint).unwrap().unwrap(),
+      List::Unspent(vec![(25 * COIN_VALUE, 50 * COIN_VALUE)])
+    );
+  }
+  #[test]
+  fn merge_ranges_are_tracked_correctly() {
+    let context = Context::new();
+    let outpoint = context.rpc_server.merge_coinbase_utxos();
+    context.rpc_server.mine_blocks(1);
+    context.index.index().unwrap();
+
+    assert_eq!(
+      context.index.list(outpoint).unwrap().unwrap(),
+      List::Unspent(vec![(0, 50 * COIN_VALUE), (50 * COIN_VALUE, 100 * COIN_VALUE)]),
+    ); 
+  }
+
+  #[test]
   fn find_first_ordinal() {
     let context = Context::new();
     assert_eq!(
@@ -712,5 +714,4 @@
     let context = Context::new();
     assert_eq!(context.index.find(50 * COIN_VALUE).unwrap(), None);
   }
->>>>>>> 1d2d8fb4
 }