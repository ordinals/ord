--- conflicted
+++ resolved
@@ -1088,11 +1088,7 @@
       .open_table(SEQUENCE_NUMBER_TO_INSCRIPTION_ENTRY)
       .unwrap();
 
-<<<<<<< HEAD
-    let parents_sequences = InscriptionEntry::load(
-=======
     let parent_sequences = InscriptionEntry::load(
->>>>>>> 6864023f
       sequence_number_to_inscription_entry
         .get(sequence_number)
         .unwrap()
@@ -1101,11 +1097,7 @@
     )
     .parents;
 
-<<<<<<< HEAD
-    parents_sequences
-=======
     parent_sequences
->>>>>>> 6864023f
       .into_iter()
       .map(|parent_sequence_number| {
         InscriptionEntry::load(
@@ -1854,20 +1846,6 @@
       None
     };
 
-<<<<<<< HEAD
-    let mut parents = Vec::new();
-    for parent in entry.parents.iter() {
-      parents.push(
-        InscriptionEntry::load(
-          sequence_number_to_inscription_entry
-            .get(parent)?
-            .unwrap()
-            .value(),
-        )
-        .id,
-      );
-    }
-=======
     let parents = entry
       .parents
       .iter()
@@ -1884,7 +1862,6 @@
         )
       })
       .collect::<Result<Vec<InscriptionId>>>()?;
->>>>>>> 6864023f
 
     let mut charms = entry.charms;
 
@@ -4526,8 +4503,6 @@
             content_type: Some("text/plain".into()),
             body: Some("hello".into()),
             parents: vec![parent_inscription_id.value()],
-<<<<<<< HEAD
-=======
             ..Default::default()
           }
           .to_witness(),
@@ -4651,7 +4626,6 @@
             content_type: Some("text/plain".into()),
             body: Some("hello".into()),
             parents: vec![parent_inscription_id.value(), parent_inscription_id.value()],
->>>>>>> 6864023f
             ..Default::default()
           }
           .to_witness(),
@@ -4679,11 +4653,6 @@
   }
 
   #[test]
-<<<<<<< HEAD
-  fn inscription_with_two_parent_tags_and_parents_has_parent_entries() {
-    for context in Context::configurations() {
-      context.mine_blocks(2);
-=======
   fn inscription_with_distinct_parent_tag_encodings_for_same_parent_has_singular_parent_entry() {
     for context in Context::configurations() {
       context.mine_blocks(1);
@@ -4745,150 +4714,6 @@
   fn inscription_with_three_parent_tags_and_two_parents_has_two_parent_entries() {
     for context in Context::configurations() {
       context.mine_blocks(3);
->>>>>>> 6864023f
-
-      let parent_txid_a = context.rpc_server.broadcast_tx(TransactionTemplate {
-        inputs: &[(1, 0, 0, inscription("text/plain", "hello").to_witness())],
-        ..Default::default()
-      });
-      let parent_txid_b = context.rpc_server.broadcast_tx(TransactionTemplate {
-        inputs: &[(2, 0, 0, inscription("text/plain", "world").to_witness())],
-        ..Default::default()
-      });
-<<<<<<< HEAD
-=======
-      let parent_txid_c = context.rpc_server.broadcast_tx(TransactionTemplate {
-        inputs: &[(3, 0, 0, inscription("text/plain", "wazzup").to_witness())],
-        ..Default::default()
-      });
->>>>>>> 6864023f
-
-      context.mine_blocks(1);
-
-      let parent_inscription_id_a = InscriptionId {
-        txid: parent_txid_a,
-        index: 0,
-      };
-      let parent_inscription_id_b = InscriptionId {
-        txid: parent_txid_b,
-        index: 0,
-      };
-<<<<<<< HEAD
-=======
-      let parent_inscription_id_c = InscriptionId {
-        txid: parent_txid_c,
-        index: 0,
-      };
->>>>>>> 6864023f
-
-      let multi_parent_inscription = Inscription {
-        content_type: Some("text/plain".into()),
-        body: Some("hello".into()),
-        parents: vec![
-          parent_inscription_id_a.value(),
-          parent_inscription_id_b.value(),
-<<<<<<< HEAD
-=======
-          parent_inscription_id_c.value(),
->>>>>>> 6864023f
-        ],
-        ..Default::default()
-      };
-      let multi_parent_witness = multi_parent_inscription.to_witness();
-
-<<<<<<< HEAD
-      let revelation_input = (3, 1, 0, multi_parent_witness);
-
-      let parent_b_input = (3, 2, 0, Witness::new());
-
-      let txid = context.rpc_server.broadcast_tx(TransactionTemplate {
-        inputs: &[revelation_input, parent_b_input],
-=======
-      let revealing_parent_a_input = (4, 1, 0, multi_parent_witness);
-
-      let parent_c_input = (4, 3, 0, Witness::new());
-
-      let txid = context.rpc_server.broadcast_tx(TransactionTemplate {
-        inputs: &[revealing_parent_a_input, parent_c_input],
->>>>>>> 6864023f
-        ..Default::default()
-      });
-
-      context.mine_blocks(1);
-
-      let inscription_id = InscriptionId { txid, index: 0 };
-
-      assert_eq!(
-        context.index.get_parents_by_inscription_id(inscription_id),
-<<<<<<< HEAD
-        vec![parent_inscription_id_a, parent_inscription_id_b]
-=======
-        vec![parent_inscription_id_a, parent_inscription_id_c]
->>>>>>> 6864023f
-      );
-
-      assert_eq!(
-        context
-          .index
-          .get_children_by_inscription_id(parent_inscription_id_a)
-          .unwrap(),
-        vec![inscription_id]
-      );
-<<<<<<< HEAD
-=======
-      assert_eq!(
-        context
-          .index
-          .get_children_by_inscription_id(parent_inscription_id_b)
-          .unwrap(),
-        Vec::new()
-      );
-      assert_eq!(
-        context
-          .index
-          .get_children_by_inscription_id(parent_inscription_id_c)
-          .unwrap(),
-        vec![inscription_id]
-      );
->>>>>>> 6864023f
-    }
-  }
-
-  #[test]
-<<<<<<< HEAD
-  fn inscription_with_repeated_parent_tags_and_parents_has_singular_parent_entry() {
-    for context in Context::configurations() {
-      context.mine_blocks(1);
-
-      let parent_txid = context.rpc_server.broadcast_tx(TransactionTemplate {
-        inputs: &[(1, 0, 0, inscription("text/plain", "hello").to_witness())],
-        ..Default::default()
-      });
-
-      context.mine_blocks(1);
-
-      let parent_inscription_id = InscriptionId {
-        txid: parent_txid,
-        index: 0,
-      };
-
-      let txid = context.rpc_server.broadcast_tx(TransactionTemplate {
-        inputs: &[(
-          2,
-          1,
-          0,
-          Inscription {
-            content_type: Some("text/plain".into()),
-            body: Some("hello".into()),
-            parents: vec![parent_inscription_id.value(), parent_inscription_id.value()],
-            ..Default::default()
-          }
-              .to_witness(),
-        )],
-=======
-  fn inscription_with_valid_and_malformed_parent_tags_only_lists_valid_entries() {
-    for context in Context::configurations() {
-      context.mine_blocks(3);
 
       let parent_txid_a = context.rpc_server.broadcast_tx(TransactionTemplate {
         inputs: &[(1, 0, 0, inscription("text/plain", "hello").to_witness())],
@@ -4918,6 +4743,93 @@
         index: 0,
       };
 
+      let multi_parent_inscription = Inscription {
+        content_type: Some("text/plain".into()),
+        body: Some("hello".into()),
+        parents: vec![
+          parent_inscription_id_a.value(),
+          parent_inscription_id_b.value(),
+          parent_inscription_id_c.value(),
+        ],
+        ..Default::default()
+      };
+      let multi_parent_witness = multi_parent_inscription.to_witness();
+
+      let revealing_parent_a_input = (4, 1, 0, multi_parent_witness);
+
+      let parent_c_input = (4, 3, 0, Witness::new());
+
+      let txid = context.rpc_server.broadcast_tx(TransactionTemplate {
+        inputs: &[revealing_parent_a_input, parent_c_input],
+        ..Default::default()
+      });
+
+      context.mine_blocks(1);
+
+      let inscription_id = InscriptionId { txid, index: 0 };
+
+      assert_eq!(
+        context.index.get_parents_by_inscription_id(inscription_id),
+        vec![parent_inscription_id_a, parent_inscription_id_c]
+      );
+
+      assert_eq!(
+        context
+          .index
+          .get_children_by_inscription_id(parent_inscription_id_a)
+          .unwrap(),
+        vec![inscription_id]
+      );
+      assert_eq!(
+        context
+          .index
+          .get_children_by_inscription_id(parent_inscription_id_b)
+          .unwrap(),
+        Vec::new()
+      );
+      assert_eq!(
+        context
+          .index
+          .get_children_by_inscription_id(parent_inscription_id_c)
+          .unwrap(),
+        vec![inscription_id]
+      );
+    }
+  }
+
+  #[test]
+  fn inscription_with_valid_and_malformed_parent_tags_only_lists_valid_entries() {
+    for context in Context::configurations() {
+      context.mine_blocks(3);
+
+      let parent_txid_a = context.rpc_server.broadcast_tx(TransactionTemplate {
+        inputs: &[(1, 0, 0, inscription("text/plain", "hello").to_witness())],
+        ..Default::default()
+      });
+      let parent_txid_b = context.rpc_server.broadcast_tx(TransactionTemplate {
+        inputs: &[(2, 0, 0, inscription("text/plain", "world").to_witness())],
+        ..Default::default()
+      });
+      let parent_txid_c = context.rpc_server.broadcast_tx(TransactionTemplate {
+        inputs: &[(3, 0, 0, inscription("text/plain", "wazzup").to_witness())],
+        ..Default::default()
+      });
+
+      context.mine_blocks(1);
+
+      let parent_inscription_id_a = InscriptionId {
+        txid: parent_txid_a,
+        index: 0,
+      };
+      let parent_inscription_id_b = InscriptionId {
+        txid: parent_txid_b,
+        index: 0,
+      };
+      let parent_inscription_id_c = InscriptionId {
+        txid: parent_txid_c,
+        index: 0,
+      };
+
       let malformed_inscription_id_b = parent_inscription_id_b
         .value()
         .into_iter()
@@ -4942,7 +4854,6 @@
 
       let txid = context.rpc_server.broadcast_tx(TransactionTemplate {
         inputs: &[revealing_parent_a_input, parent_b_input, parent_c_input],
->>>>>>> 6864023f
         ..Default::default()
       });
 
@@ -4952,20 +4863,11 @@
 
       assert_eq!(
         context.index.get_parents_by_inscription_id(inscription_id),
-<<<<<<< HEAD
-        vec![parent_inscription_id]
-=======
         vec![parent_inscription_id_a, parent_inscription_id_c]
->>>>>>> 6864023f
       );
 
       assert_eq!(
         context
-<<<<<<< HEAD
-            .index
-            .get_children_by_inscription_id(parent_inscription_id)
-            .unwrap(),
-=======
           .index
           .get_children_by_inscription_id(parent_inscription_id_a)
           .unwrap(),
@@ -4983,16 +4885,11 @@
           .index
           .get_children_by_inscription_id(parent_inscription_id_c)
           .unwrap(),
->>>>>>> 6864023f
         vec![inscription_id]
       );
     }
   }
 
-<<<<<<< HEAD
-
-=======
->>>>>>> 6864023f
   #[test]
   fn parents_can_be_in_preceding_input() {
     for context in Context::configurations() {
@@ -6223,11 +6120,7 @@
         sequence_number: 0,
         block_height: 2,
         charms: expected_charms,
-<<<<<<< HEAD
-        parent_inscription_ids: vec![]
-=======
         parent_inscription_ids: Vec::new(),
->>>>>>> 6864023f
       }
     );
 
