use super::*;

#[derive(Default, Serialize, Debug, PartialEq)]
pub struct Runestone {
  pub edicts: Vec<Edict>,
  pub etching: Option<Etching>,
}

impl Runestone {
  pub fn from_transaction(transaction: &Transaction) -> Option<Self> {
    Self::decipher(transaction).ok().flatten()
  }

  fn decipher(transaction: &Transaction) -> Result<Option<Self>> {
    let Some(payload) = Runestone::payload(transaction)? else {
      return Ok(None);
    };

    let mut integers = Vec::new();
    let mut i = 0;

    while i < payload.len() {
      let (integer, length) = varint::decode(&payload[i..])?;
      integers.push(integer);
      i += length;
    }

    let mut edicts = Vec::new();
    let mut etching = None;

    for chunk in integers.chunks(3) {
      match *chunk {
        [id, amount, output] => edicts.push(Edict { id, amount, output }),
        [rune] => {
          etching = Some(Etching {
            divisibility: 0,
            rune: Rune(rune),
          })
        }
        [rune, parameters] => {
          etching = Some(Etching {
            divisibility: u8::try_from(parameters & 0b11_1111)
              .unwrap()
              .min(MAX_DIVISIBILITY),
            rune: Rune(rune),
          })
        }
        _ => unreachable!(),
      }
    }

    Ok(Some(Self { edicts, etching }))
  }

  #[cfg(test)]
  pub(crate) fn encipher(&self) -> ScriptBuf {
    let mut payload = Vec::new();

    for edict in &self.edicts {
      varint::encode_to_vec(edict.id, &mut payload);
      varint::encode_to_vec(edict.amount, &mut payload);
      varint::encode_to_vec(edict.output, &mut payload);
    }

    if let Some(etching) = self.etching {
      varint::encode_to_vec(etching.rune.0, &mut payload);
<<<<<<< HEAD

      if etching.divisibility != 0 {
        varint::encode_to_vec(etching.divisibility, &mut payload);
      }
=======
      varint::encode_to_vec(etching.divisibility.into(), &mut payload);
>>>>>>> 3408de49
    }

    let mut builder = script::Builder::new()
      .push_opcode(opcodes::all::OP_RETURN)
      .push_slice(b"RUNE_TEST");

    for chunk in payload.chunks(bitcoin::blockdata::constants::MAX_SCRIPT_ELEMENT_SIZE) {
      let push: &bitcoin::script::PushBytes = chunk.try_into().unwrap();
      builder = builder.push_slice(push);
    }

    builder.into_script()
  }

  fn payload(transaction: &Transaction) -> Result<Option<Vec<u8>>> {
    for output in &transaction.output {
      let mut instructions = output.script_pubkey.instructions();

      if instructions.next().transpose()? != Some(Instruction::Op(opcodes::all::OP_RETURN)) {
        continue;
      }

      if instructions.next().transpose()? != Some(Instruction::PushBytes(b"RUNE_TEST".into())) {
        continue;
      }

      let mut payload = Vec::new();

      for result in instructions {
        match result? {
          Instruction::PushBytes(push) => payload.extend_from_slice(push.as_bytes()),
          Instruction::Op(op) => return Err(Error::Opcode(op)),
        }
      }

      return Ok(Some(payload));
    }

    Ok(None)
  }
}

#[cfg(test)]
mod tests {
  use {
    super::*,
    bitcoin::{locktime, script::PushBytes, ScriptBuf, TxOut},
  };

  #[test]
  fn from_transaction_returns_none_if_decipher_returns_error() {
    assert_eq!(
      Runestone::from_transaction(&Transaction {
        input: Vec::new(),
        output: vec![TxOut {
          script_pubkey: ScriptBuf::from_bytes(vec![opcodes::all::OP_PUSHBYTES_4.to_u8()]),
          value: 0,
        }],
        lock_time: locktime::absolute::LockTime::ZERO,
        version: 0,
      }),
      None
    );
  }

  #[test]
  fn deciphering_transaction_with_no_outputs_returns_none() {
    assert_eq!(
      Runestone::decipher(&Transaction {
        input: Vec::new(),
        output: Vec::new(),
        lock_time: locktime::absolute::LockTime::ZERO,
        version: 0,
      }),
      Ok(None)
    );
  }

  #[test]
  fn deciphering_transaction_with_non_op_return_output_returns_none() {
    assert_eq!(
      Runestone::decipher(&Transaction {
        input: Vec::new(),
        output: vec![TxOut {
          script_pubkey: script::Builder::new().push_slice([]).into_script(),
          value: 0
        }],
        lock_time: locktime::absolute::LockTime::ZERO,
        version: 0,
      }),
      Ok(None)
    );
  }

  #[test]
  fn deciphering_transaction_with_bare_op_return_returns_none() {
    assert_eq!(
      Runestone::decipher(&Transaction {
        input: Vec::new(),
        output: vec![TxOut {
          script_pubkey: script::Builder::new()
            .push_opcode(opcodes::all::OP_RETURN)
            .into_script(),
          value: 0
        }],
        lock_time: locktime::absolute::LockTime::ZERO,
        version: 0,
      }),
      Ok(None)
    );
  }

  #[test]
  fn deciphering_transaction_with_non_matching_op_return_returns_none() {
    assert_eq!(
      Runestone::decipher(&Transaction {
        input: Vec::new(),
        output: vec![TxOut {
          script_pubkey: script::Builder::new()
            .push_opcode(opcodes::all::OP_RETURN)
            .push_slice(b"FOOO")
            .into_script(),
          value: 0
        }],
        lock_time: locktime::absolute::LockTime::ZERO,
        version: 0,
      }),
      Ok(None)
    );
  }

  #[test]
  fn deciphering_valid_runestone_with_invalid_script_returns_script_error() {
    let result = Runestone::decipher(&Transaction {
      input: Vec::new(),
      output: vec![TxOut {
        script_pubkey: ScriptBuf::from_bytes(vec![opcodes::all::OP_PUSHBYTES_4.to_u8()]),
        value: 0,
      }],
      lock_time: locktime::absolute::LockTime::ZERO,
      version: 0,
    });

    match result {
      Ok(_) => panic!("expected error"),
      Err(Error::Script(_)) => {}
      Err(err) => panic!("unexpected error: {err}"),
    }
  }

  #[test]
  fn deciphering_valid_runestone_with_invalid_script_postfix_returns_script_error() {
    let mut script_pubkey = script::Builder::new()
      .push_opcode(opcodes::all::OP_RETURN)
      .push_slice(b"RUNE_TEST")
      .into_script()
      .into_bytes();

    script_pubkey.push(opcodes::all::OP_PUSHBYTES_4.to_u8());

    let result = Runestone::decipher(&Transaction {
      input: Vec::new(),
      output: vec![TxOut {
        script_pubkey: ScriptBuf::from_bytes(script_pubkey),
        value: 0,
      }],
      lock_time: locktime::absolute::LockTime::ZERO,
      version: 0,
    });

    match result {
      Ok(_) => panic!("expected error"),
      Err(Error::Script(_)) => {}
      Err(err) => panic!("unexpected error: {err}"),
    }
  }

  #[test]
  fn deciphering_runestone_with_invalid_varint_returns_varint_error() {
    let result = Runestone::decipher(&Transaction {
      input: Vec::new(),
      output: vec![TxOut {
        script_pubkey: script::Builder::new()
          .push_opcode(opcodes::all::OP_RETURN)
          .push_slice(b"RUNE_TEST")
          .push_slice([128])
          .into_script(),
        value: 0,
      }],
      lock_time: locktime::absolute::LockTime::ZERO,
      version: 0,
    });

    match result {
      Ok(_) => panic!("expected error"),
      Err(Error::Varint) => {}
      Err(err) => panic!("unexpected error: {err}"),
    }
  }

  #[test]
  fn deciphering_runestone_with_non_push_opcode_returns_opcode_error() {
    let result = Runestone::decipher(&Transaction {
      input: Vec::new(),
      output: vec![TxOut {
        script_pubkey: script::Builder::new()
          .push_opcode(opcodes::all::OP_RETURN)
          .push_slice(b"RUNE_TEST")
          .push_opcode(opcodes::all::OP_VERIFY)
          .into_script(),
        value: 0,
      }],
      lock_time: locktime::absolute::LockTime::ZERO,
      version: 0,
    });

    match result {
      Ok(_) => panic!("expected error"),
      Err(Error::Opcode(opcodes::all::OP_VERIFY)) => {}
      Err(err) => panic!("unexpected error: {err}"),
    }
  }

  #[test]
  fn deciphering_empty_runestone_is_successful() {
    assert_eq!(
      Runestone::decipher(&Transaction {
        input: Vec::new(),
        output: vec![TxOut {
          script_pubkey: script::Builder::new()
            .push_opcode(opcodes::all::OP_RETURN)
            .push_slice(b"RUNE_TEST")
            .into_script(),
          value: 0
        }],
        lock_time: locktime::absolute::LockTime::ZERO,
        version: 0,
      }),
      Ok(Some(Runestone {
        edicts: Vec::new(),
        etching: None,
      }))
    );
  }

  fn payload(integers: &[u128]) -> Vec<u8> {
    let mut payload = Vec::new();

    for integer in integers {
      payload.extend(varint::encode(*integer));
    }

    payload
  }

  #[test]
  fn error_in_input_aborts_search_for_runestone() {
    let payload = payload(&[1, 2, 3]);

    let payload: &PushBytes = payload.as_slice().try_into().unwrap();

    let result = Runestone::decipher(&Transaction {
      input: Vec::new(),
      output: vec![
        TxOut {
          script_pubkey: script::Builder::new()
            .push_opcode(opcodes::all::OP_RETURN)
            .push_slice(b"RUNE_TEST")
            .push_slice([128])
            .into_script(),
          value: 0,
        },
        TxOut {
          script_pubkey: script::Builder::new()
            .push_opcode(opcodes::all::OP_RETURN)
            .push_slice(b"RUNE_TEST")
            .push_slice(payload)
            .into_script(),
          value: 0,
        },
      ],
      lock_time: locktime::absolute::LockTime::ZERO,
      version: 0,
    });

    match result {
      Ok(_) => panic!("expected error"),
      Err(Error::Varint) => {}
      Err(err) => panic!("unexpected error: {err}"),
    }
  }

  #[test]
  fn deciphering_non_empty_runestone_is_successful() {
    let payload = payload(&[1, 2, 3]);

    let payload: &PushBytes = payload.as_slice().try_into().unwrap();

    assert_eq!(
      Runestone::decipher(&Transaction {
        input: Vec::new(),
        output: vec![TxOut {
          script_pubkey: script::Builder::new()
            .push_opcode(opcodes::all::OP_RETURN)
            .push_slice(b"RUNE_TEST")
            .push_slice(payload)
            .into_script(),
          value: 0
        }],
        lock_time: locktime::absolute::LockTime::ZERO,
        version: 0,
      }),
      Ok(Some(Runestone {
        edicts: vec![Edict {
          id: 1,
          amount: 2,
          output: 3,
        }],
        etching: None,
      }))
    );
  }

  #[test]
  fn additional_integer_is_rune() {
    let payload = payload(&[1, 2, 3, 4]);

    let payload: &PushBytes = payload.as_slice().try_into().unwrap();

    assert_eq!(
      Runestone::decipher(&Transaction {
        input: Vec::new(),
        output: vec![TxOut {
          script_pubkey: script::Builder::new()
            .push_opcode(opcodes::all::OP_RETURN)
            .push_slice(b"RUNE_TEST")
            .push_slice(payload)
            .into_script(),
          value: 0
        }],
        lock_time: locktime::absolute::LockTime::ZERO,
        version: 0,
      }),
      Ok(Some(Runestone {
        edicts: vec![Edict {
          id: 1,
          amount: 2,
          output: 3,
        }],
        etching: Some(Etching {
          rune: Rune(4),
          divisibility: 0,
        }),
      }))
    );
  }

  #[test]
  fn additional_two_integers_are_rune_and_divisibility() {
    let payload = payload(&[1, 2, 3, 4, 5]);

    let payload: &PushBytes = payload.as_slice().try_into().unwrap();

    assert_eq!(
      Runestone::decipher(&Transaction {
        input: Vec::new(),
        output: vec![TxOut {
          script_pubkey: script::Builder::new()
            .push_opcode(opcodes::all::OP_RETURN)
            .push_slice(b"RUNE_TEST")
            .push_slice(payload)
            .into_script(),
          value: 0
        }],
        lock_time: locktime::absolute::LockTime::ZERO,
        version: 0,
      }),
      Ok(Some(Runestone {
        edicts: vec![Edict {
          id: 1,
          amount: 2,
          output: 3,
        }],
        etching: Some(Etching {
          rune: Rune(4),
          divisibility: 5,
        }),
      }))
    );
  }

  #[test]
  fn divisibility_above_max_is_clamped() {
    let payload = payload(&[1, 2, 3, 4, (MAX_DIVISIBILITY + 1).into()]);

    let payload: &PushBytes = payload.as_slice().try_into().unwrap();

    assert_eq!(
      Runestone::decipher(&Transaction {
        input: Vec::new(),
        output: vec![TxOut {
          script_pubkey: script::Builder::new()
            .push_opcode(opcodes::all::OP_RETURN)
            .push_slice(b"RUNE_TEST")
            .push_slice(payload)
            .into_script(),
          value: 0
        }],
        lock_time: locktime::absolute::LockTime::ZERO,
        version: 0,
      }),
      Ok(Some(Runestone {
        edicts: vec![Edict {
          id: 1,
          amount: 2,
          output: 3,
        }],
        etching: Some(Etching {
          rune: Rune(4),
          divisibility: MAX_DIVISIBILITY,
        }),
      }))
    );
  }

  #[test]
  fn divisibility_is_taken_from_lower_six_bits_of_parameter() {
    let payload = payload(&[1, 2, 3, 4, 0b110_0000]);

    let payload: &PushBytes = payload.as_slice().try_into().unwrap();

    assert_eq!(
      Runestone::decipher(&Transaction {
        input: Vec::new(),
        output: vec![TxOut {
          script_pubkey: script::Builder::new()
            .push_opcode(opcodes::all::OP_RETURN)
            .push_slice(b"RUNE_TEST")
            .push_slice(payload)
            .into_script(),
          value: 0
        }],
        lock_time: locktime::absolute::LockTime::ZERO,
        version: 0,
      }),
      Ok(Some(Runestone {
        edicts: vec![Edict {
          id: 1,
          amount: 2,
          output: 3,
        }],
        etching: Some(Etching {
          rune: Rune(4),
          divisibility: 0b10_0000,
        }),
      }))
    );
  }

  #[test]
  fn runestone_may_contain_multiple_edicts() {
    let payload = payload(&[1, 2, 3, 4, 5, 6]);

    let payload: &PushBytes = payload.as_slice().try_into().unwrap();

    assert_eq!(
      Runestone::decipher(&Transaction {
        input: Vec::new(),
        output: vec![TxOut {
          script_pubkey: script::Builder::new()
            .push_opcode(opcodes::all::OP_RETURN)
            .push_slice(b"RUNE_TEST")
            .push_slice(payload)
            .into_script(),
          value: 0
        }],
        lock_time: locktime::absolute::LockTime::ZERO,
        version: 0,
      }),
      Ok(Some(Runestone {
        edicts: vec![
          Edict {
            id: 1,
            amount: 2,
            output: 3,
          },
          Edict {
            id: 4,
            amount: 5,
            output: 6,
          },
        ],
        etching: None,
      }))
    );
  }

  #[test]
  fn payload_pushes_are_concatenated() {
    assert_eq!(
      Runestone::decipher(&Transaction {
        input: Vec::new(),
        output: vec![TxOut {
          script_pubkey: script::Builder::new()
            .push_opcode(opcodes::all::OP_RETURN)
            .push_slice(b"RUNE_TEST")
            .push_slice::<&PushBytes>(varint::encode(1).as_slice().try_into().unwrap())
            .push_slice::<&PushBytes>(varint::encode(2).as_slice().try_into().unwrap())
            .push_slice::<&PushBytes>(varint::encode(3).as_slice().try_into().unwrap())
            .push_slice::<&PushBytes>(varint::encode(4).as_slice().try_into().unwrap())
            .push_slice::<&PushBytes>(varint::encode(5).as_slice().try_into().unwrap())
            .into_script(),
          value: 0
        }],
        lock_time: locktime::absolute::LockTime::ZERO,
        version: 0,
      }),
      Ok(Some(Runestone {
        edicts: vec![Edict {
          id: 1,
          amount: 2,
          output: 3,
        }],
        etching: Some(Etching {
          rune: Rune(4),
          divisibility: 5,
        })
      }))
    );
  }

  #[test]
  fn runestone_may_be_in_second_output() {
    let payload = payload(&[1, 2, 3]);

    let payload: &PushBytes = payload.as_slice().try_into().unwrap();

    assert_eq!(
      Runestone::decipher(&Transaction {
        input: Vec::new(),
        output: vec![
          TxOut {
            script_pubkey: ScriptBuf::new(),
            value: 0,
          },
          TxOut {
            script_pubkey: script::Builder::new()
              .push_opcode(opcodes::all::OP_RETURN)
              .push_slice(b"RUNE_TEST")
              .push_slice(payload)
              .into_script(),
            value: 0
          }
        ],
        lock_time: locktime::absolute::LockTime::ZERO,
        version: 0,
      }),
      Ok(Some(Runestone {
        edicts: vec![Edict {
          id: 1,
          amount: 2,
          output: 3,
        },],
        etching: None,
      }))
    );
  }

  #[test]
  fn runestone_may_be_after_non_matching_op_return() {
    let payload = payload(&[1, 2, 3]);

    let payload: &PushBytes = payload.as_slice().try_into().unwrap();

    assert_eq!(
      Runestone::decipher(&Transaction {
        input: Vec::new(),
        output: vec![
          TxOut {
            script_pubkey: script::Builder::new()
              .push_opcode(opcodes::all::OP_RETURN)
              .push_slice(b"FOO")
              .into_script(),
            value: 0,
          },
          TxOut {
            script_pubkey: script::Builder::new()
              .push_opcode(opcodes::all::OP_RETURN)
              .push_slice(b"RUNE_TEST")
              .push_slice(payload)
              .into_script(),
            value: 0
          }
        ],
        lock_time: locktime::absolute::LockTime::ZERO,
        version: 0,
      }),
      Ok(Some(Runestone {
        edicts: vec![Edict {
          id: 1,
          amount: 2,
          output: 3,
        },],
        etching: None,
      }))
    );
  }
}<|MERGE_RESOLUTION|>--- conflicted
+++ resolved
@@ -64,14 +64,10 @@
 
     if let Some(etching) = self.etching {
       varint::encode_to_vec(etching.rune.0, &mut payload);
-<<<<<<< HEAD
 
       if etching.divisibility != 0 {
-        varint::encode_to_vec(etching.divisibility, &mut payload);
+        varint::encode_to_vec(etching.divisibility.into(), &mut payload);
       }
-=======
-      varint::encode_to_vec(etching.divisibility.into(), &mut payload);
->>>>>>> 3408de49
     }
 
     let mut builder = script::Builder::new()
