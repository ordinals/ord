use super::*;

#[derive(Default, Serialize, Debug, PartialEq, Copy, Clone)]
pub struct Etching {
<<<<<<< HEAD
  pub divisibility: u8,
  pub limit: Option<u128>,
  pub rune: Option<Rune>,
  pub symbol: Option<char>,
  pub term: Option<u32>,
=======
  pub(crate) divisibility: u8,
  pub(crate) limit: Option<u128>,
  pub(crate) rune: Option<Rune>,
  pub(crate) spacers: u32,
  pub(crate) symbol: Option<char>,
  pub(crate) term: Option<u32>,
>>>>>>> bf378366
}<|MERGE_RESOLUTION|>--- conflicted
+++ resolved
@@ -2,18 +2,10 @@
 
 #[derive(Default, Serialize, Debug, PartialEq, Copy, Clone)]
 pub struct Etching {
-<<<<<<< HEAD
   pub divisibility: u8,
   pub limit: Option<u128>,
   pub rune: Option<Rune>,
   pub symbol: Option<char>,
   pub term: Option<u32>,
-=======
-  pub(crate) divisibility: u8,
-  pub(crate) limit: Option<u128>,
-  pub(crate) rune: Option<Rune>,
-  pub(crate) spacers: u32,
-  pub(crate) symbol: Option<char>,
-  pub(crate) term: Option<u32>,
->>>>>>> bf378366
+  pub spacers: u32,
 }